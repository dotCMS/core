package com.dotmarketing.portlets.contentlet.business;

import static com.dotcms.util.CollectionsUtils.map;
import static com.dotmarketing.business.APILocator.getContentTypeFieldAPI;
import static java.io.File.separator;
import static org.hamcrest.MatcherAssert.assertThat;
import static org.junit.Assert.assertEquals;
import static org.junit.Assert.assertFalse;
import static org.junit.Assert.assertNotEquals;
import static org.junit.Assert.assertNotNull;
import static org.junit.Assert.assertNotSame;
import static org.junit.Assert.assertNull;
import static org.junit.Assert.assertTrue;
import static org.junit.Assert.fail;

import com.dotcms.api.system.event.ContentletSystemEventUtil;
import com.dotcms.concurrent.DotConcurrentFactory;
import com.dotcms.concurrent.DotSubmitter;
import com.dotcms.content.business.DotMappingException;
import com.dotcms.contenttype.business.ContentTypeAPI;
import com.dotcms.contenttype.business.ContentTypeAPIImpl;
import com.dotcms.contenttype.model.field.DataTypes;
import com.dotcms.contenttype.model.field.DateTimeField;
import com.dotcms.contenttype.model.field.FieldBuilder;
import com.dotcms.contenttype.model.field.ImmutableBinaryField;
import com.dotcms.contenttype.model.field.ImmutableTextField;
import com.dotcms.contenttype.model.field.RadioField;
import com.dotcms.contenttype.model.field.RelationshipField;
import com.dotcms.contenttype.model.field.TextField;
import com.dotcms.contenttype.model.type.BaseContentType;
import com.dotcms.contenttype.model.type.ContentType;
import com.dotcms.contenttype.model.type.ContentTypeBuilder;
import com.dotcms.contenttype.transform.contenttype.StructureTransformer;
import com.dotcms.datagen.ContainerDataGen;
import com.dotcms.datagen.ContentletDataGen;
import com.dotcms.datagen.FileAssetDataGen;
import com.dotcms.datagen.FolderDataGen;
import com.dotcms.datagen.HTMLPageDataGen;
import com.dotcms.datagen.StructureDataGen;
import com.dotcms.datagen.TemplateDataGen;
import com.dotcms.datagen.TestDataUtils;
import com.dotcms.mock.request.MockInternalRequest;
import com.dotcms.mock.response.BaseResponse;
import com.dotcms.rendering.velocity.services.VelocityResourceKey;
import com.dotcms.rendering.velocity.services.VelocityType;
import com.dotcms.rendering.velocity.util.VelocityUtil;
import com.dotcms.repackage.org.apache.commons.io.FileUtils;
import com.dotcms.util.CollectionsUtils;
import com.dotcms.uuid.shorty.ShortyId;
import com.dotcms.uuid.shorty.ShortyIdAPI;
import com.dotcms.uuid.shorty.ShortyIdCache;
import com.dotmarketing.beans.Host;
import com.dotmarketing.beans.Identifier;
import com.dotmarketing.beans.MultiTree;
import com.dotmarketing.beans.Permission;
import com.dotmarketing.beans.Tree;
import com.dotmarketing.business.APILocator;
import com.dotmarketing.business.CacheLocator;
import com.dotmarketing.business.DotCacheException;
import com.dotmarketing.business.FactoryLocator;
import com.dotmarketing.business.PermissionAPI;
import com.dotmarketing.business.RelationshipAPI;
import com.dotmarketing.common.model.ContentletSearch;
import com.dotmarketing.common.reindex.ReindexThread;
import com.dotmarketing.db.HibernateUtil;
import com.dotmarketing.db.LocalTransaction;
import com.dotmarketing.exception.DotDataException;
import com.dotmarketing.exception.DotHibernateException;
import com.dotmarketing.exception.DotRuntimeException;
import com.dotmarketing.exception.DotSecurityException;
import com.dotmarketing.factories.TreeFactory;
import com.dotmarketing.portlets.AssetUtil;
import com.dotmarketing.portlets.ContentletBaseTest;
import com.dotmarketing.portlets.categories.model.Category;
import com.dotmarketing.portlets.containers.model.Container;
import com.dotmarketing.portlets.contentlet.model.Contentlet;
import com.dotmarketing.portlets.contentlet.model.IndexPolicy;
import com.dotmarketing.portlets.fileassets.business.FileAssetAPI;
import com.dotmarketing.portlets.folders.business.FolderAPI;
import com.dotmarketing.portlets.folders.model.Folder;
import com.dotmarketing.portlets.htmlpageasset.business.HTMLPageAssetAPI;
import com.dotmarketing.portlets.htmlpageasset.model.HTMLPageAsset;
import com.dotmarketing.portlets.htmlpageasset.model.IHTMLPage;
import com.dotmarketing.portlets.languagesmanager.model.Language;
import com.dotmarketing.portlets.links.model.Link;
import com.dotmarketing.portlets.structure.factories.FieldFactory;
import com.dotmarketing.portlets.structure.factories.StructureFactory;
import com.dotmarketing.portlets.structure.model.ContentletRelationships;
import com.dotmarketing.portlets.structure.model.ContentletRelationships.ContentletRelationshipRecords;
import com.dotmarketing.portlets.structure.model.Field;
import com.dotmarketing.portlets.structure.model.Field.FieldType;
import com.dotmarketing.portlets.structure.model.Relationship;
import com.dotmarketing.portlets.structure.model.Structure;
import com.dotmarketing.portlets.templates.model.Template;
import com.dotmarketing.tag.model.Tag;
<<<<<<< HEAD
import com.dotmarketing.util.Config;
import com.dotmarketing.util.DateUtil;
import com.dotmarketing.util.InodeUtils;
import com.dotmarketing.util.Logger;
import com.dotmarketing.util.PageMode;
import com.dotmarketing.util.UUIDGenerator;
import com.dotmarketing.util.UtilMethods;
import com.dotmarketing.util.WebKeys;
=======
import com.dotmarketing.util.*;
import com.google.common.collect.ImmutableList;
>>>>>>> ec5c41c3
import com.google.common.collect.Lists;
import com.google.common.collect.Maps;
import com.google.common.io.Files;
import com.liferay.portal.model.User;
import com.liferay.util.FileUtil;
import com.liferay.util.StringPool;
import com.tngtech.java.junit.dataprovider.DataProvider;
import com.tngtech.java.junit.dataprovider.DataProviderRunner;
import com.tngtech.java.junit.dataprovider.UseDataProvider;
import io.vavr.Tuple2;
import java.io.BufferedReader;
import java.io.BufferedWriter;
import java.io.File;
import java.io.FileWriter;
import java.io.IOException;
import java.io.StringReader;
import java.io.StringWriter;
import java.nio.charset.Charset;
import java.text.DateFormat;
import java.text.SimpleDateFormat;
import java.util.ArrayList;
import java.util.Arrays;
import java.util.Date;
import java.util.HashMap;
import java.util.Iterator;
import java.util.List;
import java.util.Map;
import java.util.Optional;
import java.util.Set;
import java.util.concurrent.CountDownLatch;
import java.util.concurrent.Future;
import java.util.concurrent.TimeUnit;
import java.util.function.Consumer;
import java.util.stream.Collectors;
import java.util.stream.Stream;
import javax.servlet.http.HttpServletRequest;
import javax.servlet.http.HttpServletResponse;
import org.apache.velocity.app.VelocityEngine;
import org.apache.velocity.context.Context;
import org.apache.velocity.context.InternalContextAdapterImpl;
import org.apache.velocity.runtime.parser.node.SimpleNode;
import org.jetbrains.annotations.NotNull;
import org.junit.Assert;
import org.junit.Ignore;
import org.junit.Test;
import org.junit.runner.RunWith;

/**
 * Created by Jonathan Gamba.
 * Date: 3/20/12
 * Time: 12:12 PM
 */

@RunWith(DataProviderRunner.class)
public class ContentletAPITest extends ContentletBaseTest {

    /**
     * Testing {@link ContentletAPI#findAllContent(int, int)}
     *
     * @throws com.dotmarketing.exception.DotDataException
     *
     * @throws com.dotmarketing.exception.DotSecurityException
     *
     * @see ContentletAPI
     * @see Contentlet
     */
    @Ignore ( "Not Ready to Run." )
    @Test
    public void findAllContent () throws DotDataException, DotSecurityException {

        //Getting all contentlets live/working contentlets
        List<Contentlet> contentlets = contentletAPI.findAllContent( 0, 5 );

        //Validations
        assertTrue( contentlets != null && !contentlets.isEmpty() );
        assertEquals( contentlets.size(), 5 );

        //Validate the integrity of the array
        Contentlet contentlet = contentletAPI.find( contentlets.iterator().next().getInode(), user, false );

        //Validations
        assertTrue( contentlet != null && ( contentlet.getInode() != null && !contentlet.getInode().isEmpty() ) );
    }

    @Test
    public void test_invalidate_shorty_cache () throws DotDataException, DotSecurityException {

        Contentlet contentletToDestroy = null;
        ContentType type = null;
        try {
            final String velocityContentTypeName = "InvalidateShortyCacheContentType";
            type = contentTypeAPI.save(
                    ContentTypeBuilder.builder(BaseContentType.CONTENT.immutableClass())
                            .expireDateVar(null).folder(FolderAPI.SYSTEM_FOLDER).host(Host.SYSTEM_HOST)
                            .name("InvalidateShortyCache").owner(APILocator.systemUser().toString())
                            .variable(velocityContentTypeName).build());

            final List<com.dotcms.contenttype.model.field.Field> fields = new ArrayList<>(type.fields());

            fields.add(FieldBuilder.builder(TextField.class).name("title").variable("title")
                    .contentTypeId(type.id()).dataType(DataTypes.TEXT).indexed(true).build());
            fields.add(FieldBuilder.builder(TextField.class).name("txt").variable("txt")
                    .contentTypeId(type.id()).dataType(DataTypes.TEXT).indexed(true).build());

            contentTypeAPI.save(type, fields);

            final Contentlet contentlet = new Contentlet();
            final User user = APILocator.systemUser();
            contentlet.setContentTypeId(type.id());
            contentlet.setOwner(APILocator.systemUser().toString());
            contentlet.setModDate(new Date());
            contentlet.setLanguageId(1);
            contentlet.setStringProperty("title", "Test Save");
            contentlet.setStringProperty("txt", "Test Save Text");
            contentlet.setHost(Host.SYSTEM_HOST);
            contentlet.setFolder(FolderAPI.SYSTEM_FOLDER);
            contentlet.setIndexPolicy(IndexPolicy.FORCE);

            // first save
            final ShortyIdAPI shortyIdAPI = APILocator.getShortyAPI();
            final Contentlet contentlet1 = contentletAPI.checkin(contentlet, user, false);
            contentletToDestroy = contentlet1;
            final Optional<ShortyId> shortyId = shortyIdAPI.getShorty(contentlet1.getIdentifier());
            Assert.assertTrue(shortyId.isPresent());
            Assert.assertTrue(new ShortyIdCache().get(shortyId.get().shortId).isPresent());
            final Contentlet contentletCheckout = contentletAPI.checkout(contentlet1.getInode(), user, false);
            final String inode = contentletCheckout.getInode();
            this.contentletAPI.copyProperties(contentletCheckout, contentlet.getMap());
            contentletCheckout.setIdentifier(contentlet1.getIdentifier());
            contentletCheckout.setInode(inode);
            contentletAPI.checkin(contentletCheckout, user, false);
            Assert.assertFalse(new ShortyIdCache().get(shortyId.get().shortId).isPresent());
        } finally {


            if (null != contentletToDestroy) {
                try {
                    this.contentletAPI.destroy(contentletToDestroy, user, false);
                } catch (Exception e) {
                    // quiet
                }
            }

            if (null != type) {
                try {
                    contentTypeAPI.delete(type);
                } catch (Exception e) {
                    // quiet
                }
            }
        }
    }

    @Ignore ( "Not Ready to Run." )
    @Test
    public void run_listener_after_save_result_called_all_listeners () throws DotDataException, DotSecurityException {

        ContentType typeResult = null;
        final int        numberOfContents    = 1000;//20000;
        final CountDownLatch countDownLatch  = new CountDownLatch(numberOfContents);
        DotSubmitter dotSubmitter = DotConcurrentFactory.getInstance().getSubmitter(DotConcurrentFactory.DOT_SYSTEM_THREAD_POOL);
        try {

            final long       languageId          = APILocator.getLanguageAPI().getDefaultLanguage().getId();
            final String velocityContentTypeName = "RunListenerAfterSaveTest8";


            LocalTransaction.wrap(() -> {

                final ContentType type = contentTypeAPI.save(
                        ContentTypeBuilder.builder(BaseContentType.CONTENT.immutableClass())
                                .expireDateVar(null).folder(FolderAPI.SYSTEM_FOLDER).host(Host.SYSTEM_HOST)
                                .name("RunListenerAfterSaveTest").owner(APILocator.systemUser().toString())
                                .variable(velocityContentTypeName).build());

                final List<com.dotcms.contenttype.model.field.Field> fields = new ArrayList<>(type.fields());

                fields.add(FieldBuilder.builder(TextField.class).name("title").variable("title")
                        .contentTypeId(type.id()).dataType(DataTypes.TEXT).indexed(true).build());
                fields.add(FieldBuilder.builder(TextField.class).name("txt").variable("txt")
                        .contentTypeId(type.id()).dataType(DataTypes.TEXT).indexed(true).build());

                contentTypeAPI.save(type, fields);
            });

            final ContentType type = contentTypeAPI.find(velocityContentTypeName);
            final List<Future> futures = new ArrayList<>();

            for (int i = 0; i < numberOfContents; ++i) {

                futures.add(dotSubmitter.submit(() -> {

                    try {
                        List<Contentlet> contentlets =
                                APILocator.getContentletAPI().search("+type:" + velocityContentTypeName, 1000, 0, null, APILocator.systemUser(), false);
                        if (UtilMethods.isSet(contentlets)) {

                            for (final Contentlet contentlet1 : contentlets) {
                                APILocator.getContentletAPI().find(contentlet1.getInode(), APILocator.systemUser(), false);
                            }
                        }
                    } catch (DotDataException  | DotSecurityException e) {
                        e.printStackTrace();
                    }
                }));

                LocalTransaction.wrapReturnWithListeners(() -> {


                    final Contentlet contentlet = new Contentlet();
                    final User user = APILocator.systemUser();
                    contentlet.setContentTypeId(type.id());
                    contentlet.setOwner(APILocator.systemUser().toString());
                    contentlet.setModDate(new Date());
                    contentlet.setLanguageId(languageId);
                    contentlet.setStringProperty("title", "Test Save");
                    contentlet.setStringProperty("txt", "Test Save Text");
                    contentlet.setHost(Host.SYSTEM_HOST);
                    contentlet.setFolder(FolderAPI.SYSTEM_FOLDER);
                    contentlet.setIndexPolicy(IndexPolicy.WAIT_FOR);

                    // first save
                    final Contentlet contentlet1 = contentletAPI.checkin(contentlet, user, false);
                    if (null != contentlet1) {
                        HibernateUtil.addCommitListener(() -> {

                            try {
                                assertTrue(APILocator.getContentletAPI().indexCount("+inode:" + contentlet1.getInode(), user, false) > 0);
                            } catch (DotDataException | DotSecurityException e) {
                                fail(e.getMessage());
                            }

                            if (APILocator.getContentletAPI().isInodeIndexed(contentlet1.getInode())) {
                                ContentletSystemEventUtil.getInstance().pushSaveEvent(contentlet1, true);
                            }

                            countDownLatch.countDown();
                        }, 1000);
                    }

                    return null;
                });
            }

            for (final Future future: futures) {

                future.get();
                countDownLatch.await(1, TimeUnit.SECONDS);
            }

            if (countDownLatch.getCount() > 0) {

                countDownLatch.await(30, TimeUnit.SECONDS);
            }

            assertEquals(0 , countDownLatch.getCount());

            typeResult = type;
        } catch (Exception e) {

            fail(e.getMessage());
        } finally {

            if (null != typeResult) {

                ContentTypeAPI contentTypeAPI = APILocator.getContentTypeAPI(APILocator.systemUser());
                contentTypeAPI.delete(typeResult);
            }
        }

    }


    /**
     * Testing {@link ContentletAPI#find(String, com.liferay.portal.model.User, boolean)}
     *
     * @throws com.dotmarketing.exception.DotDataException
     *
     * @throws com.dotmarketing.exception.DotSecurityException
     *
     * @see ContentletAPI
     * @see Contentlet
     */
    @Test
    public void find () throws DotDataException, DotSecurityException {

        //Getting a known contentlet
        Contentlet contentlet = contentlets.iterator().next();

        //Search the contentlet
        Contentlet foundContentlet = contentletAPI.find( contentlet.getInode(), user, false );

        //Validations
        assertNotNull( foundContentlet );
        assertEquals( foundContentlet.getInode(), contentlet.getInode() );
    }

    /**
     * Testing {@link ContentletAPI#findContentletByIdentifierOrFallback(String, boolean, long, User, boolean)}
     *
     * @throws com.dotmarketing.exception.DotDataException
     *
     * @throws com.dotmarketing.exception.DotSecurityException
     *
     * @see ContentletAPI
     * @see Contentlet
     */
    @Test
    public void test_findContentletByIdentifierOrFallback_non_existing_DotContentletStateException_expected () throws DotDataException, DotSecurityException {


        assertFalse(contentletAPI.findContentletByIdentifierOrFallback("noexisting", false, 1, user, false).isPresent());
    }

    /**
     * Testing {@link ContentletAPI#findContentletByIdentifierOrFallback(String, boolean, long, User, boolean)}
     *
     * @throws com.dotmarketing.exception.DotDataException
     *
     * @throws com.dotmarketing.exception.DotSecurityException
     *
     * @see ContentletAPI
     * @see Contentlet
     */
    @Test()
    public void test_findContentletByIdentifierOrFallback_existing_DotContentletStateException_expected_true () throws DotDataException, DotSecurityException {

        //Getting our test contentlet
        Contentlet contentletWidget = TestDataUtils
                .getWidgetContent(true, languageAPI.getDefaultLanguage().getId(),
                        simpleWidgetContentType.id());
        assertNotNull(contentletWidget);

        final Optional<Contentlet> optionalContentlet =
                APILocator.getContentletAPI()
                        .findContentletByIdentifierOrFallback(contentletWidget.getIdentifier(),
                                false, spanishLanguage.getId(), user, false);

        assertTrue(optionalContentlet.isPresent());
        assertEquals(languageAPI.getDefaultLanguage().getId(),
                optionalContentlet.get().getLanguageId());
    }

    /**
     * Testing {@link ContentletAPI#findContentletByIdentifierOrFallback(String, boolean, long, User, boolean)}
     *
     * English version, no Spanish, fallback true, request Spanish -> Return english
     *
     * @throws com.dotmarketing.exception.DotDataException
     *
     * @throws com.dotmarketing.exception.DotSecurityException
     *
     * @see ContentletAPI
     * @see Contentlet
     */
    @Test()
    public void test_findContentletByIdentifierOrFallback_existing_English_version_no_Spanish_fallback_false_expecting_false () throws DotDataException, DotSecurityException {

        //Getting our test contentlet
        Contentlet genericContent = TestDataUtils.getGenericContentContent(true, 1);

        assertNotNull(genericContent);
        final Optional<Contentlet> optionalContentlet =
                APILocator.getContentletAPI()
                        .findContentletByIdentifierOrFallback(genericContent.getIdentifier(),
                                false, spanishLanguage.getId(), user, false);

        assertFalse(optionalContentlet.isPresent());
    }

    /**
     * Testing {@link ContentletAPI#findContentletByIdentifierOrFallback(String, boolean, long, User, boolean)}
     *
     * English version, with Spanish, fallback true, request Spanish -> Return Spanish
     *
     * @throws com.dotmarketing.exception.DotDataException
     *
     * @throws com.dotmarketing.exception.DotSecurityException
     *
     * @see ContentletAPI
     * @see Contentlet
     */
    @Test()
    public void test_findContentletByIdentifierOrFallback_existing_EnglishSpanish_fallback_true_expecting_Spanish_true () throws DotDataException, DotSecurityException {

        //Getting our test contentlet
        Contentlet contentletWidget = TestDataUtils.getPageContent(true, spanishLanguage.getId());
        assertNotNull(contentletWidget);

        final Optional<Contentlet> optionalContentlet =
                APILocator.getContentletAPI()
                        .findContentletByIdentifierOrFallback(contentletWidget.getIdentifier(),
                                false, spanishLanguage.getId(), user, false);

        assertTrue(optionalContentlet.isPresent());
        assertEquals(contentletWidget.getInode(), optionalContentlet.get().getInode());
    }

    /**
     * Testing {@link ContentletAPI#findContentletByIdentifierOrFallback(String, boolean, long, User, boolean)}
     *
     * English version, no Spanish, fallback false, request Spanish -> 404
     *
     * @throws com.dotmarketing.exception.DotDataException
     *
     * @throws com.dotmarketing.exception.DotSecurityException
     *
     * @see ContentletAPI
     * @see Contentlet
     */
    @Test()
    public void test_findContentletByIdentifierOrFallback_existing_English_No_Spanish_fallback_false_expecting_False () throws DotDataException, DotSecurityException {

        //Getting our test contentlet
        Contentlet newsContentlet = TestDataUtils
                .getNewsContent(true, languageAPI.getDefaultLanguage().getId(),
                        newsContentType.id());

        assertNotNull(newsContentlet);
        final Optional<Contentlet> optionalContentlet =
                APILocator.getContentletAPI()
                        .findContentletByIdentifierOrFallback(newsContentlet.getIdentifier(),
                                false,
                                spanishLanguage.getId(), user, false);

        assertFalse(optionalContentlet.isPresent());
    }

    /**
     * Testing {@link ContentletAPI#findContentletByIdentifierOrFallback(String, boolean, long, User, boolean)}
     *
     * English version, with Spanish, fallback false, request Spanish -> Return Spanish
     *
     * @throws com.dotmarketing.exception.DotDataException
     *
     * @throws com.dotmarketing.exception.DotSecurityException
     *
     * @see ContentletAPI
     * @see Contentlet
     */
    @Test()
    public void test_findContentletByIdentifierOrFallback_existing_EnglishSpanish_fallback_false_expecting_Spanish_true () throws DotDataException, DotSecurityException {

        //Getting our test contentlet
        Contentlet newsContentlet = TestDataUtils
                .getNewsContent(true, languageAPI.getDefaultLanguage().getId(),
                        newsContentType.id());
        assertNotNull(newsContentlet);

        final Contentlet checkoutContentlet =
                APILocator.getContentletAPI()
                        .checkout(newsContentlet.getInode(), user, false);
        assertNotNull(checkoutContentlet);
        checkoutContentlet.setIdentifier(newsContentlet.getIdentifier());
        checkoutContentlet.setLanguageId(spanishLanguage.getId()); // spanish
        checkoutContentlet.setIndexPolicy(IndexPolicy.FORCE);

        Contentlet spanishNewsContentlet =
                APILocator.getContentletAPI()
                        .checkin(checkoutContentlet, user, false);

        final Optional<Contentlet> optionalContentlet =
                APILocator.getContentletAPI()
                        .findContentletByIdentifierOrFallback(newsContentlet.getIdentifier(),
                                false, spanishLanguage.getId(), user, false);

        assertTrue(optionalContentlet.isPresent());
        assertEquals(spanishNewsContentlet.getInode(), optionalContentlet.get().getInode());
    }

    /**
     * Testing {@link ContentletAPI#findContentletByIdentifierOrFallback(String, boolean, long,
     * User, boolean)}
     *
     * No English version, with Spanish, fallback true, request Spanish -> Return Spanish
     *
     * @see ContentletAPI
     * @see Contentlet
     */
    @Test()
    public void test_findContentletByIdentifierOrFallback_existing_NonEnglish_WithSpanish_fallback_true_expecting_Spanish_true() {

        //Getting our test contentlet
        Contentlet spanishGenericContentContentlet = TestDataUtils.getFileAssetContent(true,
                spanishLanguage.getId());

        final Optional<Contentlet> optionalContentlet =
                APILocator.getContentletAPI().findContentletByIdentifierOrFallback(
                        spanishGenericContentContentlet.getIdentifier(), false,
                        spanishLanguage.getId(), user, false);

        assertTrue(optionalContentlet.isPresent());
        assertEquals(spanishGenericContentContentlet.getInode(),
                optionalContentlet.get().getInode());
    }

    /**
     * Testing {@link ContentletAPI#findContentletByIdentifierOrFallback(String, boolean, long, User, boolean)}
     *
     * No English version, with Spanish, fallback false, request Spanish -> Return Spanish
     *
     * @throws com.dotmarketing.exception.DotDataException
     *
     * @throws com.dotmarketing.exception.DotSecurityException
     *
     * @see ContentletAPI
     * @see Contentlet
     */
    @Test()
    public void test_findContentletByIdentifierOrFallback_existing_NonEnglish_WithSpanish_fallback_false_expecting_Spanish_true () throws DotDataException, DotSecurityException, IOException {

        //Getting our test contentlet
        Contentlet spanishGenericContentContentlet = TestDataUtils.getGenericContentContent(true,
                spanishLanguage.getId());

        final Optional<Contentlet> optionalContentlet =
                APILocator.getContentletAPI().findContentletByIdentifierOrFallback(
                        spanishGenericContentContentlet.getIdentifier(), false,
                        spanishLanguage.getId(), user, false);

        assertTrue(optionalContentlet.isPresent());
        assertEquals(spanishGenericContentContentlet.getInode(),
                optionalContentlet.get().getInode());
    }

    /**
     * Testing {@link ContentletAPI#findContentletByIdentifierOrFallback(String, boolean, long, User, boolean)}
     *
     * English version LIVE, with Spanish WORKING, fallback true, request Spanish WORKING -> Return Spanish WORKING
     *
     * @throws com.dotmarketing.exception.DotDataException
     *
     * @throws com.dotmarketing.exception.DotSecurityException
     *
     * @see ContentletAPI
     * @see Contentlet
     */
    @Test()
    public void test_findContentletByIdentifierOrFallback_existing_EnglishLive_WithSpanishWorking_fallback_true_expecting_SpanishWorking_true () throws DotDataException, DotSecurityException, IOException {

        //Getting our test contentlet
        Contentlet fileAssetContentletEngLive = TestDataUtils.getFileAssetContent(true,
                languageAPI.getDefaultLanguage().getId());

        assertNotNull(fileAssetContentletEngLive);
        Contentlet spanishFileAssetContentletWorking = new Contentlet(); // no eng version
        APILocator.getContentletAPI().copyProperties(spanishFileAssetContentletWorking,
                fileAssetContentletEngLive.getMap());
        spanishFileAssetContentletWorking.setHost(fileAssetContentletEngLive.getHost());
        spanishFileAssetContentletWorking
                .setContentType(fileAssetContentletEngLive.getContentType());
        spanishFileAssetContentletWorking.setIdentifier(fileAssetContentletEngLive.getIdentifier());
        spanishFileAssetContentletWorking.setInode(null);
        spanishFileAssetContentletWorking.setIndexPolicy(IndexPolicy.FORCE);
        spanishFileAssetContentletWorking.setLanguageId(spanishLanguage.getId()); // spanish
        spanishFileAssetContentletWorking.setProperty("title", "Spanish Main.scss");

        final File file = fileAssetContentletEngLive.getBinary(FileAssetAPI.BINARY_FIELD);
        final File copy = new File(org.apache.commons.io.FileUtils.getTempDirectory(),
                UUIDGenerator.generateUuid());
        org.apache.commons.io.FileUtils.copyFile(file, copy);
        spanishFileAssetContentletWorking.setBinary(FileAssetAPI.BINARY_FIELD, copy);

        spanishFileAssetContentletWorking =
                APILocator.getContentletAPI()
                        .checkin(spanishFileAssetContentletWorking, user, false);

        final Optional<Contentlet> optionalContentlet =
                APILocator.getContentletAPI().findContentletByIdentifierOrFallback(
                        fileAssetContentletEngLive.getIdentifier(), false,
                        spanishLanguage.getId(), user, false);

        assertTrue(optionalContentlet.isPresent());
        assertEquals(spanishFileAssetContentletWorking.getInode(),
                optionalContentlet.get().getInode());
    }

    /**
     * Testing {@link ContentletAPI#findContentletByIdentifierOrFallback(String, boolean, long, User, boolean)}
     *
     * English version LIVE, with Spanish WORKING, fallback true, request Spanish LIVE -> Return English
     *
     * @throws com.dotmarketing.exception.DotDataException
     *
     * @throws com.dotmarketing.exception.DotSecurityException
     *
     * @see ContentletAPI
     * @see Contentlet
     */
    @Test()
    public void test_findContentletByIdentifierOrFallback_existing_EnglishLive_WithSpanishWorking_fallback_true_expecting_English_true () throws DotDataException, DotSecurityException, IOException {

        //Getting our test contentlet
        Contentlet fileAssetContentletEngLive = TestDataUtils.getFileAssetContent(true,
                languageAPI.getDefaultLanguage().getId());

        assertNotNull(fileAssetContentletEngLive);
        Contentlet spanishFileAssetContentletWorking = new Contentlet(); // no eng version
        APILocator.getContentletAPI().copyProperties(spanishFileAssetContentletWorking,
                fileAssetContentletEngLive.getMap());
        spanishFileAssetContentletWorking.setIdentifier(fileAssetContentletEngLive.getIdentifier());
        spanishFileAssetContentletWorking.setHost(fileAssetContentletEngLive.getHost());
        spanishFileAssetContentletWorking
                .setContentType(fileAssetContentletEngLive.getContentType());
        spanishFileAssetContentletWorking.setInode(null);
        spanishFileAssetContentletWorking.setIndexPolicy(IndexPolicy.FORCE);
        spanishFileAssetContentletWorking.setLanguageId(spanishLanguage.getId()); // spanish
        spanishFileAssetContentletWorking.setProperty("title", "Spanish Main.scss");

        final File file = fileAssetContentletEngLive.getBinary(FileAssetAPI.BINARY_FIELD);
        final File copy = new File(org.apache.commons.io.FileUtils.getTempDirectory(),
                UUIDGenerator.generateUuid());
        org.apache.commons.io.FileUtils.copyFile(file, copy);
        spanishFileAssetContentletWorking.setBinary(FileAssetAPI.BINARY_FIELD, copy);

        spanishFileAssetContentletWorking =
                APILocator.getContentletAPI()
                        .checkin(spanishFileAssetContentletWorking, user, false);

        final Optional<Contentlet> optionalContentlet =
                APILocator.getContentletAPI().findContentletByIdentifierOrFallback(
                        fileAssetContentletEngLive.getIdentifier(), true,
                        spanishLanguage.getId(), user, false);

        assertTrue(optionalContentlet.isPresent());
        assertNotEquals(spanishFileAssetContentletWorking.getInode(),
                optionalContentlet.get().getInode());
        assertEquals(fileAssetContentletEngLive.getInode(), optionalContentlet.get().getInode());
    }

    /**
     * Testing {@link ContentletAPI#findContentletByIdentifierOrFallback(String, boolean, long, User, boolean)}
     *
     * Only Spanish WORKING, fallback false, request English Working -> Return Empty
     *
     * @throws com.dotmarketing.exception.DotDataException
     *
     * @throws com.dotmarketing.exception.DotSecurityException
     *
     * @see ContentletAPI
     * @see Contentlet
     */
    @Test()
    public void test_findContentletByIdentifierOrFallback_existing_OnlySpanishWorking_fallback_true_expecting_English_true () throws DotDataException, DotSecurityException, IOException {

        //Getting our test contentlet
        Contentlet newsContentletEng = TestDataUtils
                .getNewsContent(true, languageAPI.getDefaultLanguage().getId(),
                        newsContentType.id());

        assertNotNull(newsContentletEng);
        Contentlet spanishNewNewsContentlet = new Contentlet(); // no eng version
        APILocator.getContentletAPI()
                .copyProperties(spanishNewNewsContentlet, newsContentletEng.getMap());
        spanishNewNewsContentlet.setHost(newsContentletEng.getHost());
        spanishNewNewsContentlet.setContentType(newsContentletEng.getContentType());
        spanishNewNewsContentlet.setIdentifier(null);
        spanishNewNewsContentlet.setInode(null);
        spanishNewNewsContentlet.setIndexPolicy(IndexPolicy.FORCE);
        spanishNewNewsContentlet.setLanguageId(spanishLanguage.getId()); // spanish
        spanishNewNewsContentlet.setProperty("title", "Spanish Test2");
        spanishNewNewsContentlet.setProperty("urlTitle", "/news/spanish_test2");
        spanishNewNewsContentlet
                .setProperty("byline", newsContentletEng.getStringProperty("byline"));
        spanishNewNewsContentlet
                .setProperty("sysPublishDate", newsContentletEng.getMap().get("sysPublishDate"));
        spanishNewNewsContentlet.setProperty("story", newsContentletEng.getMap().get("story"));

        spanishNewNewsContentlet =
                APILocator.getContentletAPI()
                        .checkin(spanishNewNewsContentlet, user, false);

        final Optional<Contentlet> optionalContentlet =
                APILocator.getContentletAPI().findContentletByIdentifierOrFallback(
                        spanishNewNewsContentlet.getIdentifier(), false, 1, user, false);

        assertFalse(optionalContentlet.isPresent());
    }

    /**
     * Testing {@link ContentletAPI#findContentletForLanguage(long, com.dotmarketing.beans.Identifier)}
     *
     * @throws com.dotmarketing.exception.DotDataException
     *
     * @throws com.dotmarketing.exception.DotSecurityException
     *
     * @see ContentletAPI
     * @see Contentlet
     */
    @Test
    public void findContentletForLanguage () throws DotDataException, DotSecurityException {

        //Getting our test contentlet
        Contentlet contentletWithLanguage = null;
        for ( Contentlet contentlet : contentlets ) {

            //Verify if we have a contentlet with a language set
            if ( contentlet.getLanguageId() != 0 ) {
                contentletWithLanguage = contentlet;
                break;
            }
        }

        Identifier contentletIdentifier = APILocator.getIdentifierAPI().find( contentletWithLanguage );

        //Search the contentlet
        assertNotNull( contentletWithLanguage );
        Contentlet foundContentlet = contentletAPI.findContentletForLanguage( contentletWithLanguage.getLanguageId(), contentletIdentifier );

        //Validations
        assertNotNull( foundContentlet );
        assertEquals( foundContentlet.getInode(), contentletWithLanguage.getInode() );
    }

    /**
     * Testing {@link ContentletAPI#findByStructure(com.dotmarketing.portlets.structure.model.Structure, com.liferay.portal.model.User, boolean, int, int)}
     *
     * @throws com.dotmarketing.exception.DotDataException
     *
     * @throws com.dotmarketing.exception.DotSecurityException
     *
     * @see ContentletAPI
     * @see Contentlet
     */
    @Test
    public void findByStructure () throws DotSecurityException, DotDataException {

        //Getting a known contentlet
        Contentlet contentlet = contentlets.iterator().next();

        //Search the contentlet
        List<Contentlet> foundContentlets = contentletAPI.findByStructure( contentlet.getStructure(), user, false, 0, 0 );

        //Validations
        assertTrue( foundContentlets != null && !foundContentlets.isEmpty() );
    }

    /**
     * Testing {@link ContentletAPI#findByStructure(String, com.liferay.portal.model.User, boolean, int, int)}
     *
     * @throws com.dotmarketing.exception.DotDataException
     *
     * @throws com.dotmarketing.exception.DotSecurityException
     *
     * @see ContentletAPI
     * @see Contentlet
     */
    @Test
    public void findByStructureInode () throws DotSecurityException, DotDataException {

        //Getting a known contentlet
        Contentlet contentlet = contentlets.iterator().next();

        //Search the contentlets
        List<Contentlet> foundContentlets = contentletAPI.findByStructure( contentlet.getStructureInode(), user, false, 0, 0 );

        //Validations
        assertTrue( foundContentlets != null && !foundContentlets.isEmpty() );
    }

    /**
     * Testing {@link ContentletAPI#findContentletByIdentifier(String, boolean, long, com.liferay.portal.model.User, boolean)}
     *
     * @throws com.dotmarketing.exception.DotDataException
     *
     * @throws com.dotmarketing.exception.DotSecurityException
     *
     * @see ContentletAPI
     * @see Contentlet
     */
    @Test
    public void findContentletByIdentifier () throws DotSecurityException, DotDataException {

        //Getting our test contentlet
        Contentlet contentletWithLanguage = null;
        for ( Contentlet contentlet : contentlets ) {

            //Verify if we have a contentlet with a language set
            if ( contentlet.getLanguageId() != 0 ) {
                contentletWithLanguage = contentlet;
                break;
            }
        }

        //Search the contentlet
        assertNotNull( contentletWithLanguage );
        Contentlet foundContentlet = contentletAPI.findContentletByIdentifier( contentletWithLanguage.getIdentifier(), false, contentletWithLanguage.getLanguageId(), user, false );

        //Validations
        assertNotNull( foundContentlet );
        assertEquals( foundContentlet.getInode(), contentletWithLanguage.getInode() );
    }

    /**
     * Testing {@link ContentletAPI#findContentletsByIdentifiers(String[], boolean, long, com.liferay.portal.model.User, boolean)}
     *
     * @throws com.dotmarketing.exception.DotDataException
     *
     * @throws com.dotmarketing.exception.DotSecurityException
     *
     * @see ContentletAPI
     * @see Contentlet
     */
    @Test
    public void findContentletByIdentifiers () throws DotSecurityException, DotDataException {

        //Getting our test contentlet
        Contentlet contentletWithLanguage = null;
        for ( Contentlet contentlet : contentlets ) {

            //Verify if we have a contentlet with a language set
            if ( contentlet.getLanguageId() != 0 ) {
                contentletWithLanguage = contentlet;
                break;
            }
        }

        //Search the contentlet
        assertNotNull( contentletWithLanguage );
        List<Contentlet> foundContentlets = contentletAPI.findContentletsByIdentifiers( new String[]{ contentletWithLanguage.getIdentifier() }, false, contentletWithLanguage.getLanguageId(), user, false );

        //Validations
        assertTrue( foundContentlets != null && !foundContentlets.isEmpty() );
    }

    /**
     * Testing {@link ContentletAPI#findContentlets(java.util.List)}
     *
     * @throws com.dotmarketing.exception.DotDataException
     *
     * @throws com.dotmarketing.exception.DotSecurityException
     *
     * @see ContentletAPI
     * @see Contentlet
     */
    @Test
    public void findContentlets () throws DotSecurityException, DotDataException {

        //Getting our test inodes
        List<String> inodes = new ArrayList<>();
        for ( Contentlet contentlet : contentlets ) {
            inodes.add( contentlet.getInode() );
        }

        //Search for the contentlets
        List<Contentlet> foundContentlets = contentletAPI.findContentlets( inodes );

        //Validations
        assertTrue( foundContentlets != null && !foundContentlets.isEmpty() );
        assertEquals( foundContentlets.size(), contentlets.size() );
    }

    /**
     * Testing {@link ContentletAPI#findContentletsByFolder(com.dotmarketing.portlets.folders.model.Folder, com.liferay.portal.model.User, boolean)}
     *
     * @throws com.dotmarketing.exception.DotDataException
     *
     * @throws com.dotmarketing.exception.DotSecurityException
     *
     * @see ContentletAPI
     * @see Contentlet
     */
    @Test
    public void findContentletsByFolder () throws DotDataException, DotSecurityException {

        //Getting a known contentlet
        Contentlet contentlet = contentlets.iterator().next();

        //Getting the folder of the test contentlet
        Folder folder = APILocator.getFolderAPI().find( contentlet.getFolder(), user, false );

        //Search the contentlets
        List<Contentlet> foundContentlets = contentletAPI.findContentletsByFolder( folder, user, false );

        //Validations
        assertTrue( foundContentlets != null && !foundContentlets.isEmpty() );
    }

    /**
     * Testing {@link ContentletAPI#findContentletsByHost(com.dotmarketing.beans.Host, com.liferay.portal.model.User, boolean)}
     *
     * @throws com.dotmarketing.exception.DotDataException
     *
     * @throws com.dotmarketing.exception.DotSecurityException
     *
     * @see ContentletAPI
     * @see Contentlet
     */
    @Test
    public void findContentletsByHost () throws DotDataException, DotSecurityException {

        //Search the contentlets
        List<Contentlet> foundContentlets = contentletAPI.findContentletsByHost( defaultHost, user, false );

        //Validations
        assertTrue( foundContentlets != null && !foundContentlets.isEmpty() );
    }

    /**
     * Testing {@link ContentletAPI#copyContentlet(com.dotmarketing.portlets.contentlet.model.Contentlet, com.liferay.portal.model.User, boolean)}
     *
     * @throws com.dotmarketing.exception.DotDataException
     *
     * @throws com.dotmarketing.exception.DotSecurityException
     *
     * @see ContentletAPI
     * @see Contentlet
     */
    @Test
    public void copyContentlet () throws DotSecurityException, DotDataException {

        //Getting a known contentlet
        Contentlet contentlet = contentlets.iterator().next();

        //Copy the test contentlet
        Contentlet copyContentlet = contentletAPI.copyContentlet( contentlet, user, false );

        //validations
        assertTrue( copyContentlet != null && !copyContentlet.getInode().isEmpty() );
        assertEquals(copyContentlet.getStructureInode(), contentlet.getStructureInode());
        assertEquals( copyContentlet.getFolder(), contentlet.getFolder() );
        assertEquals( copyContentlet.getHost(), contentlet.getHost() );

        contentletAPI.archive(copyContentlet, user, false);
        contentletAPI.delete(copyContentlet, user, false);
    }

    /**
     * Testing {@link ContentletAPI#copyContentlet(com.dotmarketing.portlets.contentlet.model.Contentlet, com.dotmarketing.portlets.folders.model.Folder, com.liferay.portal.model.User, boolean)}
     *
     * @throws com.dotmarketing.exception.DotDataException
     *
     * @throws com.dotmarketing.exception.DotSecurityException
     *
     * @see ContentletAPI
     * @see Contentlet
     */
    @Test
    public void copyContentletWithFolder () throws DotSecurityException, DotDataException {

        //Getting a known contentlet
        Contentlet contentlet = contentlets.iterator().next();

        //Getting the folder of the test contentlet
        Folder folder = APILocator.getFolderAPI().find( contentlet.getFolder(), user, false );

        //Copy the test contentlet
        Contentlet copyContentlet = contentletAPI.copyContentlet( contentlet, folder, user, false );

        //validations
        assertTrue( copyContentlet != null && !copyContentlet.getInode().isEmpty() );
        assertEquals(copyContentlet.getStructureInode(), contentlet.getStructureInode());
        assertEquals( copyContentlet.getFolder(), contentlet.getFolder() );
        assertEquals( copyContentlet.get("junitTestWysiwyg"), contentlet.get("junitTestWysiwyg") );

        contentletAPI.archive(copyContentlet, user, false);
        contentletAPI.delete(copyContentlet, user, false);
    }

    /**
     * Testing {@link ContentletAPI#copyContentlet(com.dotmarketing.portlets.contentlet.model.Contentlet, com.dotmarketing.beans.Host, com.liferay.portal.model.User, boolean)}
     *
     * @throws com.dotmarketing.exception.DotDataException
     *
     * @throws com.dotmarketing.exception.DotSecurityException
     *
     * @see ContentletAPI
     * @see Contentlet
     */
    @Test
    public void copyContentletWithHost () throws DotSecurityException, DotDataException {

        //Getting a known contentlet
        Contentlet contentlet = contentlets.iterator().next();

        //Copy the test contentlet
        Contentlet copyContentlet = contentletAPI.copyContentlet( contentlet, defaultHost, user, false );

        //validations
        assertTrue( copyContentlet != null && !copyContentlet.getInode().isEmpty() );
        assertEquals( copyContentlet.getStructureInode(), contentlet.getStructureInode() );
        assertEquals( copyContentlet.getFolder(), contentlet.getFolder() );
        assertEquals( copyContentlet.get( "junitTestWysiwyg" ), contentlet.get( "junitTestWysiwyg" ) );
        assertEquals( copyContentlet.getHost(), contentlet.getHost() );

        contentletAPI.archive( copyContentlet, user, false );
        contentletAPI.delete( copyContentlet, user, false );
    }

    /**
     * Testing {@link ContentletAPI#copyContentlet(com.dotmarketing.portlets.contentlet.model.Contentlet, com.dotmarketing.portlets.folders.model.Folder, com.liferay.portal.model.User, boolean, boolean)}
     *
     * @throws com.dotmarketing.exception.DotDataException
     *
     * @throws com.dotmarketing.exception.DotSecurityException
     *
     * @see ContentletAPI
     * @see Contentlet
     */
    @Test
    public void copyContentletWithFolderAppendCopy () throws DotSecurityException, DotDataException {

        //Getting a known contentlet
        Contentlet contentlet = contentlets.iterator().next();

        //Getting the folder of the test contentlet
        Folder folder = APILocator.getFolderAPI().find( contentlet.getFolder(), user, false );

        //Copy the test contentlet
        Contentlet copyContentlet = contentletAPI.copyContentlet( contentlet, folder, user, true, false );

        //validations
        assertTrue( copyContentlet != null && !copyContentlet.getInode().isEmpty() );
        assertEquals( copyContentlet.getStructureInode(), contentlet.getStructureInode() );
        assertEquals( copyContentlet.getFolder(), contentlet.getFolder() );
        assertEquals( copyContentlet.get( "junitTestWysiwyg" ), contentlet.get( "junitTestWysiwyg" ) );

        contentletAPI.archive( copyContentlet, user, false );
        contentletAPI.delete( copyContentlet, user, false );
    }
    
    @Test
    public void copyContentletWithSeveralVersionsOrderIssue() throws Exception {
        long defLang=APILocator.getLanguageAPI().getDefaultLanguage().getId();
        
        Host host1=new Host();
        host1.setHostname("copy.contentlet.t1_"+System.currentTimeMillis());
        host1.setDefault(false);
        host1.setLanguageId(defLang);
        host1.setIndexPolicy(IndexPolicy.FORCE);
        host1 = APILocator.getHostAPI().save(host1, user, false);

        Host host2=new Host();
        host2.setHostname("copy.contentlet.t2_"+System.currentTimeMillis());
        host2.setDefault(false);
        host2.setLanguageId(defLang);
        host2.setIndexPolicy(IndexPolicy.FORCE);
        host2 = APILocator.getHostAPI().save(host2, user, false);

        
        java.io.File bin=new java.io.File(APILocator.getFileAssetAPI().getRealAssetPathTmpBinary() + separator
                + UUIDGenerator.generateUuid() + separator + "hello.txt");
        bin.getParentFile().mkdirs();
        
        bin.createNewFile();
        FileUtils.writeStringToFile(bin, "this is the content of the file");
        
        Contentlet file=new Contentlet();
        file.setHost(host1.getIdentifier());
        file.setFolder("SYSTEM_FOLDER");
        file.setStructureInode(CacheLocator.getContentTypeCache().getStructureByVelocityVarName("FileAsset").getInode());
        file.setLanguageId(defLang);
        file.setStringProperty(FileAssetAPI.TITLE_FIELD,"test copy");
        file.setStringProperty(FileAssetAPI.FILE_NAME_FIELD, "hello.txt");
        file.setBinary(FileAssetAPI.BINARY_FIELD, bin);
        file.setIndexPolicy(IndexPolicy.FORCE);
        file = contentletAPI.checkin(file, user, false);
        final String ident = file.getIdentifier();
        
        // create 20 versions
        for(int i=1; i<=20; i++) {
            file = contentletAPI.findContentletByIdentifier(ident, false, defLang, user, false);
            APILocator.getFileAssetAPI().renameFile(file, "hello"+i, user, false);
            contentletAPI.isInodeIndexed(APILocator.getVersionableAPI().getContentletVersionInfo(ident, defLang).getWorkingInode());
        }
        
        file = contentletAPI.findContentletByIdentifier(ident, false, defLang, user, false);

        // the issue https://github.com/dotCMS/dotCMS/issues/5007 is caused by an order issue
        // when we call copy it saves all the versions in the new location. but it should
        // do it in older-to-newer order. because the last save will be the asset_name in the
        // identifier and the data that will have the "working" (or live) version.
        Contentlet copy = contentletAPI.copyContentlet(file, host1, user, false);
        Identifier copyIdent = APILocator.getIdentifierAPI().find(copy);
        
        copy = contentletAPI.findContentletByIdentifier(copyIdent.getId(), false, defLang, user, false);

        assertEquals("hello20_copy.txt",copyIdent.getAssetName());
        assertEquals("hello20_copy.txt",copy.getStringProperty(FileAssetAPI.FILE_NAME_FIELD));
        //FileAssetAPI.renameFile no longer renames the binary - so skipping assert
        //assertEquals("hello20_copy.txt",copy.getBinary(FileAssetAPI.BINARY_FIELD).getName());
        assertEquals("this is the content of the file", FileUtils.readFileToString(copy.getBinary(FileAssetAPI.BINARY_FIELD)));

        Contentlet copy2 = contentletAPI.copyContentlet(file, host2, user, false);
        Identifier copyIdent2 = APILocator.getIdentifierAPI().find(copy2);

        assertEquals("hello20.txt",copyIdent2.getAssetName());
        assertEquals("hello20.txt",copy2.getStringProperty(FileAssetAPI.FILE_NAME_FIELD));
        //FileAssetAPI.renameFile no longer renames the binary - so skipping assert
        //assertEquals("hello20.txt",copy2.getBinary(FileAssetAPI.BINARY_FIELD).getName());
        assertEquals("this is the content of the file", FileUtils.readFileToString(copy2.getBinary(FileAssetAPI.BINARY_FIELD)));

        contentletAPI.archive(file,user,false);
        contentletAPI.delete(file,user,false);
        contentletAPI.archive(copy,user,false);
        contentletAPI.delete(copy,user,false);
        contentletAPI.archive(copy2,user,false);
        contentletAPI.delete(copy2,user,false);
        contentletAPI.archive(host1,user,false);
        contentletAPI.delete(host1,user,false);
        contentletAPI.archive(host2,user,false);
        contentletAPI.delete(host2,user,false);
        
    }

    /**
     * Testing {@link ContentletAPI#search(String, int, int, String, com.liferay.portal.model.User, boolean)}
     *
     * @throws com.dotmarketing.exception.DotDataException
     *
     * @throws com.dotmarketing.exception.DotSecurityException
     *
     * @see ContentletAPI
     * @see Contentlet
     */
    @Test
    public void search () throws DotSecurityException, DotDataException {

        //Getting a known contentlet
        Contentlet contentlet = contentlets.iterator().next();

        //Create the lucene query
        String luceneQuery = "+structureinode:" + contentlet.getStructureInode() + " +deleted:false";

        //Search the contentlets
        List<Contentlet> foundContentlets = contentletAPI.search( luceneQuery, 1000, -1, "inode", user, false );

        //Validations
        assertTrue( foundContentlets != null && !foundContentlets.isEmpty() );
    }

    /**
     * Testing {@link ContentletAPI#search(String, int, int, String, com.liferay.portal.model.User, boolean, int)}
     *
     * @throws com.dotmarketing.exception.DotDataException
     *
     * @throws com.dotmarketing.exception.DotSecurityException
     *
     * @see ContentletAPI
     * @see Contentlet
     */
    @Test
    public void searchWithPermissions () throws DotSecurityException, DotDataException {

        //Getting a known contentlet
        Contentlet contentlet = contentlets.iterator().next();

        //Create the lucene query
        String luceneQuery = "+structureinode:" + contentlet.getStructureInode() + " +deleted:false";

        //Search the contentlets
        List<Contentlet> foundContentlets = contentletAPI.search( luceneQuery, 1000, -1, "inode", user, false, PermissionAPI.PERMISSION_READ );

        //Validations
        assertTrue( foundContentlets != null && !foundContentlets.isEmpty() );
    }

    /**
     * Testing {@link ContentletAPI#searchIndex(String, int, int, String, com.liferay.portal.model.User, boolean)}
     *
     * @throws com.dotmarketing.exception.DotDataException
     *
     * @throws com.dotmarketing.exception.DotSecurityException
     *
     * @see ContentletAPI
     * @see Contentlet
     */
    @Test
    public void searchIndex () throws DotDataException, DotSecurityException {

        //Getting a known contentlet
        Contentlet contentlet = contentlets.iterator().next();

        //Create the lucene query
        String luceneQuery = "+structureinode:" + contentlet.getStructureInode() + " +deleted:false";

        //Search the contentlets
        List<ContentletSearch> foundContentlets = contentletAPI.searchIndex( luceneQuery, 1000, -1, "inode", user, false );

        //Validations
        assertTrue( foundContentlets != null && !foundContentlets.isEmpty() );
    }

    /**
     * Testing {@link ContentletAPI#publishRelatedHtmlPages(com.dotmarketing.portlets.contentlet.model.Contentlet)}
     *
     * @throws DotDataException
     * @throws DotSecurityException
     * @throws DotCacheException
     * @see ContentletAPI
     * @see Contentlet
     */
    @Test
    public void publishRelatedHtmlPages () throws DotDataException, DotSecurityException, DotCacheException {

        //Getting a known contentlet
        Contentlet contentlet = contentlets.iterator().next();

        //Making it live
        APILocator.getVersionableAPI().setLive( contentlet );

        //Publish html pages for this contentlet
        contentletAPI.publishRelatedHtmlPages( contentlet );

        //TODO: How to validate this???, good question, basically checking that the html page is not in cache basically the method publishRelatedHtmlPages(...) will just remove the htmlPage from cache

        //Get the contentlet Identifier to gather the related pages
        Identifier identifier = APILocator.getIdentifierAPI().find( contentlet );
        //Get the identifier's number of the related pages
        List<MultiTree> multiTrees = APILocator.getMultiTreeAPI().getMultiTreesByChild( identifier.getId() );
        for ( MultiTree multitree : multiTrees ) {
            //Get the Identifiers of the related pages
            Identifier htmlPageIdentifier = APILocator.getIdentifierAPI().find( multitree.getParent1() );

            //OK..., lets try to find this page in the cache...
            HTMLPageAsset foundPage = ( HTMLPageAsset ) CacheLocator.getCacheAdministrator().get( "HTMLPageCache" + identifier, "HTMLPageCache" );

            //Validations
            assertTrue( foundPage == null || ( foundPage.getInode() == null || foundPage.getInode().equals( "" ) ) );
        }
    }

    /**
     * Testing {@link ContentletAPI#cleanField(com.dotmarketing.portlets.structure.model.Structure, com.dotmarketing.portlets.structure.model.Field, com.liferay.portal.model.User, boolean)}
     * with a binary field
     *
     * @throws DotDataException
     * @throws DotSecurityException
     * @see ContentletAPI
     * @see Contentlet
     */
    @Test
    public void cleanBinaryField() throws DotDataException, DotSecurityException {
        //Getting a known structure
        Structure structure = structures.iterator().next();

        Long identifier = uniqueIdentifier.get(structure.getName());

        //Search the contentlet for this structure
        List<Contentlet> contentletList = contentletAPI.findByStructure(structure, user, false, 0, 0);
        Contentlet contentlet = contentletList.iterator().next();

        //Getting a known binary field for this structure
        //TODO: The definition of the method getFieldByName receive a parameter named "String:structureType", some examples I saw send the Inode, but actually what it needs is the structure name....

        Field foundBinaryField = FieldFactory.getFieldByVariableName(structure.getInode(), "junitTestBinary" + identifier);


        //Getting the current value for this field
        Object value = contentletAPI.getFieldValue(contentlet, foundBinaryField);

        //Validations
        assertNotNull(value);
        assertTrue(((java.io.File) value).exists());

        //Cleaning the binary field
        contentletAPI.cleanField(structure, foundBinaryField, user, false);

        //Validations
        assertFalse(((java.io.File) value).exists());
    }

    /**
     * Testing {@link ContentletAPI#cleanField(com.dotmarketing.portlets.structure.model.Structure, com.dotmarketing.portlets.structure.model.Field, com.liferay.portal.model.User, boolean)}
     * with a tag field
     *
     * @throws DotDataException
     * @throws DotSecurityException
     * @see ContentletAPI
     * @see Contentlet
     */
    @Test
    public void cleanTagField() throws DotDataException, DotSecurityException {

        //Getting a known structure
        Structure structure = structures.iterator().next();

        Long identifier = uniqueIdentifier.get(structure.getName());

        //Search the contentlet for this structure
        List<Contentlet> contentletList = contentletAPI.findByStructure( structure, user, false, 0, 0 );
        Contentlet contentlet = contentletList.iterator().next();

        //Getting a known tag field for this structure
        //TODO: The definition of the method getFieldByName receive a parameter named "String:structureType", some examples I saw send the Inode, but actually what it needs is the structure name....
        Field foundTagField = FieldFactory.getFieldByVariableName( structure.getInode(), "junitTestTag" + identifier );

        //Getting the current value for this field
        List<Tag> value = tagAPI.getTagsByInodeAndFieldVarName(contentlet.getInode(), foundTagField.getVelocityVarName());

        //Validations
        assertNotNull( value );
        assertFalse( value.isEmpty() );

        //Cleaning the tag field
        contentletAPI.cleanField( structure, foundTagField, user, false );

        //Getting the current value for this field
        List<Tag> value2 = tagAPI.getTagsByInodeAndFieldVarName(contentlet.getInode(), foundTagField.getVelocityVarName());

        //Validations
        assertTrue( value2.isEmpty() );        
    }

    /**
     * Testing {@link ContentletAPI#cleanHostField(com.dotmarketing.portlets.structure.model.Structure, com.liferay.portal.model.User, boolean)}
     *
     * @throws DotDataException
     * @throws DotSecurityException
     * @throws DotMappingException
     * @see ContentletAPI
     * @see Contentlet
     */
    @Test
    public void cleanHostField () throws DotDataException, DotSecurityException, DotMappingException {

        //Getting a known structure
        Structure structure = structures.iterator().next();

        //Search the contentlet for this structure
        List<Contentlet> contentletList = contentletAPI.findByStructure( structure, user, false, 0, 0 );

        //Check the current identifies
        Identifier contentletIdentifier = APILocator.getIdentifierAPI().find( contentletList.iterator().next() );

        //Cleaning the host field for the identifier
        contentletAPI.cleanHostField( structure, user, false );

        //Now get again the identifier to see if the change was made
        Identifier changedContentletIdentifier = APILocator.getIdentifierAPI().find( contentletList.iterator().next() );

        //Validations
        assertNotNull( changedContentletIdentifier );
        assertNotSame( contentletIdentifier, changedContentletIdentifier );
        assertNotSame( contentletIdentifier.getHostId(), changedContentletIdentifier.getHostId() );
    }

    /**
     * Testing {@link ContentletAPI#getNextReview(com.dotmarketing.portlets.contentlet.model.Contentlet, com.liferay.portal.model.User, boolean)}
     *
     * @throws DotDataException
     * @throws DotSecurityException
     * @see ContentletAPI
     * @see Contentlet
     */
    @Test
    public void getNextReview () throws DotSecurityException, DotDataException {

        //Getting a known structure
        Structure structure = structures.iterator().next();

        //Search the contentlet for this structure
        List<Contentlet> contentletList = contentletAPI.findByStructure( structure, user, false, 0, 0 );

        //Getting the next review date
        Date nextReview = contentletAPI.getNextReview( contentletList.iterator().next(), user, false );

        //Validations
        assertNotNull( nextReview );
    }

    /**
     * Tests method {@link ContentletAPI#getContentletReferences(Contentlet, User, boolean)}.
     * <p>
     * Checks that expected containers and pages (in the correct language) are returned by the method.
     */

    @Test
    public void getContentletReferences() throws Exception {
        int english = 1;
        long spanish = spanishLanguage.getId();

        try {
            HibernateUtil.startTransaction();
            final String UUID = UUIDGenerator.generateUuid();
            Structure structure = new StructureDataGen().nextPersisted();
            Container container = new ContainerDataGen().withStructure(structure, "").nextPersisted();
            Template template = new TemplateDataGen().withContainer(container.getIdentifier(),UUID).nextPersisted();
            Folder folder = new FolderDataGen().nextPersisted();

            HTMLPageDataGen htmlPageDataGen = new HTMLPageDataGen(folder, template);
            HTMLPageAsset englishPage = htmlPageDataGen.languageId(english).nextPersisted();
            HTMLPageAsset spanishPage = htmlPageDataGen.pageURL(englishPage.getPageUrl() + "SP").languageId(spanish)
                .nextPersisted();

            ContentletDataGen contentletDataGen = new ContentletDataGen(structure.getInode());
            Contentlet contentInEnglish = contentletDataGen.languageId(english).nextPersisted();
            Contentlet contentInSpanish = contentletDataGen.languageId(spanish).nextPersisted();

            // let's add the content to the page in english (create the page-container-content relationship)
            MultiTree multiTreeEN = new MultiTree(englishPage.getIdentifier(), container.getIdentifier(),
                contentInEnglish.getIdentifier(),UUID,0);
            APILocator.getMultiTreeAPI().saveMultiTree(multiTreeEN);

            // let's add the content to the page in spanish (create the page-container-content relationship)
            MultiTree multiTreeSP = new MultiTree(spanishPage.getIdentifier(), container.getIdentifier(),
                contentInSpanish.getIdentifier(),UUID,0);
            APILocator.getMultiTreeAPI().saveMultiTree(multiTreeSP);

            // let's get the references for english content
            List<Map<String, Object>> references = contentletAPI.getContentletReferences(contentInEnglish, user, false);

            assertNotNull(references);
            assertTrue(!references.isEmpty());
            // let's check if the referenced page is in the expected language
            assertEquals(((IHTMLPage) references.get(0).get("page")).getLanguageId(), english);
            // let's check the referenced container is the expected
            assertEquals(((Container) references.get(0).get("container")).getInode(), container.getInode());

            // let's get the references for spanish content
            references = contentletAPI.getContentletReferences(contentInSpanish, user, false);

            assertNotNull(references);
            assertTrue(!references.isEmpty());
            // let's check if the referenced page is in the expected language
            assertEquals(((IHTMLPage) references.get(0).get("page")).getLanguageId(), spanish);
            // let's check the referenced container is the expected
            assertEquals(((Container) references.get(0).get("container")).getInode(), container.getInode());

            ContentletDataGen.remove(contentInEnglish);
            ContentletDataGen.remove(contentInSpanish);
            HTMLPageDataGen.remove(englishPage);
            HTMLPageDataGen.remove(spanishPage);
            TemplateDataGen.remove(template);
            ContainerDataGen.remove(container);
            StructureDataGen.remove(structure);
            FolderDataGen.remove(folder);

            HibernateUtil.closeAndCommitTransaction();
        } catch (Exception e) {
            HibernateUtil.rollbackTransaction();
            throw e;
        }
    }

    /**
     * Testing {@link ContentletAPI#getFieldValue(com.dotmarketing.portlets.contentlet.model.Contentlet, com.dotmarketing.portlets.structure.model.Field)}
     *
     * @throws DotDataException
     * @throws DotSecurityException
     * @see ContentletAPI
     * @see Contentlet
     */
    @Test
    public void getFieldValue () throws DotSecurityException, DotDataException {

        //Getting a known structure
        Structure structure = structures.iterator().next();

        Long identifier = uniqueIdentifier.get(structure.getName());

        //Getting a know field for this structure
        //TODO: The definition of the method getFieldByName receive a parameter named "String:structureType", some examples I saw send the Inode, but actually what it needs is the structure name....
        Field foundWysiwygField = FieldFactory.getFieldByVariableName( structure.getInode(), "junitTestWysiwyg" + identifier );

        //Search the contentlets for this structure
        List<Contentlet> contentletList = contentletAPI.findByStructure( structure, user, false, 0, 0 );

        //Getting the current value for this field
        Object value = contentletAPI.getFieldValue( contentletList.iterator().next(), foundWysiwygField );

        //Validations
        assertNotNull( value );
        assertTrue( !( ( String ) value ).isEmpty() );
    }

    /**
     * Testing {@link ContentletAPI#addLinkToContentlet(com.dotmarketing.portlets.contentlet.model.Contentlet, String, String, com.liferay.portal.model.User, boolean)}
     *
     * @throws Exception
     * @see ContentletAPI
     * @see Contentlet
     */
    @Test
    public void addLinkToContentlet () throws Exception {

        String RELATION_TYPE = new Link().getType();

        //Getting a known structure
        Structure structure = structures.iterator().next();

        //Create a menu link
        Link menuLink = createMenuLink();

        //Search the contentlets for this structure
        List<Contentlet> contentletList = contentletAPI.findByStructure( structure, user, false, 0, 0 );
        Contentlet contentlet = contentletList.iterator().next();

        //Add to this contentlet a link
        contentletAPI.addLinkToContentlet( contentlet, menuLink.getInode(), RELATION_TYPE, user, false );

        //Verify if the link was associated
        //List<Link> relatedLinks = contentletAPI.getRelatedLinks( contentlet, user, false );//TODO: This method is not working but we are not testing it on this call....

        //Get the contentlet Identifier to gather the menu links
        Identifier menuLinkIdentifier = APILocator.getIdentifierAPI().find( menuLink );

        //Verify if the relation was created
        Tree tree = TreeFactory.getTree( contentlet.getInode(), menuLinkIdentifier.getId(), RELATION_TYPE );

        //Validations
        assertNotNull( tree );
        assertNotNull( tree.getParent() );
        assertNotNull( tree.getChild() );
        assertEquals( tree.getParent(), contentlet.getInode() );
        assertEquals( tree.getChild(), menuLinkIdentifier.getId() );
        assertEquals( tree.getRelationType(), RELATION_TYPE );
        
        try{
        	HibernateUtil.startTransaction();
            menuLinkAPI.delete( menuLink, user, false );
        	HibernateUtil.closeAndCommitTransaction();
        }catch(Exception e){
        	HibernateUtil.rollbackTransaction();
        	Logger.error(ContentletAPITest.class, e.getMessage());
        }


    }

    /**
     * Testing {@link ContentletAPI#findPageContentlets(String, String, String, boolean, long, com.liferay.portal.model.User, boolean)}
     *
     * @see ContentletAPI
     * @see Contentlet
     */
    @Test
    public void findPageContentlets () throws DotDataException, DotSecurityException {

        //Iterate throw the test contentles
        for ( Contentlet contentlet : contentlets ) {

            //Get the identifier for this contentlet
            Identifier identifier = APILocator.getIdentifierAPI().find( contentlet );

            //Search for related html pages and containers
            List<MultiTree> multiTrees = APILocator.getMultiTreeAPI().getMultiTreesByChild( identifier.getId() );
            if ( multiTrees != null && !multiTrees.isEmpty() ) {

                for ( MultiTree multiTree : multiTrees ) {

                    //Getting the identifiers
                    Identifier htmlPageIdentifier = APILocator.getIdentifierAPI().find( multiTree.getParent1() );
                    Identifier containerPageIdentifier = APILocator.getIdentifierAPI().find( multiTree.getParent2() );

                    //Find the related contentlets, at this point should return something....
                    List<Contentlet> pageContentlets = contentletAPI.findPageContentlets( htmlPageIdentifier.getId(), containerPageIdentifier.getId(), null, true, -1, user, false );

                    //Validations
                    assertTrue( pageContentlets != null && !pageContentlets.isEmpty() );
                }

                break;
            }
        }
    }

    /**
     * This test is for ordering purposes.
     * When you get the related content of a content, the ordering should be the same as it was stored.
     */
    @Test
    public void test_getAllRelationships_checkOrdering() throws DotSecurityException, DotDataException{
        ContentType parentContentType = null;
        ContentType childContentType = null;
        try{
            parentContentType = createContentType("parentContentType",BaseContentType.CONTENT);
            childContentType = createContentType("childContentType",BaseContentType.CONTENT);

            //Create Relationship Field and Text Fields
            createRelationshipField("testRelationship",parentContentType.id(),childContentType.variable());
            final String textFieldString = "title";
            createTextField(textFieldString,parentContentType.id());
            createTextField(textFieldString,childContentType.id());

            //Create Contentlets
            Contentlet contentletParent = new ContentletDataGen(parentContentType.id()).setProperty(textFieldString,"parent Contentlet").next();
            final Contentlet contentletChild1 = new ContentletDataGen(childContentType.id()).setProperty(textFieldString,"child Contentlet").nextPersisted();
            final Contentlet contentletChild2 = new ContentletDataGen(childContentType.id()).setProperty(textFieldString,"child Contentlet 2").nextPersisted();
            final Contentlet contentletChild3 = new ContentletDataGen(childContentType.id()).setProperty(textFieldString,"child Contentlet 3").nextPersisted();

            //Find Relationship
            final Relationship relationship = relationshipAPI.byParent(parentContentType).get(0);

            //Relate contentlets
            Map<Relationship, List<Contentlet>> relationshipListMap = Maps.newHashMap();
            relationshipListMap.put(relationship,CollectionsUtils.list(contentletChild1,contentletChild2,contentletChild3));

            //Checkin of the parent to save Relationships
            contentletParent = contentletAPI.checkin(contentletParent,relationshipListMap,user,false);

            //Get All Relationships of the parent contentlet
            ContentletRelationships cRelationships = contentletAPI.getAllRelationships(contentletParent);

            //Check that the content is related and the order of the related content (child1 - child2 - child3)
            assertNotNull(cRelationships);
            assertEquals(contentletChild1,cRelationships.getRelationshipsRecords().get(0).getRecords().get(0));
            assertEquals(contentletChild2,cRelationships.getRelationshipsRecords().get(0).getRecords().get(1));
            assertEquals(contentletChild3,cRelationships.getRelationshipsRecords().get(0).getRecords().get(2));

            //Reorder Relationships
            relationshipListMap.put(relationship,CollectionsUtils.list(contentletChild3,contentletChild1,contentletChild2));
            contentletParent.setInode("");
            contentletParent = contentletAPI.checkin(contentletParent,relationshipListMap,user,false);

            //Get All Relationships of the parent contentlet
            cRelationships = contentletAPI.getAllRelationships(contentletParent);

            //Check that the content is related and the order of the related content (child3 - child1 - child2)
            assertNotNull(cRelationships);
            assertEquals(contentletChild3,cRelationships.getRelationshipsRecords().get(0).getRecords().get(0));
            assertEquals(contentletChild1,cRelationships.getRelationshipsRecords().get(0).getRecords().get(1));
            assertEquals(contentletChild2,cRelationships.getRelationshipsRecords().get(0).getRecords().get(2));
        }finally {
            if(parentContentType != null){
                contentTypeAPI.delete(parentContentType);
            }
            if(childContentType != null){
                contentTypeAPI.delete(childContentType);
            }
        }
    }

    /**
     * This test is for ordering purposes.
     * When you get the related content of a content, the ordering should be the same as it was stored.
     * For selfRelated Content Types.
     */
    @Test
    public void test_getAllRelationships_checkOrdering_selfRelatedContentType() throws DotSecurityException, DotDataException{
        ContentType parentContentType = null;
        try{
            parentContentType = createContentType("parentContentType",BaseContentType.CONTENT);

            //Create Relationship Field and Text Fields
            createRelationshipField("testRelationship",parentContentType.id(),parentContentType.variable());
            final String textFieldString = "title";
            createTextField(textFieldString,parentContentType.id());

            //Create Contentlets
            Contentlet contentletParent = new ContentletDataGen(parentContentType.id()).setProperty(textFieldString,"parent Contentlet").next();
            final Contentlet contentletChild1 = new ContentletDataGen(parentContentType.id()).setProperty(textFieldString,"child Contentlet").nextPersisted();
            final Contentlet contentletChild2 = new ContentletDataGen(parentContentType.id()).setProperty(textFieldString,"child Contentlet 2").nextPersisted();
            final Contentlet contentletChild3 = new ContentletDataGen(parentContentType.id()).setProperty(textFieldString,"child Contentlet 3").nextPersisted();

            //Find Relationship
            final Relationship relationship = relationshipAPI.byParent(parentContentType).get(0);

            //Relate contentlets
            Map<Relationship, List<Contentlet>> relationshipListMap = Maps.newHashMap();
            relationshipListMap.put(relationship,CollectionsUtils.list(contentletChild1,contentletChild2,contentletChild3));

            //Checkin of the parent to save Relationships
            contentletParent = contentletAPI.checkin(contentletParent,relationshipListMap,user,false);

            //Get All Relationships of the parent contentlet
            ContentletRelationships cRelationships = contentletAPI.getAllRelationships(contentletParent);

            //Check that the content is related and the order of the related content (child1 - child2 - child3)
            assertNotNull(cRelationships);
            assertEquals(contentletChild1,cRelationships.getRelationshipsRecords().get(1).getRecords().get(0));
            assertEquals(contentletChild2,cRelationships.getRelationshipsRecords().get(1).getRecords().get(1));
            assertEquals(contentletChild3,cRelationships.getRelationshipsRecords().get(1).getRecords().get(2));

            //Reorder Relationships
            relationshipListMap.put(relationship,CollectionsUtils.list(contentletChild3,contentletChild1,contentletChild2));
            contentletParent.setInode("");
            contentletParent = contentletAPI.checkin(contentletParent,relationshipListMap,user,false);

            //Get All Relationships of the parent contentlet
            cRelationships = contentletAPI.getAllRelationships(contentletParent);

            //Check that the content is related and the order of the related content (child3 - child1 - child2)
            assertNotNull(cRelationships);
            assertEquals(contentletChild3,cRelationships.getRelationshipsRecords().get(1).getRecords().get(0));
            assertEquals(contentletChild1,cRelationships.getRelationshipsRecords().get(1).getRecords().get(1));
            assertEquals(contentletChild2,cRelationships.getRelationshipsRecords().get(1).getRecords().get(2));
        }finally {
            if(parentContentType != null){
                contentTypeAPI.delete(parentContentType);
            }
        }
    }

    private com.dotcms.contenttype.model.field.Field createRelationshipField(final String fieldName, final String parentContentTypeID, final String childContentTypeVariable)
            throws DotDataException, DotSecurityException {
        final com.dotcms.contenttype.model.field.Field field = FieldBuilder.builder(
                RelationshipField.class)
                .name(fieldName)
                .contentTypeId(parentContentTypeID)
                .values(String.valueOf(WebKeys.Relationship.RELATIONSHIP_CARDINALITY.MANY_TO_MANY.ordinal()))
                .indexed(true)
                .listed(false)
                .relationType(childContentTypeVariable)
                .build();

        return getContentTypeFieldAPI().save(field, APILocator.systemUser());
    }

    /**
     * Testing {@link ContentletAPI#getAllRelationships(com.dotmarketing.portlets.contentlet.model.Contentlet)}
     *
     * @throws DotSecurityException
     * @throws DotDataException
     * @see ContentletAPI
     * @see Contentlet
     */
    @Test
    public void getAllRelationships () throws DotSecurityException, DotDataException {

        Relationship testRelationship = null;
        try {
            //Getting a known contentlet
            Contentlet contentlet = contentlets.iterator().next();

            //Create the test relationship
            testRelationship = createRelationShip(contentlet.getStructure(), false);

            //Find all the relationships for this contentlet
            ContentletRelationships contentletRelationships = contentletAPI
                    .getAllRelationships(contentlet.getInode(), user, false);

            //Validations
            assertNotNull(contentletRelationships);
            assertTrue(contentletRelationships.getRelationshipsRecords() != null
                    && !contentletRelationships.getRelationshipsRecords().isEmpty());

        }finally{
            if (testRelationship != null && testRelationship.getInode() != null) {
                relationshipAPI.delete(testRelationship);
            }
        }
    }

    @Test
    public void testCreateSelfJoinedRelationship_contentletAddedAsChild () throws DotDataException, DotSecurityException {

        Contentlet parent = null;
        Contentlet child = null;
        Structure structure = null;
        Relationship selfRelationship = null;

        try {
            //Get Default Language
            Language language = languageAPI.getDefaultLanguage();

            //Create a Structure
            structure = createStructure(
                    "JUnit Test Structure_" + String.valueOf(new Date().getTime()),
                    "junit_test_structure_" + String.valueOf(new Date().getTime()));

            //Create the Contentlets
            parent = createContentlet(structure, language, false);
            child = createContentlet(structure, language, false);

            //Create the Self contained relationship
            selfRelationship = createRelationShip(structure.getInode(),
                    structure.getInode(), false);

            //Create the contentlet relationships
            List<Contentlet> contentRelationships = new ArrayList<>();
            contentRelationships.add(child);

            //Relate the content
            contentletAPI
                    .relateContent(parent, selfRelationship, contentRelationships, user, false);

            //Find all the relationships for this contentlet
            ContentletRelationships contentletRelationships = contentletAPI
                    .getAllRelationships(parent.getInode(), user, false);

            //Validations
            assertNotNull(contentletRelationships);
            assertTrue(contentletRelationships.getRelationshipsRecords() != null
                    && !contentletRelationships.getRelationshipsRecords().isEmpty());
            for (ContentletRelationshipRecords record : contentletRelationships
                    .getRelationshipsRecords()) {
                if (record.isHasParent()) {
                    assertNotNull(record.getRecords());
                }
            }
        } finally {

            //Clean up
            if (parent != null) {
                contentletAPI.archive(parent, user, false);
                contentletAPI.delete(parent, user, false);
            }
            if (child != null) {
                contentletAPI.archive(child, user, false);
                contentletAPI.delete(child, user, false);
            }
            if (selfRelationship != null) {
                relationshipAPI.delete(selfRelationship);
            }
            if (structure != null) {
                APILocator.getStructureAPI().delete(structure, user);
            }
        }

    }

    /**
     * Testing {@link ContentletAPI#getAllRelationships(com.dotmarketing.portlets.contentlet.model.Contentlet)}
     *
     * @throws DotSecurityException
     * @throws DotDataException
     * @see ContentletAPI
     * @see Contentlet
     */
    @Test
    public void getAllRelationshipsByContentlet () throws DotSecurityException, DotDataException {

        Structure testStructure       = null;
        Relationship testRelationship = null;
        try {
            //First lets create a test structure
            testStructure = createStructure(
                    "JUnit Test Structure_" + String.valueOf(new Date().getTime()),
                    "junit_test_structure_" + String.valueOf(new Date().getTime()));

            //Now a new test contentlets
            Contentlet parentContentlet = createContentlet(testStructure, null, false);
            Contentlet childContentlet = createContentlet(testStructure, null, false);

            //Create the relationship
            testRelationship = createRelationShip(testStructure, false);

            //Create the contentlet relationships
            List<Contentlet> contentRelationships = new ArrayList<>();
            contentRelationships.add(childContentlet);

            //Relate the content
            contentletAPI
                    .relateContent(parentContentlet, testRelationship, contentRelationships, user,
                            false);

            //Getting a known contentlet
//        Contentlet contentlet = contentlets.iterator().next();

            //Find all the relationships for this contentlet
            ContentletRelationships contentletRelationships = contentletAPI
                    .getAllRelationships(parentContentlet);

            //Validations
            assertNotNull(contentletRelationships);
            assertTrue(contentletRelationships.getRelationshipsRecords() != null
                    && !contentletRelationships.getRelationshipsRecords().isEmpty());
        }finally{
            if (testRelationship != null && testRelationship.getInode() != null) {
                relationshipAPI.delete(testRelationship);
            }

            if (testStructure != null && testStructure.getInode() != null){
                APILocator.getStructureAPI().delete(testStructure, user);
            }
        }

    }

    /**
     * Testing {@link ContentletAPI#getAllLanguages(com.dotmarketing.portlets.contentlet.model.Contentlet, Boolean, com.liferay.portal.model.User, boolean)}
     *
     * @throws DotSecurityException
     * @throws DotDataException
     * @see ContentletAPI
     * @see Contentlet
     */
    @Test
    public void getAllLanguages () throws DotSecurityException, DotDataException {

        Structure st=new Structure();
        st.setStructureType(BaseContentType.CONTENT.getType());
        st.setName("JUNIT-test-getAllLanguages"+System.currentTimeMillis());
        st.setVelocityVarName("testAllLanguages"+System.currentTimeMillis());
        st.setHost(defaultHost.getIdentifier());
        StructureFactory.saveStructure(st);

        Field ff=new Field("title",Field.FieldType.TEXT,Field.DataType.TEXT,st,true,true,true,1,false,false,true);
        FieldFactory.saveField(ff);

        String identifier=null;
        List<Language> list=APILocator.getLanguageAPI().getLanguages();
        Contentlet last=null;
        for(Language ll : list) {
            Contentlet con=new Contentlet();
            con.setStructureInode(st.getInode());
            if(identifier!=null) con.setIdentifier(identifier);
            con.setStringProperty(ff.getVelocityVarName(), "test text "+System.currentTimeMillis());
            con.setLanguageId(ll.getId());
            con.setIndexPolicy(IndexPolicy.FORCE);
            con=contentletAPI.checkin(con, user, false);
            if(identifier==null) identifier=con.getIdentifier();
            APILocator.getVersionableAPI().setLive(con);
            last=con;
        }

        //Get all the contentles siblings for this contentlet (contentlet for all the languages)
        List<Contentlet> forAllLanguages = contentletAPI.getAllLanguages( last, true, user, false );

        //Validations
        assertNotNull( forAllLanguages );
        assertTrue( !forAllLanguages.isEmpty() );
        assertEquals(list.size(), forAllLanguages.size());
        APILocator.getContentTypeAPI(user).delete(new StructureTransformer(st).from());
    }

    /**
     * Testing {@link ContentletAPI#isContentEqual(com.dotmarketing.portlets.contentlet.model.Contentlet, com.dotmarketing.portlets.contentlet.model.Contentlet, com.liferay.portal.model.User, boolean)}
     *
     * @throws DotSecurityException
     * @throws DotDataException
     * @see ContentletAPI
     * @see Contentlet
     */
    @Test
    public void isContentEqual () throws DotDataException, DotSecurityException {

        Iterator<Contentlet> contentletIterator = contentlets.iterator();

        //Getting test contentlets
        Contentlet contentlet1 = contentletIterator.next();
        Contentlet contentlet2 = contentletIterator.next();

        //Compare if the contentlets are equal
        Boolean areEqual = contentletAPI.isContentEqual( contentlet1, contentlet2, user, false );

        //Validations
        assertNotNull( areEqual );
        assertFalse( areEqual );
    }

    /**
     * Testing {@link ContentletAPI#archive(com.dotmarketing.portlets.contentlet.model.Contentlet, com.liferay.portal.model.User, boolean)}
     *
     * @throws DotSecurityException
     * @throws DotDataException
     * @see ContentletAPI
     * @see Contentlet
     */
    @Test
    public void archive () throws DotDataException, DotSecurityException {

        //Getting a known contentlet
        Contentlet contentlet = contentlets.iterator().next();

        try {
            //Archive this given contentlet (means it will be mark it as deleted)
            contentletAPI.archive( contentlet, user, false );

            //Verify if it was deleted
            Boolean isDeleted = APILocator.getVersionableAPI().isDeleted( contentlet );

            //Validations
            assertNotNull( isDeleted );
            assertTrue( isDeleted );
        } finally {
            contentletAPI.unarchive( contentlet, user, false );
        }
    }

    /**
     * https://github.com/dotCMS/core/issues/11716
     * @throws DotDataException
     * @throws DotSecurityException
     */

    @Test
    public void addRemoveContentFromIndex () throws DotDataException, DotSecurityException {//6 contentlets
      // respect CMS Anonymous permissions
      boolean respectFrontendRoles = false;
      int num = 5;
      Host host = APILocator.getHostAPI().findDefaultHost(user, respectFrontendRoles);
      Folder folder = APILocator.getFolderAPI().findSystemFolder();

      Language lang = APILocator.getLanguageAPI().getDefaultLanguage();
      ContentType type = APILocator.getContentTypeAPI(user).find("webPageContent");
      List<Contentlet> origCons = new ArrayList<>();

      Map map = new HashMap<>();
      map.put("stInode", type.id());
      map.put("host", host.getIdentifier());
      map.put("folder", folder.getInode());
      map.put("languageId", lang.getId());
      map.put("sortOrder", new Long(0));
      map.put("body", "body");


      //add 5 contentlets
      for(int i = 0;i<num;i++){
        map.put("title", i+ "my test title");

        // create a new piece of content backed by the map created above
        Contentlet content = new Contentlet(map);

        // check in the content
        content= contentletAPI.checkin(content,user, respectFrontendRoles);

        assertTrue( content.getIdentifier()!=null );
        assertTrue( content.isWorking());
        assertFalse( content.isLive());
        // publish the content
        contentletAPI.publish(content, user, respectFrontendRoles);
        assertTrue( content.isLive());
        origCons.add(content);
      }


      //commit it index
      HibernateUtil.closeSession();
      DateUtil.sleep(5000);
      for(Contentlet c : origCons){
        assertTrue(contentletAPI.indexCount("+live:true +identifier:" +c.getIdentifier() + " +inode:" + c.getInode() , user, respectFrontendRoles)>0);
      }


      HibernateUtil.startTransaction();
      try{
        List<Contentlet> checkedOut=contentletAPI.checkout(origCons, user, respectFrontendRoles);
        for(Contentlet c : checkedOut){
          c.setStringProperty("title", c.getStringProperty("title") + " new");
          c = contentletAPI.checkin(c,user, respectFrontendRoles);
          contentletAPI.publish(c, user, respectFrontendRoles);
          assertTrue( c.isLive());
        }
        throw new DotDataException("uh oh, what happened?");
      }
      catch(DotDataException e){
        HibernateUtil.rollbackTransaction();

      }
      finally{
        HibernateUtil.closeSession();
      }
      for(Contentlet c : origCons){
        assertTrue(contentletAPI.indexCount("+live:true +identifier:" +c.getIdentifier() + " +inode:" + c.getInode() , user, respectFrontendRoles)>0);
      }

    }

    /**
     * Testing {@link ContentletAPI#delete(com.dotmarketing.portlets.contentlet.model.Contentlet, com.liferay.portal.model.User, boolean)}
     *
     * @throws DotSecurityException
     * @throws DotDataException
     * @see ContentletAPI
     * @see Contentlet
     */
    @Test
    public void delete () throws Exception {

        //First lets create a test structure
        Structure testStructure = createStructure( "JUnit Test Structure_" + String.valueOf( new Date().getTime() ), "junit_test_structure_" + String.valueOf( new Date().getTime() ) );

        //Now a new contentlet
        Contentlet newContentlet = createContentlet( testStructure, null, false );

        //Now we need to delete it
        contentletAPI.archive(newContentlet, user, false);
        contentletAPI.delete( newContentlet, user, false );

        //Try to find the deleted Contentlet
        Contentlet foundContentlet = contentletAPI.find( newContentlet.getInode(), user, false );

        //Validations
        assertTrue( foundContentlet == null || foundContentlet.getInode() == null || foundContentlet.getInode().isEmpty() );

        // make sure the db is totally clean up

        AssetUtil.assertDeleted(newContentlet.getInode(), newContentlet.getIdentifier(), "contentlet");

        APILocator.getStructureAPI().delete(testStructure, user);
    }

    @Test
    public void delete_GivenUnarchivedContentAndDontValidateMeInTrue_ShouldDeleteSuccessfully () throws Exception {
        Structure testStructure = null;
        try {
            testStructure = createStructure("JUnit Test Structure_" + String.valueOf(new Date().getTime()), "junit_test_structure_" + String.valueOf(new Date().getTime()));
            final Contentlet newContentlet = createContentlet(testStructure, null, false);
            newContentlet.setStringProperty(Contentlet.DONT_VALIDATE_ME, "anarchy");
            contentletAPI.delete(newContentlet, user, false);
            final Contentlet foundContentlet = contentletAPI.find(newContentlet.getInode(), user, false);
            assertTrue( !UtilMethods.isSet(foundContentlet) || !UtilMethods.isSet(foundContentlet.getInode()) );

            AssetUtil.assertDeleted(newContentlet.getInode(), newContentlet.getIdentifier(), "contentlet");
        } finally {
            APILocator.getStructureAPI().delete(testStructure, user);
        }
    }

    /**
     * Testing {@link ContentletAPI#delete(com.dotmarketing.portlets.contentlet.model.Contentlet, com.liferay.portal.model.User, boolean, boolean)}
     *
     * @throws DotSecurityException
     * @throws DotDataException
     * @see ContentletAPI
     * @see Contentlet
     */
    @Test
    public void deleteForAllVersions () throws DotSecurityException, DotDataException {

        Language language = APILocator.getLanguageAPI().getDefaultLanguage();

        //First lets create a test structure
        Structure testStructure = createStructure( "JUnit Test Structure_" + String.valueOf( new Date().getTime() ), "junit_test_structure_" + String.valueOf( new Date().getTime() ) );

        //Now a new contentlet
        Contentlet newContentlet = createContentlet( testStructure, language, false );

        // new inode to create a new version
        String newInode=UUIDGenerator.generateUuid();
        newContentlet.setInode(newInode);


        List<Language> languages = APILocator.getLanguageAPI().getLanguages();
        for ( Language localLanguage : languages ) {
            if ( localLanguage.getId() != language.getId() ) {
                language = localLanguage;
                break;
            }
        }

        newContentlet.setLanguageId(language.getId());

        newContentlet = contentletAPI.checkin(newContentlet, user, false);

        //Now we need to delete it
        contentletAPI.archive(newContentlet, user, false);
        contentletAPI.delete( newContentlet, user, false, true );

        //Try to find the deleted Contentlet
        Identifier contentletIdentifier = APILocator.getIdentifierAPI().find( newContentlet.getIdentifier() );
        List<Contentlet> foundContentlets = contentletAPI.findAllVersions(contentletIdentifier, user, false );

        //Validations
        assertTrue( foundContentlets == null || foundContentlets.isEmpty() );
        APILocator.getStructureAPI().delete(testStructure, user);
    }

    /**
     * Testing {@link ContentletAPI#publish(com.dotmarketing.portlets.contentlet.model.Contentlet, com.liferay.portal.model.User, boolean)}
     *
     * @throws DotSecurityException
     * @throws DotDataException
     * @see ContentletAPI
     * @see Contentlet
     */
    @Test
    public void publish () throws DotDataException, DotSecurityException {

        //Getting a known contentlet
        Contentlet contentlet = contentlets.iterator().next();

        //Publish the test contentlet
        contentletAPI.publish( contentlet, user, false );

        //Verify if it was published
        Boolean isLive = APILocator.getVersionableAPI().isLive( contentlet );

        //Validations
        assertNotNull( isLive );
        assertTrue( isLive );
    }

    /**
     * Testing {@link ContentletAPI#publish(java.util.List, com.liferay.portal.model.User, boolean)}
     *
     * @throws DotSecurityException
     * @throws DotDataException
     * @see ContentletAPI
     * @see Contentlet
     */
    @Test
    public void publishCollection () throws DotDataException, DotSecurityException {

        //Publish all the test contentlets
        contentletAPI.publish( contentlets, user, false );

        for ( Contentlet contentlet : contentlets ) {

            //Verify if it was published
            Boolean isLive = APILocator.getVersionableAPI().isLive( contentlet );

            //Validations
            assertNotNull( isLive );
            assertTrue( isLive );
        }
    }

    /**
     * Testing {@link ContentletAPI#unpublish(com.dotmarketing.portlets.contentlet.model.Contentlet, com.liferay.portal.model.User, boolean)}
     *
     * @throws DotSecurityException
     * @throws DotDataException
     * @see ContentletAPI
     * @see Contentlet
     */
    @Test
    public void unpublish () throws DotDataException, DotSecurityException {

        //Getting a known contentlet
        Contentlet contentlet = contentlets.iterator().next();

        //Verify if it is published
        Boolean isLive = APILocator.getVersionableAPI().isLive( contentlet );
        if ( !isLive ) {
            //Publish the test contentlet
            contentletAPI.publish( contentlet, user, false );

            //Verify if it was published
            isLive = APILocator.getVersionableAPI().isLive( contentlet );

            //Validations
            assertNotNull( isLive );
            assertTrue( isLive );
        }

        //Unpublish the test contentlet
        contentletAPI.unpublish( contentlet, user, false );

        //Verify if it was unpublished
        isLive = APILocator.getVersionableAPI().isLive( contentlet );

        //Validations
        assertNotNull( isLive );
        assertFalse( isLive );
    }

    /**
     * Testing {@link ContentletAPI#unpublish(java.util.List, com.liferay.portal.model.User, boolean)}
     *
     * @throws DotSecurityException
     * @throws DotDataException
     * @see ContentletAPI
     * @see Contentlet
     */
    @Test
    public void unpublishCollection () throws DotDataException, DotSecurityException {

        contentletAPI.publish(contentlets, user, false);

        //Unpublish all the test contentlets
        contentletAPI.unpublish( contentlets, user, false );

        for ( Contentlet contentlet : contentlets ) {

            //Verify if it was unpublished
            Boolean isLive = APILocator.getVersionableAPI().isLive( contentlet );

            //Validations
            assertNotNull( isLive );
            assertFalse( isLive );
        }
    }

    /**
     * Testing {@link ContentletAPI#archive(java.util.List, com.liferay.portal.model.User, boolean)}
     *
     * @throws DotSecurityException
     * @throws DotDataException
     * @see ContentletAPI
     * @see Contentlet
     */
    @Test
    public void archiveCollection () throws DotDataException, DotSecurityException {

        try {
            //Archive this given contentlet collection (means it will be mark them as deleted)
            contentletAPI.archive( contentlets, user, false );

            for ( Contentlet contentlet : contentlets ) {

                //Verify if it was deleted
                Boolean isDeleted = APILocator.getVersionableAPI().isDeleted( contentlet );

                //Validations
                assertNotNull( isDeleted );
                assertTrue( isDeleted );
            }
        } finally {
            contentletAPI.unarchive( contentlets, user, false );
        }
    }

    /**
     * Testing {@link ContentletAPI#unarchive(java.util.List, com.liferay.portal.model.User, boolean)}
     *
     * @throws DotSecurityException
     * @throws DotDataException
     * @see ContentletAPI
     * @see Contentlet
     */
    @Test
    public void unarchiveCollection () throws DotDataException, DotSecurityException {

        //First lets archive this given contentlet collection (means it will be mark them as deleted)
        contentletAPI.archive( contentlets, user, false );

        //Now lets test the unarchive
        contentletAPI.unarchive( contentlets, user, false );

        for ( Contentlet contentlet : contentlets ) {

            //Verify if it continues as deleted
            Boolean isDeleted = APILocator.getVersionableAPI().isDeleted( contentlet );

            //Validations
            assertNotNull( isDeleted );
            assertFalse( isDeleted );
        }
    }

    /**
     * Testing {@link ContentletAPI#unarchive(com.dotmarketing.portlets.contentlet.model.Contentlet, com.liferay.portal.model.User, boolean)}
     *
     * @throws DotSecurityException
     * @throws DotDataException
     * @see ContentletAPI
     * @see Contentlet
     */
    @Test
    public void unarchive () throws DotDataException, DotSecurityException {

        //Getting a known contentlet
        Contentlet contentlet = contentlets.iterator().next();

        //First lets archive this given contentlet (means it will be mark it as deleted)
        contentletAPI.archive( contentlet, user, false );

        //Now lets test the unarchive
        contentletAPI.unarchive( contentlet, user, false );

        //Verify if it continues as deleted
        Boolean isDeleted = APILocator.getVersionableAPI().isDeleted( contentlet );

        //Validations
        assertNotNull( isDeleted );
        assertFalse( isDeleted );
    }

    /**
     * Testing {@link ContentletAPI#deleteAllVersionsandBackup(java.util.List, com.liferay.portal.model.User, boolean)}
     *
     * @throws DotSecurityException
     * @throws DotDataException
     * @see ContentletAPI
     * @see Contentlet
     */
    @Test
    public void deleteAllVersionsAndBackup () throws DotSecurityException, DotDataException {

        //First lets create a test structure
        Structure testStructure = createStructure( "JUnit Test Structure_" + String.valueOf( new Date().getTime() ), "junit_test_structure_" + String.valueOf( new Date().getTime() ) );

        //Now a new contentlet
        Contentlet newContentlet = createContentlet( testStructure, null, false );
        Identifier contentletIdentifier = APILocator.getIdentifierAPI().find( newContentlet.getIdentifier() );

        //Now test this delete
        List<Contentlet> testContentlets = new ArrayList<>();
        testContentlets.add( newContentlet );
        contentletAPI.deleteAllVersionsandBackup( testContentlets, user, false );

        //Try to find the versions for this Contentlet (Must be only one version)
        List<Contentlet> versions = contentletAPI.findAllVersions( contentletIdentifier, user, false );

        //Validations
        assertNotNull( versions );
        assertEquals( versions.size(), 1 );
        APILocator.getStructureAPI().delete(testStructure, user);
    }

    /**
     * Testing {@link ContentletAPI#delete(java.util.List, com.liferay.portal.model.User, boolean)}
     *
     * @throws DotSecurityException
     * @throws DotDataException
     * @see ContentletAPI
     * @see Contentlet
     */
    @Test
    public void deleteCollection () throws DotSecurityException, DotDataException {

        //First lets create a test structure
        Structure testStructure = createStructure( "JUnit Test Structure_" + String.valueOf( new Date().getTime() ), "junit_test_structure_" + String.valueOf( new Date().getTime() ) );

        //Now a new contentlet
        Contentlet newContentlet = createContentlet( testStructure, null, false );

        //Now test this delete
        contentletAPI.archive(newContentlet, user, false);
        List<Contentlet> testContentlets = new ArrayList<>();
        testContentlets.add( newContentlet );
        contentletAPI.delete( testContentlets, user, false );

        //Try to find the deleted Contentlet
        Contentlet foundContentlet = contentletAPI.find( newContentlet.getInode(), user, false );

        //Validations
        assertTrue( foundContentlet == null || foundContentlet.getInode() == null || foundContentlet.getInode().isEmpty() );
        APILocator.getStructureAPI().delete(testStructure, user);
    }

    /**
     * Testing {@link ContentletAPI#delete(java.util.List, com.liferay.portal.model.User, boolean, boolean)}
     *
     * @throws DotSecurityException
     * @throws DotDataException
     * @see ContentletAPI
     * @see Contentlet
     */
    @Test
    public void deleteCollectionAllVersions () throws DotSecurityException, DotDataException {

        Language language = APILocator.getLanguageAPI().getDefaultLanguage();

        //First lets create a test structure
        Structure testStructure = createStructure( "JUnit Test Structure_" + String.valueOf( new Date().getTime() ), "junit_test_structure_" + String.valueOf( new Date().getTime() ) );

        //Create a new contentlet with one version
        Contentlet newContentlet1 = createContentlet( testStructure, language, false );

        //Create a new contentlet with two versions
        Contentlet newContentlet2 = createContentlet( testStructure, language, false );

        // new inode to create the second version
        String newInode=UUIDGenerator.generateUuid();
        newContentlet2.setInode(newInode);

        List<Language> languages = APILocator.getLanguageAPI().getLanguages();
        for ( Language localLanguage : languages ) {
            if ( localLanguage.getId() != language.getId() ) {
                language = localLanguage;
                break;
            }
        }

        newContentlet2.setLanguageId(language.getId());

        newContentlet2 = contentletAPI.checkin(newContentlet2, user, false);


        //Now test this delete
        List<Contentlet> testContentlets = new ArrayList<>();
        testContentlets.add( newContentlet1 );
        testContentlets.add( newContentlet2 );
        contentletAPI.delete( testContentlets, user, false, true );

        //Try to find the deleted Contentlets
        Identifier contentletIdentifier = APILocator.getIdentifierAPI().find( newContentlet1.getIdentifier() );
        List<Contentlet> foundContentlets = contentletAPI.findAllVersions(contentletIdentifier, user, false );

        //Validations for newContentlet1
        assertTrue( foundContentlets == null || foundContentlets.isEmpty() );

        contentletIdentifier = APILocator.getIdentifierAPI().find( newContentlet2.getIdentifier() );
        foundContentlets = contentletAPI.findAllVersions(contentletIdentifier, user, false );

        //Validations for newContentlet2
        assertTrue( foundContentlets == null || foundContentlets.isEmpty() );
        APILocator.getStructureAPI().delete(testStructure, user);
    }

    /**
     * Testing {@link ContentletAPI#deleteRelatedContent(com.dotmarketing.portlets.contentlet.model.Contentlet, com.dotmarketing.portlets.structure.model.Relationship, com.liferay.portal.model.User, boolean)}
     *
     * @throws DotSecurityException
     * @throws DotDataException
     * @see ContentletAPI
     * @see Contentlet
     */
    @Test
    public void deleteRelatedContent () throws DotSecurityException, DotDataException {

        Structure testStructure = null;
        Relationship testRelationship = null;

        try {
            //First lets create a test structure
            testStructure =
                createStructure("JUnit Test Structure_" + String.valueOf(new Date().getTime()),
                    "junit_test_structure_" + String.valueOf(new Date().getTime()));

            //Now a new test contentlets
            Contentlet baseContentlet = createContentlet(testStructure, null, false);
            Contentlet contentToRelateAsChild = createContentlet(testStructure, null, false);
            Contentlet contentToRelateAsParent = createContentlet(testStructure, null, false);

            //Create the relationship
            testRelationship = createRelationShip(testStructure.getInode(), testStructure.getInode(),
                false, 1);

            //Relate content as child
            List<Contentlet> childrenList = new ArrayList<>();
            childrenList.add(contentToRelateAsChild);
            ContentletRelationships childrenRelationships = createContentletRelationships(testRelationship,
                baseContentlet, testStructure, childrenList, true);

            //Relate content as parent
            List<Contentlet> parentList = new ArrayList<>();
            parentList.add(contentToRelateAsParent);
            ContentletRelationships parentRelationshis = createContentletRelationships(testRelationship,
                baseContentlet, testStructure, parentList, false);

            //Relate contents to our test contentlet
            for (final ContentletRelationships.ContentletRelationshipRecords contentletRelationshipRecords : childrenRelationships
                .getRelationshipsRecords()) {
                contentletAPI.relateContent(baseContentlet, contentletRelationshipRecords, user, false);
            }

            //Relate contents to our test contentlet
            for (ContentletRelationships.ContentletRelationshipRecords contentletRelationshipRecords : parentRelationshis
                .getRelationshipsRecords()) {
                contentletAPI.relateContent(baseContentlet, contentletRelationshipRecords, user, false);
            }

            // Let's delete only the children (1 child)
            contentletAPI.deleteRelatedContent(baseContentlet, testRelationship, true, user, false);

            // we should have only one content (1 parent) since we just deleted the one child
            List<Contentlet> foundContentlets = relationshipAPI.dbRelatedContent(testRelationship, baseContentlet,
                false);
            assertTrue(!foundContentlets.isEmpty() && foundContentlets.size() == 1);

            // Let's now delete the parent
            contentletAPI.deleteRelatedContent(baseContentlet, testRelationship, false, user, false);

            // we should get no content back for both hasParent `true` and `false` since the one child and one parent were deleted
            foundContentlets = relationshipAPI.dbRelatedContent(testRelationship, baseContentlet, false);
            assertTrue(!UtilMethods.isSet(foundContentlets));

            foundContentlets = relationshipAPI.dbRelatedContent(testRelationship, baseContentlet, true);
            assertTrue(!UtilMethods.isSet(foundContentlets));
        } finally {
            if (testRelationship != null && testRelationship.getInode() != null) {
                relationshipAPI.delete(testRelationship);
            }
            if(testStructure!=null && testStructure != null) {
                APILocator.getStructureAPI().delete(testStructure, user);
            }
        }
    }



    /**
     * Testing {@link ContentletAPI#deleteRelatedContent(com.dotmarketing.portlets.contentlet.model.Contentlet, com.dotmarketing.portlets.structure.model.Relationship, boolean, com.liferay.portal.model.User, boolean)}
     *
     * @throws DotSecurityException
     * @throws DotDataException
     * @see ContentletAPI
     * @see Contentlet
     */
    @Test
    public void deleteRelatedContentWithParent () throws DotSecurityException, DotDataException {

        Structure testStructure       = null;
        Relationship testRelationship = null;

        try {
            //First lets create a test structure
            testStructure = createStructure(
                    "JUnit Test Structure_" + String.valueOf(new Date().getTime()),
                    "junit_test_structure_" + String.valueOf(new Date().getTime()));

            //Now a new test contentlets
            Contentlet parentContentlet = createContentlet(testStructure, null, false);
            Contentlet childContentlet = createContentlet(testStructure, null, false);

            //Create the relationship
            testRelationship = createRelationShip(testStructure, false);

            //Create the contentlet relationships
            List<Contentlet> contentRelationships = new ArrayList<>();
            contentRelationships.add(childContentlet);
            ContentletRelationships contentletRelationships = createContentletRelationships(
                    testRelationship, parentContentlet, testStructure, contentRelationships);

            //Relate contents to our test contentlet
            for (ContentletRelationships.ContentletRelationshipRecords contentletRelationshipRecords : contentletRelationships
                    .getRelationshipsRecords()) {
                contentletAPI.relateContent(parentContentlet, contentletRelationshipRecords, user,
                        false);
            }

            Boolean hasParent = FactoryLocator.getRelationshipFactory()
                    .isParent(testRelationship, parentContentlet.getStructure());

            //Now test this delete
            contentletAPI.deleteRelatedContent(parentContentlet, testRelationship, hasParent, user,
                    false);

            //Try to find the deleted Contentlet
            List<Contentlet> foundContentlets = contentletAPI
                    .getRelatedContent(parentContentlet, testRelationship, user, false);

            //Validations
            assertTrue(foundContentlets == null || foundContentlets.isEmpty());
        }finally{
            if (testRelationship != null && testRelationship.getInode() != null) {
                relationshipAPI.delete(testRelationship);
            }

            if (testStructure != null && testStructure.getInode() != null){
                APILocator.getStructureAPI().delete(testStructure, user);
            }
        }
    }

    /**
     * Testing {@link ContentletAPI#relateContent(Contentlet, ContentletRelationships.ContentletRelationshipRecords, com.liferay.portal.model.User, boolean)}
     *
     * @throws DotSecurityException
     * @throws DotDataException
     * @see ContentletAPI
     * @see Contentlet
     */
    @Test
    public void relateContent () throws DotSecurityException, DotDataException {

        Structure testStructure       = null;
        Relationship testRelationship = null;
        try {
            //First lets create a test structure
            testStructure = createStructure(
                    "JUnit Test Structure_" + String.valueOf(new Date().getTime()),
                    "junit_test_structure_" + String.valueOf(new Date().getTime()));

            //Now a new test contentlets
            Contentlet parentContentlet = createContentlet(testStructure, null, false);
            Contentlet childContentlet = createContentlet(testStructure, null, false);

            //Create the relationship
            testRelationship = createRelationShip(testStructure, false);

            //Create the contentlet relationships
            List<Contentlet> contentRelationships = new ArrayList<>();
            contentRelationships.add(childContentlet);
            ContentletRelationships contentletRelationships = createContentletRelationships(
                    testRelationship, parentContentlet, testStructure, contentRelationships);

            //Relate contents to our test contentlet
            for (ContentletRelationships.ContentletRelationshipRecords contentletRelationshipRecords : contentletRelationships
                    .getRelationshipsRecords()) {
                //Testing the relate content...
                contentletAPI.relateContent(parentContentlet, contentletRelationshipRecords, user,
                        false);
            }

            //Verify if the content was related
            Tree tree = TreeFactory
                    .getTree(parentContentlet.getIdentifier(), childContentlet.getIdentifier(),
                            testRelationship.getRelationTypeValue());

            //Validations
            assertNotNull(tree);
            assertNotNull(tree.getParent());
            assertNotNull(tree.getChild());
            assertEquals(tree.getParent(), parentContentlet.getIdentifier());
            assertEquals(tree.getChild(), childContentlet.getIdentifier());
            assertEquals(tree.getRelationType(), testRelationship.getRelationTypeValue());

        }finally {
            if (testRelationship != null && testRelationship.getInode() != null){
                relationshipAPI.delete(testRelationship);
            }

            if (testStructure != null && testStructure.getInode() != null){
                APILocator.getStructureAPI().delete(testStructure, user);
            }
        }
    }

    /**
     * Testing {@link ContentletAPI#relateContent(com.dotmarketing.portlets.contentlet.model.Contentlet, com.dotmarketing.portlets.structure.model.Relationship, java.util.List, com.liferay.portal.model.User, boolean)}
     *
     * @throws DotSecurityException
     * @throws DotDataException
     * @see ContentletAPI
     * @see Contentlet
     */
    @Test
    public void relateContentDirect () throws DotSecurityException, DotDataException {

        Relationship testRelationship = null;
        Structure testStructure       = null;
        try{
            //First lets create a test structure
            testStructure = createStructure( "JUnit Test Structure_" + String.valueOf( new Date().getTime() ), "junit_test_structure_" + String.valueOf( new Date().getTime() ) );

            //Now a new test contentlets
            Contentlet parentContentlet = createContentlet( testStructure, null, false );
            Contentlet childContentlet = createContentlet( testStructure, null, false );

            //Create the relationship
            testRelationship = createRelationShip( testStructure, false );

            //Create the contentlet relationships
            List<Contentlet> contentRelationships = new ArrayList<>();
            contentRelationships.add( childContentlet );

            //Relate the content
            contentletAPI.relateContent( parentContentlet, testRelationship, contentRelationships, user, false );

            //Verify if the content was related
            Tree tree = TreeFactory.getTree( parentContentlet.getIdentifier(), childContentlet.getIdentifier(), testRelationship.getRelationTypeValue() );

            //Validations
            assertNotNull( tree );
            assertNotNull( tree.getParent() );
            assertNotNull( tree.getChild() );
            assertEquals( tree.getParent(), parentContentlet.getIdentifier() );
            assertEquals( tree.getChild(), childContentlet.getIdentifier() );
            assertEquals( tree.getRelationType(), testRelationship.getRelationTypeValue() );

        }finally {
            if (testRelationship != null && testRelationship.getInode() != null){
                relationshipAPI.delete(testRelationship);
            }

            if (testStructure != null && testStructure.getInode() != null){
                APILocator.getStructureAPI().delete(testStructure, user);
            }
        }
    }

    /**
     * Testing {@link ContentletAPI#getRelatedContent(com.dotmarketing.portlets.contentlet.model.Contentlet, com.dotmarketing.portlets.structure.model.Relationship, com.liferay.portal.model.User, boolean)}
     *
     * @throws DotSecurityException
     * @throws DotDataException
     * @see ContentletAPI
     * @see Contentlet
     */
    @Ignore ( "Not Ready to Run." )
    @Test
    public void getRelatedContent () throws DotSecurityException, DotDataException {

        Relationship testRelationship = null;
        Structure testStructure       = null;
        try{
            //First lets create a test structure
            testStructure = createStructure( "JUnit Test Structure_" + String.valueOf( new Date().getTime() ), "junit_test_structure_" + String.valueOf( new Date().getTime() ) );

            //Now a new test contentlets
            Contentlet parentContentlet = createContentlet( testStructure, null, false );
            Contentlet childContentlet = createContentlet( testStructure, null, false );

            //Create the relationship
            testRelationship = createRelationShip( testStructure, false );

            //Create the contentlet relationships
            List<Contentlet> contentRelationships = new ArrayList<>();
            contentRelationships.add( childContentlet );

            //Relate the content
            contentletAPI.relateContent( parentContentlet, testRelationship, contentRelationships, user, false );

            List<Relationship> relationships = FactoryLocator.getRelationshipFactory().byContentType( parentContentlet.getStructure() );
            //Validations
            assertTrue( relationships != null && !relationships.isEmpty() );

            List<Contentlet> foundContentlets = null;
            for ( Relationship relationship : relationships ) {
                foundContentlets = contentletAPI.getRelatedContent( parentContentlet, relationship, user, true );
            }

            //Validations
            assertTrue( foundContentlets != null && !foundContentlets.isEmpty() );

        }finally {
            if (testRelationship != null && testRelationship.getInode() != null){
                relationshipAPI.delete(testRelationship);
            }

            if (testStructure != null && testStructure.getInode() != null){
                APILocator.getStructureAPI().delete(testStructure, user);
            }
        }
    }

    /**
     * Testing {@link ContentletAPI#getRelatedContent(com.dotmarketing.portlets.contentlet.model.Contentlet, com.dotmarketing.portlets.structure.model.Relationship, boolean, com.liferay.portal.model.User, boolean)}
     *
     * @throws DotSecurityException
     * @throws DotDataException
     * @see ContentletAPI
     * @see Contentlet
     */
    @Ignore ( "Not Ready to Run." )
    @Test
    public void getRelatedContentPullByParent () throws DotSecurityException, DotDataException {

        Relationship testRelationship = null;
        Structure testStructure       = null;
        APILocator.getStructureAPI().delete(testStructure, user);
        try {
            //First lets create a test structure
            testStructure = createStructure(
                    "JUnit Test Structure_" + String.valueOf(new Date().getTime()),
                    "junit_test_structure_" + String.valueOf(new Date().getTime()));

            //Now a new test contentlets
            Contentlet parentContentlet = createContentlet(testStructure, null, false);
            Contentlet childContentlet = createContentlet(testStructure, null, false);

            //Create the relationship
            testRelationship = createRelationShip(testStructure, false);

            //Create the contentlet relationships
            List<Contentlet> contentRelationships = new ArrayList<>();
            contentRelationships.add(childContentlet);

            //Relate the content
            contentletAPI
                    .relateContent(parentContentlet, testRelationship, contentRelationships, user,
                            false);

            Boolean hasParent = FactoryLocator.getRelationshipFactory()
                    .isParent(testRelationship, parentContentlet.getStructure());

            List<Relationship> relationships = FactoryLocator.getRelationshipFactory()
                    .byContentType(parentContentlet.getStructure());
            //Validations
            assertTrue(relationships != null && !relationships.isEmpty());

            List<Contentlet> foundContentlets = null;
            for (Relationship relationship : relationships) {
                foundContentlets = contentletAPI
                        .getRelatedContent(parentContentlet, relationship, hasParent, user, true);
            }

            //Validations
            assertTrue(foundContentlets != null && !foundContentlets.isEmpty());
        }finally {
            if (testRelationship != null && testRelationship.getInode() != null){
                relationshipAPI.delete(testRelationship);
            }

            if (testStructure != null && testStructure.getInode() != null){
                APILocator.getStructureAPI().delete(testStructure, user);
            }
        }
    }

    /**
     * Now we introduce the case when we wanna add content with
     * the inode & identifier we set. The content should not exists
     * for that inode nor the identifier.
     *
     * @throws Exception if test fails
     */
    @Test
    public void saveContentWithExistingIdentifier() throws Exception {
        Structure testStructure = createStructure( "JUnit Test Structure_" + String.valueOf( new Date().getTime() ) + "zzz", "junit_test_structure_" + String.valueOf( new Date().getTime() ) + "zzz" );

        Field field = new Field( "JUnit Test Text", Field.FieldType.TEXT, Field.DataType.TEXT, testStructure, false, true, false, 1, false, false, false );
        FieldFactory.saveField( field );

        Contentlet cont=new Contentlet();
        cont.setStructureInode(testStructure.getInode());
        cont.setStringProperty(field.getVelocityVarName(), "a value");
        cont.setReviewInterval( "1m" );
        cont.setStructureInode( testStructure.getInode() );
        cont.setHost( defaultHost.getIdentifier() );

        // here comes the existing inode and identifier
        // for this test we generate them using the normal
        // generator but the use case for this is when
        // the content comes from another dotCMS instance
        String inode=UUIDGenerator.generateUuid();
        String identifier=UUIDGenerator.generateUuid();
        cont.setInode(inode);
        cont.setIdentifier(identifier);

        Contentlet saved = contentletAPI.checkin(cont, user, false);

        assertEquals(saved.getInode(), inode);
        assertEquals(saved.getIdentifier(), identifier);

        // the inode should hit the index
        contentletAPI.isInodeIndexed(inode, 2);

        CacheLocator.getContentletCache().clearCache();

        // now lets test with existing content
        Contentlet existing=contentletAPI.find(inode, user, false);
        assertEquals(inode, existing.getInode());
        assertEquals(identifier, existing.getIdentifier());

        // new inode to create a new version
        String newInode=UUIDGenerator.generateUuid();
        existing.setInode(newInode);
        existing.setIndexPolicy(IndexPolicy.FORCE);

        saved=contentletAPI.checkin(existing, user, false);
        
        assertEquals(newInode, saved.getInode());
        assertEquals(identifier, saved.getIdentifier());

        APILocator.getStructureAPI().delete(testStructure, user);
    }

    /**
     * Making sure we set pub/exp dates on identifier when saving content
     * and we set them back to the content when reading.
     *
     * https://github.com/dotCMS/dotCMS/issues/1763
     */
    @Test
    public void testUpdatePublishExpireDatesFromIdentifier() throws Exception {
        final DateFormat dateFormat = new SimpleDateFormat("yyyy-MM-dd HH:mm:ss");
        // set up a structure with pub/exp variables
        Structure testStructure = createStructure( "JUnit Test Structure_" + String.valueOf( new Date().getTime() ) + "zzzvv", "junit_test_structure_" + String.valueOf( new Date().getTime() ) + "zzzvv" );
        Field field = new Field( "JUnit Test Text", Field.FieldType.TEXT, Field.DataType.TEXT, testStructure, false, true, true, 1, false, false, false );
        FieldFactory.saveField( field );
        Field fieldPubDate = new Field( "Pub Date", Field.FieldType.DATE_TIME, Field.DataType.DATE, testStructure, false, true, true, 2, false, false, false );
        FieldFactory.saveField( fieldPubDate );
        Field fieldExpDate = new Field( "Exp Date", Field.FieldType.DATE_TIME, Field.DataType.DATE, testStructure, false, true, true, 3, false, false, false );
        FieldFactory.saveField( fieldExpDate );
        testStructure.setPublishDateVar(fieldPubDate.getVelocityVarName());
        testStructure.setExpireDateVar(fieldExpDate.getVelocityVarName());
        StructureFactory.saveStructure(testStructure);

        // some dates to play with

        String date = "2222-08-11 10:20:56";
        Date d1= dateFormat.parse(date);
        Date d2=new Date(d1.getTime()+60000L);
        Date d3=new Date(d2.getTime()+60000L);
        Date d4=new Date(d3.getTime()+60000L);

        // get default lang and one alternate to play with sibblings
        long deflang=APILocator.getLanguageAPI().getDefaultLanguage().getId();
        long altlang=-1;
        for(Language ll : APILocator.getLanguageAPI().getLanguages())
            if(ll.getId()!=deflang)
                altlang=ll.getId();

        // if we save using d1 & d1 then the identifier should
        // have those values after save
        Contentlet c1=new Contentlet();
        c1.setStructureInode(testStructure.getInode());
        c1.setStringProperty(field.getVelocityVarName(), "c1");
        c1.setDateProperty(fieldPubDate.getVelocityVarName(), d1);
        c1.setDateProperty(fieldExpDate.getVelocityVarName(), d2);
        c1.setLanguageId(deflang);
        c1.setIndexPolicy(IndexPolicy.FORCE);
        c1=APILocator.getContentletAPI().checkin(c1, user, false);

        Identifier idenFromCache = APILocator.getIdentifierAPI().loadFromCache(c1.getIdentifier());
        Logger.info(this, "IdentifierFromCache:" + idenFromCache);

        Identifier ident=APILocator.getIdentifierAPI().find(c1);
        assertNotNull(ident.getSysPublishDate());
        assertNotNull(ident.getSysExpireDate());

        assertTrue(dateFormat.format(d1)
                .equals(dateFormat.format(ident.getSysPublishDate())));
        assertTrue(dateFormat.format(d2).equals(dateFormat.format(ident.getSysExpireDate())));


        // if we save another language version for the same identifier
        // then the identifier should be updated with those dates d3&d4
        Contentlet c2=new Contentlet();
        c2.setStructureInode(testStructure.getInode());
        c2.setStringProperty(field.getVelocityVarName(), "c2");
        c2.setIdentifier(c1.getIdentifier());
        c2.setDateProperty(fieldPubDate.getVelocityVarName(), d3);
        c2.setDateProperty(fieldExpDate.getVelocityVarName(), d4);
        c2.setLanguageId(altlang);
        c2.setIndexPolicy(IndexPolicy.FORCE);
        c2=APILocator.getContentletAPI().checkin(c2, user, false);

        Identifier ident2=APILocator.getIdentifierAPI().find(c2);
        assertNotNull(ident2.getSysPublishDate());
        assertNotNull(ident2.getSysExpireDate());

        assertTrue(dateFormat.format(d3)
                .equals(dateFormat.format(ident2.getSysPublishDate())));
        assertTrue(dateFormat.format(d4)
                .equals(dateFormat.format(ident2.getSysExpireDate())));

        // the other contentlet should have the same dates if we read it again
        Contentlet c11=APILocator.getContentletAPI().find(c1.getInode(), user, false);
        assertTrue(dateFormat.format(d3).equals(dateFormat.format(c11.getDateProperty(fieldPubDate.getVelocityVarName()))));
        assertTrue(dateFormat.format(d4).equals(dateFormat.format(c11.getDateProperty(fieldExpDate.getVelocityVarName()))));


        Thread.sleep(2000); // wait a bit for the index
        
        // also it should be in the index update with the new dates
        String q="+structureName:"+testStructure.getVelocityVarName()+
                " +inode:"+c11.getInode()+
                " +"+testStructure.getVelocityVarName()+"."+fieldPubDate.getVelocityVarName()+":"+ DateUtil.toLuceneDateTime(d3)+
                " +"+testStructure.getVelocityVarName()+"."+fieldExpDate.getVelocityVarName()+":"+ DateUtil.toLuceneDateTime(d4);
        final long count = APILocator.getContentletAPI().indexCount(q, user, false);
        assertEquals(1, count);
        APILocator.getStructureAPI().delete(testStructure, user);
    }

    private boolean compareDates(Date date1, Date date2) {

        DateFormat dateFormat = SimpleDateFormat
                .getDateTimeInstance(SimpleDateFormat.SHORT, SimpleDateFormat.SHORT);
        return dateFormat.format(date1).equals(dateFormat.format(date2));
    }


    @Test
    public void rangeQuery() throws Exception {
        // https://github.com/dotCMS/dotCMS/issues/2630
        Structure testStructure = createStructure( "JUnit Test Structure_" + String.valueOf( new Date().getTime() ) + "zzzvv", "junit_test_structure_" + String.valueOf( new Date().getTime() ) + "zzzvv" );
        Field field = new Field( "JUnit Test Text", Field.FieldType.TEXT, Field.DataType.TEXT, testStructure, false, true, true, 1, false, false, false );
        field = FieldFactory.saveField( field );

        List<Contentlet> list=new ArrayList<>();
        String[] letters={"a","b","c","d","e","f","g"};
        for(String letter : letters) {
            Contentlet conn=new Contentlet();
            conn.setStructureInode(testStructure.getInode());
            conn.setStringProperty(field.getVelocityVarName(), letter);
            conn.setIndexPolicy(IndexPolicy.FORCE);
            conn = contentletAPI.checkin(conn, user, false);
            list.add(conn);
        }
        String query = "+structurename:"+testStructure.getVelocityVarName()+
                " +"+testStructure.getVelocityVarName()+"."+field.getVelocityVarName()+":[b   TO f ]";
        String sort = testStructure.getVelocityVarName()+"."+field.getVelocityVarName()+" asc";
        List<Contentlet> search = contentletAPI.search(query, 100, 0, sort, user, false);
        assertEquals(5,search.size());
        assertEquals("b",search.get(0).getStringProperty(field.getVelocityVarName()));
        assertEquals("c",search.get(1).getStringProperty(field.getVelocityVarName()));
        assertEquals("d",search.get(2).getStringProperty(field.getVelocityVarName()));
        assertEquals("e",search.get(3).getStringProperty(field.getVelocityVarName()));
        assertEquals("f",search.get(4).getStringProperty(field.getVelocityVarName()));

        contentletAPI.archive(list, user, false);
        contentletAPI.delete(list, user, false);
        FieldFactory.deleteField(field);
        APILocator.getStructureAPI().delete(testStructure, user);
    }

    @Test
    public void widgetInvalidateAllLang() throws Exception {
        Config.setProperty("DEFAULT_CONTENT_TO_DEFAULT_LANGUAGE",true);

        HttpServletRequest requestProxy = new MockInternalRequest().request();
        HttpServletResponse responseProxy = new BaseResponse().response();

        initMessages();

        Language def=APILocator.getLanguageAPI().getDefaultLanguage();
        Contentlet w = new Contentlet();
        w.setStructureInode(simpleWidgetContentType.id());
        w.setStringProperty("widgetTitle", "A testing widget "+UUIDGenerator.generateUuid());
        w.setStringProperty("code", "Initial code");
        w.setLanguageId(def.getId());
        w.setIndexPolicy(IndexPolicy.FORCE);
        w.setIndexPolicyDependencies(IndexPolicy.FORCE);
        w = contentletAPI.checkin(w, user, false);
<<<<<<< HEAD
        contentletAPI.publish(w, user, false);
=======
        APILocator.getVersionableAPI().setLive(w);
        w.setIndexPolicy(IndexPolicy.FORCE);
        APILocator.getContentletIndexAPI().addContentToIndex(w, false);
        contentletAPI.isInodeIndexed(w.getInode(),true);

>>>>>>> ec5c41c3

        /*
         * For every language we should get the same content and contentMap template code
         */
        VelocityEngine engine = VelocityUtil.getEngine();
        SimpleNode contentTester = engine.getRuntimeServices().parse(new StringReader("code:$code"), "tester1");

        contentTester.init(null, null);

        requestProxy.setAttribute(WebKeys.HTMLPAGE_LANGUAGE, "1");
        requestProxy.setAttribute(com.liferay.portal.util.WebKeys.USER,APILocator.getUserAPI().getSystemUser());

        org.apache.velocity.Template teng1 = engine.getTemplate(
                File.separator + PageMode.LIVE.name() + File.separator + w.getIdentifier() + "_1."
                        + VelocityType.CONTENT.fileExtension);
        org.apache.velocity.Template tesp1 = engine.getTemplate(
                File.separator + PageMode.LIVE.name() + File.separator + w.getIdentifier() + "_"
                        + spanishLanguage.getId() + "."
                        + VelocityType.CONTENT.fileExtension);

        Context ctx = VelocityUtil.getWebContext(requestProxy, responseProxy);
        StringWriter writer=new StringWriter();
        teng1.merge(ctx, writer);
        contentTester.render(new InternalContextAdapterImpl(ctx), writer);
        assertEquals("code:Initial code",writer.toString());
        ctx = VelocityUtil.getWebContext(requestProxy, responseProxy);
        writer=new StringWriter();
        tesp1.merge(ctx, writer);
        contentTester.render(new InternalContextAdapterImpl(ctx), writer);
        assertEquals("code:Initial code",writer.toString());

        Contentlet w2=contentletAPI.checkout(w.getInode(), user, false);
        w2.setStringProperty("code", "Modified Code to make templates different");
        w2 = contentletAPI.checkin(w2, user, false);
        contentletAPI.publish(w2, user, false);
        contentletAPI.isInodeIndexed(w2.getInode(),true);
        VelocityResourceKey key = new VelocityResourceKey(w2, PageMode.LIVE,
                spanishLanguage.getId());
        CacheLocator.getVeloctyResourceCache().remove(key);

        // now if everything have been cleared correctly those should match again
        org.apache.velocity.Template teng3 = engine.getTemplate(
                File.separator + PageMode.LIVE.name() + File.separator + w.getIdentifier() + "_1."
                        + VelocityType.CONTENT.fileExtension);
        org.apache.velocity.Template tesp3 = engine.getTemplate(
                File.separator + PageMode.LIVE.name() + File.separator + w.getIdentifier() + "_"
                        + spanishLanguage.getId() + "."
                        + VelocityType.CONTENT.fileExtension);
        ctx = VelocityUtil.getWebContext(requestProxy, responseProxy);
        writer=new StringWriter();
        teng3.merge(ctx, writer);
        contentTester.render(new InternalContextAdapterImpl(ctx), writer);
        assertEquals("code:Modified Code to make templates different",writer.toString());
        ctx = VelocityUtil.getWebContext(requestProxy, responseProxy);
        writer=new StringWriter();
        tesp3.merge(ctx, writer);
        contentTester.render(new InternalContextAdapterImpl(ctx), writer);
        assertEquals("code:Modified Code to make templates different",writer.toString());

        // clean up
        Config.setProperty("DEFAULT_CONTENT_TO_DEFAULT_LANGUAGE",false);
    }
    @Test
    public void testFileCopyOnSecondLanguageVersion()
            throws DotDataException, DotSecurityException {

        final String contentTypeName = "structure2709" + System.currentTimeMillis();

    	// Structure
        Structure testStructure = new Structure();

        testStructure.setDefaultStructure( false );
        testStructure.setDescription(contentTypeName);
        testStructure.setFixed( false );
        testStructure.setIDate( new Date() );
        testStructure.setName(contentTypeName);
        testStructure.setOwner( user.getUserId() );
        testStructure.setDetailPage( "" );
        testStructure.setStructureType( BaseContentType.CONTENT.getType() );
        testStructure.setType( "structure" );
        testStructure.setVelocityVarName(contentTypeName);

        StructureFactory.saveStructure( testStructure );

        Permission permissionRead = new Permission( testStructure.getInode(), APILocator.getRoleAPI().loadCMSAnonymousRole().getId(), PermissionAPI.PERMISSION_READ );
        Permission permissionEdit = new Permission( testStructure.getInode(), APILocator.getRoleAPI().loadCMSAnonymousRole().getId(), PermissionAPI.PERMISSION_EDIT );
        Permission permissionWrite = new Permission( testStructure.getInode(), APILocator.getRoleAPI().loadCMSAnonymousRole().getId(), PermissionAPI.PERMISSION_WRITE );

        APILocator.getPermissionAPI().save( permissionRead, testStructure, user, false );
        APILocator.getPermissionAPI().save( permissionEdit, testStructure, user, false );
        APILocator.getPermissionAPI().save( permissionWrite, testStructure, user, false );


        // Fields

        // title
        Field title = new Field();
        title.setFieldName("testTitle2709");
        title.setFieldType(FieldType.TEXT.toString());
        title.setListed(true);
        title.setRequired(true);
        title.setSearchable(true);
        title.setStructureInode(testStructure.getInode());
        title.setType("field");
        title.setValues("");
        title.setVelocityVarName("testTitle2709");
        title.setIndexed(true);
        title.setFieldContentlet("text4");
        FieldFactory.saveField( title );

        // file
        Field file = new Field();
        file.setFieldName("testFile2709");
        file.setFieldType(FieldType.FILE.toString());
        file.setListed(true);
        file.setRequired(true);
        file.setSearchable(true);
        file.setStructureInode(testStructure.getInode());
        file.setType("field");
        file.setValues("");
        file.setVelocityVarName("testFile2709");
        file.setIndexed(true);
        file.setFieldContentlet("text1");
        FieldFactory.saveField( file );

        // ENGLISH CONTENT
        Contentlet englishContent = new Contentlet();
        englishContent.setReviewInterval( "1m" );
        englishContent.setStructureInode( testStructure.getInode() );
        englishContent.setLanguageId(1);

        //Create a test file asset
        Contentlet fileA = TestDataUtils
                .getFileAssetContent(true, languageAPI.getDefaultLanguage().getId());

        contentletAPI.setContentletProperty( englishContent, title, "englishTitle2709" );
        contentletAPI.setContentletProperty( englishContent, file, fileA.getInode() );

        englishContent = contentletAPI.checkin( englishContent, null, APILocator.getPermissionAPI().getPermissions( testStructure ), user, false );

        // SPANISH CONTENT
		Contentlet spanishContent = new Contentlet();
		spanishContent.setReviewInterval("1m");
		spanishContent.setStructureInode(testStructure.getInode());
        spanishContent.setLanguageId(spanishLanguage.getId());
		spanishContent.setIdentifier(englishContent.getIdentifier());

		contentletAPI.setContentletProperty( spanishContent, title, "spanishTitle2709" );
		contentletAPI.setContentletProperty( spanishContent, file, fileA.getInode() );

		spanishContent = contentletAPI.checkin( spanishContent, null, APILocator.getPermissionAPI().getPermissions( testStructure ), user, false );
		Object retrivedFile = spanishContent.get("testFile2709");
		assertTrue(retrivedFile!=null);
        try{
        	HibernateUtil.startTransaction();
        	APILocator.getStructureAPI().delete(testStructure, user);
        	HibernateUtil.closeAndCommitTransaction();
        }catch(Exception e){
        	HibernateUtil.rollbackTransaction();
        	Logger.error(ContentletAPITest.class, e.getMessage());
        }


    }

    @Test
    public void newFileAssetLanguageDifferentThanDefault() throws DotSecurityException, DotDataException, IOException {
        long spanish = spanishLanguage.getId();
        Folder folder = APILocator.getFolderAPI().findSystemFolder();
        java.io.File file = java.io.File.createTempFile("texto", ".txt");
        FileUtil.write(file, "helloworld");

        FileAssetDataGen fileAssetDataGen = new FileAssetDataGen(folder, file);
        Contentlet fileInSpanish = fileAssetDataGen.languageId(spanish).nextPersisted();
        Contentlet
            result =
            contentletAPI.findContentletByIdentifier(fileInSpanish.getIdentifier(), false, spanish, user, false);
        assertEquals(fileInSpanish.getInode(), result.getInode());

        fileAssetDataGen.remove(fileInSpanish);
    }
    
    @Test
    public void newVersionFileAssetLanguageDifferentThanDefault() throws DotDataException, IOException, DotSecurityException{
    	int english = 1;
        long spanish = spanishLanguage.getId();
    	
    	Folder folder = APILocator.getFolderAPI().findSystemFolder();
    	java.io.File file = java.io.File.createTempFile("file", ".txt");
        FileUtil.write(file, "helloworld");
        
    	FileAssetDataGen fileAssetDataGen = new FileAssetDataGen(folder,file);
    	Contentlet fileAsset = fileAssetDataGen.languageId(english).nextPersisted();
  	  
    	Contentlet contentletSpanish = contentletAPI.findContentletByIdentifier(fileAsset.getIdentifier(), false, english, user, false);
    	contentletSpanish.setInode("");
    	contentletSpanish.setLanguageId(spanish);
    	contentletSpanish = contentletAPI.checkin(contentletSpanish, user, false);
  	  
    	Contentlet resultSpanish = contentletAPI.findContentletByIdentifier(fileAsset.getIdentifier(), false, spanish, user, false);
    	assertNotNull( resultSpanish );

        Contentlet resultEnglish = contentletAPI.findContentletByIdentifier(fileAsset.getIdentifier(), false, english, user, false);
    	fileAssetDataGen.remove(resultSpanish);
        fileAssetDataGen.remove(resultEnglish);
    }
    
    /**
     * Deletes a list of contents
     * @throws Exception
     */
    @Test
    public void deleteMultipleContents() throws Exception { // https://github.com/dotCMS/core/issues/7678

    	// languages
    	int english = 1;
        long spanish = spanishLanguage.getId();

        // new template
        Template template = new TemplateDataGen().nextPersisted();
        // new test folder
		Folder testFolder = new FolderDataGen().nextPersisted();
		// sample pages
		HTMLPageAsset pageEnglish1 = new HTMLPageDataGen(testFolder, template).languageId(english).nextPersisted();
		HTMLPageAsset pageEnglish2 = new HTMLPageDataGen(testFolder, template).languageId(english).nextPersisted();
		contentletAPI.publish(pageEnglish1, user, false);
		contentletAPI.publish(pageEnglish2, user, false);
        // delete counter
        int deleted = 0;
        // Page list
        List<HTMLPageAsset> liveHTMLPages = new ArrayList<HTMLPageAsset>();
        // List of contentlets created for this test.
        List<Contentlet> contentletsCreated = new ArrayList<Contentlet>();
        
        liveHTMLPages.add(pageEnglish1);
        liveHTMLPages.add(pageEnglish2);
               
        //We need to create a new copy of pages for Spanish.
        for(HTMLPageAsset liveHTMLPage : liveHTMLPages){
            Contentlet htmlPageContentlet = APILocator.getContentletAPI().find( liveHTMLPage.getInode(), user, false );

            //As a copy we need to remove this info to do a clean checkin.
            htmlPageContentlet.getMap().remove("modDate");
            htmlPageContentlet.getMap().remove("lastReview");
            htmlPageContentlet.getMap().remove("owner");
            htmlPageContentlet.getMap().remove("modUser");

            htmlPageContentlet.getMap().put("inode", "");
            htmlPageContentlet.getMap().put("languageId", new Long(spanish));

            //Checkin and Publish.
            Contentlet working = APILocator.getContentletAPI().checkin(htmlPageContentlet, user, false);
            APILocator.getContentletAPI().publish(working, user, false);
            APILocator.getContentletAPI().isInodeIndexed(working.getInode(), true);

            contentletsCreated.add(working);
        }

        //Now remove all the pages that we created for this tests.
        APILocator.getContentletAPI().unpublish(contentletsCreated, user, false);
        APILocator.getContentletAPI().archive(contentletsCreated, user, false);
        APILocator.getContentletAPI().delete(contentletsCreated, user, false);
        
        for(Contentlet contentlet: contentletsCreated){
        	if(APILocator.getContentletAPI().find(contentlet.getInode(), user, false) == null){
        		deleted++;
        	}
        }
        // 2 Spanish pages created, 2 should have been deleted
        assertEquals(2, deleted);
        
        List<Contentlet> liveEnglish = new ArrayList<Contentlet>();
        for(IHTMLPage page:liveHTMLPages){
        	liveEnglish.add(APILocator.getContentletAPI().find( page.getInode(), user, false ));
        }
        
        APILocator.getContentletAPI().unpublish(liveEnglish, user, false);
        APILocator.getContentletAPI().archive(liveEnglish, user, false);
        APILocator.getContentletAPI().delete(liveEnglish, user, false);
        
        deleted = 0;
        for(Contentlet contentlet: liveEnglish){
        	if(APILocator.getContentletAPI().find(contentlet.getInode(), user, false) == null){
        		deleted++;
        	}
        }
        
        // 2 English pages created, 2 should have been deleted
        assertEquals(2, deleted);

        // dispose other objects
		FolderDataGen.remove(testFolder);
		TemplateDataGen.remove(template);
		
    }

    /*
    Creates one content with 3 versions in English and 3 versions Spanish. Delete the Spanish one,
    should delete all the versions in Spanish not only the live/working version.
     */
    @Test
    public void testDelete_GivenMultiLangMultiVersionContent_WhenDeletingOneSpanishVersion_ShouldDeleteAllSpanishVersions() throws Exception{
        // languages
        int english = 1;
        long spanish = spanishLanguage.getId();

        ContentType contentType = null;
        com.dotcms.contenttype.model.field.Field textField1 = null;
        com.dotcms.contenttype.model.field.Field textField2 = null;

        Contentlet contentletEnglish = null;
        Contentlet contentletSpanish = null;

        try {
            //Create Content Type.
            contentType = ContentTypeBuilder.builder(BaseContentType.CONTENT.immutableClass())
                    .description("Test ContentType Two Text Fields")
                    .host(defaultHost.getIdentifier())
                    .name("Test ContentType Two Text Fields")
                    .owner("owner")
                    .variable("testContentTypeWithTwoTextFields")
                    .build();

            contentType = contentTypeAPI.save(contentType);

            //Creating Text Field.
            textField1 = ImmutableTextField.builder()
                    .name("Title")
                    .variable("title")
                    .contentTypeId(contentType.id())
                    .dataType(DataTypes.TEXT)
                    .build();

            textField1 = fieldAPI.save(textField1, user);

            //Creating Text Field.
            textField2 = ImmutableTextField.builder()
                    .name("Body")
                    .variable("body")
                    .contentTypeId(contentType.id())
                    .dataType(DataTypes.TEXT)
                    .build();

            textField2 = fieldAPI.save(textField2, user);

            contentletEnglish = new ContentletDataGen(contentType.id()).languageId(english).nextPersisted();
            //new Version
            contentletEnglish = contentletAPI.find(contentletEnglish.getInode(),user,false);
            contentletEnglish.setInode("");
            contentletEnglish = contentletAPI.checkin(contentletEnglish,user,false);
            //new Version
            contentletEnglish = contentletAPI.find(contentletEnglish.getInode(),user,false);
            contentletEnglish.setInode("");
            contentletEnglish = contentletAPI.checkin(contentletEnglish,user,false);

            Identifier contentletIdentifier = APILocator.getIdentifierAPI().find(contentletEnglish.getIdentifier());

            int quantityVersions = contentletAPI.findAllVersions(contentletIdentifier,user,false).size();

            assertEquals(3,quantityVersions);

            contentletSpanish = contentletAPI.find(contentletEnglish.getInode(),user,false);
            contentletSpanish.setInode("");
            contentletSpanish.setLanguageId(spanish);
            contentletSpanish = contentletAPI.checkin(contentletSpanish, user, false);
            //new Version
            contentletSpanish = contentletAPI.find(contentletSpanish.getInode(),user,false);
            contentletSpanish.setInode("");
            contentletSpanish.setLanguageId(spanish);
            contentletSpanish = contentletAPI.checkin(contentletSpanish, user, false);
            //new Version
            contentletSpanish = contentletAPI.find(contentletSpanish.getInode(),user,false);
            contentletSpanish.setInode("");
            contentletSpanish.setLanguageId(spanish);
            contentletSpanish = contentletAPI.checkin(contentletSpanish, user, false);

            quantityVersions = contentletAPI.findAllVersions(contentletIdentifier,user,false).size();

            assertEquals(6,quantityVersions);

            contentletAPI.archive(contentletSpanish,user,false);
            contentletAPI.delete(contentletSpanish,user,false);

            quantityVersions = contentletAPI.findAllVersions(contentletIdentifier,user,false).size();

            assertEquals(3,quantityVersions);

        }finally {
            contentTypeAPI.delete(contentType);
        }

    }

    /**
     * This JUnit is to check the fix on Issue 10797 (https://github.com/dotCMS/core/issues/10797)
     * It executes the following:
     * 1) create a new structure
     * 2) create a new field
     * 3) create a contentlet
     * 4) set the contentlet property
     * 5) check the contentlet
     * 6) deletes it all in the end
     *
     * @throws Exception Any exception that may happen
     */
    @Test
    public void test_validateContentlet_contentWithTabDividerField() throws Exception {
        Structure testStructure = null;
        Field tabDividerField = null;

        try {
            // Create test structure
            testStructure = createStructure("Tab Divider Test Structure_" + String.valueOf(new Date().getTime()) + "tab_divider", "tab_divider_test_structure_" + String.valueOf(new Date().getTime()) + "tab_divider");

            // Create tab divider field
            tabDividerField = new Field("JUnit Test TabDividerField", FieldType.TAB_DIVIDER, Field.DataType.SECTION_DIVIDER, testStructure, false, true, true, 1, false, false, false);
            tabDividerField = FieldFactory.saveField(tabDividerField);

            // Create the test contentlet
            Contentlet testContentlet = new Contentlet();
            testContentlet.setStructureInode(testStructure.getInode());

            // Set the contentlet property
            contentletAPI.setContentletProperty(testContentlet, tabDividerField, "tabDividerFieldValue");

            // Checking the contentlet
            testContentlet.setIndexPolicy(IndexPolicy.FORCE);
            testContentlet = contentletAPI.checkin(testContentlet, user, false);
        } catch (Exception ex) {
            Logger.error(this, "An error occurred during test_validateContentlet_contentWithTabDividerField", ex);
            throw ex;
        } finally {
            // Delete field
            FieldFactory.deleteField(tabDividerField);

            // Delete structure
            APILocator.getStructureAPI().delete(testStructure, user);
        }
    }

    /**
     * https://github.com/dotCMS/core/issues/11950
     */
    @Test
    public void testContentWithTwoBinaryFieldsAndSameFile_afterCheckinShouldContainBothFields() {

        ContentType contentType = null;
        com.dotcms.contenttype.model.field.Field textField = null;
        com.dotcms.contenttype.model.field.Field binaryField1 = null;
        com.dotcms.contenttype.model.field.Field binaryField2 = null;

        Contentlet contentlet = null;

        try {
            //Create Content Type.
            contentType = ContentTypeBuilder.builder(BaseContentType.CONTENT.immutableClass())
                    .description("Test ContentType Two Fields")
                    .host(defaultHost.getIdentifier())
                    .name("Test ContentType Two Fields")
                    .owner("owner")
                    .variable("testContentTypeWithTwoBinaryFields")
                    .build();

            contentType = contentTypeAPI.save(contentType);

            //Save Fields. 1. Text, 2. Binary, 3. Binary.
            //Creating Text Field.
            textField = ImmutableTextField.builder()
                    .name("Title")
                    .variable("title")
                    .contentTypeId(contentType.id())
                    .dataType(DataTypes.TEXT)
                    .build();

            textField = fieldAPI.save(textField, user);

            //Creating First Binary Field.
            binaryField1 = ImmutableBinaryField.builder()
                    .name("Image 1")
                    .variable("image1")
                    .contentTypeId(contentType.id())
                    .build();

            binaryField1 = fieldAPI.save(binaryField1, user);

            //Creating Second Binary Field.
            binaryField2 = ImmutableBinaryField.builder()
                    .name("Image 2")
                    .variable("image2")
                    .contentTypeId(contentType.id())
                    .build();

            binaryField2 = fieldAPI.save(binaryField2, user);

            //Creating a temporary File to use in the binary fields.
            File imageFile = temporaryFolder.newFile("ImageFile.png");
            writeTextIntoFile(imageFile, "This is the same image");

            contentlet = new Contentlet();
            contentlet.setStructureInode(contentType.inode());
            contentlet.setLanguageId(languageAPI.getDefaultLanguage().getId());

            contentlet.setStringProperty(textField.variable(), "Test Content with Same Image");
            contentlet.setBinary(binaryField1.variable(), imageFile);
            contentlet.setBinary(binaryField2.variable(), imageFile);

            contentlet.setIndexPolicy(IndexPolicy.FORCE);
            contentlet = contentletAPI.checkin(contentlet, user, false);

            //Check that the properties still exist.
            assertTrue(contentlet.getMap().containsKey(binaryField1.variable()));
            assertTrue(contentlet.getMap().containsKey(binaryField2.variable()));

            //Check that the properties have value.
            assertTrue(UtilMethods.isSet(contentlet.getMap().get(binaryField1.variable())));
            assertTrue(UtilMethods.isSet(contentlet.getMap().get(binaryField2.variable())));

        } catch (Exception e) {
            fail(e.getMessage());
        } finally {
            try {
                //Delete Contentlet.
                if (contentlet != null) {
                    contentletAPI.archive(contentlet, user, false);
                    contentletAPI.delete(contentlet, user, false);
                }
                //Deleting Fields.
                if (textField != null) {
                    fieldAPI.delete(textField);
                }
                if (binaryField1 != null) {
                    fieldAPI.delete(binaryField1);
                }
                if (binaryField2 != null) {
                    fieldAPI.delete(binaryField2);
                }
                //Deleting Content Type
                if (contentType != null) {
                    contentTypeAPI.delete(contentType);
                }
            } catch (Exception e) {
                fail(e.getMessage());
            }
        }

    }

    /**
     * This case should run once this ticket https://github.com/dotCMS/core/issues/12116 is solved
     */
    @Test
    @Ignore
    public void test_saveMultilingualFileAssetBasedOnLegacyFile_shouldKeepBinaryFile()
        throws IOException, DotSecurityException, DotDataException {

        ContentType contentType = null;
        com.dotcms.contenttype.model.field.Field textField = null;
        com.dotcms.contenttype.model.field.Field binaryField = null;

        File imageFile;
        FileAssetDataGen fileAssetDataGen = null;
        Contentlet initialContent = null;
        Contentlet spanishContent = null;
        Contentlet englishContent = null;

        try {

            //Create Content Type.
            contentType = ContentTypeBuilder.builder(BaseContentType.CONTENT.immutableClass())
                .description("ContentType for Legacy File")
                .host(defaultHost.getIdentifier())
                .name("ContentType for Legacy File")
                .owner("owner")
                .variable("testContentTypeForLegacyFile")
                .build();

            contentType = contentTypeAPI.save(contentType);

            //Save Fields. 1. Text, 2. Binary
            //Creating Text Field.
            textField = ImmutableTextField.builder()
                .name("Title")
                .variable("title")
                .contentTypeId(contentType.id())
                .dataType(DataTypes.TEXT)
                .build();

            textField = fieldAPI.save(textField, user);

            //Creating First Binary Field.
            binaryField = ImmutableBinaryField.builder()
                .name("File")
                .variable("file")
                .contentTypeId(contentType.id())
                .build();

            binaryField = fieldAPI.save(binaryField, user);

            //Creating a temporary binary file
            imageFile = temporaryFolder.newFile("BinaryFile.txt");
            writeTextIntoFile(imageFile, "This is the same file");

            initialContent = new Contentlet();
            initialContent.setStructureInode(contentType.inode());
            initialContent.setLanguageId(languageAPI.getDefaultLanguage().getId());

            initialContent.setStringProperty(textField.variable(), "Test Content with Same File");
            initialContent.setBinary(binaryField.variable(), imageFile);

            //Saving initial contentlet
            initialContent = contentletAPI.checkin(initialContent, user, false);

            //File assets creation based on the initial content
            fileAssetDataGen = new FileAssetDataGen(testFolder, initialContent.getBinary(binaryField.variable()));

            //Creating file asset content in Spanish
            spanishContent = fileAssetDataGen.languageId(spanishLanguage.getId()).nextPersisted();

            //Creating content version in English
            englishContent = contentletAPI.checkout(spanishContent.getInode(), user, false);
            englishContent.setLanguageId(1);
            englishContent = contentletAPI.checkin(englishContent, user, false);

            //Check that the properties still exist.
            assertTrue(initialContent.getMap().containsKey(binaryField.variable()));
            assertTrue(spanishContent.getMap().containsKey(FileAssetAPI.BINARY_FIELD));
            assertTrue(englishContent.getMap().containsKey(FileAssetAPI.BINARY_FIELD));

            //Check that the properties have value.
            assertTrue(UtilMethods.isSet(initialContent.getMap().get(binaryField.variable())));
            assertTrue(UtilMethods.isSet(spanishContent.getMap().get(FileAssetAPI.BINARY_FIELD)));
            assertTrue(UtilMethods.isSet(englishContent.getMap().get(FileAssetAPI.BINARY_FIELD)));

        } catch (Exception e) {
            fail(e.getMessage());
        } finally {

            try {
                //Delete initial Contentlet.
                if (initialContent != null) {
                    contentletAPI.archive(initialContent, user, false);
                    contentletAPI.delete(initialContent, user, false);
                }
                //Deleting Fields.
                if (textField != null) {
                    fieldAPI.delete(textField);
                }
                if (binaryField != null) {
                    fieldAPI.delete(binaryField);
                }
                //Deleting Content Type
                if (contentType != null) {
                    contentTypeAPI.delete(contentType);
                }

                if (fileAssetDataGen != null) {

                    if (spanishContent != null) {
                        fileAssetDataGen.remove(spanishContent);
                    }

                    if (englishContent != null) {
                        fileAssetDataGen.remove(englishContent);
                    }

                }
            } catch (Exception e) {
                fail(e.getMessage());
            }
        }
    }


    /*
     * https://github.com/dotCMS/core/issues/11978
     * 
     * Creates a new Content Type with a DateTimeField and sets it as Expire Field, saves a new Content a checks that 
     * the value of the expire field is set and retrieve correctly
     */
    @Test
    public void contentOnlyWithExpireFieldTest() throws Exception{
    	ContentTypeAPIImpl contentTypeApi = (ContentTypeAPIImpl) APILocator.getContentTypeAPI(user);
		long time = System.currentTimeMillis();

		ContentType contentType = ContentTypeBuilder.builder(BaseContentType.getContentTypeClass(BaseContentType.CONTENT.ordinal()))
				.description("ContentTypeWithPublishExpireFields " + time).folder(FolderAPI.SYSTEM_FOLDER)
				.host(Host.SYSTEM_HOST).name("ContentTypeWithPublishExpireFields " + time)
				.owner(APILocator.systemUser().toString()).variable("CTVariable11").expireDateVar("expireDate").build();
		contentType = contentTypeApi.save(contentType);

		assertThat("ContentType exists", contentTypeApi.find(contentType.inode()) != null);

		List<com.dotcms.contenttype.model.field.Field> fields = new ArrayList<>(contentType.fields());

		com.dotcms.contenttype.model.field.Field fieldToSave = FieldBuilder.builder(DateTimeField.class).name("Expire Date").variable("expireDate")
				.contentTypeId(contentType.id()).dataType(DataTypes.DATE).indexed(true).build();
		fields.add(fieldToSave);

		contentType = contentTypeApi.save(contentType, fields);
		
		Contentlet contentlet = new Contentlet();
		contentlet.setStructureInode(contentType.inode());
        contentlet.setLanguageId(languageAPI.getDefaultLanguage().getId());

        contentlet.setDateProperty(fieldToSave.variable(), new Date(new Date().getTime()+60000L));

        contentlet.setIndexPolicy(IndexPolicy.FORCE);
        contentlet = contentletAPI.checkin(contentlet, user, false);

        contentlet = contentletAPI.find(contentlet.getInode(), user, false);
		Date expireDate = contentlet.getDateProperty("expireDate");
        
        assertNotNull(expireDate);
		
		// Deleting content type.
		contentTypeApi.delete(contentType);
    }

    /**
     * This test will:
     * --- Create a content type called "Nested".
     * --- Add only 1 Text field called Title
     * --- Create a Content "A". Save/publish it.
     * --- Create a Content "B". Save/publish it.
     * --- Create a Content "C". Save/publish it.
     * --- Create a 1:N Relationship, Parent and Child same Content Type: Nested
     * --- Relate Content: Parent: A, Child B.
     * --- Relate Content: Parent: B, Child C.
     * --- Edit Content A, update title to "ABC"
     *
     * Before the fix we were getting an exception when editing content A because validateContentlet
     * validates that if there's a 1-N relationship the parent content can't relate to a child
     * that already has a parent; but we were pulling other related content, not just the parents.
     *
     * https://github.com/dotCMS/core/issues/10656
     */
    @Test
    public void test_validateContentlet_noErrors_whenRelationChainSameContentType() {
        ContentType contentType = null;
        com.dotcms.contenttype.model.field.Field textField = null;

        Contentlet contentletA = null;
        Contentlet contentletB = null;
        Contentlet contentletC = null;

        Relationship relationShip = null;

        try {
            // Create Content Type.
            contentType = ContentTypeBuilder.builder(BaseContentType.CONTENT.immutableClass())
                    .description("Nested")
                    .host(defaultHost.getIdentifier())
                    .name("Nested")
                    .owner("owner")
                    .variable("nested")
                    .build();

            contentType = contentTypeAPI.save(contentType);

            // Save Fields. 1. Text
            // Creating Text Field: Title.
            textField = ImmutableTextField.builder()
                    .name("Title")
                    .variable("title")
                    .contentTypeId(contentType.id())
                    .dataType(DataTypes.TEXT)
                    .build();

            textField = fieldAPI.save(textField, user);

            contentletA = new Contentlet();
            contentletA.setStructureInode(contentType.inode());
            contentletA.setLanguageId(languageAPI.getDefaultLanguage().getId());
            contentletA.setStringProperty(textField.variable(), "A");
            contentletA.setIndexPolicy(IndexPolicy.FORCE);
            contentletA.setIndexPolicyDependencies(IndexPolicy.FORCE);
            contentletA = contentletAPI.checkin(contentletA, user, false);

            contentletB = new Contentlet();
            contentletB.setStructureInode(contentType.inode());
            contentletB.setLanguageId(languageAPI.getDefaultLanguage().getId());
            contentletB.setStringProperty(textField.variable(), "B");
            contentletB.setIndexPolicy(IndexPolicy.FORCE);
            contentletB.setIndexPolicyDependencies(IndexPolicy.FORCE);
            contentletB = contentletAPI.checkin(contentletB, user, false);

            contentletC = new Contentlet();
            contentletC.setStructureInode(contentType.inode());
            contentletC.setLanguageId(languageAPI.getDefaultLanguage().getId());
            contentletC.setStringProperty(textField.variable(), "B");
            contentletC.setIndexPolicy(IndexPolicy.FORCE);
            contentletC.setIndexPolicyDependencies(IndexPolicy.FORCE);
            contentletC = contentletAPI.checkin(contentletC, user, false);

            relationShip = createRelationShip(contentType.inode(),
                    contentType.inode(), false);

            // Relate the content.
            contentletAPI
                    .relateContent(contentletA, relationShip, Lists.newArrayList(contentletB), user,
                            false);
            contentletAPI
                    .relateContent(contentletB, relationShip, Lists.newArrayList(contentletC), user,
                            false);

            Map<Relationship, List<Contentlet>> relationshipListMap = Maps.newHashMap();
            relationshipListMap.put(relationShip, Lists.newArrayList(contentletB));

            contentletA = contentletAPI.checkout(contentletA.getInode(), user, false);
            contentletA.setStringProperty(textField.variable(), "ABC");
            contentletA.setIndexPolicy(IndexPolicy.FORCE);
            contentletA.setIndexPolicyDependencies(IndexPolicy.FORCE);
            contentletA = contentletAPI.checkin(contentletA, relationshipListMap, user, false);
        } catch (Exception e) {
            fail(e.getMessage());
        } finally {
            try {
                // Delete Relationship.
                if (relationShip != null) {
                    relationshipAPI.delete(relationShip);
                }
                // Delete Contentlet.
                if (contentletA != null) {
                    contentletAPI.archive(contentletA, user, false);
                    contentletAPI.delete(contentletA, user, false);
                }
                if (contentletB != null) {
                    contentletAPI.archive(contentletB, user, false);
                    contentletAPI.delete(contentletB, user, false);
                }
                if (contentletC != null) {
                    contentletAPI.archive(contentletC, user, false);
                    contentletAPI.delete(contentletC, user, false);
                }
                // Deleting Fields.
                if (textField != null) {
                    fieldAPI.delete(textField);
                }
                // Deleting Content Type
                if (contentType != null) {
                    contentTypeAPI.delete(contentType);
                }
            } catch (Exception e) {
                fail(e.getMessage());
            }
        }
    }

    @Test
    public void testCheckinWithoutVersioning_ShouldDeletePreviousBinary_WhenBinaryIsUpdated()
            throws DotSecurityException, DotDataException, IOException {

        final String FILE_V1_NAME = "textFileVersion1.txt";
        final String FILE_V2_NAME = "textFileVersion2.txt";
        final String FILE_V2_CONTENT = "textFileVersion2 CONTENT";
        ContentType typeWithBinary = null;

        try {
            typeWithBinary = createContentType("testCheckinWithoutVersioning", BaseContentType.CONTENT);
            com.dotcms.contenttype.model.field.Field textField = createTextField("Title", typeWithBinary.id());
            com.dotcms.contenttype.model.field.Field binaryField = createBinaryField("File", typeWithBinary.id());
            File textFileVersion1 = createTempFileWithText(FILE_V1_NAME, FILE_V1_NAME);
            Map<String, Object> fieldValues = map(textField.variable(), "contentV1",
                    binaryField.variable(), textFileVersion1);
            Contentlet contentletWithBinary = createContentWithFieldValues(typeWithBinary.id(), fieldValues);

            // let's verify that newly saved file exists
            assertTrue(getBinaryAsset(contentletWithBinary.getInode(), binaryField.variable(), FILE_V1_NAME).exists());

            File textFileVersion2 = createTempFileWithText(FILE_V2_NAME, FILE_V2_CONTENT);
            // replace old binary with new one
            contentletWithBinary.setBinary(binaryField.variable(), textFileVersion2);
            Contentlet contentWithoutVersioning = contentletAPI.checkinWithoutVersioning(contentletWithBinary,
                    new HashMap<>(), null, permissionAPI.getPermissions(contentletWithBinary), user, false);

            // we've just checkedIn without versioning, so old binary should not exist
            assertFalse(getBinaryAsset(contentletWithBinary.getInode(), binaryField.variable(), FILE_V1_NAME).exists());

            File newBinary = getBinaryAsset(contentWithoutVersioning.getInode(), binaryField.variable(), FILE_V2_NAME);
            // new binary should exist
            assertTrue(newBinary.exists());
            // and content should be the expected
            BufferedReader reader = Files.newReader(newBinary, Charset.defaultCharset());
            String fileContent = reader.readLine();
            assertEquals(fileContent, FILE_V2_CONTENT);

        } finally {
            if(typeWithBinary!=null) contentTypeAPI.delete(typeWithBinary);
        }
    }

    @Test
    public void testCheckinWithoutVersioning_ShouldPreserveBinary_WhenOtherFieldsAreUpdated()
            throws DotDataException, DotSecurityException, IOException {
        final String BINARY_NAME = "testCheckinWithoutVersioningBinary.txt";
        final String BINARY_CONTENT = "testCheckinWithoutVersioningBinary CONTENT";
        ContentType typeWithBinary = null;

        try {
            typeWithBinary = createContentType("testCheckinWithoutVersioning", BaseContentType.CONTENT);
            com.dotcms.contenttype.model.field.Field textField = createTextField("Title", typeWithBinary.id());
            com.dotcms.contenttype.model.field.Field binaryField = createBinaryField("File", typeWithBinary.id());
            File textFileVersion1 = createTempFileWithText(BINARY_NAME, BINARY_CONTENT);
            Map<String, Object> fieldValues = map(textField.variable(), "contentV1",
                    binaryField.variable(), textFileVersion1);
            Contentlet contentletWithBinary = createContentWithFieldValues(typeWithBinary.id(), fieldValues);

            // let's verify that newly saved file exists
            assertTrue(getBinaryAsset(contentletWithBinary.getInode(), binaryField.variable(), BINARY_NAME).exists());

            //let's update a field different from the binary
            contentletWithBinary.setStringProperty(textField.variable(), "contentV2");
            Contentlet contentWithoutVersioning = contentletAPI.checkinWithoutVersioning(contentletWithBinary,
                    new HashMap<>(), null, permissionAPI.getPermissions(contentletWithBinary), user, false);

            // let's verify the binary is still in FS
            File binaryFromAssetsDir = getBinaryAsset(contentWithoutVersioning.getInode(), binaryField.variable(), BINARY_NAME);
            assertTrue(binaryFromAssetsDir.exists());

            // let's also verify file content remains the same
            BufferedReader reader = Files.newReader(binaryFromAssetsDir, Charset.defaultCharset());
            String fileContent = reader.readLine();
            assertEquals(fileContent, BINARY_CONTENT);

            // let's verify the reference is still ok
            File binaryFromContentlet = contentWithoutVersioning.getBinary(binaryField.variable());
            assertEquals(binaryFromContentlet.getName(), BINARY_NAME);

        } finally {
            if(typeWithBinary!=null) contentTypeAPI.delete(typeWithBinary);
        }

    }

    @Test(expected = DotContentletValidationException.class)
    public void testUniqueTextFieldWithDataTypeWholeNumber()
            throws DotDataException, DotSecurityException {
        String contentTypeName = "contentTypeTxtField" + System.currentTimeMillis();
        ContentType contentType = null;
        try{
            contentType = createContentType(contentTypeName, BaseContentType.CONTENT);
            com.dotcms.contenttype.model.field.Field field =  ImmutableTextField.builder()
                    .name("Whole Number Unique")
                    .contentTypeId(contentType.id())
                    .dataType(DataTypes.INTEGER)
                    .unique(true)
                    .build();
            field = fieldAPI.save(field, user);

            Contentlet contentlet = new Contentlet();
            contentlet.setContentTypeId(contentType.inode());
            contentlet.setLanguageId(languageAPI.getDefaultLanguage().getId());
            contentlet.setLongProperty(field.variable(),1);
            contentlet.setIndexPolicy(IndexPolicy.FORCE);
            contentlet = contentletAPI.checkin(contentlet, user, false);
            contentlet = contentletAPI.find(contentlet.getInode(), user, false);

            Contentlet contentlet2 = new Contentlet();
            contentlet2.setContentTypeId(contentType.inode());
            contentlet2.setLanguageId(languageAPI.getDefaultLanguage().getId());
            contentlet2.setLongProperty(field.variable(),1);
            contentlet2 = contentletAPI.checkin(contentlet2, user, false);


        }finally{
            if(contentType != null) contentTypeAPI.delete(contentType);
        }
    }

    @Test(expected = DotContentletValidationException.class)
    public void testUniqueTextFieldContentletsWithDiffLanguages()
            throws DotDataException, DotSecurityException {
        String contentTypeName = "contentTypeTxtField" + System.currentTimeMillis();
        ContentType contentType = null;
        try{
            contentType = createContentType(contentTypeName, BaseContentType.CONTENT);
            com.dotcms.contenttype.model.field.Field field =  ImmutableTextField.builder()
                    .name("Text Unique")
                    .contentTypeId(contentType.id())
                    .dataType(DataTypes.TEXT)
                    .unique(true)
                    .build();
            field = fieldAPI.save(field, user);

            //Contentlet in English
            Contentlet contentlet = new Contentlet();
            contentlet.setContentTypeId(contentType.inode());
            contentlet.setLanguageId(languageAPI.getDefaultLanguage().getId());
            contentlet.setStringProperty(field.variable(),"test");
            contentlet.setIndexPolicy(IndexPolicy.FORCE);
            contentlet = contentletAPI.checkin(contentlet, user, false);
            contentlet = contentletAPI.find(contentlet.getInode(), user, false);

            //Contentlet in Spanish (should not be an issue since the unique is per lang)
            Contentlet contentlet2 = new Contentlet();
            contentlet2.setContentTypeId(contentType.inode());
            contentlet2.setLanguageId(spanishLanguage.getId());
            contentlet2.setStringProperty(field.variable(),"test");
            contentlet2.setIndexPolicy(IndexPolicy.FORCE);
            contentlet2 = contentletAPI.checkin(contentlet2, user, false);

            //Contentlet in English (throws the error)
            Contentlet contentlet3 = new Contentlet();
            contentlet3.setContentTypeId(contentType.inode());
            contentlet3.setLanguageId(languageAPI.getDefaultLanguage().getId());
            contentlet3.setStringProperty(field.variable(),"test");
            contentlet3.setIndexPolicy(IndexPolicy.FORCE);
            contentlet3 = contentletAPI.checkin(contentlet3, user, false);


        }finally{
            if(contentType != null) contentTypeAPI.delete(contentType);
        }
    }

    /**
     * This one tests the ContentletAPI.checkin with the following signature:
     *
     * checkin(Contentlet currentContentlet, ContentletRelationships relationshipsData, List<Category> cats,
     * List<Permission> selectedPermissions, User user,	boolean respectFrontendRoles)
     *
     */
    @Test
    public void testCheckin1_ExistingContentWithCats_NullCats_ShouldKeepExistingCats()
            throws DotDataException, DotSecurityException {
        Contentlet blogContent = null;

        try {
            blogContent = TestDataUtils
                    .getBlogContent(false, APILocator.getLanguageAPI().getDefaultLanguage().getId(),
                            blogContentType.id());

            final List<Category> categories = getACoupleOfCategories();

            blogContent = contentletAPI.checkin(blogContent, (ContentletRelationships) null, categories,
                null, user, false);

            Contentlet checkedoutBlogContent = contentletAPI.checkout(blogContent.getInode(), user, false);

            Contentlet reCheckedinContent = contentletAPI.checkin(checkedoutBlogContent, (ContentletRelationships) null,
                null, null, user, false);

            List<Category> existingCats = APILocator.getCategoryAPI().getParents(reCheckedinContent, user,
                false);

            assertTrue(existingCats.containsAll(categories));
        } finally {
            if(blogContent!=null && UtilMethods.isSet(blogContent.getIdentifier())) {
                contentletAPI.destroy(blogContent, user, false);
            }
        }
    }

    /**
     * This one tests the ContentletAPI.checkin with the following signature:
     *
     * checkin(Contentlet currentContentlet, ContentletRelationships relationshipsData, List<Category> cats,
     * List<Permission> selectedPermissions, User user, boolean respectFrontendRoles, boolean generateSystemEvent)
     *
     */
    @Test
    public void testCheckin2_ExistingContentWithCats_NullCats_ShouldKeepExistingCats()
            throws DotDataException, DotSecurityException {
        Contentlet blogContent = null;

        try {
            blogContent = TestDataUtils
                    .getBlogContent(false, APILocator.getLanguageAPI().getDefaultLanguage().getId(),
                            blogContentType.id());

            final List<Category> categories = getACoupleOfCategories();

            blogContent =
                contentletAPI.checkin(blogContent, (Map<Relationship, List<Contentlet>>) null, categories,
                    null, user, false);

            Contentlet checkedoutBlogContent = contentletAPI.checkout(blogContent.getInode(), user, false);

            Contentlet reCheckedinContent = contentletAPI.checkin(checkedoutBlogContent, null,
                null, null, user, false, false);

            List<Category> existingCats = APILocator.getCategoryAPI().getParents(reCheckedinContent, user,
                false);

            assertTrue(existingCats.containsAll(categories));
        } finally {
            if(blogContent!=null && UtilMethods.isSet(blogContent.getIdentifier()))  {
                contentletAPI.destroy(blogContent, user, false);
            }
        }
    }

    /**
     * This one tests the ContentletAPI.checkin with the following signature:
     *
     * checkin(Contentlet contentlet, Map<Relationship, List<Contentlet>> contentRelationships, List<Category> cats ,
     * List<Permission> permissions, User user,boolean respectFrontendRoles)
     *
     */
    @Test
    public void testCheckin3_ExistingContentWithCats_NullCats_ShouldKeepExistingCats()
            throws DotDataException, DotSecurityException {
        Contentlet blogContent = null;

        try {
            blogContent = TestDataUtils
                    .getBlogContent(false, APILocator.getLanguageAPI().getDefaultLanguage().getId(),
                            blogContentType.id());

            final List<Category> categories = getACoupleOfCategories();

            blogContent = contentletAPI.checkin(blogContent, (Map<Relationship, List<Contentlet>>) null, categories,
                null, user, false);

            Contentlet checkedoutBlogContent = contentletAPI.checkout(blogContent.getInode(), user, false);

            Contentlet reCheckedinContent = contentletAPI.checkin(checkedoutBlogContent,
                (Map<Relationship, List<Contentlet>>) null, null, null, user, false);

            List<Category> existingCats = APILocator.getCategoryAPI().getParents(reCheckedinContent, user,
                false);

            assertTrue(existingCats.containsAll(categories));
        } finally {
            if(blogContent!=null && UtilMethods.isSet(blogContent.getIdentifier()))  {
                contentletAPI.destroy(blogContent, user, false);
            }
        }
    }

    /**
     * This one tests the ContentletAPI.checkin with the following signature:
     *
     * checkin(Contentlet contentlet, Map<Relationship, List<Contentlet>> contentRelationships, List<Category> cats,
     * User user,boolean respectFrontendRoles)
     *
     */
    @Test
    public void testCheckin4_ExistingContentWithCats_NullCats_ShouldKeepExistingCats()
            throws DotDataException, DotSecurityException {
        Contentlet blogContent = null;

        try {
            blogContent = TestDataUtils
                    .getBlogContent(false, APILocator.getLanguageAPI().getDefaultLanguage().getId(),
                            blogContentType.id());

            final List<Category> categories = getACoupleOfCategories();

            blogContent = contentletAPI.checkin(blogContent, (Map<Relationship, List<Contentlet>>) null, categories,
                null, user, false);

            Contentlet checkedoutBlogContent = contentletAPI.checkout(blogContent.getInode(), user, false);

            Contentlet reCheckedinContent = contentletAPI.checkin(checkedoutBlogContent,
                (Map<Relationship, List<Contentlet>>) null, null, user, false);

            List<Category> existingCats = APILocator.getCategoryAPI().getParents(reCheckedinContent, user,
                false);

            assertTrue(existingCats.containsAll(categories));
        } finally {
            if(blogContent!=null && UtilMethods.isSet(blogContent.getIdentifier()))  {
                contentletAPI.destroy(blogContent, user, false);
            }
        }
    }

    @Test
    public void testCheckinWithoutVersioning_ExistingContentWithCats_NullCats_ShouldKeepExistingCats()
            throws DotDataException, DotSecurityException {
        Contentlet blogContent = null;

        try {
            blogContent = TestDataUtils
                    .getBlogContent(false, APILocator.getLanguageAPI().getDefaultLanguage().getId(),
                            blogContentType.id());

            final List<Category> categories = getACoupleOfCategories();

            blogContent = contentletAPI.checkin(blogContent, (Map<Relationship, List<Contentlet>>) null, categories,
                null, user, false);

            Contentlet reCheckedinContent = contentletAPI.checkinWithoutVersioning(blogContent,
                (Map<Relationship, List<Contentlet>>) null, null, null, user, false);

            List<Category> existingCats = APILocator.getCategoryAPI().getParents(reCheckedinContent, user,
                false);

            assertTrue(existingCats.containsAll(categories));
        } finally {
            if(blogContent!=null && UtilMethods.isSet(blogContent.getIdentifier()))  {
                contentletAPI.destroy(blogContent, user, false);
            }
        }
    }

    /**
     * Test checkin with a non-existing contentlet identifier, that should fail
     *
     */
    @Test(expected = DotHibernateException.class)
    public void testCheckin_Non_Existing_Identifier_With_Validate_Should_FAIL()
            throws DotDataException, DotSecurityException {
        Contentlet newsContent = null;

        try {
            newsContent = TestDataUtils
                    .getNewsContent(false, languageAPI.getDefaultLanguage().getId(),
                            newsContentType.id());
            newsContent.setIdentifier(UUIDGenerator.generateUuid());

            final List<Category> categories = getACoupleOfCategories();

            newsContent = contentletAPI.checkin(newsContent, (ContentletRelationships) null, categories,
                    null, user,false);

            fail("Should throw a constrain exception for an unexisting id");
        } finally {
            if(newsContent!=null && UtilMethods.isSet(newsContent.getIdentifier()) && UtilMethods.isSet(newsContent.getInode())) {
                contentletAPI.destroy(newsContent, user, false);
            }
        }
    }

    /**
     * Test checkin with a non-existing contentlet identifier, that should not fail since the non validate is activated
     *
     */
    @Test
    public void testCheckin_Non_Existing_Identifier_With_Not_Validate_Success()
            throws DotDataException, DotSecurityException {
        Contentlet newsContent = null;

        try {
            newsContent = TestDataUtils
                    .getNewsContent(false, languageAPI.getDefaultLanguage().getId(),
                            newsContentType.id());
            String identifier = UUIDGenerator.generateUuid();
            newsContent.setIdentifier(identifier);
            newsContent.setInode(UUIDGenerator.generateUuid());
            newsContent.setBoolProperty(Contentlet.DONT_VALIDATE_ME, true);

            final List<Category> categories = getACoupleOfCategories();

            final Contentlet newsContentReturned = contentletAPI.checkin(newsContent, (ContentletRelationships) null, categories,
                    null, user,false);

            assertNotNull(newsContentReturned);
            assertEquals (newsContentReturned.getIdentifier(), identifier);
            newsContent = newsContentReturned;
        }  finally {
            if(newsContent!=null && UtilMethods.isSet(newsContent.getIdentifier())) {
                contentletAPI.destroy(newsContent, user, false);
            }
        }
    }

    /**
     * This one tests the ContentletAPI.checkin with the following signature:
     *
     * checkin(Contentlet currentContentlet, ContentletRelationships relationshipsData, List<Category> cats,
     * List<Permission> selectedPermissions, User user,	boolean respectFrontendRoles)
     *
     */
    @Test
    public void testCheckin1_ExistingContentWithCats_EmptyCatsList_ShouldWipeExistingCats()
            throws DotDataException, DotSecurityException {
        Contentlet newsContent = null;

        try {
            newsContent = TestDataUtils
                    .getNewsContent(false, languageAPI.getDefaultLanguage().getId(),
                            newsContentType.id());

            final List<Category> categories = getACoupleOfCategories();

            newsContent = contentletAPI.checkin(newsContent, (ContentletRelationships) null, categories,
                null, user,false);

            Contentlet checkedoutNewsContent = contentletAPI.checkout(newsContent.getInode(), user, false);

            checkedoutNewsContent.setIndexPolicy(IndexPolicy.FORCE);
            checkedoutNewsContent.setIndexPolicyDependencies(IndexPolicy.FORCE);
            Contentlet reCheckedinContent = contentletAPI.checkin(checkedoutNewsContent, (ContentletRelationships) null,
                new ArrayList<>(), null, user, false);

            List<Category> existingCats = APILocator.getCategoryAPI().getParents(reCheckedinContent, user,
                false);

            assertFalse(UtilMethods.isSet(existingCats));
        } finally {
            if(newsContent!=null && UtilMethods.isSet(newsContent.getIdentifier())) {
                contentletAPI.destroy(newsContent, user, false);
            }
        }
    }

    /**
     * This one tests the ContentletAPI.checkin with the following signature:
     *
     * checkin(Contentlet currentContentlet, ContentletRelationships relationshipsData, List<Category> cats,
     * List<Permission> selectedPermissions, User user, boolean respectFrontendRoles, boolean generateSystemEvent)
     *
     */
    @Test
    public void testCheckin2_ExistingContentWithCats_EmptyCatsList_ShouldWipeExistingCats()
            throws DotDataException, DotSecurityException {
        Contentlet newsContent = null;

        try {
            newsContent = TestDataUtils
                    .getNewsContent(false, languageAPI.getDefaultLanguage().getId(),
                            newsContentType.id());

            final List<Category> categories = getACoupleOfCategories();

            newsContent = contentletAPI.checkin(newsContent, null, categories,
                null, user,false, false);

            Contentlet checkedoutNewsContent = contentletAPI.checkout(newsContent.getInode(), user, false);

            Contentlet reCheckedinContent = contentletAPI.checkin(checkedoutNewsContent, null,
                new ArrayList<>(), null, user, false, false);

            List<Category> existingCats = APILocator.getCategoryAPI().getParents(reCheckedinContent, user,
                false);

            assertFalse(UtilMethods.isSet(existingCats));
        } finally {
            if(newsContent!=null && UtilMethods.isSet(newsContent.getIdentifier())) {
                contentletAPI.destroy(newsContent, user, false);
            }
        }
    }

    /**
     * This one tests the ContentletAPI.checkin with the following signature:
     *
     * checkin(Contentlet contentlet, Map<Relationship, List<Contentlet>> contentRelationships, List<Category> cats ,
     * List<Permission> permissions, User user,boolean respectFrontendRoles)
     *
     */
    @Test
    public void testCheckin3_ExistingContentWithCats_EmptyCatsList_ShouldWipeExistingCats()
            throws DotDataException, DotSecurityException {
        Contentlet newsContent = null;

        try {
            newsContent = TestDataUtils
                    .getNewsContent(false, languageAPI.getDefaultLanguage().getId(),
                            newsContentType.id());

            final List<Category> categories = getACoupleOfCategories();

            newsContent = contentletAPI.checkin(newsContent, (Map<Relationship, List<Contentlet>>) null, categories,
                null, user,false);

            Contentlet checkedoutNewsContent = contentletAPI.checkout(newsContent.getInode(), user, false);

            checkedoutNewsContent.setIndexPolicy(IndexPolicy.FORCE);
            checkedoutNewsContent.setIndexPolicyDependencies(IndexPolicy.FORCE);
            Contentlet reCheckedinContent = contentletAPI.checkin(checkedoutNewsContent,
                (Map<Relationship, List<Contentlet>>) null, new ArrayList<>(), null, user, false);

            List<Category> existingCats = APILocator.getCategoryAPI().getParents(reCheckedinContent, user,
                false);

            assertFalse(UtilMethods.isSet(existingCats));
        } finally {
            if(newsContent!=null && UtilMethods.isSet(newsContent.getIdentifier())) {
                contentletAPI.destroy(newsContent, user, false);
            }
        }
    }

    /**
     * This one tests the ContentletAPI.checkin with the following signature:
     *
     * checkin(Contentlet contentlet, Map<Relationship, List<Contentlet>> contentRelationships, List<Category> cats,
     * User user,boolean respectFrontendRoles)
     *
     */
    @Test
    public void testCheckin4_ExistingContentWithCats_EmptyCatsList_ShouldWipeExistingCats()
            throws DotDataException, DotSecurityException {
        Contentlet newsContent = null;

        try {
            newsContent = TestDataUtils
                    .getNewsContent(false, languageAPI.getDefaultLanguage().getId(),
                            newsContentType.id());

            final List<Category> categories = getACoupleOfCategories();

            newsContent = contentletAPI.checkin(newsContent, (Map<Relationship, List<Contentlet>>) null, categories,
                user,false);

            Contentlet checkedoutNewsContent = contentletAPI.checkout(newsContent.getInode(), user, false);

            Contentlet reCheckedinContent = contentletAPI.checkin(checkedoutNewsContent,
                (Map<Relationship, List<Contentlet>>) null, new ArrayList<>(), user, false);

            List<Category> existingCats = APILocator.getCategoryAPI().getParents(reCheckedinContent, user,
                false);

            assertFalse(UtilMethods.isSet(existingCats));
        } finally {
            if(newsContent!=null && UtilMethods.isSet(newsContent.getIdentifier())) {
                contentletAPI.destroy(newsContent, user, false);
            }
        }
    }

    @Test
    public void testCheckinWithoutVersioning_ExistingContentWithCats_EmptyCats_ShouldWipeExistingCats()
            throws DotDataException, DotSecurityException {
        Contentlet newsContent = null;

        try {
            newsContent = TestDataUtils
                    .getNewsContent(false, languageAPI.getDefaultLanguage().getId(),
                            newsContentType.id());

            final List<Category> categories = getACoupleOfCategories();

            newsContent = contentletAPI.checkin(newsContent, (Map<Relationship, List<Contentlet>>) null, categories, null, user,
                false);

            Contentlet reCheckedinContent = contentletAPI.checkinWithoutVersioning(newsContent,
                null, new ArrayList<>(), null, user, false);

            List<Category> existingCats = APILocator.getCategoryAPI().getParents(reCheckedinContent, user,
                false);

            assertFalse(UtilMethods.isSet(existingCats));
        } finally {
            if(newsContent!=null && UtilMethods.isSet(newsContent.getIdentifier())) {
                contentletAPI.destroy(newsContent, user, false);
            }
        }
    }

    @Test
    public void testCheckin1_ExistingContentWithRels_NullRels_ShouldKeepExistingRels()
            throws DotDataException, DotSecurityException {

        Contentlet blogContent = TestDataUtils
                .getBlogContent(false, APILocator.getLanguageAPI().getDefaultLanguage().getId(),
                        blogContentType.id());

        final ContentletRelationships relationships = getACoupleOfChildRelationships(blogContent);
        final Relationship relationship = relationships.getRelationshipsRecords().get(0)
                .getRelationship();
        List<Contentlet> relatedContent = relationships.getRelationshipsRecords().get(0)
                .getRecords();

        final List<Category> categories = getACoupleOfCategories();

        blogContent = contentletAPI.checkin(blogContent, relationships, categories, null, user,
                false);
        blogContent.setIndexPolicy(IndexPolicy.FORCE);
        blogContent.setIndexPolicyDependencies(IndexPolicy.FORCE);

        List<Contentlet> relatedContentFromDB = relationshipAPI
                .dbRelatedContent(relationship, blogContent);

        assertTrue(relatedContentFromDB.containsAll(relatedContent));

        Contentlet checkedoutBlogContent = contentletAPI
                .checkout(blogContent.getInode(), user, false);

        checkedoutBlogContent.setIndexPolicy(IndexPolicy.FORCE);
        checkedoutBlogContent.setIndexPolicyDependencies(IndexPolicy.FORCE);
        Contentlet reCheckedinContent = contentletAPI
                .checkin(checkedoutBlogContent, (ContentletRelationships) null,
                        null, null, user, false);

        List<Contentlet> existingRelationships = relationshipAPI
                .dbRelatedContent(relationship, reCheckedinContent);

        assertTrue(existingRelationships.containsAll(relatedContent));
    }

    @Test
    public void testCheckin1_ExistingContentWithChildAndParentRels_NullRels_ShouldKeepExistingRels()
        throws DotDataException, DotSecurityException {
        Contentlet blogContent    = null;
        Relationship relationship = null;
        List<Contentlet> relatedContent = null;

        try {

            blogContent = TestDataUtils
                    .getBlogContent(false, APILocator.getLanguageAPI().getDefaultLanguage().getId(),
                            blogContentType.id());

            final ContentletRelationships relationships = getACoupleOfParentAndChildrenSelfJoinRelationships(blogContent);
            relationship = relationships.getRelationshipsRecords().get(0).getRelationship();
            relatedContent = relationships.getRelationshipsRecords().get(0).getRecords();

            final List<Category> categories = getACoupleOfCategories();
            blogContent.setIndexPolicy(IndexPolicy.FORCE);
            blogContent.setIndexPolicyDependencies(IndexPolicy.FORCE);
            blogContent = contentletAPI.checkin(blogContent, relationships, categories, null, user,
                false);

            List<Contentlet> relatedContentFromDB = relationshipAPI.dbRelatedContent(relationship, blogContent);

            assertTrue(relatedContentFromDB.containsAll(relatedContent));

            Contentlet checkedoutBlogContent = contentletAPI.checkout(blogContent.getInode(), user, false);

            checkedoutBlogContent.setIndexPolicy(IndexPolicy.FORCE);
            checkedoutBlogContent.setIndexPolicyDependencies(IndexPolicy.FORCE);
            Contentlet reCheckedinContent = contentletAPI.checkin(checkedoutBlogContent, (ContentletRelationships) null,
                null, null, user, false);

            List<Contentlet> existingRelationships = relationshipAPI.dbRelatedContent(relationship, reCheckedinContent);

            assertTrue(existingRelationships.containsAll(relatedContent));
        } finally {

            if (InodeUtils.isSet(blogContent.getInode())) {
                contentletAPI.archive(blogContent, user, false);
                contentletAPI.delete(blogContent, user, false);
            }

            if(UtilMethods.isSet(relatedContent)) {
                relatedContent.forEach(content -> {
                    try {
                        contentletAPI.archive(content, user, false);
                        contentletAPI.delete(content, user, false);
                    } catch (DotDataException | DotSecurityException e) {
                        throw new RuntimeException(e);
                    }
                });
            }

            if (relationship != null && relationship.getInode() != null) {
                relationshipAPI.delete(relationship);
            }
        }
    }

    @Test
    public void testCheckin2_ExistingContentWithRels_NullRels_ShouldKeepExistingRels()
        throws DotDataException, DotSecurityException {

        Contentlet blogContent = TestDataUtils
                .getBlogContent(false, APILocator.getLanguageAPI().getDefaultLanguage().getId(),
                        blogContentType.id());

        final ContentletRelationships relationships = getACoupleOfChildRelationships(blogContent);

        final List<Category> categories = getACoupleOfCategories();
        blogContent.setIndexPolicy(IndexPolicy.FORCE);
        blogContent.setIndexPolicyDependencies(IndexPolicy.FORCE);
        blogContent = contentletAPI.checkin(blogContent, relationships,
                categories, null, user, false, false);

        Contentlet checkedoutBlogContent = contentletAPI
                .checkout(blogContent.getInode(), user, false);

        checkedoutBlogContent.setIndexPolicy(IndexPolicy.FORCE);
        checkedoutBlogContent.setIndexPolicyDependencies(IndexPolicy.FORCE);
        Contentlet reCheckedinContent = contentletAPI
                .checkin(checkedoutBlogContent, (ContentletRelationships) null,
                null, null, user, false, false);

        Relationship relationship = relationships.getRelationshipsRecords().get(0)
                .getRelationship();

        List<Contentlet> relatedContent = relationships.getRelationshipsRecords().get(0)
                .getRecords();
        assertFalse(relatedContent.isEmpty());

        RelationshipAPI relationshipAPI = APILocator.getRelationshipAPI();
        List<Contentlet> existingRelationships = relationshipAPI
                .dbRelatedContent(relationship, reCheckedinContent);
        assertTrue(existingRelationships.containsAll(relatedContent));
    }

    @Test
    public void testCheckin3_ExistingContentWithRels_NullRels_ShouldKeepExistingRels()
        throws DotDataException, DotSecurityException {

        Contentlet blogContent = TestDataUtils
                .getBlogContent(false, APILocator.getLanguageAPI().getDefaultLanguage().getId(),
                        blogContentType.id());

        final ContentletRelationships relationships = getACoupleOfChildRelationships(blogContent);

        final List<Category> categories = getACoupleOfCategories();

        final Map<Relationship, List<Contentlet>> relationshipsMap = new HashMap<>();
        relationshipsMap.put(relationships.getRelationshipsRecords().get(0).getRelationship(),
                relationships.getRelationshipsRecords().get(0).getRecords());

        blogContent.setIndexPolicy(IndexPolicy.FORCE);
        blogContent = contentletAPI.checkin(blogContent, relationshipsMap, categories,
                null, user,false);

        Contentlet checkedoutBlogContent = contentletAPI
                .checkout(blogContent.getInode(), user, false);

        Contentlet reCheckedinContent = contentletAPI.checkin(checkedoutBlogContent,
                (Map<Relationship, List<Contentlet>>) null, null, null, user, false);

        Relationship relationship = relationships.getRelationshipsRecords().get(0)
                .getRelationship();

        List<Contentlet> relatedContent = relationships.getRelationshipsRecords().get(0)
                .getRecords();
        assertFalse(relatedContent.isEmpty());

        RelationshipAPI relationshipAPI = APILocator.getRelationshipAPI();
        List<Contentlet> existingRelationships = relationshipAPI
                .dbRelatedContent(relationship, reCheckedinContent);
        assertTrue(existingRelationships.containsAll(relatedContent));
    }

    @Test
    public void testCheckin4_ExistingContentWithRels_NullRels_ShouldKeepExistingRels()
        throws DotDataException, DotSecurityException {

        Contentlet blogContent = TestDataUtils
                .getBlogContent(false, APILocator.getLanguageAPI().getDefaultLanguage().getId(),
                        blogContentType.id());

        final ContentletRelationships relationships = getACoupleOfChildRelationships(blogContent);

        final List<Category> categories = getACoupleOfCategories();

        final Map<Relationship, List<Contentlet>> relationshipsMap = new HashMap<>();
        relationshipsMap.put(relationships.getRelationshipsRecords().get(0).getRelationship(),
                relationships.getRelationshipsRecords().get(0).getRecords());

        blogContent.setIndexPolicy(IndexPolicy.FORCE);
        blogContent.setIndexPolicyDependencies(IndexPolicy.FORCE);
        blogContent = contentletAPI.checkin(blogContent, relationshipsMap, categories, user, false);

        Contentlet checkedoutBlogContent = contentletAPI
                .checkout(blogContent.getInode(), user, false);

        checkedoutBlogContent.setIndexPolicy(IndexPolicy.FORCE);
        checkedoutBlogContent.setIndexPolicyDependencies(IndexPolicy.FORCE);
        Contentlet reCheckedinContent = contentletAPI.checkin(checkedoutBlogContent,
                (Map<Relationship, List<Contentlet>>) null, null, user, false);

        Relationship relationship = relationships.getRelationshipsRecords().get(0)
                .getRelationship();

        List<Contentlet> relatedContent = relationships.getRelationshipsRecords().get(0)
                .getRecords();
        assertFalse(relatedContent.isEmpty());

        RelationshipAPI relationshipAPI = APILocator.getRelationshipAPI();
        List<Contentlet> existingRelationships = relationshipAPI
                .dbRelatedContent(relationship, reCheckedinContent);
        assertTrue(existingRelationships.containsAll(relatedContent));
    }

    @Test
    public void testCheckinWithoutVersioning_ExistingContentWithRels_NullRels_ShouldKeepExistingRels()
        throws DotDataException, DotSecurityException {

        Contentlet blogContent = TestDataUtils
                .getBlogContent(false, APILocator.getLanguageAPI().getDefaultLanguage().getId(),
                        blogContentType.id());

        final ContentletRelationships relationships = getACoupleOfChildRelationships(blogContent);

        final List<Category> categories = getACoupleOfCategories();

        final Map<Relationship, List<Contentlet>> relationshipsMap = new HashMap<>();
        relationshipsMap.put(relationships.getRelationshipsRecords().get(0).getRelationship(),
                relationships.getRelationshipsRecords().get(0).getRecords());
        blogContent.setIndexPolicy(IndexPolicy.FORCE);
        blogContent.setIndexPolicyDependencies(IndexPolicy.FORCE);
        blogContent = contentletAPI.checkin(blogContent, relationshipsMap, categories, user, false);

        blogContent.setIndexPolicy(IndexPolicy.FORCE);
        blogContent.setIndexPolicyDependencies(IndexPolicy.FORCE);
        Contentlet reCheckedinContent = contentletAPI.checkinWithoutVersioning(blogContent,
                null, null, null, user, false);

        Relationship relationship = relationships.getRelationshipsRecords().get(0)
                .getRelationship();

        List<Contentlet> relatedContent = relationships.getRelationshipsRecords().get(0)
                .getRecords();
        assertFalse(relatedContent.isEmpty());

        RelationshipAPI relationshipAPI = APILocator.getRelationshipAPI();
        List<Contentlet> existingRelationships = relationshipAPI
                .dbRelatedContent(relationship, reCheckedinContent);
        assertTrue(existingRelationships.containsAll(relatedContent));
    }

    @Test
    public void testCheckin3_ExistingContentWithRels_EmptyRels_ShouldWipeExistingRels()
        throws DotDataException, DotSecurityException {

        Contentlet blogContent = TestDataUtils
                .getBlogContent(false, APILocator.getLanguageAPI().getDefaultLanguage().getId(),
                        blogContentType.id());

        final ContentletRelationships relationships = getACoupleOfChildRelationships(blogContent);

        final List<Category> categories = getACoupleOfCategories();

        final ContentletRelationships.ContentletRelationshipRecords relationshipRecords =
                relationships.getRelationshipsRecords().get(0);

        final Relationship relationship = relationshipRecords.getRelationship();

        final Map<Relationship, List<Contentlet>> relationshipsMap = new HashMap<>();
        relationshipsMap.put(relationship,
                relationshipRecords.getRecords());

        blogContent.setIndexPolicy(IndexPolicy.FORCE);
        blogContent = contentletAPI.checkin(blogContent, relationshipsMap, categories,
                null, user,false);

        Contentlet checkedoutBlogContent = contentletAPI
                .checkout(blogContent.getInode(), user, false);

        Contentlet reCheckedinContent = contentletAPI.checkin(checkedoutBlogContent,
                new HashMap<>(), null, null, user, false);

        RelationshipAPI relationshipAPI = APILocator.getRelationshipAPI();

        List<Contentlet> existingRelationships = relationshipAPI
                .dbRelatedContent(relationship, reCheckedinContent);
        List<Contentlet> relatedContent = relationships.getRelationshipsRecords().get(0)
                .getRecords();

        assertFalse(relatedContent.isEmpty());
        assertFalse(UtilMethods.isSet(existingRelationships));
    }

    @Test
    public void testCheckin4_ExistingContentWithRels_EmptyRels_ShouldWipeExistingRels()
        throws DotDataException, DotSecurityException {

        Contentlet blogContent = TestDataUtils
                .getBlogContent(false, APILocator.getLanguageAPI().getDefaultLanguage().getId(),
                        blogContentType.id());

        final ContentletRelationships relationships = getACoupleOfChildRelationships(blogContent);

        final List<Category> categories = getACoupleOfCategories();

        final Map<Relationship, List<Contentlet>> relationshipsMap = new HashMap<>();
        relationshipsMap.put(relationships.getRelationshipsRecords().get(0).getRelationship(),
                relationships.getRelationshipsRecords().get(0).getRecords());

        blogContent.setIndexPolicy(IndexPolicy.FORCE);
        blogContent = contentletAPI.checkin(blogContent, relationshipsMap, categories, user, false);

        Contentlet checkedoutBlogContent = contentletAPI
                .checkout(blogContent.getInode(), user, false);

        Contentlet reCheckedinContent = contentletAPI.checkin(checkedoutBlogContent,
                new HashMap<>(), null, user, false);

        Relationship relationship = relationships.getRelationshipsRecords().get(0)
                .getRelationship();

        List<Contentlet> relatedContent = relationships.getRelationshipsRecords().get(0)
                .getRecords();
        assertFalse(relatedContent.isEmpty());

        RelationshipAPI relationshipAPI = APILocator.getRelationshipAPI();
        List<Contentlet> existingRelationships = relationshipAPI
                .dbRelatedContent(relationship, reCheckedinContent);
        assertFalse(UtilMethods.isSet(existingRelationships));
    }

    @Test
    public void testCheckinWithoutVersioning_ExistingContentWithRels_EmptyRels_ShouldWipeExistingRels()
        throws DotDataException, DotSecurityException {

        Contentlet blogContent = TestDataUtils
                .getBlogContent(false, APILocator.getLanguageAPI().getDefaultLanguage().getId(),
                        blogContentType.id());

        final ContentletRelationships relationships = getACoupleOfChildRelationships(blogContent);

        final List<Category> categories = getACoupleOfCategories();

        final Map<Relationship, List<Contentlet>> relationshipsMap = new HashMap<>();
        relationshipsMap.put(relationships.getRelationshipsRecords().get(0).getRelationship(),
                relationships.getRelationshipsRecords().get(0).getRecords());

        blogContent.setIndexPolicy(IndexPolicy.FORCE);
        blogContent = contentletAPI.checkin(blogContent, relationshipsMap, categories, user, false);

        Contentlet reCheckedinContent = contentletAPI.checkinWithoutVersioning(blogContent,
                new HashMap<>(), null, null, user, false);

        Relationship relationship = relationships.getRelationshipsRecords().get(0)
                .getRelationship();
        List<Contentlet> relatedContent = relationships.getRelationshipsRecords().get(0)
                .getRecords();
        assertFalse(relatedContent.isEmpty());

        RelationshipAPI relationshipAPI = APILocator.getRelationshipAPI();
        List<Contentlet> existingRelationships = relationshipAPI
                .dbRelatedContent(relationship, reCheckedinContent);
        assertFalse(UtilMethods.isSet(existingRelationships));
    }

    @Test
    public void testCopyProperties_TypeWithTagField_shouldCopyTagFieldValue()
        throws DotSecurityException, DotDataException {
        Contentlet newsContent = null;
        try {
            newsContent = TestDataUtils
                    .getNewsContent(false, languageAPI.getDefaultLanguage().getId(),
                            newsContentType.id());
            Map<String, Object> innerMap = new HashMap<>(newsContent.getMap());
            newsContent = contentletAPI.checkin(newsContent, user,false);
            Contentlet checkedoutNewsContent = contentletAPI.checkout(newsContent.getInode(), user, false);
            assertNull(checkedoutNewsContent.getStringProperty("tags"));
            contentletAPI.copyProperties(checkedoutNewsContent, innerMap);
            assertEquals(checkedoutNewsContent.getStringProperty("tags"), "test");

        } finally {
            if(newsContent!=null && UtilMethods.isSet(newsContent.getIdentifier())) {
                contentletAPI.destroy(newsContent, user, false);
            }
        }
    }

    private ContentletRelationships getACoupleOfParentAndChildrenSelfJoinRelationships(final Contentlet contentlet)
        throws DotDataException, DotSecurityException {

        final Relationship selfJoinRelationship = new Relationship();
        selfJoinRelationship.setRelationTypeValue("ParentBlog-ChildBlog");
        selfJoinRelationship.setParentStructureInode(contentlet.getContentTypeId());
        selfJoinRelationship.setChildStructureInode(contentlet.getContentTypeId());
        selfJoinRelationship.setCardinality(1);
        selfJoinRelationship.setParentRelationName("ParentBlog");
        selfJoinRelationship.setChildRelationName("ChildBlog");
        relationshipAPI.save(selfJoinRelationship);

        final ContentletRelationships contentletRelationships = new ContentletRelationships(contentlet);

        final ContentletRelationships.ContentletRelationshipRecords parentRecords =
            contentletRelationships.new ContentletRelationshipRecords(selfJoinRelationship, false);
        Contentlet parentBlog1 = TestDataUtils
                .getBlogContent(false, APILocator.getLanguageAPI().getDefaultLanguage().getId(),
                        blogContentType.id());
        parentBlog1 = contentletAPI.checkin(parentBlog1, new HashMap<>(), getACoupleOfCategories(),  user, false);
        Contentlet parentBlog2 = TestDataUtils
                .getBlogContent(false, APILocator.getLanguageAPI().getDefaultLanguage().getId(),
                        blogContentType.id());
        parentBlog2 = contentletAPI.checkin(parentBlog2, new HashMap<>(), getACoupleOfCategories(), user, false);
        parentRecords.setRecords(Arrays.asList(parentBlog1, parentBlog2));

        final ContentletRelationships.ContentletRelationshipRecords childRecords =
            contentletRelationships.new ContentletRelationshipRecords(selfJoinRelationship, true);
        Contentlet childBlog1 = TestDataUtils
                .getBlogContent(false, APILocator.getLanguageAPI().getDefaultLanguage().getId(),
                        blogContentType.id());
        childBlog1 = contentletAPI.checkin(childBlog1, new HashMap<>(), getACoupleOfCategories(), user, false);
        Contentlet childBlog2 = TestDataUtils
                .getBlogContent(false, APILocator.getLanguageAPI().getDefaultLanguage().getId(),
                        blogContentType.id());
        childBlog2 = contentletAPI.checkin(childBlog2, new HashMap<>(), getACoupleOfCategories(), user, false);
        childRecords.setRecords(Arrays.asList(childBlog1, childBlog2));

        contentletRelationships.setRelationshipsRecords(new ArrayList<>(Arrays.asList(parentRecords, childRecords)));

        return contentletRelationships;
    }

    private ContentletRelationships getACoupleOfChildRelationships(Contentlet contentlet)
        throws DotDataException, DotSecurityException {

        ContentletRelationships relationships = new ContentletRelationships(contentlet);

        Relationship blogComments = APILocator.getRelationshipAPI().byTypeValue(
                "Parent" + blogContentType.variable() + "-" + "Child" + commentsContentType
                        .variable());
        if (blogComments == null) {
            blogComments = new Relationship();
            blogComments.setRelationTypeValue(
                    "Parent" + blogContentType.variable() + "-" + "Child" + commentsContentType
                            .variable());
            blogComments.setParentStructureInode(contentlet.getContentTypeId());
            blogComments.setChildStructureInode(commentsContentType.id());
            blogComments.setCardinality(1);
            blogComments.setParentRelationName("Parent" + blogContentType.variable());
            blogComments.setChildRelationName("Child" + commentsContentType.variable());
            relationshipAPI.save(blogComments);
        }

        ContentletRelationships.ContentletRelationshipRecords records =
            relationships.new ContentletRelationshipRecords(blogComments, true);

        Contentlet comment1 = new Contentlet();
        comment1.setContentTypeId(commentsContentType.id());
        comment1.setStringProperty("title", "comment1");
        comment1.setStringProperty("email", "email");
        comment1.setStringProperty("comment", "comment");
        comment1.setIndexPolicy(IndexPolicy.FORCE);
        comment1.setIndexPolicyDependencies(IndexPolicy.FORCE);

        comment1 = contentletAPI.checkin(comment1, new HashMap<>(), user, false);
        comment1.setIndexPolicy(IndexPolicy.FORCE);
        comment1.setIndexPolicyDependencies(IndexPolicy.FORCE);

        Contentlet comment2 = new Contentlet();
        comment2.setContentTypeId(commentsContentType.id());
        comment2.setStringProperty("title", "comment2");
        comment2.setStringProperty("email", "email");
        comment2.setStringProperty("comment", "comment");
        comment2.setIndexPolicy(IndexPolicy.FORCE);
        comment2.setIndexPolicyDependencies(IndexPolicy.FORCE);

        comment2 = contentletAPI.checkin(comment2, new HashMap<>(), user, false);
        comment2.setIndexPolicy(IndexPolicy.FORCE);
        comment2.setIndexPolicyDependencies(IndexPolicy.FORCE);

        records.setRecords(Arrays.asList(comment1, comment2));
        relationships.setRelationshipsRecords(CollectionsUtils.list(records));

        return relationships;
    }

    @NotNull
    private List<Category> getACoupleOfCategories() throws DotDataException, DotSecurityException {
        return APILocator.getCategoryAPI()
                .findTopLevelCategories(APILocator.systemUser(), false);
    }

    @Test
    public void testDeletePageDefinedAsDetailPage() throws DotSecurityException, DotDataException {

        long time              = System.currentTimeMillis();
        ContentType type       = null;
        Folder testFolder      = null;
        HTMLPageAsset htmlPage = null;
        Template template      = null;

        try{
            // new template
            template = new TemplateDataGen().nextPersisted();

            // new test folder
            testFolder = new FolderDataGen().nextPersisted();

            //new html page
            htmlPage = new HTMLPageDataGen(testFolder, template)
                    .languageId(languageAPI.getDefaultLanguage().getId()).nextPersisted();

            //new content type with detail page
            type = ContentTypeBuilder
                    .builder(BaseContentType.getContentTypeClass(BaseContentType.CONTENT.ordinal()))
                    .description("description" + time).folder(FolderAPI.SYSTEM_FOLDER)
                    .host(Host.SYSTEM_HOST)
                    .name("ContentTypeWithDetailPage" + time).owner("owner")
                    .variable("velocityVarNameTesting" + time)
                    .detailPage(htmlPage.getIdentifier()).urlMapPattern("mapPatternForTesting")
                    .build();
            type = contentTypeAPI.save(type, null, null);

            //html page is removed
            contentletAPI.archive(htmlPage, user, false);
            contentletAPI.delete(htmlPage, user, false);

            //verify that the content type was unlinked from the deleted page
            type = contentTypeAPI.find(type.id());
            assertNull(type.detailPage());
            assertNull(type.urlMapPattern());
        } finally {
            if (type != null){
                contentTypeAPI.delete(type);
            }

            if (testFolder != null){
                FolderDataGen.remove(testFolder);
            }

            if (template != null){
                TemplateDataGen.remove(template);
            }
        }
    }

    @Test
    public void testSearchFileAssetByMetadata()
            throws DotSecurityException, DotDataException {

        //Creating a test file asset
        TestDataUtils.getFileAssetContent(true,
                APILocator.getLanguageAPI().getDefaultLanguage().getId());

        final String query = "+contentType:FileAsset +metaData.contentType:*image/jpeg*";
        List<Contentlet> result = contentletAPI.search(query, 100, 0, null, user, false);

        assertNotNull(result);
        assertFalse(result.isEmpty());
        assertFalse(result.stream().anyMatch(
                e -> !(e.getStringProperty("fileName").toLowerCase().endsWith("jpg") || e
                        .getStringProperty("fileName").toLowerCase().endsWith("jpeg"))));
    }

    @Test
    public void testSetTemplateForAPageMustKeepTheSameTemplateForWorkingVersionsOnly()
            throws Exception {

        Contentlet spanishPage = null;
        Container container = null;
        Folder folder       = null;
        Structure structure = null;

        Template englishTemplate  = null;
        Template spanishTemplate  = null;

        final String UUID = UUIDGenerator.generateUuid();

        try{
            structure = new StructureDataGen().nextPersisted();
            container = new ContainerDataGen().withStructure(structure, "")
                    .nextPersisted();
            englishTemplate = new TemplateDataGen().title("English Template")
                    .withContainer(container.getIdentifier(),UUID).nextPersisted();
            spanishTemplate = new TemplateDataGen().title("Spanish Template")
                    .withContainer(container.getIdentifier(),UUID).nextPersisted();
            folder = new FolderDataGen().nextPersisted();

            //Create a page in English
            final HTMLPageDataGen htmlPageDataGen = new HTMLPageDataGen(folder, englishTemplate);
            final HTMLPageAsset englishPage = htmlPageDataGen.languageId(1).nextPersisted();

            //Create the Spanish version of the page using a different template
            spanishPage = HTMLPageDataGen.checkout(englishPage);

            spanishPage.setLanguageId(spanishLanguage.getId());
            spanishPage.setProperty(HTMLPageAssetAPI.TEMPLATE_FIELD, spanishTemplate.getIdentifier());
            spanishPage.setProperty(HTMLPageAssetAPI.URL_FIELD, englishPage.getPageUrl() + "SP");

            spanishPage = HTMLPageDataGen.checkin(spanishPage);

            //Verify that both pages have the same template
            assertEquals(spanishPage.get(HTMLPageAssetAPI.TEMPLATE_FIELD), spanishTemplate.getIdentifier());

            //Verify that the initial English version was not modified
            assertEquals(englishTemplate.getIdentifier(),
                    contentletAPI.find(englishPage.getInode(), user, false)
                            .get(HTMLPageAssetAPI.TEMPLATE_FIELD));

            //Verify that a new English version with the Spanish template was created
            final String newEnglishInode = APILocator.getVersionableAPI()
                    .getContentletVersionInfo(englishPage.getIdentifier(),
                            englishPage.getLanguageId()).getWorkingInode();

            assertEquals(spanishPage.get(HTMLPageAssetAPI.TEMPLATE_FIELD),
                    contentletAPI.find(newEnglishInode, user, false)
                            .get(HTMLPageAssetAPI.TEMPLATE_FIELD));


        } finally{

            //Clean up environment
            contentletAPI.destroy(spanishPage, user, false);

            if (UtilMethods.isSet(folder) && UtilMethods.isSet(folder.getInode())){
                FolderDataGen.remove(folder);
            }

            if (UtilMethods.isSet(spanishTemplate) && UtilMethods.isSet(spanishTemplate.getInode())){
                TemplateDataGen.remove(spanishTemplate);
            }

            if (UtilMethods.isSet(englishTemplate) && UtilMethods.isSet(englishTemplate.getInode())){
                TemplateDataGen.remove(englishTemplate);
            }

            if (UtilMethods.isSet(container) && UtilMethods.isSet(container.getInode())){
                ContainerDataGen.remove(container);
            }

            if (UtilMethods.isSet(structure) && UtilMethods.isSet(structure.getInode())){
                StructureDataGen.remove(structure);
            }
        }

    }

    @Test
    public void testSetTemplateForAPageMustKeepTheSameTemplateForWorkingVersionsNoLive()
            throws Exception {

        Contentlet result   = null;
        Container container = null;
        Folder folder       = null;
        Structure structure = null;

        Template englishTemplate  = null;
        Template spanishTemplate  = null;
        final String UUID = UUIDGenerator.generateUuid();

        try{
            structure = new StructureDataGen().nextPersisted();
            container = new ContainerDataGen().withStructure(structure, "")
                    .nextPersisted();
            englishTemplate = new TemplateDataGen().title("English Template")
                    .withContainer(container.getIdentifier(),UUID).nextPersisted();
            spanishTemplate = new TemplateDataGen().title("Spanish Template")
                    .withContainer(container.getIdentifier(),UUID).nextPersisted();
            folder = new FolderDataGen().nextPersisted();

            //Create a page in English
            HTMLPageDataGen htmlPageDataGen = new HTMLPageDataGen(folder, englishTemplate);
            HTMLPageAsset englishPage = htmlPageDataGen.languageId(1).nextPersisted();

            //Publish this page to set it as working and live
            contentletAPI.publish(englishPage, user, false);
            contentletAPI.isInodeIndexed(englishPage.getInode(), true);
            //Create the Spanish version of the page using a different template
            Contentlet spanishPage = HTMLPageDataGen.checkout(englishPage);

            spanishPage.setLanguageId(spanishLanguage.getId());
            spanishPage.setProperty(HTMLPageAssetAPI.TEMPLATE_FIELD, spanishTemplate.getIdentifier());
            spanishPage.setProperty(HTMLPageAssetAPI.URL_FIELD, englishPage.getPageUrl() + "SP");

            result = HTMLPageDataGen.checkin(spanishPage);

            //Verify that the Spanish page has the same template
            assertEquals(result.get(HTMLPageAssetAPI.TEMPLATE_FIELD), spanishTemplate.getIdentifier());

            //Verify that the initial English version was not modified
            assertEquals(englishTemplate.getIdentifier(),
                    contentletAPI.find(englishPage.getInode(), user, false)
                            .get(HTMLPageAssetAPI.TEMPLATE_FIELD));

            //Verify that a new English version with the Spanish template was created
            final String newEnglishInode = APILocator.getVersionableAPI()
                    .getContentletVersionInfo(englishPage.getIdentifier(),
                            englishPage.getLanguageId()).getWorkingInode();

            assertEquals(spanishPage.get(HTMLPageAssetAPI.TEMPLATE_FIELD),
                    contentletAPI.find(newEnglishInode, user, false)
                            .get(HTMLPageAssetAPI.TEMPLATE_FIELD));

        } finally{

            //Clean up environment
            contentletAPI.destroy(result, user, false);

            if (UtilMethods.isSet(folder) && UtilMethods.isSet(folder.getInode())){
                FolderDataGen.remove(folder);
            }

            if (UtilMethods.isSet(spanishTemplate) && UtilMethods.isSet(spanishTemplate.getInode())){
                TemplateDataGen.remove(spanishTemplate);
            }

            if (UtilMethods.isSet(englishTemplate) && UtilMethods.isSet(englishTemplate.getInode())){
                TemplateDataGen.remove(englishTemplate);
            }

            if (UtilMethods.isSet(container) && UtilMethods.isSet(container.getInode())){
                ContainerDataGen.remove(container);
            }

            if (UtilMethods.isSet(structure) && UtilMethods.isSet(structure.getInode())){
                StructureDataGen.remove(structure);
            }
        }

    }

    @Test
    public void testMoveContentDependenciesFromChild()
            throws DotSecurityException, DotDataException {
        ContentType parentContentType = null;
        ContentType childContentType = null;
        try {
            final long time = System.currentTimeMillis();
            parentContentType = createContentType("parentContentType" + time,
                    BaseContentType.CONTENT);
            childContentType = createContentType("childContentType" + time,
                    BaseContentType.CONTENT);

            //One side of the relationship is set parentContentType --> childContentType
            com.dotcms.contenttype.model.field.Field parentField = createRelationshipField("child",
                    parentContentType.id(), childContentType.variable());

            final Relationship relationship = relationshipAPI
                    .getRelationshipFromField(parentField, user);

            Contentlet childContent = new ContentletDataGen(childContentType.id())
                    .languageId(languageAPI.getDefaultLanguage().getId()).nextPersisted();

            Contentlet parentContent = new ContentletDataGen(parentContentType.id())
                    .languageId(languageAPI.getDefaultLanguage().getId()).next();

            parentContent = contentletAPI.checkin(parentContent, CollectionsUtils
                    .map(relationship, CollectionsUtils.list(childContent)), user, false);

            Map<Relationship, List<Contentlet>> relationshipRecords = contentletAPI
                    .findContentRelationships(parentContent, user);

            assertTrue(relationshipRecords.containsKey(relationship));
            assertEquals(1, relationshipRecords.get(relationship).size());
            assertEquals(childContent.getIdentifier(),
                    relationshipRecords.get(relationship).get(0).getIdentifier());

            //creates a new version of the child
            childContent.setInode("");
            childContent = contentletAPI
                    .checkin(childContent, (ContentletRelationships) null, null, null,
                            user, false);

            relationshipRecords = contentletAPI
                    .findContentRelationships(parentContent, user);

            assertTrue(relationshipRecords.containsKey(relationship));
            assertEquals(1, relationshipRecords.get(relationship).size());
            assertEquals(childContent.getIdentifier(),
                    relationshipRecords.get(relationship).get(0).getIdentifier());

        } finally {
            if (parentContentType != null) {
                contentTypeAPI.delete(parentContentType);
            }

            if (childContentType != null) {
                contentTypeAPI.delete(childContentType);
            }
        }
    }

    @Test
    public void testMoveContentDependenciesFromChildSelfRelated()
            throws DotDataException, DotSecurityException {
        ContentType parentContentType = null;
        try {
            final long time = System.currentTimeMillis();
            parentContentType = createContentType("parentContentType" + time,
                    BaseContentType.CONTENT);

            //One side of the relationship is set parentContentType --> parentContentType (self-related)
            com.dotcms.contenttype.model.field.Field parentField = createRelationshipField("child",
                    parentContentType.id(), parentContentType.variable());

            final Relationship relationship = relationshipAPI
                    .getRelationshipFromField(parentField, user);

            final ContentletDataGen dataGen = new ContentletDataGen(parentContentType.id());
            Contentlet childContent = dataGen.languageId(languageAPI.getDefaultLanguage().getId()).nextPersisted();

            Contentlet parentContent = dataGen.languageId(languageAPI.getDefaultLanguage().getId()).next();

            parentContent = contentletAPI.checkin(parentContent, CollectionsUtils
                    .map(relationship, CollectionsUtils.list(childContent)), user, false);

            List<Contentlet> relatedContent = relationshipAPI.dbRelatedContent(relationship, parentContent, true);

            assertEquals(1, relatedContent.size());
            assertEquals(childContent.getIdentifier(), relatedContent.get(0).getIdentifier());

            //creates a new version of the child
            childContent.setInode("");
            childContent = contentletAPI
                    .checkin(childContent, (ContentletRelationships) null, null, null,
                            user, false);

            relatedContent = relationshipAPI.dbRelatedContent(relationship, parentContent, true);

            assertEquals(1, relatedContent.size());
            assertEquals(childContent.getIdentifier(), relatedContent.get(0).getIdentifier());

        } finally {
            if (parentContentType != null) {
                contentTypeAPI.delete(parentContentType);
            }
        }

    }

    @Test
    public void testMoveContentDependenciesFromParent()
            throws DotDataException, DotSecurityException {
        ContentType parentContentType = null;
        ContentType childContentType = null;
        try {
            final long time = System.currentTimeMillis();
            parentContentType = createContentType("parentContentType" + time,
                    BaseContentType.CONTENT);
            childContentType = createContentType("childContentType" + time,
                    BaseContentType.CONTENT);

            //One side of the relationship is set parentContentType --> childContentType
            com.dotcms.contenttype.model.field.Field parentField = createRelationshipField("child",
                    parentContentType.id(), childContentType.variable());

            //Setting the other side of the relationship childContentType --> parentContentType
            com.dotcms.contenttype.model.field.Field childField = createRelationshipField("parent",
                    childContentType.id(), parentContentType.variable() + StringPool.PERIOD + parentField.variable());

            //Removing parent field
            fieldAPI.delete(parentField, user);

            final Relationship relationship = relationshipAPI
                    .getRelationshipFromField(childField, user);

            Contentlet childContent = new ContentletDataGen(childContentType.id())
                    .languageId(languageAPI.getDefaultLanguage().getId()).next();

            Contentlet parentContent = new ContentletDataGen(parentContentType.id())
                    .languageId(languageAPI.getDefaultLanguage().getId()).nextPersisted();

            childContent = contentletAPI.checkin(childContent, CollectionsUtils
                    .map(relationship, CollectionsUtils.list(parentContent)), user, false);

            Map<Relationship, List<Contentlet>> relationshipRecords = contentletAPI
                    .findContentRelationships(childContent, user);

            assertTrue(relationshipRecords.containsKey(relationship));
            assertEquals(1, relationshipRecords.get(relationship).size());
            assertEquals(parentContent.getIdentifier(),
                    relationshipRecords.get(relationship).get(0).getIdentifier());

            //creates a new version of the child
            parentContent.setInode("");
            parentContent = contentletAPI
                    .checkin(parentContent, (ContentletRelationships) null, null, null,
                            user, false);

            relationshipRecords = contentletAPI
                    .findContentRelationships(childContent, user);

            assertTrue(relationshipRecords.containsKey(relationship));
            assertEquals(1, relationshipRecords.get(relationship).size());
            assertEquals(parentContent.getIdentifier(),
                    relationshipRecords.get(relationship).get(0).getIdentifier());

        } finally {
            if (parentContentType != null) {
                contentTypeAPI.delete(parentContentType);
            }

            if (childContentType != null) {
                contentTypeAPI.delete(childContentType);
            }
        }
    }

    @Test
    public void testMoveContentDependenciesFromParentSelfRelated()
            throws DotDataException, DotSecurityException {
        ContentType parentContentType = null;
        try {
            final long time = System.currentTimeMillis();
            parentContentType = createContentType("parentContentType" + time,
                    BaseContentType.CONTENT);

            //One side of the relationship is set parentContentType --> parentContentType (self-related as parent)
            com.dotcms.contenttype.model.field.Field parentField = createRelationshipField("child",
                    parentContentType.id(), parentContentType.variable());

            //Setting the other side of the relationship parentContentType --> parentContentType (self-related as child)
            com.dotcms.contenttype.model.field.Field childField = createRelationshipField("parent",
                    parentContentType.id(), parentContentType.variable() + StringPool.PERIOD + parentField.variable());

            //Removing parent field
            fieldAPI.delete(parentField, user);

            final Relationship relationship = relationshipAPI
                    .getRelationshipFromField(childField, user);

            final ContentletDataGen dataGen = new ContentletDataGen(parentContentType.id());
            Contentlet parentContent = dataGen.languageId(languageAPI.getDefaultLanguage().getId()).nextPersisted();

            Contentlet childContent = dataGen.languageId(languageAPI.getDefaultLanguage().getId()).next();

            childContent = contentletAPI.checkin(childContent, CollectionsUtils
                    .map(relationship, CollectionsUtils.list(parentContent)), user, false);

            List<Contentlet> relatedContent = relationshipAPI.dbRelatedContent(relationship, childContent, false);

            assertEquals(1, relatedContent.size());
            assertEquals(parentContent.getIdentifier(), relatedContent.get(0).getIdentifier());

            //creates a new version of the parent
            parentContent.setInode("");
            parentContent = contentletAPI
                    .checkin(parentContent, (ContentletRelationships) null, null, null,
                            user, false);

            relatedContent = relationshipAPI.dbRelatedContent(relationship, childContent, false);

            assertEquals(1, relatedContent.size());
            assertEquals(parentContent.getIdentifier(), relatedContent.get(0).getIdentifier());

        } finally {
            if (parentContentType != null) {
                contentTypeAPI.delete(parentContentType);
            }
        }
    }

    @Test
    public void test_update_mod_date_contentlet_expect_success() throws Exception {

        //Creating dummy content for testing
        final Contentlet beforeTouch = TestDataUtils.getGenericContentContent(true,
                languageAPI.getDefaultLanguage().getId());
        assertNotNull(beforeTouch);

        final Set<String> inodes = Stream.of(beforeTouch).map(Contentlet::getInode).collect(Collectors.toSet());
        contentletAPI.updateModDate(inodes, user);
        final Contentlet afterTouch = contentletFactory.find(beforeTouch.getInode());
        assertEquals(beforeTouch.getInode(),afterTouch.getInode());
        assertNotEquals(afterTouch.getModDate(), beforeTouch.getModDate());
        assertEquals(user.getUserId(),afterTouch.getModUser());
    }

    @DataProvider
    @SuppressWarnings("unchecked")
    public static Object[] testCasesNullRequiredFieldValues() {

        // case 1 setStringProperty
        final TestCaseNullFieldvalues case1 = new TestCaseNullFieldvalues();
        case1.fieldType = TextField.class;
        case1.dataType = DataTypes.TEXT;
        case1.assertion =
                // contentTypeAndField is a Tuple of contentType Id and Field variable
                (contentTypeIdAndFieldVar) -> {
                    try {
                        final Contentlet testContentlet
                                = tryToCheckinContentWithNullValueForRequiredField(
                                contentTypeIdAndFieldVar);
                        // lets give a value to the required field using setStringProperty

                        testContentlet.setStringProperty(contentTypeIdAndFieldVar._2,
                                "this is a valid value");

                        // this time should succeed
                        contentletAPI.checkin(testContentlet, user, false);
                    } catch (DotDataException | DotSecurityException e) {
                        throw new DotRuntimeException(e);
                    }
                };

        // case 2 setLongProperty
        final TestCaseNullFieldvalues case2 = new TestCaseNullFieldvalues();
        case2.fieldType = TextField.class;
        case2.dataType = DataTypes.INTEGER;
        case2.assertion =
                // contentTypeAndField is a Tuple of contentType and Field
                (contentTypeIdAndFieldVar) -> {
                    try {
                        final Contentlet testContentlet
                                = tryToCheckinContentWithNullValueForRequiredField(
                                contentTypeIdAndFieldVar);
                        // lets give a value to the required field using setStringProperty

                        testContentlet.setLongProperty(contentTypeIdAndFieldVar._2,
                                10000L);

                        // this time should succeed
                        contentletAPI.checkin(testContentlet, user, false);
                    } catch (DotDataException | DotSecurityException e) {
                        throw new DotRuntimeException(e);
                    }
                };


        // case 3 setBoolProperty
        final TestCaseNullFieldvalues case3 = new TestCaseNullFieldvalues();
        case3.fieldType = RadioField.class;
        case3.dataType = DataTypes.BOOL;

        case3.assertion =
                // contentTypeAndField is a Tuple of contentType and Field
                (contentTypeIdAndFieldVar) -> {
                    try {
                        final Contentlet testContentlet
                                = tryToCheckinContentWithNullValueForRequiredField(
                                contentTypeIdAndFieldVar);
                        // lets give a value to the required field using setStringProperty

                        testContentlet.setBoolProperty(contentTypeIdAndFieldVar._2,
                                true);

                        // this time should succeed
                        contentletAPI.checkin(testContentlet, user, false);
                    } catch (DotDataException | DotSecurityException e) {
                        throw new DotRuntimeException(e);
                    }
                };

        // case 3 setFloatProperty
        final TestCaseNullFieldvalues case4 = new TestCaseNullFieldvalues();
        case4.fieldType = TextField.class;
        case4.dataType = DataTypes.FLOAT;
        case4.assertion =
                // contentTypeAndField is a Tuple of contentType and Field
                (contentTypeIdAndFieldVar) -> {
                    try {
                        final Contentlet testContentlet
                                = tryToCheckinContentWithNullValueForRequiredField(
                                contentTypeIdAndFieldVar);
                        // lets give a value to the required field using setStringProperty

                        testContentlet.setFloatProperty(contentTypeIdAndFieldVar._2,
                                1500);

                        // this time should succeed
                        contentletAPI.checkin(testContentlet, user, false);
                    } catch (DotDataException | DotSecurityException e) {
                        throw new DotRuntimeException(e);
                    }
                };

        return new TestCaseNullFieldvalues[] {
                case1,
                case2,
                case3,
                case4
        };

    }

    private static class TestCaseNullFieldvalues {
        Consumer<Tuple2<String, String>> assertion;
        Class<? extends com.dotcms.contenttype.model.field.Field> fieldType;
        DataTypes dataType;
    }


    private static Contentlet tryToCheckinContentWithNullValueForRequiredField(
            final Tuple2<String, String> typeIdFieldVar)
            throws DotSecurityException, DotDataException {

        final String testTypeId = typeIdFieldVar._1;

        final String testFieldVar = typeIdFieldVar._2;

        final ContentletDataGen contentletDataGen = new ContentletDataGen(
                testTypeId);
        final Contentlet testContentlet = contentletDataGen.next();
        testContentlet.setProperty(testFieldVar, null);

        try {
            contentletAPI.checkin(testContentlet, user, false);
        } catch (DotContentletValidationException e) {
            // expected because of required field
            Logger.info(ContentletAPITest.class, "All good");
        }

        return testContentlet;
    }

    @Test
    @UseDataProvider("testCasesNullRequiredFieldValues")
    public void testCheckin_nullRequiredFieldValue(final TestCaseNullFieldvalues testCase)
            throws DotDataException, DotSecurityException {

        long time = System.currentTimeMillis();

        ContentType contentType = ContentTypeBuilder
                .builder(BaseContentType.getContentTypeClass(BaseContentType.CONTENT.getType()))
                .description("ContentTypeWithPublishExpireFields " + time)
                .folder(FolderAPI.SYSTEM_FOLDER)
                .host(Host.SYSTEM_HOST)
                .name("ContentTypeWithPublishExpireFields " + time)
                .owner(APILocator.systemUser().toString())
                .variable("CTVariable711").publishDateVar("publishDate")
                .expireDateVar("expireDate")
                .build();

        final ContentTypeAPI contentTypeApi = APILocator.getContentTypeAPI(APILocator.systemUser());

        try {
            contentType = contentTypeApi.save(contentType);

            List<com.dotcms.contenttype.model.field.Field> fields = new ArrayList<>(
                    contentType.fields());

            final String titleFieldVarname = "testTitle" + time;

            final com.dotcms.contenttype.model.field.Field titleField = FieldBuilder
                    .builder(TextField.class)
                    .name(titleFieldVarname)
                    .variable(titleFieldVarname)
                    .contentTypeId(contentType.id())
                    .build();

            fields.add(titleField);

            final String secondFieldVarName = "testSecondField"
                    + System.currentTimeMillis();

            final com.dotcms.contenttype.model.field.Field secondField = FieldBuilder
                    .builder(testCase.fieldType)
                    .dataType(testCase.dataType)
                    .name(secondFieldVarName)
                    .variable(secondFieldVarName)
                    .contentTypeId(contentType.id())
                    .required(true)
                    .build();

            fields.add(secondField);

            contentType = contentTypeApi.save(contentType, fields);

            testCase.assertion.accept(new Tuple2<>(contentType.id(), secondField.variable()));

        } finally {
            // Deleting content type.
            contentTypeApi.delete(contentType);
        }
    }

    private File getBinaryAsset(String inode, String varName, String binaryName) {

        FileAssetAPI fileAssetAPI = APILocator.getFileAssetAPI();

        File binaryFromAssetsFolder = new File(fileAssetAPI.getRealAssetsRootPath()
                + separator
                + inode.charAt(0)
                + separator
                + inode.charAt(1)
                + separator
                + inode
                + separator
                + varName
                + separator
                + binaryName);

        return binaryFromAssetsFolder;
    }

    private Contentlet createContentWithFieldValues(String contentTypeId, Map<String, Object> fieldValues)
            throws DotSecurityException, DotDataException {
        Contentlet contentlet = new Contentlet();
        contentlet.setContentTypeId(contentTypeId);
        contentlet.setLanguageId(languageAPI.getDefaultLanguage().getId());

        for(String fieldVariable : fieldValues.keySet()) {
            contentlet.setProperty(fieldVariable, fieldValues.get(fieldVariable));
        }

        return contentletAPI.checkin(contentlet, user, false);
    }

    private File createTempFileWithText(String name, String text) throws IOException {
        File tempFile = temporaryFolder.newFile(name);
        writeTextIntoFile(tempFile, text);
        return tempFile;
    }

    private ContentType createContentType(String name, BaseContentType baseType)
            throws DotSecurityException, DotDataException {
        ContentType contentType = ContentTypeBuilder.builder(baseType.immutableClass())
                .description(name)
                .host(defaultHost.getIdentifier())
                .name(name)
                .owner("owner")
                .build();

        return contentTypeAPI.save(contentType);
    }

    private com.dotcms.contenttype.model.field.Field createTextField(String name, String contentTypeId)
            throws DotSecurityException, DotDataException {
        com.dotcms.contenttype.model.field.Field field =  ImmutableTextField.builder()
                .name(name)
                .contentTypeId(contentTypeId)
                .dataType(DataTypes.TEXT)
                .build();

        return fieldAPI.save(field, user);
    }

    private com.dotcms.contenttype.model.field.Field createBinaryField(String name, String contentTypeId)
            throws DotSecurityException, DotDataException {
        com.dotcms.contenttype.model.field.Field field = ImmutableBinaryField.builder()
                .name(name)
                .contentTypeId(contentTypeId)
                .build();

        return fieldAPI.save(field, user);
    }

    /**
     * Util method to write dummy text into a file.
     *
     * @param file that we need to write. File should be empty.
     * @param textToWrite text that we are going to write into the file.
     */
    private void writeTextIntoFile(File file, final String textToWrite) {
        try (BufferedWriter bw = new BufferedWriter(new FileWriter(file))) {
            bw.write(textToWrite);
        } catch (IOException e) {
            fail(e.getMessage());
        }
    }
    
    @Test
    public void test_findInDb_returns_properly() throws Exception {
        
        
        ContentType type = new ContentTypeDataGen()
                .fields(ImmutableList
                        .of(ImmutableTextField.builder().name("Title").variable("title").searchable(true).listed(true).build()))
                .nextPersisted();

        
        // test null value
        Optional<Contentlet> conOpt= contentletAPI.findInDb(null);
        assert(conOpt.isPresent()==false);
        
        
        // test non-existing
        conOpt= contentletAPI.findInDb("not-here");
        assert(conOpt.isPresent()==false);
        
        final Contentlet contentlet = new ContentletDataGen(type.id()).setProperty("title", "contentTest " + System.currentTimeMillis()).nextPersisted();
        contentlet.setStringProperty("title", "nope");
        
        conOpt= contentletAPI.findInDb(contentlet.getInode());
        assert(conOpt.isPresent());
        
        assertNotEquals(conOpt.get().getTitle(), contentlet.getTitle());
        
    
    
    }

}<|MERGE_RESOLUTION|>--- conflicted
+++ resolved
@@ -61,7 +61,6 @@
 import com.dotmarketing.business.PermissionAPI;
 import com.dotmarketing.business.RelationshipAPI;
 import com.dotmarketing.common.model.ContentletSearch;
-import com.dotmarketing.common.reindex.ReindexThread;
 import com.dotmarketing.db.HibernateUtil;
 import com.dotmarketing.db.LocalTransaction;
 import com.dotmarketing.exception.DotDataException;
@@ -93,7 +92,6 @@
 import com.dotmarketing.portlets.structure.model.Structure;
 import com.dotmarketing.portlets.templates.model.Template;
 import com.dotmarketing.tag.model.Tag;
-<<<<<<< HEAD
 import com.dotmarketing.util.Config;
 import com.dotmarketing.util.DateUtil;
 import com.dotmarketing.util.InodeUtils;
@@ -102,10 +100,7 @@
 import com.dotmarketing.util.UUIDGenerator;
 import com.dotmarketing.util.UtilMethods;
 import com.dotmarketing.util.WebKeys;
-=======
-import com.dotmarketing.util.*;
 import com.google.common.collect.ImmutableList;
->>>>>>> ec5c41c3
 import com.google.common.collect.Lists;
 import com.google.common.collect.Maps;
 import com.google.common.io.Files;
@@ -3168,15 +3163,7 @@
         w.setIndexPolicy(IndexPolicy.FORCE);
         w.setIndexPolicyDependencies(IndexPolicy.FORCE);
         w = contentletAPI.checkin(w, user, false);
-<<<<<<< HEAD
         contentletAPI.publish(w, user, false);
-=======
-        APILocator.getVersionableAPI().setLive(w);
-        w.setIndexPolicy(IndexPolicy.FORCE);
-        APILocator.getContentletIndexAPI().addContentToIndex(w, false);
-        contentletAPI.isInodeIndexed(w.getInode(),true);
-
->>>>>>> ec5c41c3
 
         /*
          * For every language we should get the same content and contentMap template code
@@ -5884,36 +5871,36 @@
             fail(e.getMessage());
         }
     }
-    
+
     @Test
     public void test_findInDb_returns_properly() throws Exception {
-        
-        
+
+
         ContentType type = new ContentTypeDataGen()
                 .fields(ImmutableList
                         .of(ImmutableTextField.builder().name("Title").variable("title").searchable(true).listed(true).build()))
                 .nextPersisted();
 
-        
+
         // test null value
         Optional<Contentlet> conOpt= contentletAPI.findInDb(null);
         assert(conOpt.isPresent()==false);
-        
-        
+
+
         // test non-existing
         conOpt= contentletAPI.findInDb("not-here");
         assert(conOpt.isPresent()==false);
-        
+
         final Contentlet contentlet = new ContentletDataGen(type.id()).setProperty("title", "contentTest " + System.currentTimeMillis()).nextPersisted();
         contentlet.setStringProperty("title", "nope");
-        
+
         conOpt= contentletAPI.findInDb(contentlet.getInode());
         assert(conOpt.isPresent());
-        
+
         assertNotEquals(conOpt.get().getTitle(), contentlet.getTitle());
-        
-    
-    
+
+
+
     }
 
 }