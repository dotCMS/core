package com.dotmarketing.portlets.contentlet.business;

import static com.dotcms.util.CollectionsUtils.map;
import static java.io.File.separator;
import static org.hamcrest.MatcherAssert.assertThat;
import static org.junit.Assert.assertEquals;
import static org.junit.Assert.assertFalse;
import static org.junit.Assert.assertNotNull;
import static org.junit.Assert.assertNotSame;
import static org.junit.Assert.assertTrue;
import static org.junit.Assert.fail;

import com.dotcms.content.business.DotMappingException;
import com.dotcms.content.elasticsearch.business.ESMappingAPIImpl;
import com.dotcms.contenttype.business.ContentTypeAPIImpl;
import com.dotcms.contenttype.model.field.DataTypes;
import com.dotcms.contenttype.model.field.DateTimeField;
import com.dotcms.contenttype.model.field.FieldBuilder;
import com.dotcms.contenttype.model.field.ImmutableBinaryField;
import com.dotcms.contenttype.model.field.ImmutableTextField;
import com.dotcms.contenttype.model.type.BaseContentType;
import com.dotcms.contenttype.model.type.ContentType;
import com.dotcms.contenttype.model.type.ContentTypeBuilder;
import com.dotcms.datagen.ContainerDataGen;
import com.dotcms.datagen.ContentletDataGen;
import com.dotcms.datagen.FileAssetDataGen;
import com.dotcms.datagen.FolderDataGen;
import com.dotcms.datagen.HTMLPageDataGen;
import com.dotcms.datagen.StructureDataGen;
import com.dotcms.datagen.TemplateDataGen;
import com.dotcms.mock.request.MockInternalRequest;
import com.dotcms.mock.response.BaseResponse;
import com.dotcms.repackage.org.apache.commons.io.FileUtils;
import com.dotcms.repackage.org.apache.commons.lang.time.FastDateFormat;
import com.dotmarketing.beans.Host;
import com.dotmarketing.beans.Identifier;
import com.dotmarketing.beans.MultiTree;
import com.dotmarketing.beans.Permission;
import com.dotmarketing.beans.Tree;
import com.dotmarketing.business.APILocator;
import com.dotmarketing.business.CacheLocator;
import com.dotmarketing.business.DotCacheException;
import com.dotmarketing.business.FactoryLocator;
import com.dotmarketing.business.PermissionAPI;
import com.dotmarketing.common.model.ContentletSearch;
import com.dotmarketing.db.HibernateUtil;
import com.dotmarketing.exception.DotDataException;
import com.dotmarketing.exception.DotSecurityException;
import com.dotmarketing.factories.MultiTreeFactory;
import com.dotmarketing.factories.TreeFactory;
import com.dotmarketing.portlets.AssetUtil;
import com.dotmarketing.portlets.ContentletBaseTest;
import com.dotmarketing.portlets.containers.model.Container;
import com.dotmarketing.portlets.contentlet.model.Contentlet;
import com.dotmarketing.portlets.fileassets.business.FileAssetAPI;
import com.dotmarketing.portlets.folders.business.FolderAPI;
import com.dotmarketing.portlets.folders.model.Folder;
import com.dotmarketing.portlets.htmlpageasset.model.HTMLPageAsset;
import com.dotmarketing.portlets.htmlpageasset.model.IHTMLPage;
import com.dotmarketing.portlets.languagesmanager.model.Language;
import com.dotmarketing.portlets.links.model.Link;
import com.dotmarketing.portlets.structure.factories.FieldFactory;
import com.dotmarketing.portlets.structure.factories.StructureFactory;
import com.dotmarketing.portlets.structure.model.ContentletRelationships;
import com.dotmarketing.portlets.structure.model.Field;
import com.dotmarketing.portlets.structure.model.Field.FieldType;
import com.dotmarketing.portlets.structure.model.Relationship;
import com.dotmarketing.portlets.structure.model.Structure;
import com.dotmarketing.portlets.templates.model.Template;
import com.dotmarketing.tag.model.Tag;
import com.dotmarketing.util.Config;
import com.dotmarketing.util.Logger;
import com.dotmarketing.util.UUIDGenerator;
import com.dotmarketing.util.UtilMethods;
import com.dotcms.rendering.velocity.util.VelocityUtil;
import com.dotmarketing.util.WebKeys;
import com.google.common.collect.Lists;
import com.google.common.collect.Maps;
import com.google.common.io.Files;
import com.liferay.portal.model.User;
import com.liferay.util.FileUtil;
import java.io.BufferedReader;
import java.io.BufferedWriter;
import java.io.File;
import java.io.FileWriter;
import java.io.IOException;
import java.io.StringReader;
import java.io.StringWriter;
import java.nio.charset.Charset;
import java.text.DateFormat;
import java.text.SimpleDateFormat;
import java.util.ArrayList;
import java.util.Date;
import java.util.HashMap;
import java.util.Iterator;
import java.util.List;
import java.util.Map;
import javax.servlet.http.HttpServletRequest;
import javax.servlet.http.HttpServletResponse;
import org.apache.velocity.app.VelocityEngine;
import org.apache.velocity.context.Context;
import org.apache.velocity.context.InternalContextAdapterImpl;
import org.apache.velocity.runtime.parser.node.SimpleNode;
import org.junit.Ignore;
import org.junit.Test;

/**
 * Created by Jonathan Gamba.
 * Date: 3/20/12
 * Time: 12:12 PM
 */
public class ContentletAPITest extends ContentletBaseTest {

    /**
     * Testing {@link ContentletAPI#findAllContent(int, int)}
     *
     * @throws com.dotmarketing.exception.DotDataException
     *
     * @throws com.dotmarketing.exception.DotSecurityException
     *
     * @see ContentletAPI
     * @see Contentlet
     */
    @Ignore ( "Not Ready to Run." )
    @Test
    public void findAllContent () throws DotDataException, DotSecurityException {

        //Getting all contentlets live/working contentlets
        List<Contentlet> contentlets = contentletAPI.findAllContent( 0, 5 );

        //Validations
        assertTrue( contentlets != null && !contentlets.isEmpty() );
        assertEquals( contentlets.size(), 5 );

        //Validate the integrity of the array
        Contentlet contentlet = contentletAPI.find( contentlets.iterator().next().getInode(), user, false );

        //Validations
        assertTrue( contentlet != null && ( contentlet.getInode() != null && !contentlet.getInode().isEmpty() ) );
    }

    /**
     * Testing {@link ContentletAPI#find(String, com.liferay.portal.model.User, boolean)}
     *
     * @throws com.dotmarketing.exception.DotDataException
     *
     * @throws com.dotmarketing.exception.DotSecurityException
     *
     * @see ContentletAPI
     * @see Contentlet
     */
    @Test
    public void find () throws DotDataException, DotSecurityException {

        //Getting a known contentlet
        Contentlet contentlet = contentlets.iterator().next();

        //Search the contentlet
        Contentlet foundContentlet = contentletAPI.find( contentlet.getInode(), user, false );

        //Validations
        assertNotNull( foundContentlet );
        assertEquals( foundContentlet.getInode(), contentlet.getInode() );
    }

    /**
     * Testing {@link ContentletAPI#findContentletForLanguage(long, com.dotmarketing.beans.Identifier)}
     *
     * @throws com.dotmarketing.exception.DotDataException
     *
     * @throws com.dotmarketing.exception.DotSecurityException
     *
     * @see ContentletAPI
     * @see Contentlet
     */
    @Test
    public void findContentletForLanguage () throws DotDataException, DotSecurityException {

        //Getting our test contentlet
        Contentlet contentletWithLanguage = null;
        for ( Contentlet contentlet : contentlets ) {

            //Verify if we have a contentlet with a language set
            if ( contentlet.getLanguageId() != 0 ) {
                contentletWithLanguage = contentlet;
                break;
            }
        }

        Identifier contentletIdentifier = APILocator.getIdentifierAPI().find( contentletWithLanguage );

        //Search the contentlet
        assertNotNull( contentletWithLanguage );
        Contentlet foundContentlet = contentletAPI.findContentletForLanguage( contentletWithLanguage.getLanguageId(), contentletIdentifier );

        //Validations
        assertNotNull( foundContentlet );
        assertEquals( foundContentlet.getInode(), contentletWithLanguage.getInode() );
    }

    /**
     * Testing {@link ContentletAPI#findByStructure(com.dotmarketing.portlets.structure.model.Structure, com.liferay.portal.model.User, boolean, int, int)}
     *
     * @throws com.dotmarketing.exception.DotDataException
     *
     * @throws com.dotmarketing.exception.DotSecurityException
     *
     * @see ContentletAPI
     * @see Contentlet
     */
    @Test
    public void findByStructure () throws DotSecurityException, DotDataException {

        //Getting a known contentlet
        Contentlet contentlet = contentlets.iterator().next();

        //Search the contentlet
        List<Contentlet> foundContentlets = contentletAPI.findByStructure( contentlet.getStructure(), user, false, 0, 0 );

        //Validations
        assertTrue( foundContentlets != null && !foundContentlets.isEmpty() );
    }

    /**
     * Testing {@link ContentletAPI#findByStructure(String, com.liferay.portal.model.User, boolean, int, int)}
     *
     * @throws com.dotmarketing.exception.DotDataException
     *
     * @throws com.dotmarketing.exception.DotSecurityException
     *
     * @see ContentletAPI
     * @see Contentlet
     */
    @Test
    public void findByStructureInode () throws DotSecurityException, DotDataException {

        //Getting a known contentlet
        Contentlet contentlet = contentlets.iterator().next();

        //Search the contentlets
        List<Contentlet> foundContentlets = contentletAPI.findByStructure( contentlet.getStructureInode(), user, false, 0, 0 );

        //Validations
        assertTrue( foundContentlets != null && !foundContentlets.isEmpty() );
    }

    /**
     * Testing {@link ContentletAPI#findContentletByIdentifier(String, boolean, long, com.liferay.portal.model.User, boolean)}
     *
     * @throws com.dotmarketing.exception.DotDataException
     *
     * @throws com.dotmarketing.exception.DotSecurityException
     *
     * @see ContentletAPI
     * @see Contentlet
     */
    @Test
    public void findContentletByIdentifier () throws DotSecurityException, DotDataException {

        //Getting our test contentlet
        Contentlet contentletWithLanguage = null;
        for ( Contentlet contentlet : contentlets ) {

            //Verify if we have a contentlet with a language set
            if ( contentlet.getLanguageId() != 0 ) {
                contentletWithLanguage = contentlet;
                break;
            }
        }

        //Search the contentlet
        assertNotNull( contentletWithLanguage );
        Contentlet foundContentlet = contentletAPI.findContentletByIdentifier( contentletWithLanguage.getIdentifier(), false, contentletWithLanguage.getLanguageId(), user, false );

        //Validations
        assertNotNull( foundContentlet );
        assertEquals( foundContentlet.getInode(), contentletWithLanguage.getInode() );
    }

    /**
     * Testing {@link ContentletAPI#findContentletsByIdentifiers(String[], boolean, long, com.liferay.portal.model.User, boolean)}
     *
     * @throws com.dotmarketing.exception.DotDataException
     *
     * @throws com.dotmarketing.exception.DotSecurityException
     *
     * @see ContentletAPI
     * @see Contentlet
     */
    @Test
    public void findContentletByIdentifiers () throws DotSecurityException, DotDataException {

        //Getting our test contentlet
        Contentlet contentletWithLanguage = null;
        for ( Contentlet contentlet : contentlets ) {

            //Verify if we have a contentlet with a language set
            if ( contentlet.getLanguageId() != 0 ) {
                contentletWithLanguage = contentlet;
                break;
            }
        }

        //Search the contentlet
        assertNotNull( contentletWithLanguage );
        List<Contentlet> foundContentlets = contentletAPI.findContentletsByIdentifiers( new String[]{ contentletWithLanguage.getIdentifier() }, false, contentletWithLanguage.getLanguageId(), user, false );

        //Validations
        assertTrue( foundContentlets != null && !foundContentlets.isEmpty() );
    }

    /**
     * Testing {@link ContentletAPI#findContentlets(java.util.List)}
     *
     * @throws com.dotmarketing.exception.DotDataException
     *
     * @throws com.dotmarketing.exception.DotSecurityException
     *
     * @see ContentletAPI
     * @see Contentlet
     */
    @Test
    public void findContentlets () throws DotSecurityException, DotDataException {

        //Getting our test inodes
        List<String> inodes = new ArrayList<>();
        for ( Contentlet contentlet : contentlets ) {
            inodes.add( contentlet.getInode() );
        }

        //Search for the contentlets
        List<Contentlet> foundContentlets = contentletAPI.findContentlets( inodes );

        //Validations
        assertTrue( foundContentlets != null && !foundContentlets.isEmpty() );
        assertEquals( foundContentlets.size(), contentlets.size() );
    }

    /**
     * Testing {@link ContentletAPI#findContentletsByFolder(com.dotmarketing.portlets.folders.model.Folder, com.liferay.portal.model.User, boolean)}
     *
     * @throws com.dotmarketing.exception.DotDataException
     *
     * @throws com.dotmarketing.exception.DotSecurityException
     *
     * @see ContentletAPI
     * @see Contentlet
     */
    @Test
    public void findContentletsByFolder () throws DotDataException, DotSecurityException {

        //Getting a known contentlet
        Contentlet contentlet = contentlets.iterator().next();

        //Getting the folder of the test contentlet
        Folder folder = APILocator.getFolderAPI().find( contentlet.getFolder(), user, false );

        //Search the contentlets
        List<Contentlet> foundContentlets = contentletAPI.findContentletsByFolder( folder, user, false );

        //Validations
        assertTrue( foundContentlets != null && !foundContentlets.isEmpty() );
    }

    /**
     * Testing {@link ContentletAPI#findContentletsByHost(com.dotmarketing.beans.Host, com.liferay.portal.model.User, boolean)}
     *
     * @throws com.dotmarketing.exception.DotDataException
     *
     * @throws com.dotmarketing.exception.DotSecurityException
     *
     * @see ContentletAPI
     * @see Contentlet
     */
    @Test
    public void findContentletsByHost () throws DotDataException, DotSecurityException {

        //Search the contentlets
        List<Contentlet> foundContentlets = contentletAPI.findContentletsByHost( defaultHost, user, false );

        //Validations
        assertTrue( foundContentlets != null && !foundContentlets.isEmpty() );
    }

    /**
     * Testing {@link ContentletAPI#copyContentlet(com.dotmarketing.portlets.contentlet.model.Contentlet, com.liferay.portal.model.User, boolean)}
     *
     * @throws com.dotmarketing.exception.DotDataException
     *
     * @throws com.dotmarketing.exception.DotSecurityException
     *
     * @see ContentletAPI
     * @see Contentlet
     */
    @Test
    public void copyContentlet () throws DotSecurityException, DotDataException {

        //Getting a known contentlet
        Contentlet contentlet = contentlets.iterator().next();

        //Copy the test contentlet
        Contentlet copyContentlet = contentletAPI.copyContentlet( contentlet, user, false );

        //validations
        assertTrue( copyContentlet != null && !copyContentlet.getInode().isEmpty() );
        assertEquals(copyContentlet.getStructureInode(), contentlet.getStructureInode());
        assertEquals( copyContentlet.getFolder(), contentlet.getFolder() );
        assertEquals( copyContentlet.getHost(), contentlet.getHost() );

        contentletAPI.delete(copyContentlet, user, false);
    }

    /**
     * Testing {@link ContentletAPI#copyContentlet(com.dotmarketing.portlets.contentlet.model.Contentlet, com.dotmarketing.portlets.folders.model.Folder, com.liferay.portal.model.User, boolean)}
     *
     * @throws com.dotmarketing.exception.DotDataException
     *
     * @throws com.dotmarketing.exception.DotSecurityException
     *
     * @see ContentletAPI
     * @see Contentlet
     */
    @Test
    public void copyContentletWithFolder () throws DotSecurityException, DotDataException {

        //Getting a known contentlet
        Contentlet contentlet = contentlets.iterator().next();

        //Getting the folder of the test contentlet
        Folder folder = APILocator.getFolderAPI().find( contentlet.getFolder(), user, false );

        //Copy the test contentlet
        Contentlet copyContentlet = contentletAPI.copyContentlet( contentlet, folder, user, false );

        //validations
        assertTrue( copyContentlet != null && !copyContentlet.getInode().isEmpty() );
        assertEquals(copyContentlet.getStructureInode(), contentlet.getStructureInode());
        assertEquals( copyContentlet.getFolder(), contentlet.getFolder() );
        assertEquals( copyContentlet.get("junitTestWysiwyg"), contentlet.get("junitTestWysiwyg") );

        contentletAPI.delete(copyContentlet, user, false);
    }

    /**
     * Testing {@link ContentletAPI#copyContentlet(com.dotmarketing.portlets.contentlet.model.Contentlet, com.dotmarketing.beans.Host, com.liferay.portal.model.User, boolean)}
     *
     * @throws com.dotmarketing.exception.DotDataException
     *
     * @throws com.dotmarketing.exception.DotSecurityException
     *
     * @see ContentletAPI
     * @see Contentlet
     */
    @Test
    public void copyContentletWithHost () throws DotSecurityException, DotDataException {

        //Getting a known contentlet
        Contentlet contentlet = contentlets.iterator().next();

        //Copy the test contentlet
        Contentlet copyContentlet = contentletAPI.copyContentlet( contentlet, defaultHost, user, false );

        //validations
        assertTrue( copyContentlet != null && !copyContentlet.getInode().isEmpty() );
        assertEquals( copyContentlet.getStructureInode(), contentlet.getStructureInode() );
        assertEquals( copyContentlet.getFolder(), contentlet.getFolder() );
        assertEquals( copyContentlet.get( "junitTestWysiwyg" ), contentlet.get( "junitTestWysiwyg" ) );
        assertEquals( copyContentlet.getHost(), contentlet.getHost() );

        contentletAPI.delete( copyContentlet, user, false );
    }

    /**
     * Testing {@link ContentletAPI#copyContentlet(com.dotmarketing.portlets.contentlet.model.Contentlet, com.dotmarketing.portlets.folders.model.Folder, com.liferay.portal.model.User, boolean, boolean)}
     *
     * @throws com.dotmarketing.exception.DotDataException
     *
     * @throws com.dotmarketing.exception.DotSecurityException
     *
     * @see ContentletAPI
     * @see Contentlet
     */
    @Test
    public void copyContentletWithFolderAppendCopy () throws DotSecurityException, DotDataException {

        //Getting a known contentlet
        Contentlet contentlet = contentlets.iterator().next();

        //Getting the folder of the test contentlet
        Folder folder = APILocator.getFolderAPI().find( contentlet.getFolder(), user, false );

        //Copy the test contentlet
        Contentlet copyContentlet = contentletAPI.copyContentlet( contentlet, folder, user, true, false );

        //validations
        assertTrue( copyContentlet != null && !copyContentlet.getInode().isEmpty() );
        assertEquals( copyContentlet.getStructureInode(), contentlet.getStructureInode() );
        assertEquals( copyContentlet.getFolder(), contentlet.getFolder() );
        assertEquals( copyContentlet.get( "junitTestWysiwyg" ), contentlet.get( "junitTestWysiwyg" ) );

        contentletAPI.delete( copyContentlet, user, false );
    }
    
    @Test
    public void copyContentletWithSeveralVersionsOrderIssue() throws Exception {
        long defLang=APILocator.getLanguageAPI().getDefaultLanguage().getId();
        
        Host host1=new Host();
        host1.setHostname("copy.contentlet.t1_"+System.currentTimeMillis());
        host1.setDefault(false);
        host1.setLanguageId(defLang);
        host1 = APILocator.getHostAPI().save(host1, user, false);
        contentletAPI.isInodeIndexed(host1.getInode());
        
        Host host2=new Host();
        host2.setHostname("copy.contentlet.t2_"+System.currentTimeMillis());
        host2.setDefault(false);
        host2.setLanguageId(defLang);
        host2 = APILocator.getHostAPI().save(host2, user, false);
        contentletAPI.isInodeIndexed(host2.getInode());
        
        
        java.io.File bin=new java.io.File(APILocator.getFileAssetAPI().getRealAssetPathTmpBinary() + separator
                + UUIDGenerator.generateUuid() + separator + "hello.txt");
        bin.getParentFile().mkdirs();
        
        bin.createNewFile();
        FileUtils.writeStringToFile(bin, "this is the content of the file");
        
        Contentlet file=new Contentlet();
        file.setHost(host1.getIdentifier());
        file.setFolder("SYSTEM_FOLDER");
        file.setStructureInode(CacheLocator.getContentTypeCache().getStructureByVelocityVarName("FileAsset").getInode());
        file.setLanguageId(defLang);
        file.setStringProperty(FileAssetAPI.TITLE_FIELD,"test copy");
        file.setStringProperty(FileAssetAPI.FILE_NAME_FIELD, "hello.txt");
        file.setBinary(FileAssetAPI.BINARY_FIELD, bin);
        file = contentletAPI.checkin(file, user, false);
        contentletAPI.isInodeIndexed(file.getInode());
        final String ident = file.getIdentifier();
        
        // create 20 versions
        for(int i=1; i<=20; i++) {
            file = contentletAPI.findContentletByIdentifier(ident, false, defLang, user, false);
            APILocator.getFileAssetAPI().renameFile(file, "hello"+i, user, false);
            contentletAPI.isInodeIndexed(APILocator.getVersionableAPI().getContentletVersionInfo(ident, defLang).getWorkingInode());
        }
        
        file = contentletAPI.findContentletByIdentifier(ident, false, defLang, user, false);
        
        // the issue https://github.com/dotCMS/dotCMS/issues/5007 is caused by an order issue
        // when we call copy it saves all the versions in the new location. but it should
        // do it in older-to-newer order. because the last save will be the asset_name in the
        // identifier and the data that will have the "working" (or live) version.
        Contentlet copy = contentletAPI.copyContentlet(file, host2, user, false);
        Identifier copyIdent = APILocator.getIdentifierAPI().find(copy);
        
        copy = contentletAPI.findContentletByIdentifier(copyIdent.getId(), false, defLang, user, false);
        
        assertEquals("hello20.txt",copyIdent.getAssetName());
        assertEquals("hello20.txt",copy.getStringProperty(FileAssetAPI.FILE_NAME_FIELD));
        assertEquals("hello20.txt",copy.getBinary(FileAssetAPI.BINARY_FIELD).getName());
        assertEquals("this is the content of the file", FileUtils.readFileToString(copy.getBinary(FileAssetAPI.BINARY_FIELD)));
        
    }

    /**
     * Testing {@link ContentletAPI#search(String, int, int, String, com.liferay.portal.model.User, boolean)}
     *
     * @throws com.dotmarketing.exception.DotDataException
     *
     * @throws com.dotmarketing.exception.DotSecurityException
     *
     * @see ContentletAPI
     * @see Contentlet
     */
    @Test
    public void search () throws DotSecurityException, DotDataException {

        //Getting a known contentlet
        Contentlet contentlet = contentlets.iterator().next();

        //Create the lucene query
        String luceneQuery = "+structureinode:" + contentlet.getStructureInode() + " +deleted:false";

        //Search the contentlets
        List<Contentlet> foundContentlets = contentletAPI.search( luceneQuery, 1000, -1, "inode", user, false );

        //Validations
        assertTrue( foundContentlets != null && !foundContentlets.isEmpty() );
    }

    /**
     * Testing {@link ContentletAPI#search(String, int, int, String, com.liferay.portal.model.User, boolean, int)}
     *
     * @throws com.dotmarketing.exception.DotDataException
     *
     * @throws com.dotmarketing.exception.DotSecurityException
     *
     * @see ContentletAPI
     * @see Contentlet
     */
    @Test
    public void searchWithPermissions () throws DotSecurityException, DotDataException {

        //Getting a known contentlet
        Contentlet contentlet = contentlets.iterator().next();

        //Create the lucene query
        String luceneQuery = "+structureinode:" + contentlet.getStructureInode() + " +deleted:false";

        //Search the contentlets
        List<Contentlet> foundContentlets = contentletAPI.search( luceneQuery, 1000, -1, "inode", user, false, PermissionAPI.PERMISSION_READ );

        //Validations
        assertTrue( foundContentlets != null && !foundContentlets.isEmpty() );
    }

    /**
     * Testing {@link ContentletAPI#searchIndex(String, int, int, String, com.liferay.portal.model.User, boolean)}
     *
     * @throws com.dotmarketing.exception.DotDataException
     *
     * @throws com.dotmarketing.exception.DotSecurityException
     *
     * @see ContentletAPI
     * @see Contentlet
     */
    @Test
    public void searchIndex () throws DotDataException, DotSecurityException {

        //Getting a known contentlet
        Contentlet contentlet = contentlets.iterator().next();

        //Create the lucene query
        String luceneQuery = "+structureinode:" + contentlet.getStructureInode() + " +deleted:false";

        //Search the contentlets
        List<ContentletSearch> foundContentlets = contentletAPI.searchIndex( luceneQuery, 1000, -1, "inode", user, false );

        //Validations
        assertTrue( foundContentlets != null && !foundContentlets.isEmpty() );
    }

    /**
     * Testing {@link ContentletAPI#publishRelatedHtmlPages(com.dotmarketing.portlets.contentlet.model.Contentlet)}
     *
     * @throws DotDataException
     * @throws DotSecurityException
     * @throws DotCacheException
     * @see ContentletAPI
     * @see Contentlet
     */
    @Test
    public void publishRelatedHtmlPages () throws DotDataException, DotSecurityException, DotCacheException {

        //Getting a known contentlet
        Contentlet contentlet = contentlets.iterator().next();

        //Making it live
        APILocator.getVersionableAPI().setLive( contentlet );

        //Publish html pages for this contentlet
        contentletAPI.publishRelatedHtmlPages( contentlet );

        //TODO: How to validate this???, good question, basically checking that the html page is not in cache basically the method publishRelatedHtmlPages(...) will just remove the htmlPage from cache

        //Get the contentlet Identifier to gather the related pages
        Identifier identifier = APILocator.getIdentifierAPI().find( contentlet );
        //Get the identifier's number of the related pages
        List<MultiTree> multiTrees = MultiTreeFactory.getMultiTreesByChild( identifier.getId() );
        for ( MultiTree multitree : multiTrees ) {
            //Get the Identifiers of the related pages
            Identifier htmlPageIdentifier = APILocator.getIdentifierAPI().find( multitree.getParent1() );

            //OK..., lets try to find this page in the cache...
            HTMLPageAsset foundPage = ( HTMLPageAsset ) CacheLocator.getCacheAdministrator().get( "HTMLPageCache" + identifier, "HTMLPageCache" );

            //Validations
            assertTrue( foundPage == null || ( foundPage.getInode() == null || foundPage.getInode().equals( "" ) ) );
        }
    }

    /**
     * Testing {@link ContentletAPI#cleanField(com.dotmarketing.portlets.structure.model.Structure, com.dotmarketing.portlets.structure.model.Field, com.liferay.portal.model.User, boolean)}
     * with a binary field
     *
     * @throws DotDataException
     * @throws DotSecurityException
     * @see ContentletAPI
     * @see Contentlet
     */
    @Test
    public void cleanBinaryField() throws DotDataException, DotSecurityException {
        //Getting a known structure
        Structure structure = structures.iterator().next();

        Long identifier = uniqueIdentifier.get(structure.getName());

        //Search the contentlet for this structure
        List<Contentlet> contentletList = contentletAPI.findByStructure(structure, user, false, 0, 0);
        Contentlet contentlet = contentletList.iterator().next();

        //Getting a known binary field for this structure
        //TODO: The definition of the method getFieldByName receive a parameter named "String:structureType", some examples I saw send the Inode, but actually what it needs is the structure name....

        Field foundBinaryField = FieldFactory.getFieldByVariableName(structure.getInode(), "junitTestBinary" + identifier);


        //Getting the current value for this field
        Object value = contentletAPI.getFieldValue(contentlet, foundBinaryField);

        //Validations
        assertNotNull(value);
        assertTrue(((java.io.File) value).exists());

        //Cleaning the binary field
        contentletAPI.cleanField(structure, foundBinaryField, user, false);

        //Validations
        assertFalse(((java.io.File) value).exists());
    }

    /**
     * Testing {@link ContentletAPI#cleanField(com.dotmarketing.portlets.structure.model.Structure, com.dotmarketing.portlets.structure.model.Field, com.liferay.portal.model.User, boolean)}
     * with a tag field
     *
     * @throws DotDataException
     * @throws DotSecurityException
     * @see ContentletAPI
     * @see Contentlet
     */
    @Test
    public void cleanTagField() throws DotDataException, DotSecurityException {

        //Getting a known structure
        Structure structure = structures.iterator().next();

        Long identifier = uniqueIdentifier.get(structure.getName());

        //Search the contentlet for this structure
        List<Contentlet> contentletList = contentletAPI.findByStructure( structure, user, false, 0, 0 );
        Contentlet contentlet = contentletList.iterator().next();

        //Getting a known tag field for this structure
        //TODO: The definition of the method getFieldByName receive a parameter named "String:structureType", some examples I saw send the Inode, but actually what it needs is the structure name....
        Field foundTagField = FieldFactory.getFieldByVariableName( structure.getInode(), "junitTestTag" + identifier );

        //Getting the current value for this field
        List<Tag> value = tagAPI.getTagsByInodeAndFieldVarName(contentlet.getInode(), foundTagField.getVelocityVarName());

        //Validations
        assertNotNull( value );
        assertFalse( value.isEmpty() );

        //Cleaning the tag field
        contentletAPI.cleanField( structure, foundTagField, user, false );

        //Getting the current value for this field
        List<Tag> value2 = tagAPI.getTagsByInodeAndFieldVarName(contentlet.getInode(), foundTagField.getVelocityVarName());

        //Validations
        assertTrue( value2.isEmpty() );        
    }

    /**
     * Testing {@link ContentletAPI#cleanHostField(com.dotmarketing.portlets.structure.model.Structure, com.liferay.portal.model.User, boolean)}
     *
     * @throws DotDataException
     * @throws DotSecurityException
     * @throws DotMappingException
     * @see ContentletAPI
     * @see Contentlet
     */
    @Test
    public void cleanHostField () throws DotDataException, DotSecurityException, DotMappingException {

        //Getting a known structure
        Structure structure = structures.iterator().next();

        //Search the contentlet for this structure
        List<Contentlet> contentletList = contentletAPI.findByStructure( structure, user, false, 0, 0 );

        //Check the current identifies
        Identifier contentletIdentifier = APILocator.getIdentifierAPI().find( contentletList.iterator().next() );

        //Cleaning the host field for the identifier
        contentletAPI.cleanHostField( structure, user, false );

        //Now get again the identifier to see if the change was made
        Identifier changedContentletIdentifier = APILocator.getIdentifierAPI().find( contentletList.iterator().next() );

        //Validations
        assertNotNull( changedContentletIdentifier );
        assertNotSame( contentletIdentifier, changedContentletIdentifier );
        assertNotSame( contentletIdentifier.getHostId(), changedContentletIdentifier.getHostId() );
    }

    /**
     * Testing {@link ContentletAPI#getNextReview(com.dotmarketing.portlets.contentlet.model.Contentlet, com.liferay.portal.model.User, boolean)}
     *
     * @throws DotDataException
     * @throws DotSecurityException
     * @see ContentletAPI
     * @see Contentlet
     */
    @Test
    public void getNextReview () throws DotSecurityException, DotDataException {

        //Getting a known structure
        Structure structure = structures.iterator().next();

        //Search the contentlet for this structure
        List<Contentlet> contentletList = contentletAPI.findByStructure( structure, user, false, 0, 0 );

        //Getting the next review date
        Date nextReview = contentletAPI.getNextReview( contentletList.iterator().next(), user, false );

        //Validations
        assertNotNull( nextReview );
    }

    /**
     * Tests method {@link ContentletAPI#getContentletReferences(Contentlet, User, boolean)}.
     * <p>
     * Checks that expected containers and pages (in the correct language) are returned by the method.
     */

    @Test
    public void getContentletReferences() throws Exception {
        int english = 1;
        int spanish = 2;

        try {
            HibernateUtil.startTransaction();
            Structure structure = new StructureDataGen().nextPersisted();
            Container container = new ContainerDataGen().withStructure(structure, "").nextPersisted();
            Template template = new TemplateDataGen().withContainer(container).nextPersisted();
            Folder folder = new FolderDataGen().nextPersisted();

            HTMLPageDataGen htmlPageDataGen = new HTMLPageDataGen(folder, template);
            HTMLPageAsset englishPage = htmlPageDataGen.languageId(english).nextPersisted();
            HTMLPageAsset spanishPage = htmlPageDataGen.pageURL(englishPage.getPageUrl() + "SP").languageId(spanish)
                .nextPersisted();

            ContentletDataGen contentletDataGen = new ContentletDataGen(structure.getInode());
            Contentlet contentInEnglish = contentletDataGen.languageId(english).nextPersisted();
            Contentlet contentInSpanish = contentletDataGen.languageId(spanish).nextPersisted();

            // let's add the content to the page in english (create the page-container-content relationship)
            MultiTree multiTreeEN = new MultiTree(englishPage.getIdentifier(), container.getIdentifier(),
                contentInEnglish.getIdentifier());
            MultiTreeFactory.saveMultiTree(multiTreeEN, english);

            // let's add the content to the page in spanish (create the page-container-content relationship)
            MultiTree multiTreeSP = new MultiTree(spanishPage.getIdentifier(), container.getIdentifier(),
                contentInSpanish.getIdentifier());
            MultiTreeFactory.saveMultiTree(multiTreeSP, spanish);

            // let's get the references for english content
            List<Map<String, Object>> references = contentletAPI.getContentletReferences(contentInEnglish, user, false);

            assertNotNull(references);
            assertTrue(!references.isEmpty());
            // let's check if the referenced page is in the expected language
            assertEquals(((IHTMLPage) references.get(0).get("page")).getLanguageId(), english);
            // let's check the referenced container is the expected
            assertEquals(((Container) references.get(0).get("container")).getInode(), container.getInode());

            // let's get the references for spanish content
            references = contentletAPI.getContentletReferences(contentInSpanish, user, false);

            assertNotNull(references);
            assertTrue(!references.isEmpty());
            // let's check if the referenced page is in the expected language
            assertEquals(((IHTMLPage) references.get(0).get("page")).getLanguageId(), spanish);
            // let's check the referenced container is the expected
            assertEquals(((Container) references.get(0).get("container")).getInode(), container.getInode());

            ContentletDataGen.remove(contentInEnglish);
            ContentletDataGen.remove(contentInSpanish);
            HTMLPageDataGen.remove(englishPage);
            HTMLPageDataGen.remove(spanishPage);
            TemplateDataGen.remove(template);
            ContainerDataGen.remove(container);
            StructureDataGen.remove(structure);
            FolderDataGen.remove(folder);

            HibernateUtil.closeAndCommitTransaction();
        } catch (Exception e) {
            HibernateUtil.rollbackTransaction();
            throw e;
        }
    }

    /**
     * Testing {@link ContentletAPI#getFieldValue(com.dotmarketing.portlets.contentlet.model.Contentlet, com.dotmarketing.portlets.structure.model.Field)}
     *
     * @throws DotDataException
     * @throws DotSecurityException
     * @see ContentletAPI
     * @see Contentlet
     */
    @Test
    public void getFieldValue () throws DotSecurityException, DotDataException {

        //Getting a known structure
        Structure structure = structures.iterator().next();

        Long identifier = uniqueIdentifier.get(structure.getName());

        //Getting a know field for this structure
        //TODO: The definition of the method getFieldByName receive a parameter named "String:structureType", some examples I saw send the Inode, but actually what it needs is the structure name....
        Field foundWysiwygField = FieldFactory.getFieldByVariableName( structure.getInode(), "junitTestWysiwyg" + identifier );

        //Search the contentlets for this structure
        List<Contentlet> contentletList = contentletAPI.findByStructure( structure, user, false, 0, 0 );

        //Getting the current value for this field
        Object value = contentletAPI.getFieldValue( contentletList.iterator().next(), foundWysiwygField );

        //Validations
        assertNotNull( value );
        assertTrue( !( ( String ) value ).isEmpty() );
    }

    /**
     * Testing {@link ContentletAPI#addLinkToContentlet(com.dotmarketing.portlets.contentlet.model.Contentlet, String, String, com.liferay.portal.model.User, boolean)}
     *
     * @throws Exception
     * @see ContentletAPI
     * @see Contentlet
     */
    @Test
    public void addLinkToContentlet () throws Exception {

        String RELATION_TYPE = new Link().getType();

        //Getting a known structure
        Structure structure = structures.iterator().next();

        //Create a menu link
        Link menuLink = createMenuLink();

        //Search the contentlets for this structure
        List<Contentlet> contentletList = contentletAPI.findByStructure( structure, user, false, 0, 0 );
        Contentlet contentlet = contentletList.iterator().next();

        //Add to this contentlet a link
        contentletAPI.addLinkToContentlet( contentlet, menuLink.getInode(), RELATION_TYPE, user, false );

        //Verify if the link was associated
        //List<Link> relatedLinks = contentletAPI.getRelatedLinks( contentlet, user, false );//TODO: This method is not working but we are not testing it on this call....

        //Get the contentlet Identifier to gather the menu links
        Identifier menuLinkIdentifier = APILocator.getIdentifierAPI().find( menuLink );

        //Verify if the relation was created
        Tree tree = TreeFactory.getTree( contentlet.getInode(), menuLinkIdentifier.getId(), RELATION_TYPE );

        //Validations
        assertNotNull( tree );
        assertNotNull( tree.getParent() );
        assertNotNull( tree.getChild() );
        assertEquals( tree.getParent(), contentlet.getInode() );
        assertEquals( tree.getChild(), menuLinkIdentifier.getId() );
        assertEquals( tree.getRelationType(), RELATION_TYPE );
        
        try{
        	HibernateUtil.startTransaction();
            menuLinkAPI.delete( menuLink, user, false );
        	HibernateUtil.closeAndCommitTransaction();
        }catch(Exception e){
        	HibernateUtil.rollbackTransaction();
        	Logger.error(ContentletAPITest.class, e.getMessage());
        }


    }

    /**
     * Testing {@link ContentletAPI#findPageContentlets(String, String, String, boolean, long, com.liferay.portal.model.User, boolean)}
     *
     * @see ContentletAPI
     * @see Contentlet
     */
    @Test
    public void findPageContentlets () throws DotDataException, DotSecurityException {

        //Iterate throw the test contentles
        for ( Contentlet contentlet : contentlets ) {

            //Get the identifier for this contentlet
            Identifier identifier = APILocator.getIdentifierAPI().find( contentlet );

            //Search for related html pages and containers
            List<MultiTree> multiTrees = MultiTreeFactory.getMultiTreesByChild( identifier.getId() );
            if ( multiTrees != null && !multiTrees.isEmpty() ) {

                for ( MultiTree multiTree : multiTrees ) {

                    //Getting the identifiers
                    Identifier htmlPageIdentifier = APILocator.getIdentifierAPI().find( multiTree.getParent1() );
                    Identifier containerPageIdentifier = APILocator.getIdentifierAPI().find( multiTree.getParent2() );

                    //Find the related contentlets, at this point should return something....
                    List<Contentlet> pageContentlets = contentletAPI.findPageContentlets( htmlPageIdentifier.getId(), containerPageIdentifier.getId(), null, true, -1, user, false );

                    //Validations
                    assertTrue( pageContentlets != null && !pageContentlets.isEmpty() );
                }

                break;
            }
        }
    }

    /**
     * Testing {@link ContentletAPI#getAllRelationships(com.dotmarketing.portlets.contentlet.model.Contentlet)}
     *
     * @throws DotSecurityException
     * @throws DotDataException
     * @see ContentletAPI
     * @see Contentlet
     */
    @Test
    public void getAllRelationships () throws DotSecurityException, DotDataException {

        //Getting a known contentlet
        Contentlet contentlet = contentlets.iterator().next();

        //Create the test relationship
        createRelationShip( contentlet.getStructure(), false );

        //Find all the relationships for this contentlet
        ContentletRelationships contentletRelationships = contentletAPI.getAllRelationships( contentlet.getInode(), user, false );

        //Validations
        assertNotNull( contentletRelationships );
        assertTrue( contentletRelationships.getRelationshipsRecords() != null && !contentletRelationships.getRelationshipsRecords().isEmpty() );
    }

    /**
     * Testing {@link ContentletAPI#getAllRelationships(com.dotmarketing.portlets.contentlet.model.Contentlet)}
     *
     * @throws DotSecurityException
     * @throws DotDataException
     * @see ContentletAPI
     * @see Contentlet
     */
    @Test
    public void getAllRelationshipsByContentlet () throws DotSecurityException, DotDataException {

    	//First lets create a test structure
        Structure testStructure = createStructure( "JUnit Test Structure_" + String.valueOf( new Date().getTime() ), "junit_test_structure_" + String.valueOf( new Date().getTime() ) );

        //Now a new test contentlets
        Contentlet parentContentlet = createContentlet( testStructure, null, false );
        Contentlet childContentlet = createContentlet( testStructure, null, false );

        //Create the relationship
        Relationship testRelationship = createRelationShip( testStructure, false );

        //Create the contentlet relationships
        List<Contentlet> contentRelationships = new ArrayList<>();
        contentRelationships.add( childContentlet );

        //Relate the content
        contentletAPI.relateContent( parentContentlet, testRelationship, contentRelationships, user, false );

        //Getting a known contentlet
//        Contentlet contentlet = contentlets.iterator().next();

        //Find all the relationships for this contentlet
        ContentletRelationships contentletRelationships = contentletAPI.getAllRelationships( parentContentlet );

        //Validations
        assertNotNull( contentletRelationships );
        assertTrue( contentletRelationships.getRelationshipsRecords() != null && !contentletRelationships.getRelationshipsRecords().isEmpty() );
    }

    /**
     * Testing {@link ContentletAPI#getAllLanguages(com.dotmarketing.portlets.contentlet.model.Contentlet, Boolean, com.liferay.portal.model.User, boolean)}
     *
     * @throws DotSecurityException
     * @throws DotDataException
     * @see ContentletAPI
     * @see Contentlet
     */
    @Test
    public void getAllLanguages () throws DotSecurityException, DotDataException {

        Structure st=new Structure();
        st.setStructureType(BaseContentType.CONTENT.getType());
        st.setName("JUNIT-test-getAllLanguages"+System.currentTimeMillis());
        st.setVelocityVarName("testAllLanguages"+System.currentTimeMillis());
        st.setHost(defaultHost.getIdentifier());
        StructureFactory.saveStructure(st);

        Field ff=new Field("title",Field.FieldType.TEXT,Field.DataType.TEXT,st,true,true,true,1,false,false,true);
        FieldFactory.saveField(ff);

        String identifier=null;
        List<Language> list=APILocator.getLanguageAPI().getLanguages();
        Contentlet last=null;
        for(Language ll : list) {
            Contentlet con=new Contentlet();
            con.setStructureInode(st.getInode());
            if(identifier!=null) con.setIdentifier(identifier);
            con.setStringProperty(ff.getVelocityVarName(), "test text "+System.currentTimeMillis());
            con.setLanguageId(ll.getId());
            con=contentletAPI.checkin(con, user, false);
            if(identifier==null) identifier=con.getIdentifier();
            contentletAPI.isInodeIndexed(con.getInode());
            APILocator.getVersionableAPI().setLive(con);
            last=con;
        }

        //Get all the contentles siblings for this contentlet (contentlet for all the languages)
        List<Contentlet> forAllLanguages = contentletAPI.getAllLanguages( last, true, user, false );

        //Validations
        assertNotNull( forAllLanguages );
        assertTrue( !forAllLanguages.isEmpty() );
        assertEquals(list.size(), forAllLanguages.size());
    }

    /**
     * Testing {@link ContentletAPI#isContentEqual(com.dotmarketing.portlets.contentlet.model.Contentlet, com.dotmarketing.portlets.contentlet.model.Contentlet, com.liferay.portal.model.User, boolean)}
     *
     * @throws DotSecurityException
     * @throws DotDataException
     * @see ContentletAPI
     * @see Contentlet
     */
    @Test
    public void isContentEqual () throws DotDataException, DotSecurityException {

        Iterator<Contentlet> contentletIterator = contentlets.iterator();

        //Getting test contentlets
        Contentlet contentlet1 = contentletIterator.next();
        Contentlet contentlet2 = contentletIterator.next();

        //Compare if the contentlets are equal
        Boolean areEqual = contentletAPI.isContentEqual( contentlet1, contentlet2, user, false );

        //Validations
        assertNotNull( areEqual );
        assertFalse( areEqual );
    }

    /**
     * Testing {@link ContentletAPI#archive(com.dotmarketing.portlets.contentlet.model.Contentlet, com.liferay.portal.model.User, boolean)}
     *
     * @throws DotSecurityException
     * @throws DotDataException
     * @see ContentletAPI
     * @see Contentlet
     */
    @Test
    public void archive () throws DotDataException, DotSecurityException {

        //Getting a known contentlet
        Contentlet contentlet = contentlets.iterator().next();

        try {
            //Archive this given contentlet (means it will be mark it as deleted)
            contentletAPI.archive( contentlet, user, false );

            //Verify if it was deleted
            Boolean isDeleted = APILocator.getVersionableAPI().isDeleted( contentlet );

            //Validations
            assertNotNull( isDeleted );
            assertTrue( isDeleted );
        } finally {
            contentletAPI.unarchive( contentlet, user, false );
        }
    }

    /**
     * https://github.com/dotCMS/core/issues/11716
     * @throws DotDataException
     * @throws DotSecurityException
     */

    @Ignore
    @Test
    public void addRemoveContentFromIndex () throws DotDataException, DotSecurityException {
   // respect CMS Anonymous permissions
      boolean respectFrontendRoles = false;
      int num = 5;
      Host host = APILocator.getHostAPI().findDefaultHost(user, respectFrontendRoles);
      Folder folder = APILocator.getFolderAPI().findSystemFolder();

      Language lang = APILocator.getLanguageAPI().getDefaultLanguage();
      ContentType type = APILocator.getContentTypeAPI(user).find("webPageContent");
      List<Contentlet> origCons = new ArrayList<>();

      Map map = new HashMap<>();
      map.put("stInode", type.id());
      map.put("host", host.getIdentifier());
      map.put("folder", folder.getInode());
      map.put("languageId", lang.getId());
      map.put("sortOrder", new Long(0));
      map.put("body", "body");


      //add 5 contentlets
      for(int i = 0;i<num;i++){
        map.put("title", i+ "my test title");

        // create a new piece of content backed by the map created above
        Contentlet content = new Contentlet(map);

        // check in the content
        content= contentletAPI.checkin(content,user, respectFrontendRoles);

        assertTrue( content.getIdentifier()!=null );
        assertTrue( content.isWorking());
        assertFalse( content.isLive());
        // publish the content
        contentletAPI.publish(content, user, respectFrontendRoles);
        assertTrue( content.isLive());
        origCons.add(content);
      }


      //commit it index
      HibernateUtil.closeSession();
      for(Contentlet c : origCons){
        assertTrue(contentletAPI.indexCount("+live:true +identifier:" +c.getIdentifier() + " +inode:" + c.getInode() , user, respectFrontendRoles)>0);
      }


      HibernateUtil.startTransaction();
      try{
        List<Contentlet> checkedOut=contentletAPI.checkout(origCons, user, respectFrontendRoles);
        for(Contentlet c : checkedOut){
          c.setStringProperty("title", c.getStringProperty("title") + " new");
          c = contentletAPI.checkin(c,user, respectFrontendRoles);
          contentletAPI.publish(c, user, respectFrontendRoles);
          assertTrue( c.isLive());
        }
        throw new DotDataException("uh oh, what happened?");
      }
      catch(DotDataException e){
        HibernateUtil.rollbackTransaction();

      }
      finally{
        HibernateUtil.closeSession();
      }
      for(Contentlet c : origCons){
        assertTrue(contentletAPI.indexCount("+live:true +identifier:" +c.getIdentifier() + " +inode:" + c.getInode() , user, respectFrontendRoles)>0);
      }

    }

    
    
    
    
    
    
    
    
    
    /**
     * Testing {@link ContentletAPI#delete(com.dotmarketing.portlets.contentlet.model.Contentlet, com.liferay.portal.model.User, boolean)}
     *
     * @throws DotSecurityException
     * @throws DotDataException
     * @see ContentletAPI
     * @see Contentlet
     */
    @Test
    public void delete () throws Exception {

        //First lets create a test structure
        Structure testStructure = createStructure( "JUnit Test Structure_" + String.valueOf( new Date().getTime() ), "junit_test_structure_" + String.valueOf( new Date().getTime() ) );

        //Now a new contentlet
        Contentlet newContentlet = createContentlet( testStructure, null, false );

        //Now we need to delete it
        contentletAPI.archive(newContentlet, user, false);
        contentletAPI.delete( newContentlet, user, false );

        //Try to find the deleted Contentlet
        Contentlet foundContentlet = contentletAPI.find( newContentlet.getInode(), user, false );

        //Validations
        assertTrue( foundContentlet == null || foundContentlet.getInode() == null || foundContentlet.getInode().isEmpty() );

        // make sure the db is totally clean up

        AssetUtil.assertDeleted(newContentlet.getInode(), newContentlet.getIdentifier(), "contentlet");
    }

    /**
     * Testing {@link ContentletAPI#delete(com.dotmarketing.portlets.contentlet.model.Contentlet, com.liferay.portal.model.User, boolean, boolean)}
     *
     * @throws DotSecurityException
     * @throws DotDataException
     * @see ContentletAPI
     * @see Contentlet
     */
    @Test
    public void deleteForAllVersions () throws DotSecurityException, DotDataException {

        Language language = APILocator.getLanguageAPI().getDefaultLanguage();

        //First lets create a test structure
        Structure testStructure = createStructure( "JUnit Test Structure_" + String.valueOf( new Date().getTime() ), "junit_test_structure_" + String.valueOf( new Date().getTime() ) );

        //Now a new contentlet
        Contentlet newContentlet = createContentlet( testStructure, language, false );

        // new inode to create a new version
        String newInode=UUIDGenerator.generateUuid();
        newContentlet.setInode(newInode);


        List<Language> languages = APILocator.getLanguageAPI().getLanguages();
        for ( Language localLanguage : languages ) {
            if ( localLanguage.getId() != language.getId() ) {
                language = localLanguage;
                break;
            }
        }

        newContentlet.setLanguageId(language.getId());

        newContentlet = contentletAPI.checkin(newContentlet, user, false);

        //Now we need to delete it
        contentletAPI.archive(newContentlet, user, false);
        contentletAPI.delete( newContentlet, user, false, true );

        //Try to find the deleted Contentlet
        Identifier contentletIdentifier = APILocator.getIdentifierAPI().find( newContentlet.getIdentifier() );
        List<Contentlet> foundContentlets = contentletAPI.findAllVersions(contentletIdentifier, user, false );

        //Validations
        assertTrue( foundContentlets == null || foundContentlets.isEmpty() );
    }

    /**
     * Testing {@link ContentletAPI#publish(com.dotmarketing.portlets.contentlet.model.Contentlet, com.liferay.portal.model.User, boolean)}
     *
     * @throws DotSecurityException
     * @throws DotDataException
     * @see ContentletAPI
     * @see Contentlet
     */
    @Test
    public void publish () throws DotDataException, DotSecurityException {

        //Getting a known contentlet
        Contentlet contentlet = contentlets.iterator().next();

        //Publish the test contentlet
        contentletAPI.publish( contentlet, user, false );

        //Verify if it was published
        Boolean isLive = APILocator.getVersionableAPI().isLive( contentlet );

        //Validations
        assertNotNull( isLive );
        assertTrue( isLive );
    }

    /**
     * Testing {@link ContentletAPI#publish(java.util.List, com.liferay.portal.model.User, boolean)}
     *
     * @throws DotSecurityException
     * @throws DotDataException
     * @see ContentletAPI
     * @see Contentlet
     */
    @Test
    public void publishCollection () throws DotDataException, DotSecurityException {

        //Publish all the test contentlets
        contentletAPI.publish( contentlets, user, false );

        for ( Contentlet contentlet : contentlets ) {

            //Verify if it was published
            Boolean isLive = APILocator.getVersionableAPI().isLive( contentlet );

            //Validations
            assertNotNull( isLive );
            assertTrue( isLive );
        }
    }

    /**
     * Testing {@link ContentletAPI#unpublish(com.dotmarketing.portlets.contentlet.model.Contentlet, com.liferay.portal.model.User, boolean)}
     *
     * @throws DotSecurityException
     * @throws DotDataException
     * @see ContentletAPI
     * @see Contentlet
     */
    @Test
    public void unpublish () throws DotDataException, DotSecurityException {

        //Getting a known contentlet
        Contentlet contentlet = contentlets.iterator().next();

        //Verify if it is published
        Boolean isLive = APILocator.getVersionableAPI().isLive( contentlet );
        if ( !isLive ) {
            //Publish the test contentlet
            contentletAPI.publish( contentlet, user, false );

            //Verify if it was published
            isLive = APILocator.getVersionableAPI().isLive( contentlet );

            //Validations
            assertNotNull( isLive );
            assertTrue( isLive );
        }

        //Unpublish the test contentlet
        contentletAPI.unpublish( contentlet, user, false );

        //Verify if it was unpublished
        isLive = APILocator.getVersionableAPI().isLive( contentlet );

        //Validations
        assertNotNull( isLive );
        assertFalse( isLive );
    }

    /**
     * Testing {@link ContentletAPI#unpublish(java.util.List, com.liferay.portal.model.User, boolean)}
     *
     * @throws DotSecurityException
     * @throws DotDataException
     * @see ContentletAPI
     * @see Contentlet
     */
    @Test
    public void unpublishCollection () throws DotDataException, DotSecurityException {

        contentletAPI.publish(contentlets, user, false);

        //Unpublish all the test contentlets
        contentletAPI.unpublish( contentlets, user, false );

        for ( Contentlet contentlet : contentlets ) {

            //Verify if it was unpublished
            Boolean isLive = APILocator.getVersionableAPI().isLive( contentlet );

            //Validations
            assertNotNull( isLive );
            assertFalse( isLive );
        }
    }

    /**
     * Testing {@link ContentletAPI#archive(java.util.List, com.liferay.portal.model.User, boolean)}
     *
     * @throws DotSecurityException
     * @throws DotDataException
     * @see ContentletAPI
     * @see Contentlet
     */
    @Test
    public void archiveCollection () throws DotDataException, DotSecurityException {

        try {
            //Archive this given contentlet collection (means it will be mark them as deleted)
            contentletAPI.archive( contentlets, user, false );

            for ( Contentlet contentlet : contentlets ) {

                //Verify if it was deleted
                Boolean isDeleted = APILocator.getVersionableAPI().isDeleted( contentlet );

                //Validations
                assertNotNull( isDeleted );
                assertTrue( isDeleted );
            }
        } finally {
            contentletAPI.unarchive( contentlets, user, false );
        }
    }

    /**
     * Testing {@link ContentletAPI#unarchive(java.util.List, com.liferay.portal.model.User, boolean)}
     *
     * @throws DotSecurityException
     * @throws DotDataException
     * @see ContentletAPI
     * @see Contentlet
     */
    @Test
    public void unarchiveCollection () throws DotDataException, DotSecurityException {

        //First lets archive this given contentlet collection (means it will be mark them as deleted)
        contentletAPI.archive( contentlets, user, false );

        //Now lets test the unarchive
        contentletAPI.unarchive( contentlets, user, false );

        for ( Contentlet contentlet : contentlets ) {

            //Verify if it continues as deleted
            Boolean isDeleted = APILocator.getVersionableAPI().isDeleted( contentlet );

            //Validations
            assertNotNull( isDeleted );
            assertFalse( isDeleted );
        }
    }

    /**
     * Testing {@link ContentletAPI#unarchive(com.dotmarketing.portlets.contentlet.model.Contentlet, com.liferay.portal.model.User, boolean)}
     *
     * @throws DotSecurityException
     * @throws DotDataException
     * @see ContentletAPI
     * @see Contentlet
     */
    @Test
    public void unarchive () throws DotDataException, DotSecurityException {

        //Getting a known contentlet
        Contentlet contentlet = contentlets.iterator().next();

        //First lets archive this given contentlet (means it will be mark it as deleted)
        contentletAPI.archive( contentlet, user, false );

        //Now lets test the unarchive
        contentletAPI.unarchive( contentlet, user, false );

        //Verify if it continues as deleted
        Boolean isDeleted = APILocator.getVersionableAPI().isDeleted( contentlet );

        //Validations
        assertNotNull( isDeleted );
        assertFalse( isDeleted );
    }

    /**
     * Testing {@link ContentletAPI#deleteAllVersionsandBackup(java.util.List, com.liferay.portal.model.User, boolean)}
     *
     * @throws DotSecurityException
     * @throws DotDataException
     * @see ContentletAPI
     * @see Contentlet
     */
    @Test
    public void deleteAllVersionsAndBackup () throws DotSecurityException, DotDataException {

        //First lets create a test structure
        Structure testStructure = createStructure( "JUnit Test Structure_" + String.valueOf( new Date().getTime() ), "junit_test_structure_" + String.valueOf( new Date().getTime() ) );

        //Now a new contentlet
        Contentlet newContentlet = createContentlet( testStructure, null, false );
        Identifier contentletIdentifier = APILocator.getIdentifierAPI().find( newContentlet.getIdentifier() );

        //Now test this delete
        List<Contentlet> testContentlets = new ArrayList<>();
        testContentlets.add( newContentlet );
        contentletAPI.deleteAllVersionsandBackup( testContentlets, user, false );

        //Try to find the versions for this Contentlet (Must be only one version)
        List<Contentlet> versions = contentletAPI.findAllVersions( contentletIdentifier, user, false );

        //Validations
        assertNotNull( versions );
        assertEquals( versions.size(), 1 );
    }

    /**
     * Testing {@link ContentletAPI#delete(java.util.List, com.liferay.portal.model.User, boolean)}
     *
     * @throws DotSecurityException
     * @throws DotDataException
     * @see ContentletAPI
     * @see Contentlet
     */
    @Test
    public void deleteCollection () throws DotSecurityException, DotDataException {

        //First lets create a test structure
        Structure testStructure = createStructure( "JUnit Test Structure_" + String.valueOf( new Date().getTime() ), "junit_test_structure_" + String.valueOf( new Date().getTime() ) );

        //Now a new contentlet
        Contentlet newContentlet = createContentlet( testStructure, null, false );

        //Now test this delete
        contentletAPI.archive(newContentlet, user, false);
        List<Contentlet> testContentlets = new ArrayList<>();
        testContentlets.add( newContentlet );
        contentletAPI.delete( testContentlets, user, false );

        //Try to find the deleted Contentlet
        Contentlet foundContentlet = contentletAPI.find( newContentlet.getInode(), user, false );

        //Validations
        assertTrue( foundContentlet == null || foundContentlet.getInode() == null || foundContentlet.getInode().isEmpty() );
    }

    /**
     * Testing {@link ContentletAPI#delete(java.util.List, com.liferay.portal.model.User, boolean, boolean)}
     *
     * @throws DotSecurityException
     * @throws DotDataException
     * @see ContentletAPI
     * @see Contentlet
     */
    @Test
    public void deleteCollectionAllVersions () throws DotSecurityException, DotDataException {

        Language language = APILocator.getLanguageAPI().getDefaultLanguage();

        //First lets create a test structure
        Structure testStructure = createStructure( "JUnit Test Structure_" + String.valueOf( new Date().getTime() ), "junit_test_structure_" + String.valueOf( new Date().getTime() ) );

        //Create a new contentlet with one version
        Contentlet newContentlet1 = createContentlet( testStructure, language, false );

        //Create a new contentlet with two versions
        Contentlet newContentlet2 = createContentlet( testStructure, language, false );

        // new inode to create the second version
        String newInode=UUIDGenerator.generateUuid();
        newContentlet2.setInode(newInode);

        List<Language> languages = APILocator.getLanguageAPI().getLanguages();
        for ( Language localLanguage : languages ) {
            if ( localLanguage.getId() != language.getId() ) {
                language = localLanguage;
                break;
            }
        }

        newContentlet2.setLanguageId(language.getId());

        newContentlet2 = contentletAPI.checkin(newContentlet2, user, false);


        //Now test this delete
        List<Contentlet> testContentlets = new ArrayList<>();
        testContentlets.add( newContentlet1 );
        testContentlets.add( newContentlet2 );
        contentletAPI.delete( testContentlets, user, false, true );

        //Try to find the deleted Contentlets
        Identifier contentletIdentifier = APILocator.getIdentifierAPI().find( newContentlet1.getIdentifier() );
        List<Contentlet> foundContentlets = contentletAPI.findAllVersions(contentletIdentifier, user, false );

        //Validations for newContentlet1
        assertTrue( foundContentlets == null || foundContentlets.isEmpty() );

        contentletIdentifier = APILocator.getIdentifierAPI().find( newContentlet2.getIdentifier() );
        foundContentlets = contentletAPI.findAllVersions(contentletIdentifier, user, false );

        //Validations for newContentlet2
        assertTrue( foundContentlets == null || foundContentlets.isEmpty() );
    }

    /**
     * Testing {@link ContentletAPI#deleteRelatedContent(com.dotmarketing.portlets.contentlet.model.Contentlet, com.dotmarketing.portlets.structure.model.Relationship, com.liferay.portal.model.User, boolean)}
     *
     * @throws DotSecurityException
     * @throws DotDataException
     * @see ContentletAPI
     * @see Contentlet
     */
    @Test
    public void deleteRelatedContent () throws DotSecurityException, DotDataException {

        //First lets create a test structure
        Structure testStructure = createStructure( "JUnit Test Structure_" + String.valueOf( new Date().getTime() ), "junit_test_structure_" + String.valueOf( new Date().getTime() ) );

        //Now a new test contentlets
        Contentlet parentContentlet = createContentlet( testStructure, null, false );
        Contentlet childContentlet = createContentlet( testStructure, null, false );

        //Create the relationship
        Relationship testRelationship = createRelationShip( testStructure, false );

        //Create the contentlet relationships
        List<Contentlet> contentRelationships = new ArrayList<>();
        contentRelationships.add( childContentlet );
        ContentletRelationships contentletRelationships = createContentletRelationships( testRelationship, parentContentlet, testStructure, contentRelationships );

        //Relate contents to our test contentlet
        for ( ContentletRelationships.ContentletRelationshipRecords contentletRelationshipRecords : contentletRelationships.getRelationshipsRecords() ) {
            contentletAPI.relateContent( parentContentlet, contentletRelationshipRecords, user, false );
        }

        //Now test this delete
        contentletAPI.deleteRelatedContent( parentContentlet, testRelationship, user, false );

        //Try to find the deleted Contentlet
        List<Contentlet> foundContentlets = contentletAPI.getRelatedContent( parentContentlet, testRelationship, user, false );

        //Validations
        assertTrue( foundContentlets == null || foundContentlets.isEmpty() );
    }

    /**
     * Testing {@link ContentletAPI#deleteRelatedContent(com.dotmarketing.portlets.contentlet.model.Contentlet, com.dotmarketing.portlets.structure.model.Relationship, boolean, com.liferay.portal.model.User, boolean)}
     *
     * @throws DotSecurityException
     * @throws DotDataException
     * @see ContentletAPI
     * @see Contentlet
     */
    @Test
    public void deleteRelatedContentWithParent () throws DotSecurityException, DotDataException {

        //First lets create a test structure
        Structure testStructure = createStructure( "JUnit Test Structure_" + String.valueOf( new Date().getTime() ), "junit_test_structure_" + String.valueOf( new Date().getTime() ) );

        //Now a new test contentlets
        Contentlet parentContentlet = createContentlet( testStructure, null, false );
        Contentlet childContentlet = createContentlet( testStructure, null, false );

        //Create the relationship
        Relationship testRelationship = createRelationShip( testStructure, false );

        //Create the contentlet relationships
        List<Contentlet> contentRelationships = new ArrayList<>();
        contentRelationships.add( childContentlet );
        ContentletRelationships contentletRelationships = createContentletRelationships( testRelationship, parentContentlet, testStructure, contentRelationships );

        //Relate contents to our test contentlet
        for ( ContentletRelationships.ContentletRelationshipRecords contentletRelationshipRecords : contentletRelationships.getRelationshipsRecords() ) {
            contentletAPI.relateContent( parentContentlet, contentletRelationshipRecords, user, false );
        }

        Boolean hasParent = FactoryLocator.getRelationshipFactory().isParent( testRelationship, parentContentlet.getStructure() );

        //Now test this delete
        contentletAPI.deleteRelatedContent( parentContentlet, testRelationship, hasParent, user, false );

        //Try to find the deleted Contentlet
        List<Contentlet> foundContentlets = contentletAPI.getRelatedContent( parentContentlet, testRelationship, user, false );

        //Validations
        assertTrue( foundContentlets == null || foundContentlets.isEmpty() );
    }

    /**
     * Testing {@link ContentletAPI#relateContent(Contentlet, ContentletRelationships.ContentletRelationshipRecords, com.liferay.portal.model.User, boolean)}
     *
     * @throws DotSecurityException
     * @throws DotDataException
     * @see ContentletAPI
     * @see Contentlet
     */
    @Test
    public void relateContent () throws DotSecurityException, DotDataException {

        //First lets create a test structure
        Structure testStructure = createStructure( "JUnit Test Structure_" + String.valueOf( new Date().getTime() ), "junit_test_structure_" + String.valueOf( new Date().getTime() ) );

        //Now a new test contentlets
        Contentlet parentContentlet = createContentlet( testStructure, null, false );
        Contentlet childContentlet = createContentlet( testStructure, null, false );

        //Create the relationship
        Relationship testRelationship = createRelationShip( testStructure, false );

        //Create the contentlet relationships
        List<Contentlet> contentRelationships = new ArrayList<>();
        contentRelationships.add( childContentlet );
        ContentletRelationships contentletRelationships = createContentletRelationships( testRelationship, parentContentlet, testStructure, contentRelationships );

        //Relate contents to our test contentlet
        for ( ContentletRelationships.ContentletRelationshipRecords contentletRelationshipRecords : contentletRelationships.getRelationshipsRecords() ) {
            //Testing the relate content...
            contentletAPI.relateContent( parentContentlet, contentletRelationshipRecords, user, false );
        }

        //Try to find the related Contentlet
        //List<Contentlet> foundContentlets = contentletAPI.getRelatedContent( parentContentlet, testRelationship, user, false );//TODO: This is not the correct method to test the relateContent?? (relateContent and getRelatedContent..., is should, some how it does work for me....)

        /*//Validations
        assertTrue( foundContentlets != null && !foundContentlets.isEmpty() );*/

        //Verify if the content was related
        Tree tree = TreeFactory.getTree( parentContentlet.getIdentifier(), childContentlet.getIdentifier(), testRelationship.getRelationTypeValue() );

        //Validations
        assertNotNull( tree );
        assertNotNull( tree.getParent() );
        assertNotNull( tree.getChild() );
        assertEquals( tree.getParent(), parentContentlet.getIdentifier() );
        assertEquals( tree.getChild(), childContentlet.getIdentifier() );
        assertEquals( tree.getRelationType(), testRelationship.getRelationTypeValue() );
    }

    /**
     * Testing {@link ContentletAPI#relateContent(com.dotmarketing.portlets.contentlet.model.Contentlet, com.dotmarketing.portlets.structure.model.Relationship, java.util.List, com.liferay.portal.model.User, boolean)}
     *
     * @throws DotSecurityException
     * @throws DotDataException
     * @see ContentletAPI
     * @see Contentlet
     */
    @Test
    public void relateContentDirect () throws DotSecurityException, DotDataException {

        //First lets create a test structure
        Structure testStructure = createStructure( "JUnit Test Structure_" + String.valueOf( new Date().getTime() ), "junit_test_structure_" + String.valueOf( new Date().getTime() ) );

        //Now a new test contentlets
        Contentlet parentContentlet = createContentlet( testStructure, null, false );
        Contentlet childContentlet = createContentlet( testStructure, null, false );

        //Create the relationship
        Relationship testRelationship = createRelationShip( testStructure, false );

        //Create the contentlet relationships
        List<Contentlet> contentRelationships = new ArrayList<>();
        contentRelationships.add( childContentlet );

        //Relate the content
        contentletAPI.relateContent( parentContentlet, testRelationship, contentRelationships, user, false );

        //Try to find the related Contentlet
        //List<Contentlet> foundContentlets = contentletAPI.getRelatedContent( parentContentlet, testRelationship, user, false );//TODO: This is not the correct method to test the relateContent?? (relateContent and getRelatedContent..., is should, some how it does work for me....)

        /*//Validations
        assertTrue( foundContentlets != null && !foundContentlets.isEmpty() );*/

        //Verify if the content was related
        Tree tree = TreeFactory.getTree( parentContentlet.getIdentifier(), childContentlet.getIdentifier(), testRelationship.getRelationTypeValue() );

        //Validations
        assertNotNull( tree );
        assertNotNull( tree.getParent() );
        assertNotNull( tree.getChild() );
        assertEquals( tree.getParent(), parentContentlet.getIdentifier() );
        assertEquals( tree.getChild(), childContentlet.getIdentifier() );
        assertEquals( tree.getRelationType(), testRelationship.getRelationTypeValue() );
    }

    /**
     * Testing {@link ContentletAPI#getRelatedContent(com.dotmarketing.portlets.contentlet.model.Contentlet, com.dotmarketing.portlets.structure.model.Relationship, com.liferay.portal.model.User, boolean)}
     *
     * @throws DotSecurityException
     * @throws DotDataException
     * @see ContentletAPI
     * @see Contentlet
     */
    @Ignore ( "Not Ready to Run." )
    @Test
    public void getRelatedContent () throws DotSecurityException, DotDataException {

        //First lets create a test structure
        Structure testStructure = createStructure( "JUnit Test Structure_" + String.valueOf( new Date().getTime() ), "junit_test_structure_" + String.valueOf( new Date().getTime() ) );

        //Now a new test contentlets
        Contentlet parentContentlet = createContentlet( testStructure, null, false );
        Contentlet childContentlet = createContentlet( testStructure, null, false );

        //Create the relationship
        Relationship testRelationship = createRelationShip( testStructure, false );

        //Create the contentlet relationships
        List<Contentlet> contentRelationships = new ArrayList<>();
        contentRelationships.add( childContentlet );

        //Relate the content
        contentletAPI.relateContent( parentContentlet, testRelationship, contentRelationships, user, false );

        //Try to find the related Contentlet
        //List<Contentlet> foundContentlets = contentletAPI.getRelatedContent( parentContentlet, testRelationship, user, false );

        List<Relationship> relationships = FactoryLocator.getRelationshipFactory().byContentType( parentContentlet.getStructure() );
        //Validations
        assertTrue( relationships != null && !relationships.isEmpty() );

        List<Contentlet> foundContentlets = null;
        for ( Relationship relationship : relationships ) {
            foundContentlets = contentletAPI.getRelatedContent( parentContentlet, relationship, user, true );
        }

        //Validations
        assertTrue( foundContentlets != null && !foundContentlets.isEmpty() );
    }

    /**
     * Testing {@link ContentletAPI#getRelatedContent(com.dotmarketing.portlets.contentlet.model.Contentlet, com.dotmarketing.portlets.structure.model.Relationship, boolean, com.liferay.portal.model.User, boolean)}
     *
     * @throws DotSecurityException
     * @throws DotDataException
     * @see ContentletAPI
     * @see Contentlet
     */
    @Ignore ( "Not Ready to Run." )
    @Test
    public void getRelatedContentPullByParent () throws DotSecurityException, DotDataException {

        //First lets create a test structure
        Structure testStructure = createStructure( "JUnit Test Structure_" + String.valueOf( new Date().getTime() ), "junit_test_structure_" + String.valueOf( new Date().getTime() ) );

        //Now a new test contentlets
        Contentlet parentContentlet = createContentlet( testStructure, null, false );
        Contentlet childContentlet = createContentlet( testStructure, null, false );

        //Create the relationship
        Relationship testRelationship = createRelationShip( testStructure, false );

        //Create the contentlet relationships
        List<Contentlet> contentRelationships = new ArrayList<>();
        contentRelationships.add( childContentlet );

        //Relate the content
        contentletAPI.relateContent( parentContentlet, testRelationship, contentRelationships, user, false );

        Boolean hasParent = FactoryLocator.getRelationshipFactory().isParent( testRelationship, parentContentlet.getStructure() );

        List<Relationship> relationships = FactoryLocator.getRelationshipFactory().byContentType( parentContentlet.getStructure() );
        //Validations
        assertTrue( relationships != null && !relationships.isEmpty() );

        List<Contentlet> foundContentlets = null;
        for ( Relationship relationship : relationships ) {
            foundContentlets = contentletAPI.getRelatedContent( parentContentlet, relationship, hasParent, user, true );
        }

        //Validations
        assertTrue( foundContentlets != null && !foundContentlets.isEmpty() );
    }

    /**
     * Now we introduce the case when we wanna add content with
     * the inode & identifier we set. The content should not exists
     * for that inode nor the identifier.
     *
     * @throws Exception if test fails
     */
    @Test
    public void saveContentWithExistingIdentifier() throws Exception {
        Structure testStructure = createStructure( "JUnit Test Structure_" + String.valueOf( new Date().getTime() ) + "zzz", "junit_test_structure_" + String.valueOf( new Date().getTime() ) + "zzz" );

        Field field = new Field( "JUnit Test Text", Field.FieldType.TEXT, Field.DataType.TEXT, testStructure, false, true, false, 1, false, false, false );
        FieldFactory.saveField( field );

        Contentlet cont=new Contentlet();
        cont.setStructureInode(testStructure.getInode());
        cont.setStringProperty(field.getVelocityVarName(), "a value");
        cont.setReviewInterval( "1m" );
        cont.setStructureInode( testStructure.getInode() );
        cont.setHost( defaultHost.getIdentifier() );

        // here comes the existing inode and identifier
        // for this test we generate them using the normal
        // generator but the use case for this is when
        // the content comes from another dotCMS instance
        String inode=UUIDGenerator.generateUuid();
        String identifier=UUIDGenerator.generateUuid();
        cont.setInode(inode);
        cont.setIdentifier(identifier);

        Contentlet saved = contentletAPI.checkin(cont, user, false);
        //contentlets.add(saved);

        assertEquals(saved.getInode(), inode);
        assertEquals(saved.getIdentifier(), identifier);

        // the inode should hit the index
        contentletAPI.isInodeIndexed(inode, 2);

        CacheLocator.getContentletCache().clearCache();

        // now lets test with existing content
        Contentlet existing=contentletAPI.find(inode, user, false);
        assertEquals(inode, existing.getInode());
        assertEquals(identifier, existing.getIdentifier());

        // new inode to create a new version
        String newInode=UUIDGenerator.generateUuid();
        existing.setInode(newInode);

        saved=contentletAPI.checkin(existing, user, false);
        contentlets.add(saved);

        assertEquals(newInode, saved.getInode());
        assertEquals(identifier, saved.getIdentifier());

        contentletAPI.isInodeIndexed(newInode);
    }

    /**
     * Making sure we set pub/exp dates on identifier when saving content
     * and we set them back to the content when reading.
     *
     * https://github.com/dotCMS/dotCMS/issues/1763
     */
    @Test
    public void testPubExpDatesFromIdentifier() throws Exception {
        // set up a structure with pub/exp variables
        Structure testStructure = createStructure( "JUnit Test Structure_" + String.valueOf( new Date().getTime() ) + "zzzvv", "junit_test_structure_" + String.valueOf( new Date().getTime() ) + "zzzvv" );
        Field field = new Field( "JUnit Test Text", Field.FieldType.TEXT, Field.DataType.TEXT, testStructure, false, true, true, 1, false, false, false );
        FieldFactory.saveField( field );
        Field fieldPubDate = new Field( "Pub Date", Field.FieldType.DATE_TIME, Field.DataType.DATE, testStructure, false, true, true, 2, false, false, false );
        FieldFactory.saveField( fieldPubDate );
        Field fieldExpDate = new Field( "Exp Date", Field.FieldType.DATE_TIME, Field.DataType.DATE, testStructure, false, true, true, 3, false, false, false );
        FieldFactory.saveField( fieldExpDate );
        testStructure.setPublishDateVar(fieldPubDate.getVelocityVarName());
        testStructure.setExpireDateVar(fieldExpDate.getVelocityVarName());
        StructureFactory.saveStructure(testStructure);

        // some dates to play with
        Date d1= new Date();
        Date d2=new Date(d1.getTime()+60000L);
        Date d3=new Date(d2.getTime()+60000L);
        Date d4=new Date(d3.getTime()+60000L);

        // get default lang and one alternate to play with sibblings
        long deflang=APILocator.getLanguageAPI().getDefaultLanguage().getId();
        long altlang=-1;
        for(Language ll : APILocator.getLanguageAPI().getLanguages())
            if(ll.getId()!=deflang)
                altlang=ll.getId();

        // if we save using d1 & d1 then the identifier should
        // have those values after save
        Contentlet c1=new Contentlet();
        c1.setStructureInode(testStructure.getInode());
        c1.setStringProperty(field.getVelocityVarName(), "c1");
        c1.setDateProperty(fieldPubDate.getVelocityVarName(), d1);
        c1.setDateProperty(fieldExpDate.getVelocityVarName(), d2);
        c1.setLanguageId(deflang);
        c1=APILocator.getContentletAPI().checkin(c1, user, false);
        APILocator.getContentletAPI().isInodeIndexed(c1.getInode());

        Identifier ident=APILocator.getIdentifierAPI().find(c1);
        assertNotNull(ident.getSysPublishDate());
        assertNotNull(ident.getSysExpireDate());
<<<<<<< HEAD
        assertTrue(d1
                .equals(ident.getSysPublishDate()));
        assertTrue(d2.equals(ident.getSysExpireDate()));
=======
        assertTrue(compareDates(d1, ident.getSysPublishDate()));
        assertTrue(compareDates(d2, ident.getSysExpireDate()));
>>>>>>> 08580835

        // if we save another language version for the same identifier
        // then the identifier should be updated with those dates d3&d4
        Contentlet c2=new Contentlet();
        c2.setStructureInode(testStructure.getInode());
        c2.setStringProperty(field.getVelocityVarName(), "c2");
        c2.setIdentifier(c1.getIdentifier());
        c2.setDateProperty(fieldPubDate.getVelocityVarName(), d3);
        c2.setDateProperty(fieldExpDate.getVelocityVarName(), d4);
        c2.setLanguageId(altlang);
        c2=APILocator.getContentletAPI().checkin(c2, user, false);
        APILocator.getContentletAPI().isInodeIndexed(c2.getInode());

        Identifier ident2=APILocator.getIdentifierAPI().find(c2);
        assertNotNull(ident2.getSysPublishDate());
        assertNotNull(ident2.getSysExpireDate());
<<<<<<< HEAD
        assertTrue(d3
                .equals(ident2.getSysPublishDate()));
        assertTrue(d4
                .equals(ident2.getSysExpireDate()));

        // the other contentlet should have the same dates if we read it again
        Contentlet c11=APILocator.getContentletAPI().find(c1.getInode(), user, false);
        assertTrue(d3.equals(c11.getDateProperty(fieldPubDate.getVelocityVarName())));
        assertTrue(d4.equals(c11.getDateProperty(fieldExpDate.getVelocityVarName())));
=======
        assertTrue(compareDates(d3, ident2.getSysPublishDate()));
        assertTrue(compareDates(d4, ident2.getSysExpireDate()));

        // the other contentlet should have the same dates if we read it again
        Contentlet c11=APILocator.getContentletAPI().find(c1.getInode(), user, false);
        assertTrue(compareDates(d3, c11.getDateProperty(fieldPubDate.getVelocityVarName())));
        assertTrue(compareDates(d4, c11.getDateProperty(fieldExpDate.getVelocityVarName())));
>>>>>>> 08580835

        Thread.sleep(2000); // wait a bit for the index
        
        // also it should be in the index update with the new dates
        FastDateFormat datetimeFormat = ESMappingAPIImpl.datetimeFormat;
        String q="+structureName:"+testStructure.getVelocityVarName()+
                " +inode:"+c11.getInode()+
                " +"+testStructure.getVelocityVarName()+"."+fieldPubDate.getVelocityVarName()+":"+datetimeFormat.format(d3)+
                " +"+testStructure.getVelocityVarName()+"."+fieldExpDate.getVelocityVarName()+":"+datetimeFormat.format(d4);
        assertEquals(1,APILocator.getContentletAPI().indexCount(q, user, false));
    }

    private boolean compareDates(Date date1, Date date2) {

        DateFormat dateFormat = SimpleDateFormat
                .getDateTimeInstance(SimpleDateFormat.SHORT, SimpleDateFormat.SHORT);
        return dateFormat.format(date1).equals(dateFormat.format(date2));
    }


    @Test
    public void rangeQuery() throws Exception {
        // https://github.com/dotCMS/dotCMS/issues/2630
        Structure testStructure = createStructure( "JUnit Test Structure_" + String.valueOf( new Date().getTime() ) + "zzzvv", "junit_test_structure_" + String.valueOf( new Date().getTime() ) + "zzzvv" );
        Field field = new Field( "JUnit Test Text", Field.FieldType.TEXT, Field.DataType.TEXT, testStructure, false, true, true, 1, false, false, false );
        field = FieldFactory.saveField( field );

        List<Contentlet> list=new ArrayList<>();
        String[] letters={"a","b","c","d","e","f","g"};
        for(String letter : letters) {
            Contentlet conn=new Contentlet();
            conn.setStructureInode(testStructure.getInode());
            conn.setStringProperty(field.getVelocityVarName(), letter);
            conn = contentletAPI.checkin(conn, user, false);
            contentletAPI.isInodeIndexed(conn.getInode());
            list.add(conn);
        }
        String query = "+structurename:"+testStructure.getVelocityVarName()+
                " +"+testStructure.getVelocityVarName()+"."+field.getVelocityVarName()+":[b   TO f ]";
        String sort = testStructure.getVelocityVarName()+"."+field.getVelocityVarName()+" asc";
        List<Contentlet> search = contentletAPI.search(query, 100, 0, sort, user, false);
        assertEquals(5,search.size());
        assertEquals("b",search.get(0).getStringProperty(field.getVelocityVarName()));
        assertEquals("c",search.get(1).getStringProperty(field.getVelocityVarName()));
        assertEquals("d",search.get(2).getStringProperty(field.getVelocityVarName()));
        assertEquals("e",search.get(3).getStringProperty(field.getVelocityVarName()));
        assertEquals("f",search.get(4).getStringProperty(field.getVelocityVarName()));

        contentletAPI.delete(list, user, false);
        FieldFactory.deleteField(field);
        APILocator.getStructureAPI().delete(testStructure, user);
    }

    @Test
    public void widgetInvalidateAllLang() throws Exception {

        HttpServletRequest requestProxy = new MockInternalRequest().request();
        HttpServletResponse responseProxy = new BaseResponse().response();

        initMessages();

        Structure sw=CacheLocator.getContentTypeCache().getStructureByVelocityVarName("SimpleWidget");
        Language def=APILocator.getLanguageAPI().getDefaultLanguage();
        Contentlet w = new Contentlet();
        w.setStructureInode(sw.getInode());
        w.setStringProperty("widgetTitle", "A testing widget "+UUIDGenerator.generateUuid());
        w.setStringProperty("code", "Initial code");
        w.setLanguageId(def.getId());
        w = contentletAPI.checkin(w, user, false);
        APILocator.getVersionableAPI().setLive(w);
        APILocator.getContentletIndexAPI().addContentToIndex(w,false,true);
        contentletAPI.isInodeIndexed(w.getInode(),true);


        /*
         * For every language we should get the same content and contentMap template code
         */
        String contentEXT=Config.getStringProperty("VELOCITY_CONTENT_EXTENSION", "content");
        VelocityEngine engine = VelocityUtil.getEngine();
        SimpleNode contentTester = engine.getRuntimeServices().parse(new StringReader("code:$code"), "tester1");

        contentTester.init(null, null);

        requestProxy.setAttribute(WebKeys.HTMLPAGE_LANGUAGE, "1");
        requestProxy.setAttribute(com.liferay.portal.util.WebKeys.USER,APILocator.getUserAPI().getSystemUser());

        org.apache.velocity.Template teng1 = engine.getTemplate("/live/"+w.getIdentifier()+"_1."+contentEXT);
        org.apache.velocity.Template tesp1 = engine.getTemplate("/live/"+w.getIdentifier()+"_2."+contentEXT);

        Context ctx = VelocityUtil.getWebContext(requestProxy, responseProxy);
        StringWriter writer=new StringWriter();
        teng1.merge(ctx, writer);
        contentTester.render(new InternalContextAdapterImpl(ctx), writer);
        assertEquals("code:Initial code",writer.toString());
        ctx = VelocityUtil.getWebContext(requestProxy, responseProxy);
        writer=new StringWriter();
        tesp1.merge(ctx, writer);
        contentTester.render(new InternalContextAdapterImpl(ctx), writer);
        assertEquals("code:Initial code",writer.toString());

        Contentlet w2=contentletAPI.checkout(w.getInode(), user, false);
        w2.setStringProperty("code", "Modified Code to make templates different");
        w2 = contentletAPI.checkin(w2, user, false);
        contentletAPI.publish(w2, user, false);
        contentletAPI.isInodeIndexed(w2.getInode(),true);

        // now if everything have been cleared correctly those should match again
        org.apache.velocity.Template teng3 = engine.getTemplate("/live/"+w.getIdentifier()+"_1."+contentEXT);
        org.apache.velocity.Template tesp3 = engine.getTemplate("/live/"+w.getIdentifier()+"_2."+contentEXT);
        ctx = VelocityUtil.getWebContext(requestProxy, responseProxy);
        writer=new StringWriter();
        teng3.merge(ctx, writer);
        contentTester.render(new InternalContextAdapterImpl(ctx), writer);
        assertEquals("code:Modified Code to make templates different",writer.toString());
        ctx = VelocityUtil.getWebContext(requestProxy, responseProxy);
        writer=new StringWriter();
        tesp3.merge(ctx, writer);
        contentTester.render(new InternalContextAdapterImpl(ctx), writer);
        assertEquals("code:Modified Code to make templates different",writer.toString());

        // clean up
        APILocator.getVersionableAPI().removeLive(w2);
        contentletAPI.archive(w2, user, false);
        contentletAPI.delete(w2, user, false);
    }
    @Test
    public void testFileCopyOnSecondLanguageVersion() throws DotDataException, DotSecurityException {

    	// Structure
        Structure testStructure = new Structure();

        testStructure.setDefaultStructure( false );
        testStructure.setDescription( "structure2709" );
        testStructure.setFixed( false );
        testStructure.setIDate( new Date() );
        testStructure.setName( "structure2709" );
        testStructure.setOwner( user.getUserId() );
        testStructure.setDetailPage( "" );
        testStructure.setStructureType( BaseContentType.CONTENT.getType() );
        testStructure.setType( "structure" );
        testStructure.setVelocityVarName( "structure2709" );

        StructureFactory.saveStructure( testStructure );

        Permission permissionRead = new Permission( testStructure.getInode(), APILocator.getRoleAPI().loadCMSAnonymousRole().getId(), PermissionAPI.PERMISSION_READ );
        Permission permissionEdit = new Permission( testStructure.getInode(), APILocator.getRoleAPI().loadCMSAnonymousRole().getId(), PermissionAPI.PERMISSION_EDIT );
        Permission permissionWrite = new Permission( testStructure.getInode(), APILocator.getRoleAPI().loadCMSAnonymousRole().getId(), PermissionAPI.PERMISSION_WRITE );

        APILocator.getPermissionAPI().save( permissionRead, testStructure, user, false );
        APILocator.getPermissionAPI().save( permissionEdit, testStructure, user, false );
        APILocator.getPermissionAPI().save( permissionWrite, testStructure, user, false );


        // Fields

        // title
        Field title = new Field();
        title.setFieldName("testTitle2709");
        title.setFieldType(FieldType.TEXT.toString());
        title.setListed(true);
        title.setRequired(true);
        title.setSearchable(true);
        title.setStructureInode(testStructure.getInode());
        title.setType("field");
        title.setValues("");
        title.setVelocityVarName("testTitle2709");
        title.setIndexed(true);
        title.setFieldContentlet("text4");
        FieldFactory.saveField( title );

        // file
        Field file = new Field();
        file.setFieldName("testFile2709");
        file.setFieldType(FieldType.FILE.toString());
        file.setListed(true);
        file.setRequired(true);
        file.setSearchable(true);
        file.setStructureInode(testStructure.getInode());
        file.setType("field");
        file.setValues("");
        file.setVelocityVarName("testFile2709");
        file.setIndexed(true);
        file.setFieldContentlet("text1");
        FieldFactory.saveField( file );

        // ENGLISH CONTENT
        Contentlet englishContent = new Contentlet();
        englishContent.setReviewInterval( "1m" );
        englishContent.setStructureInode( testStructure.getInode() );
        englishContent.setLanguageId(1);

        List<Contentlet> files =  APILocator.getContentletAPI().search("+structureName:FileAsset", 10, -1, null, user, false);
        Contentlet fileA = files.get(0);

        contentletAPI.setContentletProperty( englishContent, title, "englishTitle2709" );
        contentletAPI.setContentletProperty( englishContent, file, fileA.getInode() );

        englishContent = contentletAPI.checkin( englishContent, null, APILocator.getPermissionAPI().getPermissions( testStructure ), user, false );

        // SPANISH CONTENT
		Contentlet spanishContent = new Contentlet();
		spanishContent.setReviewInterval("1m");
		spanishContent.setStructureInode(testStructure.getInode());
		spanishContent.setLanguageId(2);
		spanishContent.setIdentifier(englishContent.getIdentifier());

		contentletAPI.setContentletProperty( spanishContent, title, "spanishTitle2709" );
		contentletAPI.setContentletProperty( spanishContent, file, fileA.getInode() );

		spanishContent = contentletAPI.checkin( spanishContent, null, APILocator.getPermissionAPI().getPermissions( testStructure ), user, false );
		Object retrivedFile = spanishContent.get("testFile2709");
		assertTrue(retrivedFile!=null);
        try{
        	HibernateUtil.startTransaction();
        	APILocator.getStructureAPI().delete(testStructure, user);
        	HibernateUtil.closeAndCommitTransaction();
        }catch(Exception e){
        	HibernateUtil.rollbackTransaction();
        	Logger.error(ContentletAPITest.class, e.getMessage());
        }


    }

    @Test
    public void newFileAssetLanguageDifferentThanDefault() throws DotSecurityException, DotDataException, IOException {
        int spanish = 2;
        Folder folder = APILocator.getFolderAPI().findSystemFolder();
        java.io.File file = java.io.File.createTempFile("texto", ".txt");
        FileUtil.write(file, "helloworld");

        FileAssetDataGen fileAssetDataGen = new FileAssetDataGen(folder, file);
        Contentlet fileInSpanish = fileAssetDataGen.languageId(spanish).nextPersisted();
        Contentlet
            result =
            contentletAPI.findContentletByIdentifier(fileInSpanish.getIdentifier(), false, spanish, user, false);
        assertEquals(fileInSpanish.getInode(), result.getInode());

        fileAssetDataGen.remove(fileInSpanish);
    }
    
    @Test
    public void newVersionFileAssetLanguageDifferentThanDefault() throws DotDataException, IOException, DotSecurityException{
    	int english = 1;
    	int spanish = 2;
    	
    	Folder folder = APILocator.getFolderAPI().findSystemFolder();
    	java.io.File file = java.io.File.createTempFile("file", ".txt");
        FileUtil.write(file, "helloworld");
        
    	FileAssetDataGen fileAssetDataGen = new FileAssetDataGen(folder,file);
    	Contentlet fileAsset = fileAssetDataGen.languageId(english).nextPersisted();
  	  
    	Contentlet resultEnglish = contentletAPI.findContentletByIdentifier(fileAsset.getIdentifier(), false, english, user, false);
  	  
    	Contentlet contentletSpanish = contentletAPI.findContentletByIdentifier(fileAsset.getIdentifier(), false, english, user, false);
    	contentletSpanish.setInode("");
    	contentletSpanish.setLanguageId(spanish);
    	contentletSpanish = contentletAPI.checkin(contentletSpanish, user, false);
  	  
    	Contentlet resultSpanish = contentletAPI.findContentletByIdentifier(fileAsset.getIdentifier(), false, spanish, user, false);
    	assertNotNull( resultSpanish );
    	
    	fileAssetDataGen.remove(resultSpanish);
    }
    
    /**
     * Deletes a list of contents
     * @throws Exception
     */
    @Test
    public void deleteMultipleContents() throws Exception { // https://github.com/dotCMS/core/issues/7678

    	// languages
    	int english = 1;
    	int spanish = 2;
        //Using System User.
        User user = APILocator.getUserAPI().getSystemUser();
        // new template
        Template template = new TemplateDataGen().nextPersisted();
        // new test folder
		Folder testFolder = new FolderDataGen().nextPersisted();
		// sample pages
		HTMLPageAsset pageEnglish1 = new HTMLPageDataGen(testFolder, template).languageId(english).nextPersisted();
		HTMLPageAsset pageEnglish2 = new HTMLPageDataGen(testFolder, template).languageId(english).nextPersisted();
		contentletAPI.publish(pageEnglish1, user, false);
		contentletAPI.publish(pageEnglish2, user, false);
        // delete counter
        int deleted = 0;
        // Page list
        List<HTMLPageAsset> liveHTMLPages = new ArrayList<HTMLPageAsset>();
        // List of contentlets created for this test.
        List<Contentlet> contentletsCreated = new ArrayList<Contentlet>();
        
        liveHTMLPages.add(pageEnglish1);
        liveHTMLPages.add(pageEnglish2);
               
        //We need to create a new copy of pages for Spanish.
        for(HTMLPageAsset liveHTMLPage : liveHTMLPages){
            Contentlet htmlPageContentlet = APILocator.getContentletAPI().find( liveHTMLPage.getInode(), user, false );

            //As a copy we need to remove this info to do a clean checkin.
            htmlPageContentlet.getMap().remove("modDate");
            htmlPageContentlet.getMap().remove("lastReview");
            htmlPageContentlet.getMap().remove("owner");
            htmlPageContentlet.getMap().remove("modUser");

            htmlPageContentlet.getMap().put("inode", "");
            htmlPageContentlet.getMap().put("languageId", new Long(spanish));

            //Checkin and Publish.
            Contentlet working = APILocator.getContentletAPI().checkin(htmlPageContentlet, user, false);
            APILocator.getContentletAPI().publish(working, user, false);
            APILocator.getContentletAPI().isInodeIndexed(working.getInode(), true);

            contentletsCreated.add(working);
        }

        //Now remove all the pages that we created for this tests.
        APILocator.getContentletAPI().unpublish(contentletsCreated, user, false);
        APILocator.getContentletAPI().archive(contentletsCreated, user, false);
        APILocator.getContentletAPI().delete(contentletsCreated, user, false);
        
        for(Contentlet contentlet: contentletsCreated){
        	if(APILocator.getContentletAPI().find(contentlet.getInode(), user, false) == null){
        		deleted++;
        	}
        }
        // 2 Spanish pages created, 2 should have been deleted
        assertEquals(2, deleted);
        
        List<Contentlet> liveEnglish = new ArrayList<Contentlet>();
        for(IHTMLPage page:liveHTMLPages){
        	liveEnglish.add(APILocator.getContentletAPI().find( page.getInode(), user, false ));
        }
        
        APILocator.getContentletAPI().unpublish(liveEnglish, user, false);
        APILocator.getContentletAPI().archive(liveEnglish, user, false);
        APILocator.getContentletAPI().delete(liveEnglish, user, false);
        
        deleted = 0;
        for(Contentlet contentlet: liveEnglish){
        	if(APILocator.getContentletAPI().find(contentlet.getInode(), user, false) == null){
        		deleted++;
        	}
        }
        
        // 2 English pages created, 2 should have been deleted
        assertEquals(2, deleted);

        // dispose other objects
		FolderDataGen.remove(testFolder);
		TemplateDataGen.remove(template);
		
    }

    /**
     * This JUnit is to check the fix on Issue 10797 (https://github.com/dotCMS/core/issues/10797)
     * It executes the following:
     * 1) create a new structure
     * 2) create a new field
     * 3) create a contentlet
     * 4) set the contentlet property
     * 5) check the contentlet
     * 6) deletes it all in the end
     *
     * @throws Exception Any exception that may happen
     */
    @Test
    public void test_validateContentlet_contentWithTabDividerField() throws Exception {
        Structure testStructure = null;
        Field tabDividerField = null;

        try {
            // Create test structure
            testStructure = createStructure("Tab Divider Test Structure_" + String.valueOf(new Date().getTime()) + "tab_divider", "tab_divider_test_structure_" + String.valueOf(new Date().getTime()) + "tab_divider");

            // Create tab divider field
            tabDividerField = new Field("JUnit Test TabDividerField", FieldType.TAB_DIVIDER, Field.DataType.SECTION_DIVIDER, testStructure, false, true, true, 1, false, false, false);
            tabDividerField = FieldFactory.saveField(tabDividerField);

            // Create the test contentlet
            Contentlet testContentlet = new Contentlet();
            testContentlet.setStructureInode(testStructure.getInode());

            // Set the contentlet property
            contentletAPI.setContentletProperty(testContentlet, tabDividerField, "tabDividerFieldValue");

            // Checking the contentlet
            testContentlet = contentletAPI.checkin(testContentlet, user, false);
            contentletAPI.isInodeIndexed(testContentlet.getInode());
        } catch (Exception ex) {
            Logger.error(this, "An error occurred during test_validateContentlet_contentWithTabDividerField", ex);
            throw ex;
        } finally {
            // Delete field
            FieldFactory.deleteField(tabDividerField);

            // Delete structure
            APILocator.getStructureAPI().delete(testStructure, user);
        }
    }

    /**
     * https://github.com/dotCMS/core/issues/11950
     */
    @Test
    public void testContentWithTwoBinaryFieldsAndSameFile_afterCheckinShouldContainBothFields() {

        ContentType contentType = null;
        com.dotcms.contenttype.model.field.Field textField = null;
        com.dotcms.contenttype.model.field.Field binaryField1 = null;
        com.dotcms.contenttype.model.field.Field binaryField2 = null;

        Contentlet contentlet = null;

        try {
            //Create Content Type.
            contentType = ContentTypeBuilder.builder(BaseContentType.CONTENT.immutableClass())
                    .description("Test ContentType Two Fields")
                    .host(defaultHost.getIdentifier())
                    .name("Test ContentType Two Fields")
                    .owner("owner")
                    .variable("testContentTypeWithTwoBinaryFields")
                    .build();

            contentType = contentTypeAPI.save(contentType);

            //Save Fields. 1. Text, 2. Binary, 3. Binary.
            //Creating Text Field.
            textField = ImmutableTextField.builder()
                    .name("Title")
                    .variable("title")
                    .contentTypeId(contentType.id())
                    .dataType(DataTypes.TEXT)
                    .build();

            textField = fieldAPI.save(textField, user);

            //Creating First Binary Field.
            binaryField1 = ImmutableBinaryField.builder()
                    .name("Image 1")
                    .variable("image1")
                    .contentTypeId(contentType.id())
                    .build();

            binaryField1 = fieldAPI.save(binaryField1, user);

            //Creating Second Binary Field.
            binaryField2 = ImmutableBinaryField.builder()
                    .name("Image 2")
                    .variable("image2")
                    .contentTypeId(contentType.id())
                    .build();

            binaryField2 = fieldAPI.save(binaryField2, user);

            //Creating a temporary File to use in the binary fields.
            File imageFile = temporaryFolder.newFile("ImageFile.png");
            writeTextIntoFile(imageFile, "This is the same image");

            contentlet = new Contentlet();
            contentlet.setStructureInode(contentType.inode());
            contentlet.setLanguageId(languageAPI.getDefaultLanguage().getId());

            contentlet.setStringProperty(textField.variable(), "Test Content with Same Image");
            contentlet.setBinary(binaryField1.variable(), imageFile);
            contentlet.setBinary(binaryField2.variable(), imageFile);

            contentlet = contentletAPI.checkin(contentlet, user, false);
            contentletAPI.isInodeIndexed(contentlet.getInode());

            //Check that the properties still exist.
            assertTrue(contentlet.getMap().containsKey(binaryField1.variable()));
            assertTrue(contentlet.getMap().containsKey(binaryField2.variable()));

            //Check that the properties have value.
            assertTrue(UtilMethods.isSet(contentlet.getMap().get(binaryField1.variable())));
            assertTrue(UtilMethods.isSet(contentlet.getMap().get(binaryField2.variable())));

        } catch (Exception e) {
            fail(e.getMessage());
        } finally {
            try {
                //Delete Contentlet.
                if (contentlet != null) {
                    contentletAPI.archive(contentlet, user, false);
                    contentletAPI.delete(contentlet, user, false);
                }
                //Deleting Fields.
                if (textField != null) {
                    fieldAPI.delete(textField);
                }
                if (binaryField1 != null) {
                    fieldAPI.delete(binaryField1);
                }
                if (binaryField2 != null) {
                    fieldAPI.delete(binaryField2);
                }
                //Deleting Content Type
                if (contentType != null) {
                    contentTypeAPI.delete(contentType);
                }
            } catch (Exception e) {
                fail(e.getMessage());
            }
        }

    }

    /**
     * This case should run once this ticket https://github.com/dotCMS/core/issues/12116 is solved
     */
    @Test
    @Ignore
    public void test_saveMultilingualFileAssetBasedOnLegacyFile_shouldKeepBinaryFile()
        throws IOException, DotSecurityException, DotDataException {

        ContentType contentType = null;
        com.dotcms.contenttype.model.field.Field textField = null;
        com.dotcms.contenttype.model.field.Field binaryField = null;

        File imageFile;
        FileAssetDataGen fileAssetDataGen = null;
        Contentlet initialContent = null;
        Contentlet spanishContent = null;
        Contentlet englishContent = null;

        try {

            //Create Content Type.
            contentType = ContentTypeBuilder.builder(BaseContentType.CONTENT.immutableClass())
                .description("ContentType for Legacy File")
                .host(defaultHost.getIdentifier())
                .name("ContentType for Legacy File")
                .owner("owner")
                .variable("testContentTypeForLegacyFile")
                .build();

            contentType = contentTypeAPI.save(contentType);

            //Save Fields. 1. Text, 2. Binary
            //Creating Text Field.
            textField = ImmutableTextField.builder()
                .name("Title")
                .variable("title")
                .contentTypeId(contentType.id())
                .dataType(DataTypes.TEXT)
                .build();

            textField = fieldAPI.save(textField, user);

            //Creating First Binary Field.
            binaryField = ImmutableBinaryField.builder()
                .name("File")
                .variable("file")
                .contentTypeId(contentType.id())
                .build();

            binaryField = fieldAPI.save(binaryField, user);

            //Creating a temporary binary file
            imageFile = temporaryFolder.newFile("BinaryFile.txt");
            writeTextIntoFile(imageFile, "This is the same file");

            initialContent = new Contentlet();
            initialContent.setStructureInode(contentType.inode());
            initialContent.setLanguageId(languageAPI.getDefaultLanguage().getId());

            initialContent.setStringProperty(textField.variable(), "Test Content with Same File");
            initialContent.setBinary(binaryField.variable(), imageFile);

            //Saving initial contentlet
            initialContent = contentletAPI.checkin(initialContent, user, false);

            //File assets creation based on the initial content
            fileAssetDataGen = new FileAssetDataGen(testFolder, initialContent.getBinary(binaryField.variable()));

            //Creating file asset content in Spanish
            spanishContent = fileAssetDataGen.languageId(2).nextPersisted();

            //Creating content version in English
            englishContent = contentletAPI.checkout(spanishContent.getInode(), user, false);
            englishContent.setLanguageId(1);
            englishContent = contentletAPI.checkin(englishContent, user, false);

            //Check that the properties still exist.
            assertTrue(initialContent.getMap().containsKey(binaryField.variable()));
            assertTrue(spanishContent.getMap().containsKey(FileAssetAPI.BINARY_FIELD));
            assertTrue(englishContent.getMap().containsKey(FileAssetAPI.BINARY_FIELD));

            //Check that the properties have value.
            assertTrue(UtilMethods.isSet(initialContent.getMap().get(binaryField.variable())));
            assertTrue(UtilMethods.isSet(spanishContent.getMap().get(FileAssetAPI.BINARY_FIELD)));
            assertTrue(UtilMethods.isSet(englishContent.getMap().get(FileAssetAPI.BINARY_FIELD)));

        } catch (Exception e) {
            fail(e.getMessage());
        } finally {

            try {
                //Delete initial Contentlet.
                if (initialContent != null) {
                    contentletAPI.archive(initialContent, user, false);
                    contentletAPI.delete(initialContent, user, false);
                }
                //Deleting Fields.
                if (textField != null) {
                    fieldAPI.delete(textField);
                }
                if (binaryField != null) {
                    fieldAPI.delete(binaryField);
                }
                //Deleting Content Type
                if (contentType != null) {
                    contentTypeAPI.delete(contentType);
                }

                if (fileAssetDataGen != null) {

                    if (spanishContent != null) {
                        fileAssetDataGen.remove(spanishContent);
                    }

                    if (englishContent != null) {
                        fileAssetDataGen.remove(englishContent);
                    }

                }
            } catch (Exception e) {
                fail(e.getMessage());
            }
        }
    }


    /*
     * https://github.com/dotCMS/core/issues/11978
     * 
     * Creates a new Content Type with a DateTimeField and sets it as Expire Field, saves a new Content a checks that 
     * the value of the expire field is set and retrieve correctly
     */
    @Test
    public void contentOnlyWithExpireFieldTest() throws Exception{
    	ContentTypeAPIImpl contentTypeApi = (ContentTypeAPIImpl) APILocator.getContentTypeAPI(user);
		long time = System.currentTimeMillis();

		ContentType contentType = ContentTypeBuilder.builder(BaseContentType.getContentTypeClass(BaseContentType.CONTENT.ordinal()))
				.description("ContentTypeWithPublishExpireFields " + time).folder(FolderAPI.SYSTEM_FOLDER)
				.host(Host.SYSTEM_HOST).name("ContentTypeWithPublishExpireFields " + time)
				.owner(APILocator.systemUser().toString()).variable("CTVariable11").expireDateVar("expireDate").build();
		contentType = contentTypeApi.save(contentType);

		assertThat("ContentType exists", contentTypeApi.find(contentType.inode()) != null);

		List<com.dotcms.contenttype.model.field.Field> fields = new ArrayList<>(contentType.fields());

		com.dotcms.contenttype.model.field.Field fieldToSave = FieldBuilder.builder(DateTimeField.class).name("Expire Date").variable("expireDate")
				.contentTypeId(contentType.id()).dataType(DataTypes.DATE).indexed(true).build();
		fields.add(fieldToSave);

		contentType = contentTypeApi.save(contentType, fields);
		
		Contentlet contentlet = new Contentlet();
		contentlet.setStructureInode(contentType.inode());
        contentlet.setLanguageId(languageAPI.getDefaultLanguage().getId());

        contentlet.setDateProperty(fieldToSave.variable(), new Date(new Date().getTime()+60000L));

        contentlet = contentletAPI.checkin(contentlet, user, false);
        contentletAPI.isInodeIndexed(contentlet.getInode());
        
        contentlet = contentletAPI.find(contentlet.getInode(), user, false);
		Date expireDate = contentlet.getDateProperty("expireDate");
        
        assertNotNull(expireDate);
		
		// Deleting content type.
		contentTypeApi.delete(contentType);
    }

    /**
     * This test will:
     * --- Create a content type called "Nested".
     * --- Add only 1 Text field called Title
     * --- Create a Content "A". Save/publish it.
     * --- Create a Content "B". Save/publish it.
     * --- Create a Content "C". Save/publish it.
     * --- Create a 1:N Relationship, Parent and Child same Content Type: Nested
     * --- Relate Content: Parent: A, Child B.
     * --- Relate Content: Parent: B, Child C.
     * --- Edit Content A, update title to "ABC"
     *
     * Before the fix we were getting an exception when editing content A because validateContentlet
     * validates that if there's a 1-N relationship the parent content can't relate to a child
     * that already has a parent; but we were pulling other related content, not just the parents.
     *
     * https://github.com/dotCMS/core/issues/10656
     */
    @Test
    public void test_validateContentlet_noErrors_whenRelationChainSameContentType() {
        ContentType contentType = null;
        com.dotcms.contenttype.model.field.Field textField = null;

        Contentlet contentletA = null;
        Contentlet contentletB = null;
        Contentlet contentletC = null;

        Relationship relationShip = null;

        try {
            // Create Content Type.
            contentType = ContentTypeBuilder.builder(BaseContentType.CONTENT.immutableClass())
                    .description("Nested")
                    .host(defaultHost.getIdentifier())
                    .name("Nested")
                    .owner("owner")
                    .variable("nested")
                    .build();

            contentType = contentTypeAPI.save(contentType);

            // Save Fields. 1. Text
            // Creating Text Field: Title.
            textField = ImmutableTextField.builder()
                    .name("Title")
                    .variable("title")
                    .contentTypeId(contentType.id())
                    .dataType(DataTypes.TEXT)
                    .build();

            textField = fieldAPI.save(textField, user);

            contentletA = new Contentlet();
            contentletA.setStructureInode(contentType.inode());
            contentletA.setLanguageId(languageAPI.getDefaultLanguage().getId());
            contentletA.setStringProperty(textField.variable(), "A");
            contentletA = contentletAPI.checkin(contentletA, user, false);
            contentletAPI.isInodeIndexed(contentletA.getInode());

            contentletB = new Contentlet();
            contentletB.setStructureInode(contentType.inode());
            contentletB.setLanguageId(languageAPI.getDefaultLanguage().getId());
            contentletB.setStringProperty(textField.variable(), "B");
            contentletB = contentletAPI.checkin(contentletB, user, false);
            contentletAPI.isInodeIndexed(contentletB.getInode());

            contentletC = new Contentlet();
            contentletC.setStructureInode(contentType.inode());
            contentletC.setLanguageId(languageAPI.getDefaultLanguage().getId());
            contentletC.setStringProperty(textField.variable(), "B");
            contentletC = contentletAPI.checkin(contentletC, user, false);
            contentletAPI.isInodeIndexed(contentletC.getInode());

            relationShip = createRelationShip(contentType.inode(),
                    contentType.inode(), false);

            // Relate the content.
            contentletAPI
                    .relateContent(contentletA, relationShip, Lists.newArrayList(contentletB), user,
                            false);
            contentletAPI
                    .relateContent(contentletB, relationShip, Lists.newArrayList(contentletC), user,
                            false);

            Map<Relationship, List<Contentlet>> relationshipListMap = Maps.newHashMap();
            relationshipListMap.put(relationShip, Lists.newArrayList(contentletB));

            contentletA = contentletAPI.checkout(contentletA.getInode(), user, false);
            contentletA.setStringProperty(textField.variable(), "ABC");
            contentletA = contentletAPI.checkin(contentletA, relationshipListMap, user, false);
            contentletAPI.isInodeIndexed(contentletA.getInode());

        } catch (Exception e) {
            fail(e.getMessage());
        } finally {
            try {
                // Delete Relationship.
                if (relationShip != null) {
                    relationshipAPI.delete(relationShip);
                }
                // Delete Contentlet.
                if (contentletA != null) {
                    contentletAPI.archive(contentletA, user, false);
                    contentletAPI.delete(contentletA, user, false);
                }
                if (contentletB != null) {
                    contentletAPI.archive(contentletB, user, false);
                    contentletAPI.delete(contentletB, user, false);
                }
                if (contentletC != null) {
                    contentletAPI.archive(contentletC, user, false);
                    contentletAPI.delete(contentletC, user, false);
                }
                // Deleting Fields.
                if (textField != null) {
                    fieldAPI.delete(textField);
                }
                // Deleting Content Type
                if (contentType != null) {
                    contentTypeAPI.delete(contentType);
                }
            } catch (Exception e) {
                fail(e.getMessage());
            }
        }
    }

    @Test
    public void testCheckinWithoutVersioning_ShouldDeletePreviousBinary_WhenBinaryIsUpdated()
            throws DotSecurityException, DotDataException, IOException {

        final String FILE_V1_NAME = "textFileVersion1.txt";
        final String FILE_V2_NAME = "textFileVersion2.txt";
        final String FILE_V2_CONTENT = "textFileVersion2 CONTENT";
        ContentType typeWithBinary = null;

        try {
            typeWithBinary = createContentType("testCheckinWithoutVersioning", BaseContentType.CONTENT);
            com.dotcms.contenttype.model.field.Field textField = createTextField("Title", typeWithBinary.id());
            com.dotcms.contenttype.model.field.Field binaryField = createBinaryField("File", typeWithBinary.id());
            File textFileVersion1 = createTempFileWithText(FILE_V1_NAME, FILE_V1_NAME);
            Map<String, Object> fieldValues = map(textField.variable(), "contentV1",
                    binaryField.variable(), textFileVersion1);
            Contentlet contentletWithBinary = createContentWithFieldValues(typeWithBinary.id(), fieldValues);

            // let's verify that newly saved file exists
            assertTrue(getBinaryAsset(contentletWithBinary.getInode(), binaryField.variable(), FILE_V1_NAME).exists());

            File textFileVersion2 = createTempFileWithText(FILE_V2_NAME, FILE_V2_CONTENT);
            // replace old binary with new one
            contentletWithBinary.setBinary(binaryField.variable(), textFileVersion2);
            Contentlet contentWithoutVersioning = contentletAPI.checkinWithoutVersioning(contentletWithBinary,
                    new HashMap<>(), null, permissionAPI.getPermissions(contentletWithBinary), user, false);

            // we've just checkedIn without versioning, so old binary should not exist
            assertFalse(getBinaryAsset(contentletWithBinary.getInode(), binaryField.variable(), FILE_V1_NAME).exists());

            File newBinary = getBinaryAsset(contentWithoutVersioning.getInode(), binaryField.variable(), FILE_V2_NAME);
            // new binary should exist
            assertTrue(newBinary.exists());
            // and content should be the expected
            BufferedReader reader = Files.newReader(newBinary, Charset.defaultCharset());
            String fileContent = reader.readLine();
            assertEquals(fileContent, FILE_V2_CONTENT);

        } finally {
            if(typeWithBinary!=null) contentTypeAPI.delete(typeWithBinary);
        }
    }

    @Test
    public void testCheckinWithoutVersioning_ShouldPreserveBinary_WhenOtherFieldsAreUpdated()
            throws DotDataException, DotSecurityException, IOException {
        final String BINARY_NAME = "testCheckinWithoutVersioningBinary.txt";
        final String BINARY_CONTENT = "testCheckinWithoutVersioningBinary CONTENT";
        ContentType typeWithBinary = null;

        try {
            typeWithBinary = createContentType("testCheckinWithoutVersioning", BaseContentType.CONTENT);
            com.dotcms.contenttype.model.field.Field textField = createTextField("Title", typeWithBinary.id());
            com.dotcms.contenttype.model.field.Field binaryField = createBinaryField("File", typeWithBinary.id());
            File textFileVersion1 = createTempFileWithText(BINARY_NAME, BINARY_CONTENT);
            Map<String, Object> fieldValues = map(textField.variable(), "contentV1",
                    binaryField.variable(), textFileVersion1);
            Contentlet contentletWithBinary = createContentWithFieldValues(typeWithBinary.id(), fieldValues);

            // let's verify that newly saved file exists
            assertTrue(getBinaryAsset(contentletWithBinary.getInode(), binaryField.variable(), BINARY_NAME).exists());

            //let's update a field different from the binary
            contentletWithBinary.setStringProperty(textField.variable(), "contentV2");
            Contentlet contentWithoutVersioning = contentletAPI.checkinWithoutVersioning(contentletWithBinary,
                    new HashMap<>(), null, permissionAPI.getPermissions(contentletWithBinary), user, false);

            // let's verify the binary is still in FS
            File binaryFromAssetsDir = getBinaryAsset(contentWithoutVersioning.getInode(), binaryField.variable(), BINARY_NAME);
            assertTrue(binaryFromAssetsDir.exists());

            // let's also verify file content remains the same
            BufferedReader reader = Files.newReader(binaryFromAssetsDir, Charset.defaultCharset());
            String fileContent = reader.readLine();
            assertEquals(fileContent, BINARY_CONTENT);

            // let's verify the reference is still ok
            File binaryFromContentlet = contentWithoutVersioning.getBinary(binaryField.variable());
            assertEquals(binaryFromContentlet.getName(), BINARY_NAME);

        } finally {
            if(typeWithBinary!=null) contentTypeAPI.delete(typeWithBinary);
        }

    }

    @Test(expected = DotContentletValidationException.class)
    public void testUniqueTextFieldWithDataTypeWholeNumber()
            throws DotDataException, DotSecurityException {
        String contentTypeName = "contentTypeTxtField" + System.currentTimeMillis();
        ContentType contentType = null;
        try{
            contentType = createContentType(contentTypeName, BaseContentType.CONTENT);
            com.dotcms.contenttype.model.field.Field field =  ImmutableTextField.builder()
                    .name("Whole Number Unique")
                    .contentTypeId(contentType.id())
                    .dataType(DataTypes.INTEGER)
                    .unique(true)
                    .build();
            field = fieldAPI.save(field, user);

            Contentlet contentlet = new Contentlet();
            contentlet.setContentTypeId(contentType.inode());
            contentlet.setLanguageId(languageAPI.getDefaultLanguage().getId());
            contentlet.setLongProperty(field.variable(),1);
            contentlet = contentletAPI.checkin(contentlet, user, false);
            contentletAPI.isInodeIndexed(contentlet.getInode());
            contentlet = contentletAPI.find(contentlet.getInode(), user, false);

            Contentlet contentlet2 = new Contentlet();
            contentlet2.setContentTypeId(contentType.inode());
            contentlet2.setLanguageId(languageAPI.getDefaultLanguage().getId());
            contentlet2.setLongProperty(field.variable(),1);
            contentlet2 = contentletAPI.checkin(contentlet2, user, false);


        }finally{
            if(contentType != null) contentTypeAPI.delete(contentType);
        }
    }

    @Test(expected = DotContentletValidationException.class)
    public void testUniqueTextFieldContentletsWithDiffLanguages()
            throws DotDataException, DotSecurityException {
        String contentTypeName = "contentTypeTxtField" + System.currentTimeMillis();
        ContentType contentType = null;
        try{
            contentType = createContentType(contentTypeName, BaseContentType.CONTENT);
            com.dotcms.contenttype.model.field.Field field =  ImmutableTextField.builder()
                    .name("Text Unique")
                    .contentTypeId(contentType.id())
                    .dataType(DataTypes.TEXT)
                    .unique(true)
                    .build();
            field = fieldAPI.save(field, user);

            //Contentlet in English
            Contentlet contentlet = new Contentlet();
            contentlet.setContentTypeId(contentType.inode());
            contentlet.setLanguageId(languageAPI.getDefaultLanguage().getId());
            contentlet.setStringProperty(field.variable(),"test");
            contentlet = contentletAPI.checkin(contentlet, user, false);
            contentletAPI.isInodeIndexed(contentlet.getInode());
            contentlet = contentletAPI.find(contentlet.getInode(), user, false);

            //Contentlet in Spanish (should not be an issue since the unique is per lang)
            Contentlet contentlet2 = new Contentlet();
            contentlet2.setContentTypeId(contentType.inode());
            contentlet2.setLanguageId(2);
            contentlet2.setStringProperty(field.variable(),"test");
            contentlet2 = contentletAPI.checkin(contentlet2, user, false);

            //Contentlet in English (throws the error)
            Contentlet contentlet3 = new Contentlet();
            contentlet3.setContentTypeId(contentType.inode());
            contentlet3.setLanguageId(languageAPI.getDefaultLanguage().getId());
            contentlet3.setStringProperty(field.variable(),"test");
            contentlet3 = contentletAPI.checkin(contentlet3, user, false);


        }finally{
            if(contentType != null) contentTypeAPI.delete(contentType);
        }
    }

    private File getBinaryAsset(String inode, String varName, String binaryName) {

        FileAssetAPI fileAssetAPI = APILocator.getFileAssetAPI();

        File binaryFromAssetsFolder = new File(fileAssetAPI.getRealAssetsRootPath()
                + separator
                + inode.charAt(0)
                + separator
                + inode.charAt(1)
                + separator
                + inode
                + separator
                + varName
                + separator
                + binaryName);

        return binaryFromAssetsFolder;
    }

    private Contentlet createContentWithFieldValues(String contentTypeId, Map<String, Object> fieldValues)
            throws DotSecurityException, DotDataException {
        Contentlet contentlet = new Contentlet();
        contentlet.setContentTypeId(contentTypeId);
        contentlet.setLanguageId(languageAPI.getDefaultLanguage().getId());

        for(String fieldVariable : fieldValues.keySet()) {
            contentlet.setProperty(fieldVariable, fieldValues.get(fieldVariable));
        }

        return contentletAPI.checkin(contentlet, user, false);
    }

    private File createTempFileWithText(String name, String text) throws IOException {
        File tempFile = temporaryFolder.newFile(name);
        writeTextIntoFile(tempFile, text);
        return tempFile;
    }

    private ContentType createContentType(String name, BaseContentType baseType)
            throws DotSecurityException, DotDataException {
        ContentType contentType = ContentTypeBuilder.builder(baseType.immutableClass())
                .description(name)
                .host(defaultHost.getIdentifier())
                .name(name)
                .owner("owner")
                .build();

        return contentTypeAPI.save(contentType);
    }

    private com.dotcms.contenttype.model.field.Field createTextField(String name, String contentTypeId)
            throws DotSecurityException, DotDataException {
        com.dotcms.contenttype.model.field.Field field =  ImmutableTextField.builder()
                .name(name)
                .contentTypeId(contentTypeId)
                .dataType(DataTypes.TEXT)
                .build();

        return fieldAPI.save(field, user);
    }

    private com.dotcms.contenttype.model.field.Field createBinaryField(String name, String contentTypeId)
            throws DotSecurityException, DotDataException {
        com.dotcms.contenttype.model.field.Field field = ImmutableBinaryField.builder()
                .name(name)
                .contentTypeId(contentTypeId)
                .build();

        return fieldAPI.save(field, user);
    }

    /**
     * Util method to write dummy text into a file.
     *
     * @param file that we need to write. File should be empty.
     * @param textToWrite text that we are going to write into the file.
     */
    private void writeTextIntoFile(File file, final String textToWrite) {
        try (BufferedWriter bw = new BufferedWriter(new FileWriter(file))) {
            bw.write(textToWrite);
        } catch (IOException e) {
            fail(e.getMessage());
        }
    }

}<|MERGE_RESOLUTION|>--- conflicted
+++ resolved
@@ -2043,14 +2043,11 @@
         Identifier ident=APILocator.getIdentifierAPI().find(c1);
         assertNotNull(ident.getSysPublishDate());
         assertNotNull(ident.getSysExpireDate());
-<<<<<<< HEAD
+
         assertTrue(d1
                 .equals(ident.getSysPublishDate()));
         assertTrue(d2.equals(ident.getSysExpireDate()));
-=======
-        assertTrue(compareDates(d1, ident.getSysPublishDate()));
-        assertTrue(compareDates(d2, ident.getSysExpireDate()));
->>>>>>> 08580835
+
 
         // if we save another language version for the same identifier
         // then the identifier should be updated with those dates d3&d4
@@ -2067,7 +2064,7 @@
         Identifier ident2=APILocator.getIdentifierAPI().find(c2);
         assertNotNull(ident2.getSysPublishDate());
         assertNotNull(ident2.getSysExpireDate());
-<<<<<<< HEAD
+
         assertTrue(d3
                 .equals(ident2.getSysPublishDate()));
         assertTrue(d4
@@ -2077,15 +2074,7 @@
         Contentlet c11=APILocator.getContentletAPI().find(c1.getInode(), user, false);
         assertTrue(d3.equals(c11.getDateProperty(fieldPubDate.getVelocityVarName())));
         assertTrue(d4.equals(c11.getDateProperty(fieldExpDate.getVelocityVarName())));
-=======
-        assertTrue(compareDates(d3, ident2.getSysPublishDate()));
-        assertTrue(compareDates(d4, ident2.getSysExpireDate()));
-
-        // the other contentlet should have the same dates if we read it again
-        Contentlet c11=APILocator.getContentletAPI().find(c1.getInode(), user, false);
-        assertTrue(compareDates(d3, c11.getDateProperty(fieldPubDate.getVelocityVarName())));
-        assertTrue(compareDates(d4, c11.getDateProperty(fieldExpDate.getVelocityVarName())));
->>>>>>> 08580835
+
 
         Thread.sleep(2000); // wait a bit for the index
         
