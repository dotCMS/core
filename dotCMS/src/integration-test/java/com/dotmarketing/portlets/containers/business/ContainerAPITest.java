package com.dotmarketing.portlets.containers.business;

import com.dotcms.contenttype.model.type.ContentType;
import com.dotcms.datagen.ContainerDataGen;
import com.dotcms.datagen.ContentTypeDataGen;
import com.dotcms.datagen.SiteDataGen;
import com.dotcms.datagen.TestDataUtils;
import com.dotmarketing.beans.ContainerStructure;
import com.dotmarketing.beans.Host;
import com.dotmarketing.beans.Inode;
import com.dotmarketing.business.APILocator;
import com.dotmarketing.db.HibernateUtil;
import com.dotmarketing.db.LocalTransaction;
import com.dotmarketing.exception.DotDataException;
import com.dotmarketing.exception.DotSecurityException;
import com.dotmarketing.portlets.AssetUtil;
import com.dotmarketing.portlets.ContentletBaseTest;
import com.dotmarketing.portlets.containers.model.Container;
import com.dotmarketing.util.UUIDGenerator;
import com.dotmarketing.util.UtilMethods;
import com.liferay.portal.model.User;
<<<<<<< HEAD

=======
import com.liferay.portal.model.User;
>>>>>>> 5fb6a305
import java.util.ArrayList;
import java.util.List;

import org.apache.commons.beanutils.BeanUtils;
import org.junit.Test;

import java.util.ArrayList;
import java.util.List;
<<<<<<< HEAD

import static org.junit.Assert.*;

=======

import static org.junit.Assert.*;

>>>>>>> 5fb6a305
/**
 * This class will test operations related with interacting with Containers.
 *
 * @author Jorge Urdaneta
 * @since Aug 31st, 2012
 */
public class ContainerAPITest extends ContentletBaseTest {

    @Test
    public void save() throws Exception {
    	HibernateUtil.startTransaction();
        Container c = new Container();
        c.setFriendlyName("test container");
        c.setTitle("this is the title");
        c.setMaxContentlets(5);
        c.setPreLoop("preloop code");
        c.setPostLoop("postloop code");

        Container cc = new Container();
        BeanUtils.copyProperties(cc, c);

        List<ContainerStructure> csList = new ArrayList<ContainerStructure>();
        ContainerStructure cs = new ContainerStructure();
        cs.setStructureId(contentTypeAPI.find("host").inode());
        cs.setCode("this is the code");
        csList.add(cs);

        cc = containerAPI.save(cc, csList, defaultHost, user, false);

        assertTrue(UtilMethods.isSet(cc.getInode()));
        assertTrue(UtilMethods.isSet(cc.getIdentifier()));

        cc = containerAPI.getWorkingContainerById(cc.getIdentifier(), user, false);

        assertTrue(UtilMethods.isSet(cc.getInode()));
        assertTrue(UtilMethods.isSet(cc.getIdentifier()));

        List<ContainerStructure> csListCopy = containerAPI.getContainerStructures(cc);
        ContainerStructure csCopy = csListCopy.get(0);
        assertEquals(csCopy.getCode(), cs.getCode());
        assertEquals(cc.getFriendlyName(), c.getFriendlyName());
        assertEquals(cc.getTitle(), c.getTitle());
        assertEquals(cc.getMaxContentlets(), c.getMaxContentlets());
        assertEquals(cc.getPreLoop(), c.getPreLoop());
        assertEquals(cc.getPostLoop(), c.getPostLoop());
        HibernateUtil.closeAndCommitTransaction();
    }

    @Test
    public void saveWithExistingIds() throws Exception {
        Container c = new Container();
        c.setFriendlyName("test container for existing inode/identifier");
        c.setTitle("this is the title for existing inode/identifier");
        c.setMaxContentlets(5);
        c.setPreLoop("preloop code");
        c.setPostLoop("postloop code");

        // here comes the existing inode/identifier
        String existingInode=UUIDGenerator.generateUuid();
        String existingIdentifier=UUIDGenerator.generateUuid();
        c.setInode(existingInode);
        c.setIdentifier(existingIdentifier);

        Container cc = new Container();
        BeanUtils.copyProperties(cc, c);

        List<ContainerStructure> csList = new ArrayList<ContainerStructure>();
        ContainerStructure cs = new ContainerStructure();
        cs.setStructureId(contentTypeAPI.find("host").inode());
        cs.setCode("this is the code");
        csList.add(cs);

        cc = containerAPI.save(cc, csList, defaultHost, user, false);

        assertTrue(UtilMethods.isSet(cc.getInode()));
        assertTrue(UtilMethods.isSet(cc.getIdentifier()));

        cc = containerAPI.getWorkingContainerById(cc.getIdentifier(), user, false);

        assertTrue(UtilMethods.isSet(cc.getInode()));
        assertTrue(UtilMethods.isSet(cc.getIdentifier()));

        // existing inode/identifier should match
        assertEquals(cc.getInode(),existingInode);
        assertEquals(cc.getIdentifier(), existingIdentifier);

        assertEquals(cc.getCode(),c.getCode());
        assertEquals(cc.getFriendlyName(),c.getFriendlyName());
        assertEquals(cc.getTitle(),c.getTitle());
        assertEquals(cc.getMaxContentlets(),c.getMaxContentlets());
        assertEquals(cc.getPreLoop(),c.getPreLoop());
        assertEquals(cc.getPostLoop(),c.getPostLoop());

        // now an update with existing inode
        String newInode=UUIDGenerator.generateUuid();
        cc.setPreLoop("new preloop");
        cc.setInode(newInode);
        cc = containerAPI.save(cc, csList, defaultHost, user, false);
        assertEquals(newInode, cc.getInode());
        assertEquals(existingIdentifier, cc.getIdentifier());
        cc = containerAPI.getWorkingContainerById(cc.getIdentifier(), user, false);
        assertEquals(newInode, cc.getInode());
        assertEquals(existingIdentifier, cc.getIdentifier());
        assertEquals(cc.getPreLoop(),"new preloop");
    }

    @Test
    public void delete() throws Exception {
        Container container = LocalTransaction.wrapReturnWithListeners(() -> {
            final Container saved = createContainer();

            if (containerAPI.delete(saved, user, false))
                return saved;
            else
                throw new DotDataException("An error occurred deleting container");
        });

        AssetUtil.assertDeleted(container.getInode(), container.getIdentifier(), Inode.Type.CONTAINERS.getValue());
    }

    @Test
    public void testCopy() throws Exception {
        LocalTransaction.wrap(() -> {
            try {
                copyContainer();
            } catch (DotSecurityException e) {
                throw new DotDataException(e);
            }
        });
    }

    private void copyContainer() throws DotSecurityException, DotDataException {
        final Container source = createContainer();

        final Container target = containerAPI.copy(source, defaultHost, user, false);

        assertNotNull(target);
        assertNotNull(target.getTitle());
        assertNotNull(target.getInode());
        assertTrue(target.getTitle().contains(source.getTitle()));
        assertNotEquals(source.getInode(), target.getInode());

    }

    @Test
    public void testFindContainersUnder() throws DotDataException {
        final List<Container> results = containerAPI.findContainersUnder(defaultHost);
        assertNotNull(results);
        assertFalse(results.isEmpty());
    }

    @Test
    public void testFindAllContainers() throws DotDataException, DotSecurityException {
        final List<Container> results = containerAPI.findAllContainers(user, false);
        assertNotNull(results);
        assertFalse(results.isEmpty());
    }

    @Test
    public void testFindContainers() throws DotDataException, DotSecurityException {
        final List<Container> results = containerAPI
                .findContainers(user, false, null, defaultHost.getIdentifier(), null, null, null, 0,
                        -1, null);
        assertNotNull(results);
        assertFalse(results.isEmpty());
    }

    @Test
    public void testFindContainersWithParent() throws DotDataException, DotSecurityException {

        final ContentType contentType = TestDataUtils.getBlogLikeContentType();
        final Container container = new ContainerDataGen().withContentType(contentType, "").nextPersisted();


        final List<Container> results = containerAPI
                .findContainers(user, false, null, defaultHost.getIdentifier(), null, null,
                        contentType.id(), 0,
                        -1, null);
        assertTrue(UtilMethods.isSet(results));
    }

    private Container createContainer()
            throws DotSecurityException, DotDataException {

        final User user = APILocator.systemUser();
        final Host site = new SiteDataGen().nextPersisted();
        final ContentType contentType = APILocator.getContentTypeAPI(user).find("webPageContent");
        final String nameTitle = "anyTestContainer" + System.currentTimeMillis();

        return new ContainerDataGen()
                .site(site)
                .modUser(user)
                .friendlyName(nameTitle)
                .title(nameTitle)
                .withContentType(contentType, "$!{body}")
                .nextPersisted();
    }

    /**
     * Method to test: {@link ContainerAPI#save(Container, List, Host, User, boolean)}
     *
     * Given Scenario: Trying to save the System Container.
     *
     * Expected Result: An IllegalArgumentException must be thrown as the system Container cannot be saved.
     */
    @Test(expected = IllegalArgumentException.class)
    public void savingSystemContainer() throws DotDataException, DotSecurityException {
        final User systemUser = APILocator.systemUser();

        final Container systemContainer = containerAPI.systemContainer();
        containerAPI.save(systemContainer, new ArrayList<>(), defaultHost, systemUser, false);
    }

    /**
     * Method to test: {@link ContainerAPI#copy(Container, Host, User, boolean)}
     *
     * Given Scenario: Trying to copy the System Container.
     *
     * Expected Result: An IllegalArgumentException must be thrown as the system Container cannot be copied.
     */
    @Test(expected = IllegalArgumentException.class)
    public void copyingSystemContainer() throws DotDataException, DotSecurityException {
        final User systemUser = APILocator.systemUser();

        final Container systemContainer = containerAPI.systemContainer();
        containerAPI.copy(systemContainer, defaultHost, systemUser, false);
    }

    /**
     * Method to test: {@link ContainerAPI#delete(Container, User, boolean)}
     *
     * Given Scenario: Trying to delete the System Container.
     *
     * Expected Result: An IllegalArgumentException must be thrown as the system Container cannot be deleted.
     */
    @Test(expected = IllegalArgumentException.class)
    public void deletingSystemContainer() throws DotDataException, DotSecurityException {
        // Initialization
        final User systemUser = APILocator.systemUser();

        // Test data generation
        final Container systemContainer = containerAPI.systemContainer();
        containerAPI.delete(systemContainer, systemUser, false);

        // Assertions
        // See expected exception in this method's signature
    }

    /**
     * Method to test: {@link ContainerAPI#getParentHost(Container, User, boolean)}
     *
     * Given Scenario: Checking that the System Container belongs to the System Host only.
     *
     * Expected Result: Getting the parent Site from System Container must always point to System Host.
     */
    @Test
    public void gettingParentHostFromSystemContainer() throws DotDataException, DotSecurityException {
        // Initialization
        final User systemUser = APILocator.systemUser();
        final Container systemContainer = containerAPI.systemContainer();

        // Test data generation
        final Host parentSite = containerAPI.getParentHost(systemContainer, systemUser, false);

        // Assertions
        assertEquals("System Container must always belong to System Host!", Host.SYSTEM_HOST,
                parentSite.getIdentifier());
    }

    /**
     * Method to test: {@link ContainerAPI#findContainers(User, ContainerAPI.SearchParams)}
     *
     * Given Scenario: Searching for all Containers, making sure that the System Container is NOT returned.
     *
     * Expected Result: The System Container must NOT be returned.
     */
    @Test
    public void findContainersWithoutSystemContainer() throws DotDataException, DotSecurityException {
        // Initialization
        final boolean showSystemContainer = Boolean.FALSE;
        final ContainerAPI.SearchParams searchParams = ContainerAPI.SearchParams.newBuilder()
                .includeArchived(false)
                .includeSystemContainer(showSystemContainer).build();
        final List<Container> allContainers = containerAPI.findContainers(user, searchParams);

        // Test data generation
        Container systemContainer =
                allContainers.stream().filter(container -> Container.SYSTEM_CONTAINER.equals(container.getIdentifier()))
                        .findFirst().orElse(null);

        // Assertions
        assertTrue("System Container must NOT be returned in this test", null == systemContainer);
    }

    /**
     * Method to test: {@link ContainerAPI#findContainers(User, ContainerAPI.SearchParams)}
     *
     * Given Scenario: Searching for all Containers, making sure that the System Container IS returned.
     *
     * Expected Result: The System Container MUST be returned.
     */
    @Test
    public void findContainersWithSystemContainer() throws DotDataException, DotSecurityException {
        // Initialization
        final boolean showSystemContainer = Boolean.TRUE;
        final ContainerAPI.SearchParams searchParams = ContainerAPI.SearchParams.newBuilder()
                .includeArchived(false)
                .includeSystemContainer(showSystemContainer).build();
        final List<Container> allContainers = containerAPI.findContainers(user, searchParams);

        // Test data generation
        Container systemContainer =
                allContainers.stream().filter(container -> Container.SYSTEM_CONTAINER.equals(container.getIdentifier()))
                        .findFirst().orElse(null);

        // Assertions
        assertTrue("System Container MUST be returned in this test", null != systemContainer);
    }

    /**
     * Method to test: {@link ContainerAPI#findContainers(User, ContainerAPI.SearchParams)}
     *
     * Given Scenario: Creating a Container, and then deleting it.
     *
     * Expected Result: The total Container count must be different.
     */
    @Test
    public void compareCountDeletedContainer() throws DotDataException, DotSecurityException {
        // Initialization
        final ContentType contentGenericContentType = APILocator.getContentTypeAPI(user).find("webPageContent");
        final Container container = new ContainerDataGen()
                .title("My Test Container-" + System.currentTimeMillis())
                .withContentType(contentGenericContentType, "").nextPersisted();
        final boolean showSystemContainer = Boolean.FALSE;
        try {
            final ContainerAPI.SearchParams searchParams = ContainerAPI.SearchParams.newBuilder()
                    .includeArchived(false)
                    .includeSystemContainer(showSystemContainer).build();
            List<Container> allContainers = containerAPI.findContainers(user, searchParams);
            final int originalCount = allContainers.size();

            // Test data generation
            containerAPI.delete(container, user, false);
            allContainers = containerAPI.findContainers(user, searchParams);

            // Assertions
            assertTrue("Total Container count MUST be lower than the original count",
                    originalCount > allContainers.size());
        } finally {
            if (null != container) {
                containerAPI.delete(container, user, false);
            }
        }
    }

    /**
     * Method to test: {@link ContainerAPI#findContainers(User, ContainerAPI.SearchParams)}
     *
     * Given Scenario: Searching for all Containers that reference a specific test Content Type.
     *
     * Expected Result: Only one Container must be returned.
     */
    @Test
    public void findContainerUsedBySpecificContentType() throws DotDataException, DotSecurityException {
        // Initialization
        final ContentType testContentType = new ContentTypeDataGen()
                .name("My Test CT-" + System.currentTimeMillis())
                .nextPersisted();

        final Container container = new ContainerDataGen()
                .title("My Test Container-" + System.currentTimeMillis())
                .withContentType(testContentType, "").nextPersisted();
        final boolean showSystemContainer = Boolean.FALSE;
        try {
            // Test data generation
            final ContainerAPI.SearchParams searchParams = ContainerAPI.SearchParams.newBuilder()
                    .includeArchived(false)
                    .includeSystemContainer(showSystemContainer)
                    .contentTypeIdOrVar(testContentType.id()).build();
            final List<Container> allContainers = containerAPI.findContainers(user, searchParams);
            final int originalCount = allContainers.size();

            // Assertions
            assertEquals("There must only be ONE Container using the test Content Type", 1, originalCount);
        } finally {
            if (null != testContentType) {
                contentTypeAPI.delete(testContentType);
            }
            if (null != container) {
                containerAPI.delete(container, user, false);
            }
        }
    }

}<|MERGE_RESOLUTION|>--- conflicted
+++ resolved
@@ -19,28 +19,17 @@
 import com.dotmarketing.util.UUIDGenerator;
 import com.dotmarketing.util.UtilMethods;
 import com.liferay.portal.model.User;
-<<<<<<< HEAD
-
-=======
 import com.liferay.portal.model.User;
->>>>>>> 5fb6a305
 import java.util.ArrayList;
 import java.util.List;
-
 import org.apache.commons.beanutils.BeanUtils;
 import org.junit.Test;
 
 import java.util.ArrayList;
 import java.util.List;
-<<<<<<< HEAD
 
 import static org.junit.Assert.*;
 
-=======
-
-import static org.junit.Assert.*;
-
->>>>>>> 5fb6a305
 /**
  * This class will test operations related with interacting with Containers.
  *
