--- conflicted
+++ resolved
@@ -7,7 +7,6 @@
 import com.dotcms.contenttype.model.field.DateTimeField;
 import com.dotcms.contenttype.model.type.ContentType;
 import com.dotcms.datagen.*;
-import com.dotcms.util.TimeUtil;
 import com.dotmarketing.exception.DotDataException;
 import com.dotmarketing.exception.DotSecurityException;
 import com.dotmarketing.portlets.containers.model.Container;
@@ -102,15 +101,9 @@
 
             //Adding page to block cache.
             CacheLocator.getBlockPageCache().add(page, dummyText, cacheParameters);
-<<<<<<< HEAD
-            final HTMLPageAsset finalPage = page;
-            //Wait for the Debouncer to catch up
-            TimeUtil.waitFor(6000,12000,() -> (null != CacheLocator.getBlockPageCache().get(finalPage, cacheParameters)));
-=======
 
             Thread.sleep(2000);//Added b/c of the Debounce change over the BlockPageCache
 
->>>>>>> 76ab208e
             String cachedPageText = CacheLocator.getBlockPageCache().get(page, cacheParameters);
 
             //Test that page is cached.
