package com.dotcms.cli.command.site;

import com.dotcms.DotCMSITProfile;
import com.dotcms.api.AuthenticationContext;
import com.dotcms.api.SiteAPI;
import com.dotcms.api.client.MapperService;
import com.dotcms.api.client.model.RestClientFactory;
import com.dotcms.cli.command.CommandTest;
import com.dotcms.cli.common.InputOutputFormat;
import com.dotcms.common.WorkspaceManager;
import com.dotcms.model.config.Workspace;
import com.dotcms.model.site.GetSiteByNameRequest;
import com.dotcms.model.site.Site;
import com.dotcms.model.site.SiteView;
import io.quarkus.test.junit.QuarkusTest;
import io.quarkus.test.junit.TestProfile;
import java.io.IOException;
import java.io.PrintWriter;
import java.io.StringWriter;
import java.nio.file.Files;
import java.nio.file.Path;
import java.util.HashSet;
import java.util.Set;
import java.util.stream.Collectors;
import java.util.stream.Stream;
import javax.inject.Inject;
import javax.ws.rs.NotFoundException;
import org.eclipse.microprofile.config.inject.ConfigProperty;
import org.junit.jupiter.api.Assertions;
import org.junit.jupiter.api.BeforeEach;
import org.junit.jupiter.api.Disabled;
import org.junit.jupiter.api.Order;
import org.junit.jupiter.api.Test;
import org.wildfly.common.Assert;
import picocli.CommandLine;
import picocli.CommandLine.ExitCode;

@QuarkusTest
@TestProfile(DotCMSITProfile.class)
class SiteCommandIT extends CommandTest {

    @ConfigProperty(name = "com.dotcms.starter.site", defaultValue = "default")
    String siteName;

    @Inject
    AuthenticationContext authenticationContext;

    @Inject
    WorkspaceManager workspaceManager;

    @Inject
    RestClientFactory clientFactory;

    @Inject
    MapperService mapperService;

    @BeforeEach
    public void setupTest() throws IOException {
        resetServiceProfiles();
        final String user = "admin@dotcms.com";
        final char[] passwd = "admin".toCharArray();
        authenticationContext.login(user, passwd);
    }

    /**
     * Given scenario: Simply call current site Expected Result: Verify the command completes
     * successfully
     */
    @Test
    @Order(1)
    void Test_Command_Current_Site() {
        final CommandLine commandLine = createCommand();
        final StringWriter writer = new StringWriter();
        try (PrintWriter out = new PrintWriter(writer)) {
            commandLine.setOut(out);
            final int status = commandLine.execute(SiteCommand.NAME, SiteCurrent.NAME);
            Assertions.assertEquals(CommandLine.ExitCode.OK, status);
            final String output = writer.toString();
            Assertions.assertTrue(output.startsWith("Current Site is "));
        }
    }

    /**
     * Given scenario: Simply call find by name command Expected Result: Verify the command
     * completes successfully
     */
    @Test
    @Order(2)
    void Test_Command_Site_Find_By_Name() {
        final CommandLine commandLine = createCommand();
        final StringWriter writer = new StringWriter();
        try (PrintWriter out = new PrintWriter(writer)) {
            commandLine.setOut(out);
            final int status = commandLine.execute(SiteCommand.NAME, SiteFind.NAME, "--name",
                    siteName);
            Assertions.assertEquals(CommandLine.ExitCode.OK, status);
            final String output = writer.toString();
            Assertions.assertTrue(output.startsWith("name:"));
        }
    }


    /**
     * Given scenario: Simply call create command Expected Result: Verify the command completes
     * successfully Then test delete and verify it's gone
     */
    @Test
    @Order(3)
    void Test_Command_Site_Push_Publish_UnPublish_Then_Archive() throws IOException {
        // Create a temporal folder for the workspace
        var tempFolder = createTempFolder();
        final Workspace workspace = workspaceManager.getOrCreate(tempFolder);
        final String newSiteName = String.format("new.dotcms.site%d", System.currentTimeMillis());
        final CommandLine commandLine = createCommand();
        final StringWriter writer = new StringWriter();
        try (PrintWriter out = new PrintWriter(writer)) {
            commandLine.setOut(out);
            int status = commandLine.execute(SiteCommand.NAME, SiteCreate.NAME, newSiteName);
            Assertions.assertEquals(CommandLine.ExitCode.OK, status);

            status = commandLine.execute(SiteCommand.NAME, SiteStart.NAME, newSiteName);
            Assertions.assertEquals(CommandLine.ExitCode.OK, status);

            status = commandLine.execute(SiteCommand.NAME, SiteStop.NAME, newSiteName);
            Assertions.assertEquals(CommandLine.ExitCode.OK, status);

            status = commandLine.execute(SiteCommand.NAME, SiteArchive.NAME, newSiteName);
            Assertions.assertEquals(CommandLine.ExitCode.OK, status);

            status = commandLine.execute(SiteCommand.NAME, SiteUnarchive.NAME, newSiteName);
            Assertions.assertEquals(CommandLine.ExitCode.OK, status);

            status = commandLine.execute(SiteCommand.NAME, SitePull.NAME, newSiteName,
                    "--workspace", workspace.root().toString());
            Assertions.assertEquals(CommandLine.ExitCode.OK, status);

        } finally {
            workspaceManager.destroy(workspace);
        }
    }

    /**
     * Given scenario: Simply call create command followed by copy Expected Result: We simply verify
     * the command completes successfully
     */
    @Disabled("Test is intermittently failing.")
    @Test
    @Order(4)
    void Test_Command_Copy() {
        final CommandLine commandLine = createCommand();
        final StringWriter writer = new StringWriter();
        try (PrintWriter out = new PrintWriter(writer)) {
            commandLine.setOut(out);
            final int status = commandLine.execute(SiteCommand.NAME, SiteCopy.NAME, "--idOrName",
                    siteName);
            Assertions.assertEquals(CommandLine.ExitCode.OK, status);
            final String output = writer.toString();
            Assertions.assertTrue(output.startsWith("New Copy Site is"));
        }
    }

    /**
     * Given scenario: Create a new site, pull it, push it, and pull it again. Expected Result: The
     * site should be created. Pulled so we can test push. At the end we delete it and verify it's
     * gone.
     *
     * @throws IOException
     */
    @Test
    @Order(5)
    void Test_Command_Create_Then_Pull_Then_Push() throws IOException {
        // Create a temporal folder for the workspace
        var tempFolder = createTempFolder();
        final Workspace workspace = workspaceManager.getOrCreate(tempFolder);
        final String newSiteName = String.format("new.dotcms.site%d", System.currentTimeMillis());
        final CommandLine commandLine = createCommand();
        final StringWriter writer = new StringWriter();
        try (PrintWriter out = new PrintWriter(writer)) {
            commandLine.setOut(out);
            commandLine.setErr(out);

            int status = commandLine.execute(SiteCommand.NAME, SiteCreate.NAME, newSiteName);
            Assertions.assertEquals(CommandLine.ExitCode.OK, status);

            status = commandLine.execute(SiteCommand.NAME, SitePull.NAME, newSiteName);

            Assertions.assertEquals(CommandLine.ExitCode.OK, status);

            status = commandLine.execute(SiteCommand.NAME, SiteArchive.NAME, newSiteName);

            Assertions.assertEquals(CommandLine.ExitCode.OK, status);

            status = commandLine.execute(SiteCommand.NAME, SiteRemove.NAME, newSiteName,
                    "--cli-test");

            Assertions.assertEquals(CommandLine.ExitCode.OK, status);

            status = commandLine.execute(SiteCommand.NAME, SitePull.NAME, newSiteName,
                    "--workspace", workspace.root().toString());

            Assertions.assertEquals(ExitCode.SOFTWARE, status);

            final String output = writer.toString();

            Assertions.assertTrue(output.contains("archived successfully."));
            Assertions.assertTrue(output.contains("removed successfully."));
            Assertions.assertTrue(output.contains("404"));

        } finally {
            workspaceManager.destroy(workspace);
        }
    }

    /**
     * Given scenario: Create a new site, pull it, push it, and pull it again. Expected Results: The
     * site should be created. Pulled so we can test push.
     *
     * @throws IOException
     */
    @Test
    @Order(6)
    void Test_Create_From_File_via_Push() throws IOException {

        // Create a temporal folder for the workspace
        var tempFolder = createTempFolder();

        try {
            final Workspace workspace = workspaceManager.getOrCreate(tempFolder);

            // Creating a test site
            var result = createSite(workspace, false);

            final CommandLine commandLine = createCommand();
            final StringWriter writer = new StringWriter();
            try (PrintWriter out = new PrintWriter(writer)) {
                commandLine.setOut(out);
                commandLine.setErr(out);
                int status = commandLine.execute(SiteCommand.NAME, SitePush.NAME,
                        result.path.toFile().getAbsolutePath(), "--fail-fast", "-e");
                Assertions.assertEquals(ExitCode.OK, status);

                status = commandLine.execute(SiteCommand.NAME, SiteFind.NAME,
                        "--name", result.siteName);
                Assertions.assertEquals(ExitCode.OK, status);
            }
        } finally {
            deleteTempDirectory(tempFolder);
        }
    }

    /**
     * Given scenario: Despite the number of times the same Site gets pulled, it should only be
     * created once locally Expected result: The WorkspaceManager should be able to create and
     * destroy a workspace
     *
     * @throws IOException
     */
    @Test
    @Order(7)
    void Test_Pull_Same_Site_Multiple_Times() throws IOException {
        // Create a temporal folder for the workspace
        var tempFolder = createTempFolder();
        final Workspace workspace = workspaceManager.getOrCreate(tempFolder);
        final CommandLine commandLine = createCommand();
        final StringWriter writer = new StringWriter();
        try (PrintWriter out = new PrintWriter(writer)) {
            commandLine.setOut(out);
            for (int i = 0; i <= 5; i++) {
                int status = commandLine.execute(SiteCommand.NAME, SitePull.NAME, siteName,
                        "--workspace", workspace.root().toString());
                Assertions.assertEquals(CommandLine.ExitCode.OK, status);
                System.out.println("Site Pulled: " + i);
            }

            final String fileName = String.format("%s.json", siteName);
            final Path path = Path.of(workspace.sites().toString(), fileName);
            Assert.assertTrue(Files.exists(path));

            try (Stream<Path> walk = Files.walk(workspace.sites())) {
                long count = walk.filter(p -> Files.isRegularFile(p) && p.getFileName().toString()
                        .startsWith(siteName.toLowerCase())).count();
                Assertions.assertEquals(1, count);
            }

        } finally {
            workspaceManager.destroy(workspace);
        }
    }

    /**
     * <b>Command to test:</b> site pull <br>
     * <b>Given Scenario:</b> Test the site pull command. This test checks if the JSON site
     * file has a "dotCMSObjectType" field with the value "Site". <br>
     * <b>Expected Result:</b> The JSON site file should have a
     * "dotCMSObjectType" field with the value "Site".
     *
     * @throws IOException if there is an error reading the JSON site file
     */
    @Test
    @Order(8)
    void Test_Command_Site_Pull_Checking_JSON_DotCMS_Type() throws IOException {

        // Create a temporal folder for the workspace
        var tempFolder = createTempFolder();

        final Workspace workspace = workspaceManager.getOrCreate(tempFolder);

        final String newSiteName = String.format("new.dotcms.site%d", System.currentTimeMillis());

        final CommandLine commandLine = createCommand();
        final StringWriter writer = new StringWriter();
        try (PrintWriter out = new PrintWriter(writer)) {

            commandLine.setOut(out);
            commandLine.setErr(out);

            // Creating a new site
            int status = commandLine.execute(SiteCommand.NAME, SiteCreate.NAME, newSiteName);
            Assertions.assertEquals(CommandLine.ExitCode.OK, status);

            // Pulling the site
            status = commandLine.execute(SiteCommand.NAME, SitePull.NAME, newSiteName,
                    "--workspace", workspace.root().toString());
            Assertions.assertEquals(CommandLine.ExitCode.OK, status);

            // Reading the JSON site file to check if the json has a: "dotCMSObjectType" : "Site"
            final var siteFilePath = Path.of(workspace.sites().toString(), newSiteName + ".json");
            var json = Files.readString(siteFilePath);
            Assertions.assertTrue(json.contains("\"dotCMSObjectType\" : \"Site\""));

            // And now pushing the site back to the server to make sure the structure is still correct
            status = commandLine.execute(SiteCommand.NAME, SitePush.NAME,
                    siteFilePath.toAbsolutePath().toString(), "--fail-fast", "-e");
            Assertions.assertEquals(CommandLine.ExitCode.OK, status);
        } finally {
            deleteTempDirectory(tempFolder);
        }
    }

    /**
     * <b>Command to test:</b> site pull <br>
     * <b>Given Scenario:</b> Test the site pull command. This test checks if the YAML site
     * file has a "dotCMSObjectType" field with the value "Site". <br>
     * <b>Expected Result:</b> The YAML site file should have a
     * "dotCMSObjectType" field with the value "Site".
     *
     * @throws IOException if there is an error reading the YAML site file
     */
    @Test
    @Order(9)
    void Test_Command_Site_Pull_Checking_YAML_DotCMS_Type() throws IOException {

        // Create a temporal folder for the workspace
        var tempFolder = createTempFolder();

        final Workspace workspace = workspaceManager.getOrCreate(tempFolder);

        final String newSiteName = String.format("new.dotcms.site%d", System.currentTimeMillis());

        final CommandLine commandLine = createCommand();
        final StringWriter writer = new StringWriter();
        try (PrintWriter out = new PrintWriter(writer)) {

            commandLine.setOut(out);
            commandLine.setErr(out);

            // Creating a new site
            int status = commandLine.execute(SiteCommand.NAME, SiteCreate.NAME, newSiteName);
            Assertions.assertEquals(CommandLine.ExitCode.OK, status);

            // Pulling the site
            status = commandLine.execute(SiteCommand.NAME, SitePull.NAME, newSiteName,
                    "-fmt", InputOutputFormat.YAML.toString(), "--workspace",
                    workspace.root().toString());
            Assertions.assertEquals(CommandLine.ExitCode.OK, status);

            // Reading the YAML site file to check if the yaml has a: "dotCMSObjectType" : "Site"
            final var siteFilePath = Path.of(workspace.sites().toString(), newSiteName + ".yml");
            var json = Files.readString(siteFilePath);
            Assertions.assertTrue(json.contains("dotCMSObjectType: \"Site\""));

            // And now pushing the site back to the server to make sure the structure is still correct
            status = commandLine.execute(SiteCommand.NAME, SitePush.NAME,
                    siteFilePath.toAbsolutePath().toString(), "--fail-fast", "-e");
            Assertions.assertEquals(CommandLine.ExitCode.OK, status);

        } finally {
            deleteTempDirectory(tempFolder);
        }
    }

    /**
     * Given scenario: Simply call list all Expected Result: Verify the command completes
     * successfully
     */
    @Test
    @Order(10)
    void Test_Command_Site_List_All() {
        final Set<String> uniqueSiteTest = new HashSet<>();
        final CommandLine commandLine = createCommand();
        final StringWriter writer = new StringWriter();
        try (PrintWriter out = new PrintWriter(writer)) {
            commandLine.setOut(out);
            final int status = commandLine.execute(SiteCommand.NAME, SiteFind.NAME,
                    "--non-interactive");
            Assertions.assertEquals(CommandLine.ExitCode.OK, status);
            final String output = writer.toString();
            final String[] lines = output.split(System.lineSeparator());
            for (String line : lines) {
                Assert.assertFalse(uniqueSiteTest.contains(line));
                uniqueSiteTest.add(line);
            }
        }
    }

    /**
     * This tests will test the functionality of the site push command when pushing a folder,
     * checking the sites are properly add, updated and removed on the remote server.
     */
    @Test
    @Order(11)
    void Test_Command_Site_Folder_Push() throws IOException {

        // Create a temporal folder for the workspace
        var tempFolder = createTempFolder();
        final Workspace workspace = workspaceManager.getOrCreate(tempFolder);

        final CommandLine commandLine = createCommand();
        final StringWriter writer = new StringWriter();
        try (PrintWriter out = new PrintWriter(writer)) {

            commandLine.setOut(out);

            final SiteAPI siteAPI = clientFactory.getClient(SiteAPI.class);

            // ╔══════════════════════╗
            // ║  Preparing the data  ║
            // ╚══════════════════════╝

            // --
            // Pulling all the existing sites created in other tests to avoid unwanted deletes
            var sitesResponse = siteAPI.getSites(
                    null,
                    null,
                    false,
                    false,
                    1,
                    1000
            );
            var pullCount = 0;
            if (sitesResponse != null && sitesResponse.entity() != null) {
                for (Site site : sitesResponse.entity()) {
                    var status = commandLine.execute(SiteCommand.NAME, SitePull.NAME,
                            site.hostName(),
                            "--workspace", workspace.root().toString());
                    Assertions.assertEquals(CommandLine.ExitCode.OK, status);
                    pullCount++;
                }
            }

            // ---
            // Creating a some test sites
            final String newSiteName1 = String.format("new.dotcms.site1-%d",
                    System.currentTimeMillis());
            var status = commandLine.execute(SiteCommand.NAME, SiteCreate.NAME, newSiteName1);
            Assertions.assertEquals(CommandLine.ExitCode.OK, status);

            final String newSiteName2 = String.format("new.dotcms.site2-%d",
                    System.currentTimeMillis());
            status = commandLine.execute(SiteCommand.NAME, SiteCreate.NAME, newSiteName2);
            Assertions.assertEquals(CommandLine.ExitCode.OK, status);

            final String newSiteName3 = String.format("new.dotcms.site3-%d",
                    System.currentTimeMillis());
            status = commandLine.execute(SiteCommand.NAME, SiteCreate.NAME, newSiteName3);
            Assertions.assertEquals(CommandLine.ExitCode.OK, status);

            // ---
            // Pulling the just created sites - We need the files in the sites folder
            // - Ignoring 1 site, in that way we can force a remove
            status = commandLine.execute(SiteCommand.NAME, SitePull.NAME, newSiteName1,
                    "--workspace", workspace.root().toString());
            Assertions.assertEquals(CommandLine.ExitCode.OK, status);

            status = commandLine.execute(SiteCommand.NAME, SitePull.NAME, newSiteName2,
                    "--workspace", workspace.root().toString());
            Assertions.assertEquals(CommandLine.ExitCode.OK, status);

            // ---
            // Renaming the site in order to force an update in the push
            final var newSiteName2Path = Path.of(workspace.sites().toString(),
                    newSiteName2 + ".json");
            var mappedSite2 = this.mapperService.map(
                    newSiteName2Path.toFile(),
                    SiteView.class
            );
            mappedSite2 = mappedSite2.withHostName(newSiteName2 + "-updated");
            var jsonContent = this.mapperService.objectMapper(newSiteName2Path.toFile())
                    .writeValueAsString(mappedSite2);
            Files.write(newSiteName2Path, jsonContent.getBytes());

            // ---
            // Creating a new site file
            final String newSiteName4 = String.format("new.dotcms.site4-%d",
                    System.currentTimeMillis());
            String siteDescriptor = String.format("{\n"
                    + "  \"siteName\" : \"%s\",\n"
                    + "  \"languageId\" : 1,\n"
                    + "  \"modDate\" : \"2023-05-05T00:13:25.242+00:00\",\n"
                    + "  \"modUser\" : \"dotcms.org.1\",\n"
                    + "  \"live\" : true,\n"
                    + "  \"working\" : true\n"
                    + "}", newSiteName4);

            final var path = Path.of(workspace.sites().toString(), "test.site4.json");
            Files.write(path, siteDescriptor.getBytes());

            // Make sure we have the proper amount of files in the sites folder
            try (Stream<Path> walk = Files.walk(workspace.sites())) {
                long count = walk.filter(Files::isRegularFile).count();
                Assertions.assertEquals(3 + pullCount, count);
            }

            // ╔═══════════════════════╗
            // ║  Pushing the changes  ║
            // ╚═══════════════════════╝
            status = commandLine.execute(SiteCommand.NAME, SitePush.NAME,
                    workspace.sites().toAbsolutePath().toString(),
                    "--removeSites", "--forceSiteExecution", "--fail-fast", "-e");
            Assertions.assertEquals(CommandLine.ExitCode.OK, status);
            final String output = writer.toString();
            Assertions.assertTrue(
                    output.contains(
                            "Push Data: [3] Sites to push: (1 New - 1 Modified) - 1 to Delete"
                    )
            );

            // ╔══════════════════════════════╗
            // ║  Validating the information  ║
            // ╚══════════════════════════════╝
            var byName = siteAPI.findByName(
                    GetSiteByNameRequest.builder().siteName("default").build()
            );
            Assertions.assertEquals("default", byName.entity().siteName());

            byName = siteAPI.findByName(
                    GetSiteByNameRequest.builder().siteName(newSiteName1).build()
            );
            Assertions.assertEquals(newSiteName1, byName.entity().siteName());

            try {
                siteAPI.findByName(
                        GetSiteByNameRequest.builder().siteName(newSiteName2).build()
                );
                Assertions.fail(" 404 Exception should have been thrown here.");
            } catch (Exception e) {
                Assertions.assertTrue(e instanceof NotFoundException);
            }

            byName = siteAPI.findByName(
                    GetSiteByNameRequest.builder().siteName(newSiteName2 + "-updated").build()
            );
            Assertions.assertEquals(newSiteName2 + "-updated", byName.entity().siteName());

            try {
                siteAPI.findByName(
                        GetSiteByNameRequest.builder().siteName(newSiteName3).build()
                );
                Assertions.fail(" 404 Exception should have been thrown here.");
            } catch (Exception e) {
                Assertions.assertTrue(e instanceof NotFoundException);
            }

            byName = siteAPI.findByName(
                    GetSiteByNameRequest.builder().siteName(newSiteName4).build()
            );
            Assertions.assertEquals(newSiteName4, byName.entity().siteName());

        } finally {
            deleteTempDirectory(tempFolder);
        }
    }

    /**
     * <b>Command to test:</b> site pull <br>
     * <b>Given Scenario:</b> Test the site pull command. This test pulls all the sites in the
     * default format (JSON). <br>
     * <b>Expected Result:</b> All the existing sites should be pulled and saved as JSON files.
     *
     * @throws IOException if there is an error pulling the sites
     */
    @Test
    @Order(12)
    void Test_Command_Site_Pull_Pull_All_Default_Format() throws IOException {

        // Create a temporal folder for the workspace
        var tempFolder = createTempFolder();

        final Workspace workspace = workspaceManager.getOrCreate(tempFolder);

        // First we need to see if we already have sites to pull
        final SiteAPI siteAPI = clientFactory.getClient(SiteAPI.class);

        // --
        // Pulling all the existing sites to have a proper count
        var sitesResponse = siteAPI.getSites(
                null,
                null,
                false,
                false,
                1,
                1000
        );
        var sitesCount = 0;
        if (sitesResponse != null && sitesResponse.entity() != null) {
            sitesCount = sitesResponse.entity().size();
        }

        final CommandLine commandLine = createCommand();
        final StringWriter writer = new StringWriter();
        try (PrintWriter out = new PrintWriter(writer)) {

            commandLine.setOut(out);
            commandLine.setErr(out);

            // ---
            // Creating a some test sites
            final String newSiteName1 = String.format("new.dotcms.site1-%d",
                    System.currentTimeMillis());
            var status = commandLine.execute(SiteCommand.NAME, SiteCreate.NAME, newSiteName1);
            Assertions.assertEquals(CommandLine.ExitCode.OK, status);
            sitesCount++;

            final String newSiteName2 = String.format("new.dotcms.site2-%d",
                    System.currentTimeMillis());
            status = commandLine.execute(SiteCommand.NAME, SiteCreate.NAME, newSiteName2);
            Assertions.assertEquals(CommandLine.ExitCode.OK, status);
            sitesCount++;

            final String newSiteName3 = String.format("new.dotcms.site3-%d",
                    System.currentTimeMillis());
            status = commandLine.execute(SiteCommand.NAME, SiteCreate.NAME, newSiteName3);
            Assertions.assertEquals(CommandLine.ExitCode.OK, status);
            sitesCount++;

            // Pulling all sites
            status = commandLine.execute(SiteCommand.NAME, SitePull.NAME,
                    "--workspace", workspace.root().toString());
            Assertions.assertEquals(CommandLine.ExitCode.OK, status);

            // Make sure we have the proper amount of JSON files in the sites folder
            try (Stream<Path> walk = Files.walk(workspace.sites())) {

                var jsonFiles = walk.filter(Files::isRegularFile)
                        .filter(path -> path.toString().endsWith(".json"))
                        .collect(Collectors.toList());

                // Check the count first
                Assertions.assertEquals(sitesCount, jsonFiles.size(),
                        "The number of JSON files does not match the expected sites count.");

                // Now check that none of the JSON files are empty
                for (Path jsonFile : jsonFiles) {
                    long fileSize = Files.size(jsonFile);
                    Assertions.assertTrue(fileSize > 0,
                            "JSON file " + jsonFile + " is empty.");
                }
            }

        } finally {
            deleteTempDirectory(tempFolder);
        }
    }

    /**
     * <b>Command to test:</b> site pull <br>
     * <b>Given Scenario:</b> Test the site pull command. This test pulls all the sites in the
     * YAML format. <br>
     * <b>Expected Result:</b> All the existing sites should be pulled and saved as YAML files.
     *
     * @throws IOException if there is an error pulling the sites
     */
    @Test
    @Order(13)
    void Test_Command_Site_Pull_Pull_All_YAML_Format() throws IOException {

        // Create a temporal folder for the workspace
        var tempFolder = createTempFolder();

        final Workspace workspace = workspaceManager.getOrCreate(tempFolder);

        // First we need to see if we already have sites to pull
        final SiteAPI siteAPI = clientFactory.getClient(SiteAPI.class);

        // --
        // Pulling all the existing sites to have a proper count
        var sitesResponse = siteAPI.getSites(
                null,
                null,
                false,
                false,
                1,
                1000
        );
        var sitesCount = 0;
        if (sitesResponse != null && sitesResponse.entity() != null) {
            sitesCount = sitesResponse.entity().size();
        }

        final CommandLine commandLine = createCommand();
        final StringWriter writer = new StringWriter();
        try (PrintWriter out = new PrintWriter(writer)) {

            commandLine.setOut(out);
            commandLine.setErr(out);

            // ---
            // Creating a some test sites
            final String newSiteName1 = String.format("new.dotcms.site1-%d",
                    System.currentTimeMillis());
            var status = commandLine.execute(SiteCommand.NAME, SiteCreate.NAME, newSiteName1);
            Assertions.assertEquals(CommandLine.ExitCode.OK, status);
            sitesCount++;

            final String newSiteName2 = String.format("new.dotcms.site2-%d",
                    System.currentTimeMillis());
            status = commandLine.execute(SiteCommand.NAME, SiteCreate.NAME, newSiteName2);
            Assertions.assertEquals(CommandLine.ExitCode.OK, status);
            sitesCount++;

            final String newSiteName3 = String.format("new.dotcms.site3-%d",
                    System.currentTimeMillis());
            status = commandLine.execute(SiteCommand.NAME, SiteCreate.NAME, newSiteName3);
            Assertions.assertEquals(CommandLine.ExitCode.OK, status);
            sitesCount++;

            // Pulling all sites
            status = commandLine.execute(SiteCommand.NAME, SitePull.NAME,
                    "--workspace", workspace.root().toString(),
                    "-fmt", InputOutputFormat.YAML.toString());
            Assertions.assertEquals(CommandLine.ExitCode.OK, status);

            // Make sure we have the proper amount of JSON files in the sites folder
            try (Stream<Path> walk = Files.walk(workspace.sites())) {

                var files = walk.filter(Files::isRegularFile)
                        .filter(path -> path.toString().endsWith(".yml"))
                        .collect(Collectors.toList());

                // Check the count first
                Assertions.assertEquals(sitesCount, files.size(),
                        "The number of YAML files does not match the expected sites count.");

                // Now check that none of the JSON files are empty
                for (Path file : files) {
                    long fileSize = Files.size(file);
                    Assertions.assertTrue(fileSize > 0,
                            "YAML file " + file + " is empty.");
                }
            }

        } finally {
            deleteTempDirectory(tempFolder);
        }
    }

    /**
     * <b>Command to test:</b> site pull <br>
     * <b>Given Scenario:</b> Test the site pull command. This test pulls all the sites twice,
     * testing the override works properly.<br>
     * <b>Expected Result:</b> All the existing sites should be pulled and saved as YAML files.
     *
     * @throws IOException if there is an error pulling the sites
     */
    @Test
    @Order(14)
    void Test_Command_Site_Pull_Pull_All_Twice() throws IOException {

        // Create a temporal folder for the workspace
        var tempFolder = createTempFolder();

        final Workspace workspace = workspaceManager.getOrCreate(tempFolder);

        // First we need to see if we already have sites to pull
        final SiteAPI siteAPI = clientFactory.getClient(SiteAPI.class);

        // --
        // Pulling all the existing sites to have a proper count
        var sitesResponse = siteAPI.getSites(
                null,
                null,
                false,
                false,
                1,
                1000
        );
        var sitesCount = 0;
        if (sitesResponse != null && sitesResponse.entity() != null) {
            sitesCount = sitesResponse.entity().size();
        }

        final CommandLine commandLine = createCommand();
        final StringWriter writer = new StringWriter();
        try (PrintWriter out = new PrintWriter(writer)) {

            commandLine.setOut(out);
            commandLine.setErr(out);

            // ---
            // Creating a some test sites
            final String newSiteName1 = String.format("new.dotcms.site1-%d",
                    System.currentTimeMillis());
            var status = commandLine.execute(SiteCommand.NAME, SiteCreate.NAME, newSiteName1);
            Assertions.assertEquals(CommandLine.ExitCode.OK, status);
            sitesCount++;

            final String newSiteName2 = String.format("new.dotcms.site2-%d",
                    System.currentTimeMillis());
            status = commandLine.execute(SiteCommand.NAME, SiteCreate.NAME, newSiteName2);
            Assertions.assertEquals(CommandLine.ExitCode.OK, status);
            sitesCount++;

            final String newSiteName3 = String.format("new.dotcms.site3-%d",
                    System.currentTimeMillis());
            status = commandLine.execute(SiteCommand.NAME, SiteCreate.NAME, newSiteName3);
            Assertions.assertEquals(CommandLine.ExitCode.OK, status);
            sitesCount++;

            // Pulling all sites
            status = commandLine.execute(SiteCommand.NAME, SitePull.NAME,
                    "--workspace", workspace.root().toString(),
                    "-fmt", InputOutputFormat.YAML.toString());
            Assertions.assertEquals(CommandLine.ExitCode.OK, status);

            // Executing a second pull of all the sites
            status = commandLine.execute(SiteCommand.NAME, SitePull.NAME,
                    "--workspace", workspace.root().toString(),
                    "-fmt", InputOutputFormat.YAML.toString());
            Assertions.assertEquals(CommandLine.ExitCode.OK, status);

            // Make sure we have the proper amount of JSON files in the sites folder
            try (Stream<Path> walk = Files.walk(workspace.sites())) {

                var files = walk.filter(Files::isRegularFile)
                        .filter(path -> path.toString().endsWith(".yml"))
                        .collect(Collectors.toList());

                // Check the count first
                Assertions.assertEquals(sitesCount, files.size(),
                        "The number of YAML files does not match the expected sites count.");

                // Now check that none of the JSON files are empty
                for (Path file : files) {
                    long fileSize = Files.size(file);
                    Assertions.assertTrue(fileSize > 0,
                            "YAML file " + file + " is empty.");
                }
            }

        } finally {
            deleteTempDirectory(tempFolder);
        }
    }

    /**
     * Given scenario: Create a new site using a file and the push command, then verify the site
     * descriptor was updated with the proper identifier.
     */
    @Test
    @Order(15)
    void Test_Create_From_File_via_Push_Checking_Auto_Update() throws IOException {

        // Create a temporal folder for the workspace
        var tempFolder = createTempFolder();

        try {
            final Workspace workspace = workspaceManager.getOrCreate(tempFolder);

            // Creating a test site
            var result = createSite(workspace, false);

            final CommandLine commandLine = createCommand();
            final StringWriter writer = new StringWriter();
            try (PrintWriter out = new PrintWriter(writer)) {
                commandLine.setOut(out);
                commandLine.setErr(out);

                // Pushing the sites
                int status = commandLine.execute(SiteCommand.NAME, SitePush.NAME,
                        result.path.toFile().getAbsolutePath(), "--fail-fast", "-e");
                Assertions.assertEquals(ExitCode.OK, status);

                // Validating the site was created
                status = commandLine.execute(SiteCommand.NAME, SiteFind.NAME,
                        "--name", result.siteName);
                Assertions.assertEquals(ExitCode.OK, status);

                // ---
                // Now validating the auto update updated the site descriptor
                var updatedSite = this.mapperService.map(
                        result.path.toFile(),
                        SiteView.class
                );
                Assertions.assertEquals(result.siteName, updatedSite.siteName());
                Assertions.assertEquals(1, updatedSite.languageId());
                Assertions.assertNotNull(updatedSite.identifier());
                Assertions.assertFalse(updatedSite.identifier().isBlank());
            }
        } finally {
            deleteTempDirectory(tempFolder);
        }
    }

    /**
     * Given scenario: Create a new site using a file and the push command disabling the auto
     * update, then verify the site descriptor was not updated.
     */
    @Test
    @Order(16)
    void Test_Create_From_File_via_Push_With_Auto_Update_Disabled() throws IOException {

        // Create a temporal folder for the workspace
        var tempFolder = createTempFolder();

        try {
            final Workspace workspace = workspaceManager.getOrCreate(tempFolder);

            // Creating a test site
            var result = createSite(workspace, false);

            final CommandLine commandLine = createCommand();
            final StringWriter writer = new StringWriter();
            try (PrintWriter out = new PrintWriter(writer)) {
                commandLine.setOut(out);
                commandLine.setErr(out);

                // Pushing the sites
                int status = commandLine.execute(SiteCommand.NAME, SitePush.NAME,
                        result.path.toFile().getAbsolutePath(), "--fail-fast", "-e",
                        "--disable-auto-update");
                Assertions.assertEquals(ExitCode.OK, status);

                // Validating the site was created
                status = commandLine.execute(SiteCommand.NAME, SiteFind.NAME,
                        "--name", result.siteName);
                Assertions.assertEquals(ExitCode.OK, status);

                // ---
                // Now validating the auto update did not update the site descriptor
                var updatedSite = this.mapperService.map(
                        result.path.toFile(),
                        SiteView.class
                );
                Assertions.assertEquals(result.siteName, updatedSite.siteName());
                Assertions.assertEquals(1, updatedSite.languageId());
                Assertions.assertNull(updatedSite.identifier());
            }
        } finally {
            deleteTempDirectory(tempFolder);
        }
    }

<<<<<<< HEAD
=======
    /**
     * Given scenario: Create a couple of sites using files, one of them is marked as the default
     * site. Then change the default site directly in the server and push the changes again without
     * changing the site descriptors.
     * <p>
     * Expected Result: The default site should change according to what we have in the workspace
     * sites folder.
     */
    @Test
    @Order(17)
    void Test_Default_Site_Change() throws IOException {

        // Create a temporal folder for the workspace
        var tempFolder = createTempFolder();

        try {
            final Workspace workspace = workspaceManager.getOrCreate(tempFolder);

            // ╔══════════════════════╗
            // ║  Preparing the data  ║
            // ╚══════════════════════╝
            var result = createSite(workspace, false);
            var result1 = createSite(workspace, true);

            final CommandLine commandLine = createCommand();
            final StringWriter writer = new StringWriter();
            try (PrintWriter out = new PrintWriter(writer)) {
                commandLine.setOut(out);
                commandLine.setErr(out);

                // ╔═══════════════════════╗
                // ║  Pushing the changes  ║
                // ╚═══════════════════════╝
                int status = commandLine.execute(SiteCommand.NAME, SitePush.NAME,
                        workspace.sites().toAbsolutePath().toString(), "--fail-fast", "-e");
                Assertions.assertEquals(ExitCode.OK, status);

                // Validating the sites were created
                status = commandLine.execute(SiteCommand.NAME, SiteFind.NAME,
                        "--name", result.siteName);
                Assertions.assertEquals(ExitCode.OK, status);
                status = commandLine.execute(SiteCommand.NAME, SiteFind.NAME,
                        "--name", result1.siteName);
                Assertions.assertEquals(ExitCode.OK, status);

                // ---
                // Now validating the updated the site descriptors
                var site1 = this.mapperService.map(
                        result.path.toFile(),
                        SiteView.class
                );
                Assertions.assertEquals(result.siteName, site1.siteName());
                Assertions.assertEquals(1, site1.languageId());
                Assertions.assertNotNull(site1.identifier());
                Assertions.assertFalse(site1.identifier().isBlank());
                Assertions.assertNotEquals(Boolean.TRUE, site1.isDefault());

                var site2 = this.mapperService.map(
                        result1.path.toFile(),
                        SiteView.class
                );
                Assertions.assertEquals(result1.siteName, site2.siteName());
                Assertions.assertEquals(1, site2.languageId());
                Assertions.assertNotNull(site2.identifier());
                Assertions.assertFalse(site2.identifier().isBlank());
                Assertions.assertEquals(Boolean.TRUE, site2.isDefault());

                // ╔═════════════════════════════╗
                // ║  Changing the default site  ║
                // ╚═════════════════════════════╝
                final SiteAPI siteAPI = clientFactory.getClient(SiteAPI.class);
                var changeResult = siteAPI.makeDefault(site1.identifier());
                Assertions.assertTrue(changeResult.entity());

                // ╔═════════════════╗
                // ║  Pushing again  ║
                // ╚═════════════════╝
                status = commandLine.execute(SiteCommand.NAME, SitePush.NAME,
                        workspace.sites().toAbsolutePath().toString(), "--fail-fast", "-e");
                Assertions.assertEquals(ExitCode.OK, status);

                // ╔════════════════════════════════════════════════════════════╗
                // ║  Validating the default site is back to the initial state  ║
                // ╚════════════════════════════════════════════════════════════╝
                var defaultSiteResult = siteAPI.defaultSite();
                Assertions.assertEquals(
                        site2.identifier(),
                        defaultSiteResult.entity().identifier()
                );
            }
        } finally {
            deleteTempDirectory(tempFolder);
        }
    }

    /**
     * Creates a new site JSON file in the given workspace.
     *
     * @param workspace The workspace where the site file will be created.
     * @param isDefault Whether the site should be created as the default site.
     * @return The name of the created site and the path to the created site file.
     * @throws IOException If an I/O error occurs while creating the site file.
     */
    private static SiteCreationResult createSite(final Workspace workspace, final boolean isDefault)
            throws IOException {

        final String newSiteName = String.format(
                "new.dotcms.site.%s",
                UUID.randomUUID()
        );
        String siteDescriptor = String.format("{\n"
                + "  \"siteName\" : \"%s\",\n"
                + "  \"languageId\" : 1,\n"
                + "  \"modDate\" : \"2023-05-05T00:13:25.242+00:00\",\n"
                + "  \"modUser\" : \"dotcms.org.1\",\n"
                + "  \"live\" : true,\n"
                + "  \"working\" : true,\n"
                + "  \"default\" : %b\n"
                + "}", newSiteName, isDefault);

        final var path = Path.of(
                workspace.sites().toString(),
                String.format("%s.json", newSiteName)
        );
        Files.write(path, siteDescriptor.getBytes());

        return new SiteCreationResult(newSiteName, path);
    }

    /**
     * Represents the result of site creation.
     */
    private static class SiteCreationResult {

        public final String siteName;
        public final Path path;

        public SiteCreationResult(String siteName, Path path) {
            this.siteName = siteName;
            this.path = path;
        }
    }

    /**
     * Creates a temporary folder with a random name.
     *
     * @return The path to the created temporary folder.
     * @throws IOException If an I/O error occurs while creating the temporary folder.
     */
    private Path createTempFolder() throws IOException {

        String randomFolderName = "folder-" + UUID.randomUUID();
        return Files.createTempDirectory(randomFolderName);
    }

    /**
     * Deletes a temporary directory and all its contents.
     *
     * @param folderPath The path to the temporary directory to be deleted.
     * @throws IOException If an I/O error occurs while deleting the directory or its contents.
     */
    private void deleteTempDirectory(Path folderPath) throws IOException {
        Files.walkFileTree(folderPath, new SimpleFileVisitor<>() {
            @Override
            public FileVisitResult visitFile(Path file, BasicFileAttributes attrs)
                    throws IOException {
                Files.delete(file); // Deletes the file
                return FileVisitResult.CONTINUE;
            }

            @Override
            public FileVisitResult postVisitDirectory(Path dir, IOException exc)
                    throws IOException {
                Files.delete(dir); // Deletes the directory after its content has been deleted
                return FileVisitResult.CONTINUE;
            }
        });
    }

>>>>>>> 54d0de61
}<|MERGE_RESOLUTION|>--- conflicted
+++ resolved
@@ -1,3 +1,4 @@
+package com.dotcms.cli.command.site;
 package com.dotcms.cli.command.site;
 
 import com.dotcms.DotCMSITProfile;
@@ -17,10 +18,14 @@
 import java.io.IOException;
 import java.io.PrintWriter;
 import java.io.StringWriter;
+import java.nio.file.FileVisitResult;
 import java.nio.file.Files;
 import java.nio.file.Path;
+import java.nio.file.SimpleFileVisitor;
+import java.nio.file.attribute.BasicFileAttributes;
 import java.util.HashSet;
 import java.util.Set;
+import java.util.UUID;
 import java.util.stream.Collectors;
 import java.util.stream.Stream;
 import javax.inject.Inject;
@@ -960,8 +965,6 @@
         }
     }
 
-<<<<<<< HEAD
-=======
     /**
      * Given scenario: Create a couple of sites using files, one of them is marked as the default
      * site. Then change the default site directly in the server and push the changes again without
@@ -1105,41 +1108,4 @@
         }
     }
 
-    /**
-     * Creates a temporary folder with a random name.
-     *
-     * @return The path to the created temporary folder.
-     * @throws IOException If an I/O error occurs while creating the temporary folder.
-     */
-    private Path createTempFolder() throws IOException {
-
-        String randomFolderName = "folder-" + UUID.randomUUID();
-        return Files.createTempDirectory(randomFolderName);
-    }
-
-    /**
-     * Deletes a temporary directory and all its contents.
-     *
-     * @param folderPath The path to the temporary directory to be deleted.
-     * @throws IOException If an I/O error occurs while deleting the directory or its contents.
-     */
-    private void deleteTempDirectory(Path folderPath) throws IOException {
-        Files.walkFileTree(folderPath, new SimpleFileVisitor<>() {
-            @Override
-            public FileVisitResult visitFile(Path file, BasicFileAttributes attrs)
-                    throws IOException {
-                Files.delete(file); // Deletes the file
-                return FileVisitResult.CONTINUE;
-            }
-
-            @Override
-            public FileVisitResult postVisitDirectory(Path dir, IOException exc)
-                    throws IOException {
-                Files.delete(dir); // Deletes the directory after its content has been deleted
-                return FileVisitResult.CONTINUE;
-            }
-        });
-    }
-
->>>>>>> 54d0de61
 }