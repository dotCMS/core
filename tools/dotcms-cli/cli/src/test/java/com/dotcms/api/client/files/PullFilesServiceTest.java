package com.dotcms.api.client.files;

import com.dotcms.api.AuthenticationContext;
import com.dotcms.api.FolderAPI;
import com.dotcms.api.SiteAPI;
import com.dotcms.api.client.RestClientFactory;
import com.dotcms.api.client.ServiceManager;
import com.dotcms.api.client.files.traversal.RemoteTraversalService;
import com.dotcms.cli.common.OutputOptionMixin;
import com.dotcms.common.WorkspaceManagerImpl;
import com.dotcms.model.ResponseEntityView;
import com.dotcms.model.config.ServiceBean;
import com.dotcms.model.site.CreateUpdateSiteRequest;
import com.dotcms.model.site.SiteView;
import com.google.common.collect.ImmutableList;
import io.quarkus.test.junit.QuarkusTest;
import java.util.stream.Stream;
import org.eclipse.microprofile.config.inject.ConfigProperty;
import org.junit.jupiter.api.Assertions;
import org.junit.jupiter.api.BeforeEach;
import org.junit.jupiter.api.Test;

import javax.inject.Inject;
import java.io.IOException;
import java.nio.file.FileVisitResult;
import java.nio.file.Files;
import java.nio.file.Path;
import java.nio.file.SimpleFileVisitor;
import java.nio.file.attribute.BasicFileAttributes;
import java.util.*;
import java.util.stream.Collectors;

@QuarkusTest
class PullFilesServiceTest {

    @ConfigProperty(name = "com.dotcms.starter.site", defaultValue = "default")
    String siteName;

    @Inject
    AuthenticationContext authenticationContext;

    @Inject
    RestClientFactory clientFactory;

    @Inject
    ServiceManager serviceManager;

    @Inject
    RemoteTraversalService remoteTraversalService;

    @Inject
    PullService pullAssetsService;

    @BeforeEach
    public void setupTest() throws IOException {
        serviceManager.removeAll().persist(
                ServiceBean.builder().
                        name("default").
                        active(true).
                        build()
        );

        final String user = "admin@dotcms.com";
        final char[] passwd = "admin".toCharArray();
        authenticationContext.login(user, passwd);
    }

    @Test
    void Test_Folders_Check() throws IOException {

        // Create a temporal folder for the pull
        var tempFolder = createTempFolder();

        try {

            // Preparing the data for the test
            final var testSiteName = prepareData();

            final var folderPath = String.format("//%s", testSiteName);

            var result = remoteTraversalService.traverseRemoteFolder(
                    folderPath,
                    null,
                    true,
                    parsePatternOption(null),
                    parsePatternOption(null),
                    parsePatternOption(null),
                    parsePatternOption(null)
            );

            // Pulling the content
            OutputOptionMixin outputOptions = new MockOutputOptionMixin();
            pullAssetsService.pullTree(outputOptions, result.getRight(), tempFolder.toAbsolutePath().toString(),
                    true, true, true);

            // ============================
            //Validating the file system
            // ============================
            // Get the list of folders created inside the temporal folder
            List<String> collectedFolders = new ArrayList<>();

<<<<<<< HEAD
=======
            try(final Stream<Path> walk = Files.walk(tempFolder)){
                walk.filter(Files::isDirectory)
                .forEach(path -> collectedFolders.add(tempFolder.relativize(path).toString()));
            }
            //Let's remove the workspace folder from the list
            List<String> existingFolders = collectedFolders.stream().map(folder -> folder.replaceAll(
                    "^dot-workspace-\\d+/","")).collect(Collectors.toList());

>>>>>>> 12c7c4d7
            var basePath = "files/live/en-us/" + testSiteName;
            // Expected folder structure based on the treeNode object
            Map<String, List<String>> expectedFolders = Map.of(
                    basePath,
                    Arrays.asList("folder1", "folder2", "folder3"),
                    basePath + "/folder1",
                    Arrays.asList("subFolder1-1", "subFolder1-2", "subFolder1-3"),
                    basePath + "/folder1/subFolder1-1",
                    Arrays.asList("subFolder1-1-1", "subFolder1-1-2", "subFolder1-1-3"),
                    basePath + "/folder1/subFolder1-2",
                    Arrays.asList("subFolder1-2-1", "subFolder1-2-2", "subFolder1-2-3"),
                    basePath + "/folder1/subFolder1-3",
                    Collections.emptyList(),
                    basePath + "/folder2",
                    Arrays.asList("subFolder2-1", "subFolder2-2", "subFolder2-3"),
                    basePath + "/folder2/subFolder2-1",
                    Arrays.asList("subFolder2-1-1", "subFolder2-1-2", "subFolder2-1-3"),
                    basePath + "/folder2/subFolder2-2",
                    Collections.emptyList(),
                    basePath + "/folder2/subFolder2-3",
                    Collections.emptyList(),
                    basePath + "/folder3",
                    Collections.emptyList()
            );

            // Validate the actual folders against the expected folders
            for (Map.Entry<String, List<String>> entry : expectedFolders.entrySet()) {

                String parentPath = entry.getKey();
                List<String> expectedSubFolders = entry.getValue();

                // Get the actual subfolders under the parent path
                List<String> existingSubFolders = existingFolders.stream().
                        filter(folder ->
                                folder.startsWith(parentPath) &&
                                        folder.substring(parentPath.length()).split("/").length == 2
                        ).
                        map(folder -> folder.substring(parentPath.length() + 1)).
                        collect(Collectors.toList());

                // Validate the actual subfolders against the expected subfolders
                Assertions.assertEquals(expectedSubFolders.size(), existingSubFolders.size());
                Assertions.assertTrue(existingSubFolders.containsAll(expectedSubFolders));
            }

        } finally {
            // Clean up the temporal folder
            deleteTempDirectory(tempFolder);
        }
    }

    private String prepareData() {

        final FolderAPI folderAPI = clientFactory.getClient(FolderAPI.class);
        final SiteAPI siteAPI = clientFactory.getClient(SiteAPI.class);

        // root folders
        final String folder1 = "folder1";
        final String folder2 = "folder2";
        final String folder3 = "folder3";

        // folder1 children
        final String subfolder1_1 = "subFolder1-1";
        final String subfolder1_2 = "subFolder1-2";
        final String subfolder1_3 = "subFolder1-3";

        // folder2 children
        final String subfolder2_1 = "subFolder2-1";
        final String subfolder2_2 = "subFolder2-2";
        final String subfolder2_3 = "subFolder2-3";

        // subfolder1_1 children
        final String subfolder1_1_1 = "subFolder1-1-1";
        final String subfolder1_1_2 = "subFolder1-1-2";
        final String subfolder1_1_3 = "subFolder1-1-3";

        // subfolder1_2 children
        final String subfolder1_2_1 = "subFolder1-2-1";
        final String subfolder1_2_2 = "subFolder1-2-2";
        final String subfolder1_2_3 = "subFolder1-2-3";

        // subfolder2_1 children
        final String subfolder2_1_1 = "subFolder2-1-1";
        final String subfolder2_1_2 = "subFolder2-1-2";
        final String subfolder2_1_3 = "subFolder2-1-3";

        var paths = ImmutableList.of(
                String.format("/%s/%s/%s", folder1, subfolder1_1, subfolder1_1_1),
                String.format("/%s/%s/%s", folder1, subfolder1_1, subfolder1_1_2),
                String.format("/%s/%s/%s", folder1, subfolder1_1, subfolder1_1_3),
                String.format("/%s/%s/%s", folder1, subfolder1_2, subfolder1_2_1),
                String.format("/%s/%s/%s", folder1, subfolder1_2, subfolder1_2_2),
                String.format("/%s/%s/%s", folder1, subfolder1_2, subfolder1_2_3),
                String.format("/%s/%s", folder1, subfolder1_3),
                String.format("/%s/%s/%s", folder2, subfolder2_1, subfolder2_1_1),
                String.format("/%s/%s/%s", folder2, subfolder2_1, subfolder2_1_2),
                String.format("/%s/%s/%s", folder2, subfolder2_1, subfolder2_1_3),
                String.format("/%s/%s", folder2, subfolder2_2),
                String.format("/%s/%s", folder2, subfolder2_3),
                String.format("/%s", folder3)
        );

        // Creating a new test site
        final String newSiteName = String.format("site-%d", System.currentTimeMillis());
        CreateUpdateSiteRequest newSiteRequest = CreateUpdateSiteRequest.builder()
                .siteName(newSiteName).build();
        ResponseEntityView<SiteView> createSiteResponse = siteAPI.create(newSiteRequest);
        Assertions.assertNotNull(createSiteResponse);
        // Publish the new site
        siteAPI.publish(createSiteResponse.entity().identifier());

        // First we need to create a test folder
        final ResponseEntityView<List<Map<String, Object>>> makeFoldersResponse = folderAPI.makeFolders(
                paths, newSiteName);
        Assertions.assertNotNull(makeFoldersResponse.entity());

        return newSiteName;
    }

    /**
     * Parses the pattern option string into a set of patterns.
     *
     * @param patterns the pattern option string containing patterns separated by commas
     * @return a set of parsed patterns
     */
    private Set<String> parsePatternOption(String patterns) {

        var patternsSet = new HashSet<String>();

        if (patterns == null) {
            return patternsSet;
        }

        for (String pattern : patterns.split(",")) {
            patternsSet.add(pattern.trim());
        }

        return patternsSet;
    }

    private Path createTempFolder() throws IOException {

        String randomFolderName = "folder-" + UUID.randomUUID().toString();
        return Files.createTempDirectory(randomFolderName);
    }

    private void deleteTempDirectory(Path folderPath) throws IOException {
        Files.walkFileTree(folderPath, new SimpleFileVisitor<Path>() {
            @Override
            public FileVisitResult visitFile(Path file, BasicFileAttributes attrs) throws IOException {
                Files.delete(file); // Deletes the file
                return FileVisitResult.CONTINUE;
            }

            @Override
            public FileVisitResult postVisitDirectory(Path dir, IOException exc) throws IOException {
                Files.delete(dir); // Deletes the directory after its content has been deleted
                return FileVisitResult.CONTINUE;
            }
        });
    }

}<|MERGE_RESOLUTION|>--- conflicted
+++ resolved
@@ -99,8 +99,6 @@
             // Get the list of folders created inside the temporal folder
             List<String> collectedFolders = new ArrayList<>();
 
-<<<<<<< HEAD
-=======
             try(final Stream<Path> walk = Files.walk(tempFolder)){
                 walk.filter(Files::isDirectory)
                 .forEach(path -> collectedFolders.add(tempFolder.relativize(path).toString()));
@@ -109,7 +107,6 @@
             List<String> existingFolders = collectedFolders.stream().map(folder -> folder.replaceAll(
                     "^dot-workspace-\\d+/","")).collect(Collectors.toList());
 
->>>>>>> 12c7c4d7
             var basePath = "files/live/en-us/" + testSiteName;
             // Expected folder structure based on the treeNode object
             Map<String, List<String>> expectedFolders = Map.of(
