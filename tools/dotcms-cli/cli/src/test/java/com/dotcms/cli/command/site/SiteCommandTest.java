package com.dotcms.cli.command.site;

import com.dotcms.api.AuthenticationContext;
import com.dotcms.cli.command.CommandTest;
<<<<<<< HEAD
import com.dotcms.cli.common.InputOutputFormat;
=======
>>>>>>> eb3c2507
import com.dotcms.common.WorkspaceManager;
import com.dotcms.model.config.Workspace;
import io.quarkus.test.junit.QuarkusTest;
import java.io.IOException;
import java.io.PrintWriter;
import java.io.StringWriter;
import java.nio.file.FileVisitResult;
import java.nio.file.Files;
import java.nio.file.Path;
<<<<<<< HEAD
import java.nio.file.SimpleFileVisitor;
import java.nio.file.attribute.BasicFileAttributes;
import java.util.UUID;
import java.util.stream.Stream;
import javax.inject.Inject;
import org.eclipse.microprofile.config.inject.ConfigProperty;
import org.junit.jupiter.api.AfterAll;
import org.junit.jupiter.api.Assertions;
import org.junit.jupiter.api.BeforeAll;
=======
import java.util.stream.Stream;
import javax.inject.Inject;
import org.eclipse.microprofile.config.inject.ConfigProperty;
import org.junit.jupiter.api.Assertions;
>>>>>>> eb3c2507
import org.junit.jupiter.api.BeforeEach;
import org.junit.jupiter.api.Test;
import org.wildfly.common.Assert;
import picocli.CommandLine;
import picocli.CommandLine.ExitCode;

@QuarkusTest
class SiteCommandTest extends CommandTest {

    @ConfigProperty(name = "com.dotcms.starter.site", defaultValue = "default")
    String siteName;

    @Inject
    AuthenticationContext authenticationContext;

    @Inject
    WorkspaceManager workspaceManager;

    @BeforeEach
    public void setupTest() throws IOException {
        resetServiceProfiles();
        final String user = "admin@dotcms.com";
        final char[] passwd = "admin".toCharArray();
        authenticationContext.login(user, passwd);
    }

    /**
     * Given scenario: Simply call current site
     * Expected Result: Verify the command completes successfully
     */
    @Test
    void Test_Command_Current_Site() {
        final CommandLine commandLine = createCommand();
        final StringWriter writer = new StringWriter();
        try (PrintWriter out = new PrintWriter(writer)) {
            commandLine.setOut(out);
            final int status = commandLine.execute(SiteCommand.NAME, SiteCurrent.NAME);
            Assertions.assertEquals(CommandLine.ExitCode.OK, status);
            final String output = writer.toString();
            Assertions.assertTrue(output.startsWith("Current Site is "));
        }
    }

    /**
     * Given scenario: Simply call list all
     * Expected Result: Verify the command completes successfully
     */
    @Test
    void Test_Command_Site_List_All() {
        final CommandLine commandLine = createCommand();
        final StringWriter writer = new StringWriter();
        try (PrintWriter out = new PrintWriter(writer)) {
            commandLine.setOut(out);
            final int status = commandLine.execute(SiteCommand.NAME, SiteFind.NAME, "--interactive=false");
            Assertions.assertEquals(CommandLine.ExitCode.OK, status);
            final String output = writer.toString();
            Assertions.assertTrue(output.startsWith("name:"));
        }
    }

    /**
     * Given scenario: Simply call find by name command
     * Expected Result: Verify the command completes successfully
     */
    @Test
    void Test_Command_Site_Find_By_Name() {
        final CommandLine commandLine = createCommand();
        final StringWriter writer = new StringWriter();
        try (PrintWriter out = new PrintWriter(writer)) {
            commandLine.setOut(out);
            final int status = commandLine.execute(SiteCommand.NAME, SiteFind.NAME, "--name", siteName);
            Assertions.assertEquals(CommandLine.ExitCode.OK, status);
            final String output = writer.toString();
            Assertions.assertTrue(output.startsWith("name:"));
        }
    }


    /**
     * Given scenario: Simply call create command
     * Expected Result: Verify the command completes successfully Then test delete and verify it's gone
     */
    @Test
    void Test_Command_Site_Push_Publish_UnPublish_Then_Archive() throws IOException {

        final Workspace workspace = workspaceManager.getOrCreate();
        final String newSiteName = String.format("new.dotcms.site%d", System.currentTimeMillis());
        final CommandLine commandLine = createCommand();
        final StringWriter writer = new StringWriter();
        try (PrintWriter out = new PrintWriter(writer)) {
            commandLine.setOut(out);
            int status = commandLine.execute(SiteCommand.NAME, SiteCreate.NAME, newSiteName);
            Assertions.assertEquals(CommandLine.ExitCode.OK, status);

            status = commandLine.execute(SiteCommand.NAME, SiteStart.NAME, newSiteName);
            Assertions.assertEquals(CommandLine.ExitCode.OK, status);

            status = commandLine.execute(SiteCommand.NAME, SiteStop.NAME, newSiteName);
            Assertions.assertEquals(CommandLine.ExitCode.OK, status);

            status = commandLine.execute(SiteCommand.NAME, SiteArchive.NAME, newSiteName);
            Assertions.assertEquals(CommandLine.ExitCode.OK, status);

            status = commandLine.execute(SiteCommand.NAME, SiteUnarchive.NAME, newSiteName);
            Assertions.assertEquals(CommandLine.ExitCode.OK, status);

            status = commandLine.execute(SiteCommand.NAME, SitePull.NAME, newSiteName, "--workspace", workspace.root().toString());
            Assertions.assertEquals(CommandLine.ExitCode.OK, status);

        } finally {
            workspaceManager.destroy(workspace);
        }
    }

    /**
     * Given scenario: Simply call create command followed by copy
     * Expected Result: We simply verify the command completes successfully
     */
    @Test
    void Test_Command_Copy() {
        final CommandLine commandLine = createCommand();
        final StringWriter writer = new StringWriter();
        try (PrintWriter out = new PrintWriter(writer)) {
            commandLine.setOut(out);
            final int status = commandLine.execute(SiteCommand.NAME, SiteCopy.NAME, "--idOrName", siteName);
            Assertions.assertEquals(CommandLine.ExitCode.OK, status);
            final String output = writer.toString();
            Assertions.assertTrue(output.startsWith("New Copy Site is"));
        }
    }

    /**
     * Given scenario: Create a new site, pull it, push it, and pull it again.
     * Expected Result: The site should be created. Pulled so we can test push. At the end we delete it and verify it's gone.
     * @throws IOException
     */
    @Test
    void Test_Command_Create_Then_Pull_Then_Push() throws IOException {
        final Workspace workspace = workspaceManager.getOrCreate();
        final String newSiteName = String.format("new.dotcms.site%d", System.currentTimeMillis());
        final CommandLine commandLine = createCommand();
        final StringWriter writer = new StringWriter();
        try (PrintWriter out = new PrintWriter(writer)) {
            commandLine.setOut(out);
            commandLine.setErr(out);

            int status = commandLine.execute(SiteCommand.NAME, SiteCreate.NAME, newSiteName);
            Assertions.assertEquals(CommandLine.ExitCode.OK, status);

            status = commandLine.execute(SiteCommand.NAME, SitePull.NAME, newSiteName);

            Assertions.assertEquals(CommandLine.ExitCode.OK, status);

            status = commandLine.execute(SiteCommand.NAME, SiteArchive.NAME, newSiteName);

            Assertions.assertEquals(CommandLine.ExitCode.OK, status);

            status = commandLine.execute(SiteCommand.NAME, SiteRemove.NAME, newSiteName, "--cli-test");

            Assertions.assertEquals(CommandLine.ExitCode.OK, status);

            status = commandLine.execute(SiteCommand.NAME, SitePull.NAME, newSiteName, "--workspace", workspace.root().toString());

            Assertions.assertEquals(ExitCode.SOFTWARE, status);

            final String output = writer.toString();

            Assertions.assertTrue(output.contains("archived successfully."));
            Assertions.assertTrue(output.contains("removed successfully."));
            Assertions.assertTrue(output.contains("404"));

        } finally {
            workspaceManager.destroy(workspace);
        }
    }

    /**
     * Given scenario: Create a new site, pull it, push it, and pull it again.
     * Expected Results: The site should be created. Pulled so we can test push.
     * @throws IOException
     */
    @Test
    void Test_Create_From_File_via_Push() throws IOException {
        final String newSiteName = String.format("new.dotcms.site%d", System.currentTimeMillis());
        String siteDescriptor = String.format("{\n"
                + "  \"siteName\" : \"%s\",\n"
                + "  \"languageId\" : 1,\n"
                + "  \"modDate\" : \"2023-05-05T00:13:25.242+00:00\",\n"
                + "  \"modUser\" : \"dotcms.org.1\",\n"
                + "  \"live\" : true,\n"
                + "  \"working\" : true\n"
                + "}",newSiteName);

        final Path path = Files.createTempFile("test", "json");
        Files.write(path, siteDescriptor.getBytes());
        final CommandLine commandLine = createCommand();
        final StringWriter writer = new StringWriter();
        try (PrintWriter out = new PrintWriter(writer)) {
            commandLine.setOut(out);
            commandLine.setErr(out);
            int status = commandLine.execute(SiteCommand.NAME, SitePush.NAME, path.toFile().getAbsolutePath());
            Assertions.assertEquals(CommandLine.ExitCode.OK, status);

            status = commandLine.execute(SiteCommand.NAME, SiteFind.NAME, "--name", siteName);
            Assertions.assertEquals(CommandLine.ExitCode.OK, status);
        }
    }

    /**
     * Given scenario: Despite the number of times the same Site gets pulled, it should only be created once locally
     * Expected result: The WorkspaceManager should be able to create and destroy a workspace
     * @throws IOException
     */
    @Test
    void Test_Pull_Same_Site_Multiple_Times() throws IOException {
        final Workspace workspace = workspaceManager.getOrCreate();
        final CommandLine commandLine = createCommand();
        final StringWriter writer = new StringWriter();
        try (PrintWriter out = new PrintWriter(writer)) {
            commandLine.setOut(out);
            for (int i=0; i<= 5; i++) {
                int status = commandLine.execute(SiteCommand.NAME, SitePull.NAME, siteName, "--workspace", workspace.root().toString());
                Assertions.assertEquals(CommandLine.ExitCode.OK, status);
                System.out.println("Site Pulled: " + i);
            }

            final String fileName = String.format("%s.json", siteName);
            final Path path = Path.of(workspace.sites().toString(), fileName);
            Assert.assertTrue(Files.exists(path));

            try (Stream<Path> walk = Files.walk(workspace.sites())) {
                long count = walk.filter(p -> Files.isRegularFile(p) && p.getFileName().toString()
                        .startsWith(siteName.toLowerCase())).count();
                Assertions.assertEquals(1, count);
            }

        } finally {
            workspaceManager.destroy(workspace);
        }
    }

    /**
     * <b>Command to test:</b> site pull <br>
     * <b>Given Scenario:</b> Test the site pull command. This test checks if the JSON site
     * file has a "dotCMSObjectType" field with the value "Site". <br>
     * <b>Expected Result:</b> The JSON site file should have a
     * "dotCMSObjectType" field with the value "Site".
     *
     * @throws IOException if there is an error reading the JSON site file
     */
    @Test
    void Test_Command_Site_Pull_Checking_JSON_DotCMS_Type() throws IOException {

        // Create a temporal folder for the workspace
        var tempFolder = createTempFolder();

        final Workspace workspace = workspaceManager.getOrCreate(tempFolder);

        final String newSiteName = String.format("new.dotcms.site%d", System.currentTimeMillis());

        final CommandLine commandLine = getFactory().create();
        final StringWriter writer = new StringWriter();
        try (PrintWriter out = new PrintWriter(writer)) {

            commandLine.setOut(out);
            commandLine.setErr(out);

            // Creating a new site
            int status = commandLine.execute(SiteCommand.NAME, SiteCreate.NAME, newSiteName);
            Assertions.assertEquals(CommandLine.ExitCode.OK, status);

            // Pulling the site
            status = commandLine.execute(SiteCommand.NAME, SitePull.NAME, newSiteName,
                    "--workspace", workspace.root().toString());
            Assertions.assertEquals(CommandLine.ExitCode.OK, status);

            // Reading the JSON site file to check if the json has a: "dotCMSObjectType" : "Site"
            final var siteFilePath = Path.of(workspace.sites().toString(), newSiteName + ".json");
            var json = Files.readString(siteFilePath);
            Assertions.assertTrue(json.contains("\"dotCMSObjectType\" : \"Site\""));

            // And now pushing the site back to the server to make sure the structure is still correct
            status = commandLine.execute(SiteCommand.NAME, SitePush.NAME,
                    siteFilePath.toAbsolutePath().toString());
            Assertions.assertEquals(CommandLine.ExitCode.OK, status);
        } finally {
            deleteTempDirectory(tempFolder);
        }
    }

    /**
     * <b>Command to test:</b> site pull <br>
     * <b>Given Scenario:</b> Test the site pull command. This test checks if the YAML site
     * file has a "dotCMSObjectType" field with the value "Site". <br>
     * <b>Expected Result:</b> The YAML site file should have a
     * "dotCMSObjectType" field with the value "Site".
     *
     * @throws IOException if there is an error reading the YAML site file
     */
    @Test
    void Test_Command_Site_Pull_Checking_YAML_DotCMS_Type() throws IOException {

        // Create a temporal folder for the workspace
        var tempFolder = createTempFolder();

        final Workspace workspace = workspaceManager.getOrCreate(tempFolder);

        final String newSiteName = String.format("new.dotcms.site%d", System.currentTimeMillis());

        final CommandLine commandLine = getFactory().create();
        final StringWriter writer = new StringWriter();
        try (PrintWriter out = new PrintWriter(writer)) {

            commandLine.setOut(out);
            commandLine.setErr(out);

            // Creating a new site
            int status = commandLine.execute(SiteCommand.NAME, SiteCreate.NAME, newSiteName);
            Assertions.assertEquals(CommandLine.ExitCode.OK, status);

            // Pulling the site
            status = commandLine.execute(SiteCommand.NAME, SitePull.NAME, newSiteName,
                    "-fmt", InputOutputFormat.YAML.toString(), "--workspace",
                    workspace.root().toString());
            Assertions.assertEquals(CommandLine.ExitCode.OK, status);

            // Reading the YAML site file to check if the yaml has a: "dotCMSObjectType" : "Site"
            final var siteFilePath = Path.of(workspace.sites().toString(), newSiteName + ".yml");
            var json = Files.readString(siteFilePath);
            Assertions.assertTrue(json.contains("dotCMSObjectType: \"Site\""));

            // And now pushing the site back to the server to make sure the structure is still correct
            status = commandLine.execute(SiteCommand.NAME, SitePush.NAME,
                    siteFilePath.toAbsolutePath().toString(), "-fmt",
                    InputOutputFormat.YAML.toString());
            Assertions.assertEquals(CommandLine.ExitCode.OK, status);

        } finally {
            deleteTempDirectory(tempFolder);
        }
    }

    /**
     * Creates a temporary folder with a random name.
     *
     * @return The path to the created temporary folder.
     * @throws IOException If an I/O error occurs while creating the temporary folder.
     */
    private Path createTempFolder() throws IOException {

        String randomFolderName = "folder-" + UUID.randomUUID();
        return Files.createTempDirectory(randomFolderName);
    }

    /**
     * Deletes a temporary directory and all its contents.
     *
     * @param folderPath The path to the temporary directory to be deleted.
     * @throws IOException If an I/O error occurs while deleting the directory or its contents.
     */
    private void deleteTempDirectory(Path folderPath) throws IOException {
        Files.walkFileTree(folderPath, new SimpleFileVisitor<>() {
            @Override
            public FileVisitResult visitFile(Path file, BasicFileAttributes attrs)
                    throws IOException {
                Files.delete(file); // Deletes the file
                return FileVisitResult.CONTINUE;
            }

            @Override
            public FileVisitResult postVisitDirectory(Path dir, IOException exc)
                    throws IOException {
                Files.delete(dir); // Deletes the directory after its content has been deleted
                return FileVisitResult.CONTINUE;
            }
        });
    }

}<|MERGE_RESOLUTION|>--- conflicted
+++ resolved
@@ -2,10 +2,7 @@
 
 import com.dotcms.api.AuthenticationContext;
 import com.dotcms.cli.command.CommandTest;
-<<<<<<< HEAD
 import com.dotcms.cli.common.InputOutputFormat;
-=======
->>>>>>> eb3c2507
 import com.dotcms.common.WorkspaceManager;
 import com.dotcms.model.config.Workspace;
 import io.quarkus.test.junit.QuarkusTest;
@@ -15,7 +12,14 @@
 import java.nio.file.FileVisitResult;
 import java.nio.file.Files;
 import java.nio.file.Path;
-<<<<<<< HEAD
+import java.util.stream.Stream;
+import javax.inject.Inject;
+import org.eclipse.microprofile.config.inject.ConfigProperty;
+import org.junit.jupiter.api.Assertions;
+import org.junit.jupiter.api.BeforeEach;
+import org.junit.jupiter.api.Test;
+import org.wildfly.common.Assert;
+import picocli.CommandLine;
 import java.nio.file.SimpleFileVisitor;
 import java.nio.file.attribute.BasicFileAttributes;
 import java.util.UUID;
@@ -25,12 +29,6 @@
 import org.junit.jupiter.api.AfterAll;
 import org.junit.jupiter.api.Assertions;
 import org.junit.jupiter.api.BeforeAll;
-=======
-import java.util.stream.Stream;
-import javax.inject.Inject;
-import org.eclipse.microprofile.config.inject.ConfigProperty;
-import org.junit.jupiter.api.Assertions;
->>>>>>> eb3c2507
 import org.junit.jupiter.api.BeforeEach;
 import org.junit.jupiter.api.Test;
 import org.wildfly.common.Assert;
@@ -291,7 +289,7 @@
 
         final String newSiteName = String.format("new.dotcms.site%d", System.currentTimeMillis());
 
-        final CommandLine commandLine = getFactory().create();
+        final CommandLine commandLine = createCommand();
         final StringWriter writer = new StringWriter();
         try (PrintWriter out = new PrintWriter(writer)) {
 
@@ -340,7 +338,7 @@
 
         final String newSiteName = String.format("new.dotcms.site%d", System.currentTimeMillis());
 
-        final CommandLine commandLine = getFactory().create();
+        final CommandLine commandLine = createCommand();
         final StringWriter writer = new StringWriter();
         try (PrintWriter out = new PrintWriter(writer)) {
 
