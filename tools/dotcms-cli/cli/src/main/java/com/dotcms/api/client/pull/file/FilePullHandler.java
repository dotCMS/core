--- conflicted
+++ resolved
@@ -109,15 +109,9 @@
         //Any failed TreeNode will not be present
         //So no need to separate the results
 
-        //Save the error code for the traversal process. This will be used to determine the exit code of the command if greater than 0 (zero)
-<<<<<<< HEAD
-        int errorCode = errorHandlerUtil.handlePullExceptions(
-                failed.stream().map(FileTraverseResult::exceptions
-                ).flatMap(List::stream).collect(Collectors.toList()), output);
-=======
-        int errorCode = handleExceptions(allExceptions, output);
->>>>>>> 82e4455a
-
+        //Save the error code for the traversal process. This will be used to determine the exit
+        // code of the command if greater than 0 (zero)
+        int errorCode = errorHandlerUtil.handlePullExceptions(allExceptions, output);
 
         boolean preserve = false;
         boolean includeEmptyFolders = false;
