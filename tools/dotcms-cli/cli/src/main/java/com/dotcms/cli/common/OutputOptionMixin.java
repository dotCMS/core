package com.dotcms.cli.common;

import static io.quarkus.devtools.messagewriter.MessageIcons.ERROR_ICON;
import static io.quarkus.devtools.messagewriter.MessageIcons.WARN_ICON;
import static org.apache.commons.lang3.StringUtils.abbreviate;

import io.quarkus.arc.Arc;
import io.quarkus.devtools.messagewriter.MessageWriter;
import io.quarkus.logging.Log;
import java.io.PrintWriter;
import java.nio.file.Path;
import java.nio.file.Paths;
import java.util.List;
import picocli.CommandLine;
import picocli.CommandLine.Help.ColorScheme;
import picocli.CommandLine.Model.CommandSpec;

public class OutputOptionMixin implements MessageWriter {

    static final boolean picocliDebugEnabled = "DEBUG".equalsIgnoreCase(System.getProperty("picocli.trace"));

    @CommandLine.Option(names = { "-e", "--errors" }, description = "Display error messages.", hidden = true)
    boolean showErrors;

    @CommandLine.Option(names = { "-v", "--verbose" }, description = "Verbose mode.", hidden = true)
    boolean verbose;

    @CommandLine.Option(names = {"--cli-test" }, description = "Manually set output streams for unit test purposes.", hidden = true)
    boolean cliTestMode;

    Path testProjectRoot;

    @CommandLine.Option(names = { "--cli-test-dir" }, hidden = true)
    void setTestProjectRoot(String path) {
        // Allow the starting/project directory to be specified. Used during test.
        testProjectRoot = Paths.get(path).toAbsolutePath();
    }

    @CommandLine.Spec(CommandLine.Spec.Target.MIXEE)
    CommandSpec mixee;

    ColorScheme scheme;
    PrintWriter out;
    PrintWriter err;

    ColorScheme colorScheme() {
        ColorScheme colors = scheme;
        if (colors == null) {
            colors = scheme = mixee.commandLine().getColorScheme();
        }
        return colors;
    }

    public PrintWriter out() {
        PrintWriter o = out;
        if (o == null) {
            o = out = mixee.commandLine().getOut();
        }
        return o;
    }

    public PrintWriter err() {
        PrintWriter e = err;
        if (e == null) {
            e = err = mixee.commandLine().getErr();
        }
        return e;
    }

    public boolean isShowErrors() {
        return showErrors || picocliDebugEnabled;
    }

    public boolean isVerbose() {
        return verbose || picocliDebugEnabled;
    }

    public boolean isCliTest() {
        return cliTestMode;
    }

    public boolean isAnsiEnabled() {
        return CommandLine.Help.Ansi.AUTO.enabled();
    }

    public void print(String text) {
        out().print(colorScheme().ansi().new Text(text, colorScheme()));
        out().flush(); // print is not flushing like println does
    }

    public void println(String text) {
        out().println(colorScheme().ansi().new Text(text, colorScheme()));
    }

    public void printText(String... text) {
        for (String line : text) {
            out().println(colorScheme().ansi().new Text(line, colorScheme()));
        }
    }

    public void printErrorText(String[] text) {
        for (String line : text) {
            err().println(colorScheme().errorText(line));
        }
    }

    public void printStackTrace(Exception ex) {
        if (isShowErrors()) {
            err().println(colorScheme().stackTraceText(ex));
        }
    }

    public Path getTestDirectory() {
        if (isCliTest()) {
            return testProjectRoot;
        }
        return null;
    }

    @Override
    public void info(String msg) {
        out().println(colorScheme().ansi().new Text(msg, colorScheme()));
    }

    @Override
    public void error(String msg) {
        err().println(colorScheme().errorText(ERROR_ICON + " " + msg));
    }

    @Override
    public boolean isDebugEnabled() {
        return isVerbose();
    }

    @Override
    public void debug(String msg) {
        if (isVerbose()) {
            out().println(colorScheme().ansi().new Text("@|faint [DEBUG] " + msg + "|@", colorScheme()));
        }
    }

    @Override
    public void warn(String msg) {
        out().println(colorScheme().ansi().new Text("@|yellow " + WARN_ICON + " " + msg + "|@", colorScheme()));
    }

    // CommandLine must be passed in (forwarded commands)
    public void throwIfUnmatchedArguments(CommandLine cmd) {
        List<String> unmatchedArguments = cmd.getUnmatchedArguments();
        if (!unmatchedArguments.isEmpty()) {
            throw new CommandLine.UnmatchedArgumentException(cmd, unmatchedArguments);
        }
    }


    ExceptionHandler exceptionHandler;

    ExceptionHandler getExceptionHandler(){
        if(null == exceptionHandler){
           exceptionHandler = Arc.container().instance(ExceptionHandler.class).get();
        }
        return exceptionHandler;
    }

    public int handleCommandException(Exception ex, String message){
        return handleCommandException(ex, message, !isShowErrors());
    }

    public int handleCommandException(Exception ex, String message, boolean showFullDetailsBanner) {

        final ExceptionHandler exHandler = getExceptionHandler();

        if (ex instanceof CommandLine.ParameterException) {
            CommandLine.UnmatchedArgumentException.printSuggestions(
                    (CommandLine.ParameterException) ex, out());
        }

<<<<<<< HEAD
        final Exception unwrappedEx = exHandler.unwrap(ex);

        //Extract the proper exception and remove all server side noise
        final Exception handledEx = exHandler.handle(unwrappedEx);
        //Short error message
        message = String.format("%s %s  ", message,
                handledEx.getMessage() != null ? abbreviate(handledEx.getMessage(), "...", 200)
                        : "No error message was provided");
        error(message);
        //Won't print unless the "showErrors" flag is on
        printStackTrace(unwrappedEx);
        //We show the show message notice only if we're not already showing errors
        if(showFullDetailsBanner) {
=======
        if (null != ex) {
            //Extract the proper exception and remove all server side noise
            ex = ExceptionHandler.handle(ex);
            message = String.format("%s %s  ", message,
                    ex.getMessage() != null ? abbreviate(ex.getMessage(), "...", 200)
                            : "No error message was provided");
        }

        Log.error(message, ex);

        //Yeah, this doesn't look like the right logic
        //in the sense that we're printing out the error only when the showErrors is false
        //But there's a reason for that.
        //ShowErrors is on when we want to see the full stack trace and this block is meant to be used to show a shorten output
        if (!isShowErrors()) {
            error(message);
>>>>>>> 540e09c7
            info("@|bold,yellow run with -e or --errors for full details on the exception.|@");
        }

        final CommandLine cmd = mixee.commandLine();
        //If we want to force usage to be printed upon certain type of exception we could do:
        // cmd.usage(cmd.getOut());

        return cmd.getExitCodeExceptionMapper() != null ? cmd.getExitCodeExceptionMapper()
                .getExitCode(unwrappedEx)
                : mixee.exitCodeOnInvalidInput();
    }

    @Override
    public String toString() {
        return "OutputOptions [testMode=" + cliTestMode
                + ", showErrors=" + showErrors
                + ", verbose=" + verbose + "]";
    }

}<|MERGE_RESOLUTION|>--- conflicted
+++ resolved
@@ -175,7 +175,6 @@
                     (CommandLine.ParameterException) ex, out());
         }
 
-<<<<<<< HEAD
         final Exception unwrappedEx = exHandler.unwrap(ex);
 
         //Extract the proper exception and remove all server side noise
@@ -185,28 +184,11 @@
                 handledEx.getMessage() != null ? abbreviate(handledEx.getMessage(), "...", 200)
                         : "No error message was provided");
         error(message);
+        Log.error(message, ex);
         //Won't print unless the "showErrors" flag is on
         printStackTrace(unwrappedEx);
         //We show the show message notice only if we're not already showing errors
         if(showFullDetailsBanner) {
-=======
-        if (null != ex) {
-            //Extract the proper exception and remove all server side noise
-            ex = ExceptionHandler.handle(ex);
-            message = String.format("%s %s  ", message,
-                    ex.getMessage() != null ? abbreviate(ex.getMessage(), "...", 200)
-                            : "No error message was provided");
-        }
-
-        Log.error(message, ex);
-
-        //Yeah, this doesn't look like the right logic
-        //in the sense that we're printing out the error only when the showErrors is false
-        //But there's a reason for that.
-        //ShowErrors is on when we want to see the full stack trace and this block is meant to be used to show a shorten output
-        if (!isShowErrors()) {
-            error(message);
->>>>>>> 540e09c7
             info("@|bold,yellow run with -e or --errors for full details on the exception.|@");
         }
 
