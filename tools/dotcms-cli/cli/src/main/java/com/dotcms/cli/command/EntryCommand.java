--- conflicted
+++ resolved
@@ -9,13 +9,9 @@
 import com.dotcms.cli.common.DotExceptionHandler;
 import com.dotcms.cli.common.DotExecutionStrategy;
 import com.dotcms.cli.common.OutputOptionMixin;
-<<<<<<< HEAD
 import com.dotcms.cli.common.VersionProvider;
-import io.quarkus.arc.Unremovable;
-=======
 import com.dotcms.cli.exception.ExceptionHandlerImpl;
 import com.dotcms.model.annotation.SecuredPassword;
->>>>>>> 02502b3b
 import io.quarkus.picocli.runtime.PicocliCommandLineFactory;
 import io.quarkus.picocli.runtime.annotations.TopCommand;
 import javax.enterprise.context.ApplicationScoped;
@@ -31,15 +27,9 @@
 
 @TopCommand
 @CommandLine.Command(
-<<<<<<< HEAD
-        name = "@|bold,magenta dotCLI|@",
+        name = EntryCommand.NAME,
         mixinStandardHelpOptions = true,
         versionProvider = VersionProvider.class,
-=======
-        name = EntryCommand.NAME,
-        mixinStandardHelpOptions = true,
-        version = {"dotCMS cli 1.0", "picocli " + CommandLine.VERSION},
->>>>>>> 02502b3b
         description = {
                 "@|bold,underline,blue dotCMS|@ dotCLI is a command line interface to interact with your @|bold,underline,blue dotCMS|@ instance.",
         },
@@ -65,7 +55,7 @@
 )
 public class EntryCommand implements DotCommand{
 
-    public static final String NAME = "dotCMS";
+    public static final String NAME = "@|bold,magenta dotCLI|@";
 
     // Declared here, so we have an instance available via Arc container on the Customized CommandLine
     @Inject
