--- conflicted
+++ resolved
@@ -206,17 +206,11 @@
 dotcms.client.servers.demo=https://demo.dotcms.com/api
 ```
 
-<<<<<<< HEAD
-Notice how the `dotcms.client.servers` property has a suffix matching the profile name in the `dot-services.yml` file.
-
-Therefore, in order to add a new instance profile, you need to add a new entry in the `dot-services.yml` file and a new property extending the `application.properties` file.
+Notice how the `dotcms.client.servers` property has a suffix matching the profile name in the `dot-service.yml` file.
+
+Therefore, in order to add a new instance profile, you need to add a new entry in the `dot-service.yml` file and a new property extending the `application.properties` file.
 Application properties can be extended via system properties, environment variables, `.env` file or in `$PWD/config/application.properties` file.
-=======
-Notice how the `dotcms.client.servers` property has a postfix matching the profile name in the `dot-service.yml` file.
-
-Therefore, in order to add a new instance profile, you need to add a new entry in the `dot-service.yml` file and a new property extending the `application.properties` file.
-Application properties can be extended via system properties, environment variables, `.evn` file or in `$PWD/config/application.properties` file.
->>>>>>> 7907cb60
+
 To learn more about how to extend the `application.properties` file see the Quarkus configuration guide [Here](https://es.quarkus.io/guides/config-reference#application-properties-file) 
 
 In future versions this process will be facilitated by the CLI itself.
