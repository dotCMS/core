--- conflicted
+++ resolved
@@ -1475,15 +1475,8 @@
             });
             detectChangesForIframeRender(fixture);
             fixture.detectChanges();
-<<<<<<< HEAD
-            const contentPaletteWrapper = de.query(By.css('.dot-edit-content__palette'));
             const contentPalette: DotPaletteComponent = de.query(By.css('dot-palette'))
                 .componentInstance;
-=======
-            const contentPalette: DotPaletteComponent = de.query(
-                By.css('dot-palette')
-            ).componentInstance;
->>>>>>> a4991bd8
             expect(contentPalette.items).toEqual(responseData.slice(0, 5));
         }));
     });
