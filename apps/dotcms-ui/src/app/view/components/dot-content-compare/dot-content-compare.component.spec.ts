<<<<<<< HEAD
import { ComponentFixture, TestBed } from '@angular/core/testing';
=======
/* eslint-disable @typescript-eslint/no-explicit-any */
import { ComponentFixture, TestBed } from '@angular/core/testing';

>>>>>>> a4991bd8
import {
    DotContentCompareComponent,
    DotContentCompareEvent
} from './dot-content-compare.component';
import { DotContentCompareStore } from '@components/dot-content-compare/store/dot-content-compare.store';
import { Component, DebugElement, EventEmitter, Input, Output } from '@angular/core';
import { of } from 'rxjs';
import { dotContentCompareTableDataMock } from '@components/dot-content-compare/components/dot-content-compare-table/dot-content-compare-table.component.spec';
import { MockDotMessageService } from '@tests/dot-message-service.mock';
import { DotMessageService } from '@services/dot-message/dot-messages.service';

import { DotContentCompareModule } from '@components/dot-content-compare/dot-content-compare.module';
import { DotContentCompareTableComponent } from '@components/dot-content-compare/components/dot-content-compare-table/dot-content-compare-table.component';
import { By } from '@angular/platform-browser';
import { DotCMSContentlet } from '@dotcms/dotcms-models';
import { DotAlertConfirmService } from '@services/dot-alert-confirm';
import { ConfirmationService } from 'primeng/api';
<<<<<<< HEAD
import { DotRouterService } from '@services/dot-router/dot-router.service';
import { DotIframeService } from '@components/_common/iframe/service/dot-iframe/dot-iframe.service';
=======
import { DotIframeService } from '@components/_common/iframe/service/dot-iframe/dot-iframe.service';
import { DotFormatDateService } from '@dotcms/app/api/services/dot-format-date-service';
import { DotcmsConfigService } from '@dotcms/dotcms-js';
>>>>>>> a4991bd8

const DotContentCompareEventMOCK = {
    inode: '1',
    identifier: '2',
    language: 'es'
};

const storeMock = jasmine.createSpyObj(
    'DotContentCompareStore',
    ['loadData', 'updateShowDiff', 'updateCompare', 'bringBack'],
    {
        vm$: of({ data: dotContentCompareTableDataMock, showDiff: false })
    }
);

@Component({
    selector: 'dot-test-host-component',
    template:
        '<dot-content-compare [data]="data"  (close)="close.emit(true)" ></dot-content-compare>'
})
class TestHostComponent {
    @Input() data: DotContentCompareEvent;
    @Output() close = new EventEmitter<boolean>();
}

describe('DotContentCompareComponent', () => {
    let hostComponent: TestHostComponent;
    let hostFixture: ComponentFixture<TestHostComponent>;
    let de: DebugElement;
    let dotContentCompareStore: DotContentCompareStore;
    let contentCompareTableComponent: DotContentCompareTableComponent;
    let dotAlertConfirmService: DotAlertConfirmService;
    let confirmationService: ConfirmationService;
    let dotIframeService: DotIframeService;

    const messageServiceMock = new MockDotMessageService({
        Confirm: 'Confirm',
        'folder.replace.contentlet.working.version':
            'Are you sure you would like to replace your working version with this contentlet version?'
    });

    beforeEach(() => {
        TestBed.configureTestingModule({
            declarations: [DotContentCompareComponent, TestHostComponent],
            imports: [DotContentCompareModule],
            providers: [
                { provide: DotMessageService, useValue: messageServiceMock },
                DotAlertConfirmService,
                ConfirmationService,
                {
                    provide: DotIframeService,
                    useValue: {
                        run: jasmine.createSpy()
<<<<<<< HEAD
=======
                    }
                },
                DotFormatDateService,
                {
                    provide: DotcmsConfigService,
                    useValue: {
                        getSystemTimeZone: () =>
                            of({
                                id: 'America/Costa_Rica',
                                label: 'Central Standard Time (America/Costa_Rica)',
                                offset: -21600000
                            })
>>>>>>> a4991bd8
                    }
                }
            ]
        });
        TestBed.overrideProvider(DotContentCompareStore, { useValue: storeMock });

        hostFixture = TestBed.createComponent(TestHostComponent);
        de = hostFixture.debugElement;

        dotContentCompareStore = TestBed.inject(DotContentCompareStore);
        dotAlertConfirmService = TestBed.inject(DotAlertConfirmService);
        confirmationService = TestBed.inject(ConfirmationService);
        dotIframeService = TestBed.inject(DotIframeService);

        hostComponent = hostFixture.componentInstance;
        hostComponent.data = DotContentCompareEventMOCK;
        hostFixture.detectChanges();
        contentCompareTableComponent = de.query(
            By.css('dot-content-compare-table')
        ).componentInstance;
    });

    it('should pass data correctly', () => {
        expect(dotContentCompareStore.loadData).toHaveBeenCalledWith(DotContentCompareEventMOCK);
        expect(contentCompareTableComponent.data).toEqual(dotContentCompareTableDataMock);
        expect(contentCompareTableComponent.showDiff).toEqual(false);
    });

    it('should update diff flag', () => {
        contentCompareTableComponent.changeDiff.emit(true);
        expect(dotContentCompareStore.updateShowDiff).toHaveBeenCalledOnceWith(true);
    });

    it('should update compare content', () => {
        contentCompareTableComponent.changeVersion.emit('value' as unknown as DotCMSContentlet);
        expect(dotContentCompareStore.updateCompare).toHaveBeenCalledOnceWith(
            'value' as unknown as DotCMSContentlet
        );
    });

    it('should bring back version after confirm and emit close', () => {
        spyOn(dotAlertConfirmService, 'confirm').and.callFake((conf) => {
            conf.accept();
        });
        spyOn(hostComponent.close, 'emit');

        contentCompareTableComponent.bringBack.emit('123');

        expect<any>(dotAlertConfirmService.confirm).toHaveBeenCalledWith({
            accept: jasmine.any(Function),
            reject: jasmine.any(Function),
            header: 'Confirm',
            message:
                'Are you sure you would like to replace your working version with this contentlet version?'
        });

        expect(dotIframeService.run).toHaveBeenCalledOnceWith({
            name: 'getVersionBack',
            args: ['123']
        });
        expect(hostComponent.close.emit).toHaveBeenCalledOnceWith(true);
    });
});<|MERGE_RESOLUTION|>--- conflicted
+++ resolved
@@ -1,10 +1,6 @@
-<<<<<<< HEAD
-import { ComponentFixture, TestBed } from '@angular/core/testing';
-=======
 /* eslint-disable @typescript-eslint/no-explicit-any */
 import { ComponentFixture, TestBed } from '@angular/core/testing';
 
->>>>>>> a4991bd8
 import {
     DotContentCompareComponent,
     DotContentCompareEvent
@@ -22,14 +18,9 @@
 import { DotCMSContentlet } from '@dotcms/dotcms-models';
 import { DotAlertConfirmService } from '@services/dot-alert-confirm';
 import { ConfirmationService } from 'primeng/api';
-<<<<<<< HEAD
-import { DotRouterService } from '@services/dot-router/dot-router.service';
 import { DotIframeService } from '@components/_common/iframe/service/dot-iframe/dot-iframe.service';
-=======
-import { DotIframeService } from '@components/_common/iframe/service/dot-iframe/dot-iframe.service';
-import { DotFormatDateService } from '@dotcms/app/api/services/dot-format-date-service';
 import { DotcmsConfigService } from '@dotcms/dotcms-js';
->>>>>>> a4991bd8
+import { DotFormatDateService } from '@services/dot-format-date-service';
 
 const DotContentCompareEventMOCK = {
     inode: '1',
@@ -83,8 +74,6 @@
                     provide: DotIframeService,
                     useValue: {
                         run: jasmine.createSpy()
-<<<<<<< HEAD
-=======
                     }
                 },
                 DotFormatDateService,
@@ -97,7 +86,6 @@
                                 label: 'Central Standard Time (America/Costa_Rica)',
                                 offset: -21600000
                             })
->>>>>>> a4991bd8
                     }
                 }
             ]
@@ -115,9 +103,8 @@
         hostComponent = hostFixture.componentInstance;
         hostComponent.data = DotContentCompareEventMOCK;
         hostFixture.detectChanges();
-        contentCompareTableComponent = de.query(
-            By.css('dot-content-compare-table')
-        ).componentInstance;
+        contentCompareTableComponent = de.query(By.css('dot-content-compare-table'))
+            .componentInstance;
     });
 
     it('should pass data correctly', () => {
@@ -132,9 +119,9 @@
     });
 
     it('should update compare content', () => {
-        contentCompareTableComponent.changeVersion.emit('value' as unknown as DotCMSContentlet);
+        contentCompareTableComponent.changeVersion.emit(('value' as unknown) as DotCMSContentlet);
         expect(dotContentCompareStore.updateCompare).toHaveBeenCalledOnceWith(
-            'value' as unknown as DotCMSContentlet
+            ('value' as unknown) as DotCMSContentlet
         );
     });
 
