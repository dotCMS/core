--- conflicted
+++ resolved
@@ -3,24 +3,14 @@
 import GlobalProvider from '@/providers/global';
 import { DotcmsPage } from '@/components/dotcms-page';
 
-<<<<<<< HEAD
-async function getPage(url) {
-    const res = await fetch(
-        `${process.env.NEXT_PUBLIC_DOTCMS_HOST}/api/v1/page/render/${url || 'index'}?language_id=1`,
-        {
-            headers: {
-                Authorization: `Bearer ${process.env.DOTCMS_AUTH_TOKEN}`
-            }
-=======
 async function getPage({ url, language_id }) {
-    const requestUrl = `${process.env.DOTCMS_HOST}/api/v1/page/json/${url}?language_id=${
-        language_id || '1'
-    }`;
+    const requestUrl = `${
+        process.env.NEXT_PUBLIC_DOTCMS_HOST
+    }/api/v1/page/json/${url}?language_id=${language_id || '1'}`;
 
     const res = await fetch(requestUrl, {
         headers: {
             Authorization: `Bearer ${process.env.DOTCMS_AUTH_TOKEN}`
->>>>>>> 6500148e
         }
     });
 
