CREATE DATABASE IF NOT EXISTS clickhouse_test_db;
CREATE TABLE IF NOT EXISTS clickhouse_test_db.events
(
    -- ######################################################
    --                  Jitsu Properties
    -- ######################################################
    _timestamp DateTime,
    event_type String,
    original_url String,
    doc_host String,
    doc_path String,
    doc_search String,
    page_title String,
    referer String,
    doc_encoding String,
    local_tz_offset Int64,
    eventn_ctx_event_id String,
    user_agent String,
    parsed_ua_device_brand String,
    parsed_ua_device_family String,
    parsed_ua_device_model String,
    parsed_ua_os_family String,
    parsed_ua_os_version String,
    parsed_ua_ua_family String,
    parsed_ua_ua_version String,
    parsed_ua_bot UInt8,
    source_ip String,
    vp_size String,
    utm_campaign String,
    utm_medium String,
    utm_source String,
    utm_term String,
    utm_content String,
    doc_hash String,
    doc_protocol String,
    user_language String,
    context_site_key String,
    context_user_id String,
    screen_resolution String,
    viewport_height String,
    viewport_width String,
    context_site_id String,
    api_key String,
    cluster_id String,
    customer_id String,
    src String,
    user_anonymous_id String,
    user_hashed_anonymous_id String,
    custom_1 String,
    custom_2 String,
    custom_3 String,
    custom_4 String,
    custom_5 String,
    custom_6 String,
    custom_7 String,
    custom_8 String,
    custom_9 String,
    custom_10 String,
    custom_11 String,
    custom_12 String,
    custom_13 String,
    custom_14 String,
    custom_15 String,
    custom_16 String,
    custom_17 String,
    custom_18 String,
    custom_19 String,
    custom_20 String,
    custom_21 String,
    custom_22 String,
    custom_23 String,
    custom_24 String,
    custom_25 String,
    custom_26 String,
    custom_27 String,
    custom_28 String,
    custom_29 String,
    custom_30 String,
    custom_31 String,
    custom_32 String,
    custom_33 String,
    custom_34 String,
    custom_35 String,
    custom_36 String,
    custom_37 String,
    custom_38 String,
    custom_39 String,
    custom_40 String,
    custom_41 String,
    custom_42 String,
    custom_43 String,
    custom_44 String,
    custom_45 String,
    custom_46 String,
    custom_47 String,
    custom_48 String,
    custom_49 String,
    custom_50 String,


    -- ######################################################
    --      Jitsu and Backend Data Collectors Properties
    -- ######################################################
    url String,
    utc_time DateTime,
    request_id String,
    sessionid String,
    sessionnew UInt8,


    -- ######################################################
    --                 Experiments Properties
    -- ######################################################
    isexperimentpage Bool DEFAULT false,
    experiment String,
    variant String,
    persona String,
    userlanguage String,
    lookbackwindow String,
    runningid String,
    istargetpage Bool DEFAULT false,
    ip String,


    -- ######################################################
    --              Used in UVE_MODE_CHANGE event
    -- ######################################################
    frommode String,
    tomode String,


    -- ######################################################
    --              Used in content_impression event
    -- ######################################################
    content_identifier String,
    content_inode String,
    content_title String,
    content_content_type String,

    position_viewport_offset_pct Int16,
<<<<<<< HEAD
    position_dom_index Int8,

    -- ######################################################
    --              Used in content_click event
    -- ######################################################
    element_text String,
    element_type String,
    element_id String,
    element_class String,
    element_attributes String
=======
    position_dom_index Int8
>>>>>>> e7ea6f3f
) Engine = MergeTree()
    PARTITION BY customer_id
    ORDER BY (_timestamp, customer_id)
    SETTINGS index_granularity = 8192;

ALTER TABLE clickhouse_test_db.events ADD INDEX IF NOT EXISTS idx_utc_time (utc_time) TYPE minmax GRANULARITY 1;
ALTER TABLE clickhouse_test_db.events ADD INDEX IF NOT EXISTS idx_cluster_id (cluster_id) TYPE minmax GRANULARITY 1;<|MERGE_RESOLUTION|>--- conflicted
+++ resolved
@@ -138,7 +138,6 @@
     content_content_type String,
 
     position_viewport_offset_pct Int16,
-<<<<<<< HEAD
     position_dom_index Int8,
 
     -- ######################################################
@@ -149,9 +148,7 @@
     element_id String,
     element_class String,
     element_attributes String
-=======
     position_dom_index Int8
->>>>>>> e7ea6f3f
 ) Engine = MergeTree()
     PARTITION BY customer_id
     ORDER BY (_timestamp, customer_id)
