--- conflicted
+++ resolved
@@ -36,16 +36,6 @@
   dotcms:
     image: dotcms/dotcms:latest
     environment:
-<<<<<<< HEAD
-        "CATALINA_OPTS": '-Xmx1g '
-        "DB_BASE_URL": "jdbc:postgresql://db/dotcms"
-        "DB_USERNAME": 'dotcmsdbuser'
-        "DB_PASSWORD": 'password'
-        "DOT_ES_AUTH_BASIC_PASSWORD": 'admin'
-        "DOT_ES_ENDPOINTS": 'http://elasticsearch:9200'
-        "DOT_INITIAL_ADMIN_PASSWORD": 'admin'
-        #"CUSTOM_STARTER_URL": 'https://repo.dotcms.com/artifactory/libs-release-local/com/dotcms/starter/20220713/starter-20220713.zip'
-=======
         CMS_JAVA_OPTS: '-Xmx1g '
         LANG: 'C.UTF-8'
         TZ: 'UTC'
@@ -56,7 +46,6 @@
         DOT_ES_ENDPOINTS: 'https://opensearch:9200'
         DOT_INITIAL_ADMIN_PASSWORD: 'admin'
         #CUSTOM_STARTER_URL: 'https://repo.dotcms.com/artifactory/libs-release-local/com/dotcms/starter/20211201/starter-20211201.zip'
->>>>>>> 5b66d7c9
     depends_on:
       - opensearch
       - db
