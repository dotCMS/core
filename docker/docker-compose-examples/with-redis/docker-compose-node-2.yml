version: '3.5'

networks:
  with-redis_db_net:
    external: true
  with-redis_opensearch-net:
    external: true
  with-redis_redis_net:
    external: true

volumes:
  cms-shared:

services:
  dotcms-node-2:
    image: dotcms/dotcms:latest
    environment:
<<<<<<< HEAD
        "LANG": 'C.UTF-8'
        "DB_BASE_URL": "jdbc:postgresql://db/dotcms"
        "DB_USERNAME": 'dotcmsdbuser'
        "DB_PASSWORD": 'password'
        "DOT_ES_AUTH_BASIC_PASSWORD": 'admin'
        "DOT_ES_ENDPOINTS": 'http://elasticsearch:9200'
        "DOT_INITIAL_ADMIN_PASSWORD": 'admin'
        "DOT_DOT_PUBSUB_PROVIDER_OVERRIDE": 'com.dotcms.dotpubsub.RedisPubSubImpl'
        "DOT_REDIS_LETTUCECLIENT_URLS": 'redis://MY_SECRET_P4SS@redis'
        "DOT_CACHE_DEFAULT_CHAIN": 'com.dotmarketing.business.cache.provider.caffine.CaffineCache,com.dotcms.cache.lettuce.RedisCache'
        #"CUSTOM_STARTER_URL": 'https://repo.dotcms.com/artifactory/libs-release-local/com/dotcms/starter/20220713/starter-20220713.zip'
=======
        CMS_JAVA_OPTS: '-Xmx1g '
        LANG: 'C.UTF-8'
        TZ: 'UTC'
        DB_BASE_URL: "jdbc:postgresql://db/dotcms"
        DB_USERNAME: 'dotcmsdbuser'
        DB_PASSWORD: 'password'
        DOT_ES_AUTH_BASIC_PASSWORD: 'admin'
        DOT_ES_ENDPOINTS: 'https://opensearch:9200'
        DOT_INITIAL_ADMIN_PASSWORD: 'admin'
        DOT_DOTCMS_CLUSTER_ID: 'dotcms-redis-cluster'
        DOT_DOT_PUBSUB_PROVIDER_OVERRIDE: 'com.dotcms.dotpubsub.RedisPubSubImpl'
        DOT_REDIS_LETTUCECLIENT_URLS: 'redis://MY_SECRET_P4SS@redis'
        DOT_CACHE_DEFAULT_CHAIN: 'com.dotmarketing.business.cache.provider.caffine.CaffineCache,com.dotcms.cache.lettuce.RedisCache'
        #CUSTOM_STARTER_URL: 'https://repo.dotcms.com/artifactory/libs-release-local/com/dotcms/starter/20211201/starter-20211201.zip'
>>>>>>> 963a49dd
    volumes:
      #- {local_data_path}:/data/shared
      - {license_local_path}/license.zip:/data/shared/assets/license.zip
    networks:
      - with-redis_db_net
      - with-redis_opensearch-net
      - with-redis_redis_net
    ports:
      - "8081:8082"
      - "8444:8443"
<|MERGE_RESOLUTION|>--- conflicted
+++ resolved
@@ -15,19 +15,6 @@
   dotcms-node-2:
     image: dotcms/dotcms:latest
     environment:
-<<<<<<< HEAD
-        "LANG": 'C.UTF-8'
-        "DB_BASE_URL": "jdbc:postgresql://db/dotcms"
-        "DB_USERNAME": 'dotcmsdbuser'
-        "DB_PASSWORD": 'password'
-        "DOT_ES_AUTH_BASIC_PASSWORD": 'admin'
-        "DOT_ES_ENDPOINTS": 'http://elasticsearch:9200'
-        "DOT_INITIAL_ADMIN_PASSWORD": 'admin'
-        "DOT_DOT_PUBSUB_PROVIDER_OVERRIDE": 'com.dotcms.dotpubsub.RedisPubSubImpl'
-        "DOT_REDIS_LETTUCECLIENT_URLS": 'redis://MY_SECRET_P4SS@redis'
-        "DOT_CACHE_DEFAULT_CHAIN": 'com.dotmarketing.business.cache.provider.caffine.CaffineCache,com.dotcms.cache.lettuce.RedisCache'
-        #"CUSTOM_STARTER_URL": 'https://repo.dotcms.com/artifactory/libs-release-local/com/dotcms/starter/20220713/starter-20220713.zip'
-=======
         CMS_JAVA_OPTS: '-Xmx1g '
         LANG: 'C.UTF-8'
         TZ: 'UTC'
@@ -42,7 +29,6 @@
         DOT_REDIS_LETTUCECLIENT_URLS: 'redis://MY_SECRET_P4SS@redis'
         DOT_CACHE_DEFAULT_CHAIN: 'com.dotmarketing.business.cache.provider.caffine.CaffineCache,com.dotcms.cache.lettuce.RedisCache'
         #CUSTOM_STARTER_URL: 'https://repo.dotcms.com/artifactory/libs-release-local/com/dotcms/starter/20211201/starter-20211201.zip'
->>>>>>> 963a49dd
     volumes:
       #- {local_data_path}:/data/shared
       - {license_local_path}/license.zip:/data/shared/assets/license.zip
