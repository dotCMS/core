--- conflicted
+++ resolved
@@ -32,18 +32,6 @@
   dotcms-dev:
     image: dotcms/dotcms:latest
     environment:
-<<<<<<< HEAD
-        "CATALINA_OPTS": ' -Xms1g -Xmx1g '
-        "DB_BASE_URL": "jdbc:sqlserver://db-dev:1433;databaseName=dotcms"
-        "DB_USERNAME": 'SA'
-        "DB_PASSWORD": 'Test1234'
-        "DOT_ES_AUTH_BASIC_PASSWORD": 'admin'
-        "DOT_ES_ENDPOINTS": 'http://elasticsearch:9200'
-        "DB_DRIVER": 'com.microsoft.sqlserver.jdbc.SQLServerDriver'
-        "ES_ADMIN_PASSWORD": 'admin'
-        "DOT_INITIAL_ADMIN_PASSWORD": 'admin'
-        #"CUSTOM_STARTER_URL": 'https://repo.dotcms.com/artifactory/libs-release-local/com/dotcms/starter/20220713/starter-20220713.zip'
-=======
         CMS_JAVA_OPTS: ' -Xmx1g '
         LANG: 'C.UTF-8'
         TZ: 'UTC'
@@ -56,7 +44,6 @@
         ES_ADMIN_PASSWORD: 'admin'
         DOT_INITIAL_ADMIN_PASSWORD: 'admin'
         #CUSTOM_STARTER_URL: 'https://repo.dotcms.com/artifactory/libs-release-local/com/dotcms/starter/20220504/starter-20220504.zip'
->>>>>>> 5b66d7c9
     depends_on:
       - opensearch
       - db-dev
