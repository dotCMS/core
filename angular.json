--- conflicted
+++ resolved
@@ -215,7 +215,6 @@
           }
         }
       }
-<<<<<<< HEAD
     },
     "dot-rules": {
       "root": "projects/dot-rules",
@@ -223,36 +222,34 @@
       "projectType": "library",
       "prefix": "dot",
       "architect": {
-        "build": {
-          "builder": "@angular-devkit/build-ng-packagr:build",
-          "options": {
-            "tsConfig": "projects/dot-rules/tsconfig.lib.json",
-            "project": "projects/dot-rules/ng-package.json"
-          }
-        },
-        "test": {
-          "builder": "@angular-devkit/build-angular:karma",
-          "options": {
-            "main": "projects/dot-rules/src/test.ts",
-            "tsConfig": "projects/dot-rules/tsconfig.spec.json",
-            "karmaConfig": "projects/dot-rules/karma.conf.js"
-          }
-        },
-        "lint": {
-          "builder": "@angular-devkit/build-angular:tslint",
-          "options": {
-            "tsConfig": [
-              "projects/dot-rules/tsconfig.lib.json",
-              "projects/dot-rules/tsconfig.spec.json"
-            ],
-            "exclude": [
-              "**/node_modules/**"
-            ]
-          }
-        }
-      }
-=======
->>>>>>> 65a55612
+          "build": {
+              "builder": "@angular-devkit/build-ng-packagr:build",
+              "options": {
+                  "tsConfig": "projects/dot-rules/tsconfig.lib.json",
+                  "project": "projects/dot-rules/ng-package.json"
+              }
+          },
+          "test": {
+              "builder": "@angular-devkit/build-angular:karma",
+              "options": {
+                  "main": "projects/dot-rules/src/test.ts",
+                  "tsConfig": "projects/dot-rules/tsconfig.spec.json",
+                  "karmaConfig": "projects/dot-rules/karma.conf.js"
+              }
+          },
+          "lint": {
+              "builder": "@angular-devkit/build-angular:tslint",
+              "options": {
+                  "tsConfig": [
+                      "projects/dot-rules/tsconfig.lib.json",
+                      "projects/dot-rules/tsconfig.spec.json"
+                  ],
+                  "exclude": [
+                      "**/node_modules/**"
+                  ]
+              }
+          }
+      }
     }
   },
   "defaultProject": "dotcms-ui",
