
/**
 * Content to add a Rich Text content
 */
export const genericContent1 = {
  title: "Automation Test",
  body: "This is a sample content",
  newTitle : "Automation Test edited",
  newBody : "This is a sample content edited"
}

/**
* Content actions text content locators
*/
export const contentProperties = {
  language: "English (US)",
  publishWfAction: "Publish",
  unpublishWfAction: "Unpublish",
  unlockWfAction: "Unlock",
  archiveWfAction: "Archive",
  deleteWfAction: "Delete"
}

/**
<<<<<<< HEAD
* Content to create a file asset
*/
=======
 * Content to create a file asset
 */
>>>>>>> ef325bf1
export const fileAssetContent = {
  title: "File Asset title",
  body: "This is a sample file asset content",
  fromURL:"https://upload.wikimedia.org/wikipedia/commons/0/03/DotCMS-logo.svg",
  newFileName:"New file asset.txt",
  newFileText:"This is a new file asset content",
  newFileTextEdited:"Validate you are able to edit text on binary fields",
  host:"default"
}

/**
<<<<<<< HEAD
* Content to create a page asset
*/
=======
 * Content to create a page asset
 */
>>>>>>> ef325bf1
export const pageAssetContent = {
  title: "PageAsset1",
  host: "default",
  template: "System Template",
  friendlyName: "friendlyName-test",
  showOnMenu: true,
  sortOrder: "1",
  cacheTTL: 0,
}

export const accessibilityReport = {
<<<<<<< HEAD
  name: 'Content Search'
}
=======
    name: 'Content Search'
}

>>>>>>> ef325bf1

<|MERGE_RESOLUTION|>--- conflicted
+++ resolved
@@ -1,52 +1,42 @@
-
 /**
  * Content to add a Rich Text content
  */
 export const genericContent1 = {
   title: "Automation Test",
   body: "This is a sample content",
-  newTitle : "Automation Test edited",
-  newBody : "This is a sample content edited"
-}
+  newTitle: "Automation Test edited",
+  newBody: "This is a sample content edited",
+};
 
 /**
-* Content actions text content locators
-*/
+ * Content actions text content locators
+ */
 export const contentProperties = {
   language: "English (US)",
   publishWfAction: "Publish",
   unpublishWfAction: "Unpublish",
   unlockWfAction: "Unlock",
   archiveWfAction: "Archive",
-  deleteWfAction: "Delete"
-}
+  deleteWfAction: "Delete",
+};
 
 /**
-<<<<<<< HEAD
-* Content to create a file asset
-*/
-=======
  * Content to create a file asset
  */
->>>>>>> ef325bf1
 export const fileAssetContent = {
   title: "File Asset title",
   body: "This is a sample file asset content",
-  fromURL:"https://upload.wikimedia.org/wikipedia/commons/0/03/DotCMS-logo.svg",
-  newFileName:"New file asset.txt",
-  newFileText:"This is a new file asset content",
-  newFileTextEdited:"Validate you are able to edit text on binary fields",
-  host:"default"
-}
+  fromURL:
+    "https://upload.wikimedia.org/wikipedia/commons/0/03/DotCMS-logo.svg",
+  newFileName: "New file asset.txt",
+  newFileText: "This is a new file asset content",
+  newFileTextEdited: "Validate you are able to edit text on binary fields",
+  host: "default",
+};
 
 /**
-<<<<<<< HEAD
-* Content to create a page asset
-*/
-=======
  * Content to create a page asset
  */
->>>>>>> ef325bf1
 export const pageAssetContent = {
   title: "PageAsset1",
   host: "default",
@@ -55,15 +45,8 @@
   showOnMenu: true,
   sortOrder: "1",
   cacheTTL: 0,
-}
+};
 
 export const accessibilityReport = {
-<<<<<<< HEAD
-  name: 'Content Search'
-}
-=======
-    name: 'Content Search'
-}
-
->>>>>>> ef325bf1
-
+  name: "Content Search",
+};