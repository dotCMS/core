--- conflicted
+++ resolved
@@ -223,17 +223,6 @@
   await iframe.getByLabel("Clear").click();
 
   // Validate the search filter has been cleared
-<<<<<<< HEAD
-  expect(
-    await iframe
-      .locator('input[name="scheme_id_select"]')
-      .getAttribute("value"),
-  ).toBe("catchall");
-  expect(
-    await iframe.locator('input[name="step_id_select"]').getAttribute("value"),
-  ).toBe("catchall");
-  expect(await iframe.locator("#showingSelect").getAttribute("value")).toBe(
-=======
   await expect(
     iframe
       .locator('input[name="scheme_id_select"]')
@@ -243,7 +232,6 @@
     iframe.locator('input[name="step_id_select"]'),
   ).toHaveAttribute("value", "catchall");
   await expect(iframe.locator("#showingSelect")).toHaveAttribute("value", 
->>>>>>> 52d96910
     "All",
   );
 });
@@ -256,11 +244,7 @@
   const iframe = page.frameLocator(iFramesLocators.main_iframe);
 
   await expect(iframe.getByRole("button", { name: "Search" })).toBeVisible();
-<<<<<<< HEAD
-  let advancedLinkLocator = iframe.getByRole("link", { name: "Advanced" });
-=======
   const advancedLinkLocator = iframe.getByRole("link", { name: "Advanced" });
->>>>>>> 52d96910
   await waitForVisibleAndCallback(advancedLinkLocator, () =>
     advancedLinkLocator.click(),
   );
@@ -268,11 +252,7 @@
   await page.waitForTimeout(1000);
   await expect(
     iframe.getByRole("link", { name: "Advanced" }),
-<<<<<<< HEAD
-  ).not.toBeVisible();
-=======
   ).toBeHidden();
->>>>>>> 52d96910
 
   // Click on the hide button
   await iframe.getByRole("link", { name: "Hide" }).click();
