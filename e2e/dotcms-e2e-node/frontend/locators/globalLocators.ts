--- conflicted
+++ resolved
@@ -2,21 +2,12 @@
  * Locators for the iframes in the main page.
  */
 export const iFramesLocators = {
-<<<<<<< HEAD
-  main_iframe: 'iframe[name="detailFrame"]',
-  dot_iframe: 'dot-iframe-dialog iframe[name="detailFrame"]',
-  wysiwygFrame:
-    'iframe[title="Rich Text Area\\. Press ALT-F9 for menu\\. Press ALT-F10 for toolbar\\. Press ALT-0 for help"]',
-  dataTestId: '[data-testid="iframe"]',
-};
-=======
     main_iframe: 'iframe[name="detailFrame"]',
     dot_iframe: 'dot-iframe-dialog iframe[name="detailFrame"]',
     wysiwygFrame: 'iframe[title="Rich Text Area\\. Press ALT-F9 for menu\\. Press ALT-F10 for toolbar\\. Press ALT-0 for help"]',
     dataTestId:  '[data-testid="iframe"]',
     dot_edit_iframe: 'dot-edit-contentlet iframe[name="detailFrame"]',
 }
->>>>>>> 52d96910
 
 /**
  * Locators for the login functionality.
