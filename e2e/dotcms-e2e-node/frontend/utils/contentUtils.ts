import {expect, FrameLocator, Locator, Page} from '@playwright/test';
import {contentGeneric, iFramesLocators, fileAsset } from '../locators/globalLocators';
import {waitForVisibleAndCallback} from './dotCMSUtils';
import {contentProperties} from "../tests/contentSearch/contentData";

export class ContentUtils {
    page: Page;

    constructor(page: Page) {
        this.page = page;
    }

    /**
     * Fill the rich text form
     * @param page
     * @param title
     * @param body
     * @param action
     */
    async fillRichTextForm(page: Page, title: string, body: string, action: string) {
        const dotIframe = page.frameLocator(iFramesLocators.dot_iframe);

        const headingLocator = page.getByRole('heading');
        await waitForVisibleAndCallback(headingLocator, () => expect.soft(headingLocator).toContainText(contentGeneric.label));

        //Fill title
        await dotIframe.locator('#title').fill(title);
        //Fill body
        await dotIframe.locator('#block-editor-body div').nth(1).fill(body);
        //Click on action
        await dotIframe.getByText(action).first().click();
    }

    /**
     * Fill the file asset form
     * @param page
     * @param host
     * @param title
     * @param action
     * @param fileName
     * @param fromURL
     * @param newFileName
     * @param newFileText
     */
<<<<<<< HEAD
    async fillFileAssetForm(page: Page, host: string, title: string, action?: string, fileName?: string, fromURL?: string, newFileName?: string, newFileText?: string) {
        const dotIframe = page.frameLocator(iFramesLocators.dot_iframe);

        const headingLocator = page.getByRole('heading');
        await waitForVisibleAndCallback(headingLocator, () => expect.soft(headingLocator).toContainText(fileAsset.label));

        await dotIframe.locator('#HostSelector-hostFolderSelect').fill(host);
        if (newFileName && newFileText) {
            await dotIframe.getByRole('button', {name: ' Create New File'}).click();
            await dotIframe.getByTestId('editor-file-name').fill(newFileName);
            await dotIframe.getByLabel('Editor content;Press Alt+F1').fill(newFileText);
            await dotIframe.getByRole('button', {name: 'Save'}).click();
=======
    async fillFileAssetForm(page: Page, host: string, title: string, action:string, fileName?: string, fromURL?: string, newFileName?: string, newFileText?: string) {
        const dotIframe = page.frameLocator(iFramesLocators.dot_iframe);

        const headingLocator = page.getByRole('heading');
        await waitForVisibleAndCallback(headingLocator, () => expect.soft(headingLocator).toContainText( fileAsset.label ));

        await dotIframe.locator('#HostSelector-hostFolderSelect').fill(host);
        if (newFileName && newFileText) {
            await dotIframe.getByTestId('editor-file-name').fill(newFileName);
            await dotIframe.getByLabel('Editor content;Press Alt+F1').fill(newFileText);
            await dotIframe.getByRole('button', { name: 'Save' }).click();
>>>>>>> c83873e7
        } else {
            if (fromURL) {
                await dotIframe.getByRole('button', {name: ' Import from URL'}).click();
                await dotIframe.getByTestId('url-input').fill(fromURL);
<<<<<<< HEAD
                await dotIframe.getByRole('button', {name: ' Import'}).click();
=======
                await dotIframe.getByRole('button', { name: ' Import' }).click();
>>>>>>> c83873e7
            }
        }
        const titleField = dotIframe.locator('#title');
        await waitForVisibleAndCallback(headingLocator, () => titleField.fill(title));
<<<<<<< HEAD
        if (action) {
            await dotIframe.getByText(action).first().click();
        }

    }

=======
        await dotIframe.getByText(action).first().click();
    }

>>>>>>> c83873e7
    /**
     * Validate the workflow execution and close the modal
     * @param page
     */
    async workflowExecutionValidationAndClose(page: Page, message: string) {
        const dotIframe = page.frameLocator(iFramesLocators.dot_iframe);

        await expect(dotIframe.getByText(message)).toBeVisible({timeout: 9000});
        await expect(dotIframe.getByText(message)).toBeHidden();
        //Click on close
        const closeBtnLocator = page.getByTestId('close-button').getByRole('button');
        await waitForVisibleAndCallback(closeBtnLocator, () => closeBtnLocator.click());
    }

    /**
     * Add new content action on the content portlet
     * @param page
     * @param typeLocator
     * @param typeString
     */
    async addNewContentAction(page: Page, typeLocator: string, typeString: string) {
        const iframe = page.frameLocator(iFramesLocators.main_iframe);

        const structureINodeLocator = iframe.locator('#structure_inode');
        await waitForVisibleAndCallback(structureINodeLocator, () => expect(structureINodeLocator).toBeVisible());
        await this.selectTypeOnFilter(page, typeLocator);

        await iframe.locator('#dijit_form_DropDownButton_0').click();
        await expect(iframe.getByLabel('actionPrimaryMenu')).toBeVisible();
        await iframe.getByLabel('▼').getByText('Add New Content').click();
        const headingLocator = page.getByRole('heading');
        await waitForVisibleAndCallback(headingLocator, () => expect(headingLocator).toHaveText(typeString));
    };

    /**
     * Select content type on filter on the content portlet
     * @param page
     * @param typeLocator
     * @param typeString
     */
    async selectTypeOnFilter(page: Page, typeLocator: string) {
        const iframe = page.frameLocator(iFramesLocators.main_iframe);

        const structureINodeDivLocator = iframe.locator('#widget_structure_inode div').first();
        await waitForVisibleAndCallback(structureINodeDivLocator, () => structureINodeDivLocator.click());
        const typeLocatorByTextLocator = iframe.getByText(typeLocator);
        await waitForVisibleAndCallback(typeLocatorByTextLocator, () => typeLocatorByTextLocator.click());
    }

    /**
     * Show query on the content portlet
     * @param iframe
     */
    async showQuery(iframe: FrameLocator) {
        const createOptionsBtnLocator = iframe.getByRole('button', {name: 'createOptions'});
        await waitForVisibleAndCallback(createOptionsBtnLocator, () => createOptionsBtnLocator.click());

        //Validate the search button has a sub-menu
        await expect(iframe.getByLabel('Search ▼').getByText('Search')).toBeVisible();
        await expect(iframe.getByText('Show Query')).toBeVisible();

        // Click on show query
        await iframe.getByText('Show Query').click();
    }

    /**
     * Validate if the content exists in the results table on the content portlet
     * @param page
     * @param title
     */
    async validateContentExist(page: Page, title: string) {
        const iframe = page.frameLocator(iFramesLocators.main_iframe);

        await waitForVisibleAndCallback(iframe.locator('#results_table tbody tr:nth-of-type(2) td:nth-of-type(2)'), async () => {
        });
        await page.waitForTimeout(1000)
        const secondCell = iframe.locator('#results_table tbody tr:nth-of-type(2) td:nth-of-type(2)');
        const hasAutomationLink = await secondCell.locator(`a:has-text("${title}")`).count() > 0;

        console.log(`The content with the title ${title} ${hasAutomationLink ? 'exists' : 'does not exist'}`);
        return hasAutomationLink;
    }

    async validateContentExist1(page: Page, text: string) {
        const iframe = page.frameLocator(iFramesLocators.main_iframe);

        await waitForVisibleAndCallback(iframe.locator('#results_table tbody tr:nth-of-type(2)'), async () => {
        });
        await page.waitForTimeout(1000);

        const cells = iframe.locator('#results_table tbody tr:nth-of-type(2) td');
        const cellCount = await cells.count();

        for (let j = 0; j < cellCount; j++) {
            const cell = cells.nth(j);
            const cellText = await cell.textContent();

            if (cellText && cellText.includes(text)) {
                console.log(`The text "${text}" exists in the second row of the table.`);
                return true;
            }
        }

        console.log(`The text "${text}" does not exist in the second row of the table.`);
        return false;
    }

    /**
     * Get the content element from the results table on the content portlet
     * @param page
     * @param title
     */
    async getContentElement(page: Page, title: string): Promise<Locator | null> {
        const iframe = page.frameLocator(iFramesLocators.main_iframe);

        await iframe.locator('#results_table tbody tr').first().waitFor({state: 'visible'});
        const rows = iframe.locator('#results_table tbody tr');
        const rowCount = await rows.count();

        for (let i = 0; i < rowCount; i++) {
            const secondCell = rows.nth(i).locator('td:nth-of-type(2)');
            const element = secondCell.locator(`a:text("${title}")`);

            if (await element.count() > 0) {
                return element.first();
            }
        }
        console.log(`The content with the title ${title} does not exist`);
        return null;
    }


    /**
     * Edit content on the content portlet
     * @param page
     * @param title
     * @param newTitle
     * @param newBody
     * @param action
     */
    async editContent(page: Page, title: string, newTitle: string, newBody: string, action: string) {
        const iframe = page.frameLocator(iFramesLocators.main_iframe);
        const contentElement = await this.getContentElement(page, title);
        if (contentElement) {
            await contentElement.click();
        } else {
            console.log('Content not found');
            return;
        }
        await this.fillRichTextForm(page, newTitle, newBody, action);
        await this.workflowExecutionValidationAndClose(page, 'Content saved');
    }

    /**
     * Delete content on the content portlet
     * @param page
     * @param title
     */
    async deleteContent(page: Page, title: string) {
        const iframe = page.frameLocator(iFramesLocators.main_iframe);

        while (await this.getContentState(page, title) !== null) {
            const contentState = await this.getContentState(page, title);

            if (contentState === 'published') {
                await this.performWorkflowAction(page, title, contentProperties.unpublishWfAction);
            } else if (contentState === 'draft') {
                await this.performWorkflowAction(page, title, contentProperties.archiveWfAction);
                await iframe.getByRole('link', {name: 'Advanced'}).click();
                await iframe.locator('#widget_showingSelect div').first().click();
                const dropDownMenu = iframe.getByRole('option', {name: 'Archived'});
                await waitForVisibleAndCallback(dropDownMenu, () => dropDownMenu.click());
<<<<<<< HEAD
                await page.waitForTimeout(1000);
=======
>>>>>>> c83873e7
            } else if (contentState === 'archived') {
                await this.performWorkflowAction(page, title, contentProperties.deleteWfAction);
                return;
            }

            await page.waitForLoadState();
        }
    }

    /**
     * Perform workflow action for some specific content
     * @param page
     * @param title
     * @param action
     */
    async performWorkflowAction(page: Page, title: string, action: string) {
        const iframe = page.frameLocator(iFramesLocators.main_iframe);
        const contentElement = await this.getContentElement(page, title);
        if (contentElement) {
            await contentElement.click({
                button: 'right'
            });
        }
        const actionBtnLocator = iframe.getByRole('menuitem', {name: action});
        await waitForVisibleAndCallback(actionBtnLocator, () => actionBtnLocator.getByText(action).click());
        const executionConfirmation = iframe.getByText('Workflow executed');
        await waitForVisibleAndCallback(executionConfirmation, () => expect(executionConfirmation).toBeVisible());
        await waitForVisibleAndCallback(executionConfirmation, () => expect(executionConfirmation).toBeHidden());
    }

    /**
     * Get the content state from the results table on the content portle
     * @param page
<<<<<<< HEAD
     */
=======
      */
>>>>>>> c83873e7
    async getContentState(page: Page, title: string): Promise<string | null> {
        const iframe = page.frameLocator(iFramesLocators.main_iframe);

        await iframe.locator('#results_table tbody tr').first().waitFor({state: 'visible'});
        const rows = iframe.locator('#results_table tbody tr');
        const rowCount = await rows.count();

        for (let i = 0; i < rowCount; i++) {
            const secondCell = rows.nth(i).locator('td:nth-of-type(2)');
            const element = secondCell.locator(`a:text("${title}")`);

            if (await element.count() > 0) {
                const stateColumn = rows.nth(i).locator('td:nth-of-type(3)');
                const targetDiv = stateColumn.locator('div#icon');
                return await targetDiv.getAttribute('class');
            }
        }

        console.log('Content not found');
        return null;
    }

}






<|MERGE_RESOLUTION|>--- conflicted
+++ resolved
@@ -27,6 +27,8 @@
         await dotIframe.locator('#title').fill(title);
         //Fill body
         await dotIframe.locator('#block-editor-body div').nth(1).fill(body);
+
+        //await dotIframe.locator(iFramesLocators.wysiwygFrame).contentFrame().locator('#tinymce').fill(body);
         //Click on action
         await dotIframe.getByText(action).first().click();
     }
@@ -42,7 +44,6 @@
      * @param newFileName
      * @param newFileText
      */
-<<<<<<< HEAD
     async fillFileAssetForm(page: Page, host: string, title: string, action?: string, fileName?: string, fromURL?: string, newFileName?: string, newFileText?: string) {
         const dotIframe = page.frameLocator(iFramesLocators.dot_iframe);
 
@@ -55,44 +56,21 @@
             await dotIframe.getByTestId('editor-file-name').fill(newFileName);
             await dotIframe.getByLabel('Editor content;Press Alt+F1').fill(newFileText);
             await dotIframe.getByRole('button', {name: 'Save'}).click();
-=======
-    async fillFileAssetForm(page: Page, host: string, title: string, action:string, fileName?: string, fromURL?: string, newFileName?: string, newFileText?: string) {
-        const dotIframe = page.frameLocator(iFramesLocators.dot_iframe);
-
-        const headingLocator = page.getByRole('heading');
-        await waitForVisibleAndCallback(headingLocator, () => expect.soft(headingLocator).toContainText( fileAsset.label ));
-
-        await dotIframe.locator('#HostSelector-hostFolderSelect').fill(host);
-        if (newFileName && newFileText) {
-            await dotIframe.getByTestId('editor-file-name').fill(newFileName);
-            await dotIframe.getByLabel('Editor content;Press Alt+F1').fill(newFileText);
-            await dotIframe.getByRole('button', { name: 'Save' }).click();
->>>>>>> c83873e7
         } else {
             if (fromURL) {
                 await dotIframe.getByRole('button', {name: ' Import from URL'}).click();
                 await dotIframe.getByTestId('url-input').fill(fromURL);
-<<<<<<< HEAD
                 await dotIframe.getByRole('button', {name: ' Import'}).click();
-=======
-                await dotIframe.getByRole('button', { name: ' Import' }).click();
->>>>>>> c83873e7
             }
         }
         const titleField = dotIframe.locator('#title');
         await waitForVisibleAndCallback(headingLocator, () => titleField.fill(title));
-<<<<<<< HEAD
         if (action) {
             await dotIframe.getByText(action).first().click();
         }
 
     }
 
-=======
-        await dotIframe.getByText(action).first().click();
-    }
-
->>>>>>> c83873e7
     /**
      * Validate the workflow execution and close the modal
      * @param page
@@ -265,10 +243,7 @@
                 await iframe.locator('#widget_showingSelect div').first().click();
                 const dropDownMenu = iframe.getByRole('option', {name: 'Archived'});
                 await waitForVisibleAndCallback(dropDownMenu, () => dropDownMenu.click());
-<<<<<<< HEAD
                 await page.waitForTimeout(1000);
-=======
->>>>>>> c83873e7
             } else if (contentState === 'archived') {
                 await this.performWorkflowAction(page, title, contentProperties.deleteWfAction);
                 return;
@@ -302,11 +277,7 @@
     /**
      * Get the content state from the results table on the content portle
      * @param page
-<<<<<<< HEAD
-     */
-=======
-      */
->>>>>>> c83873e7
+     */
     async getContentState(page: Page, title: string): Promise<string | null> {
         const iframe = page.frameLocator(iFramesLocators.main_iframe);
 
@@ -329,6 +300,7 @@
         return null;
     }
 
+
 }
 
 
