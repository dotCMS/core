--- conflicted
+++ resolved
@@ -615,20 +615,16 @@
 publish_date DATETIME, server_id VARCHAR(256), 
 type VARCHAR(256), bundle_id VARCHAR(256) , target text);
 
-<<<<<<< HEAD
-create table publishing_queue_audit (bundle_id VARCHAR(40) PRIMARY KEY NOT NULL, status INTEGER, status_pojo text, status_updated DATETIME, create_date DATETIME);
-=======
 CREATE TABLE IF NOT EXISTS publishing_queue_audit (
 	bundle_id VARCHAR(36) PRIMARY KEY NOT NULL, 
 	status INTEGER, 
 	status_pojo text, 
 	status_updated DATETIME, 
 	create_date DATETIME);
->>>>>>> 0da7e245
 
 -- ****** Content Publishing Framework - End Point Management *******
 CREATE TABLE IF NOT EXISTS publishing_end_point (
-	id varchar(40) PRIMARY KEY, 
+	id varchar(36) PRIMARY KEY, 
 	group_id varchar(700), 
 	server_name varchar(255) unique,
 	address varchar(250),
