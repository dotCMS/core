--- conflicted
+++ resolved
@@ -592,7 +592,6 @@
   insert into log_mapper (ENABLED,LOG_NAME,DESCRIPTION) values ('1','dotcms-security.log','Log users login activity into dotCMS.');
   insert into log_mapper (ENABLED,LOG_NAME,DESCRIPTION) values ('1','dotcms-adminaudit.log','Log Admin activity on dotCMS.');
 
-<<<<<<< HEAD
 create index idx_identifier_perm on identifier (asset_type,host_inode);
 
 CREATE TABLE broken_link (
@@ -609,7 +608,7 @@
 
 alter table broken_link add CONSTRAINT fk_brokenl_field
     FOREIGN KEY (field) REFERENCES field(inode) ON DELETE CASCADE;
-=======
+    
 -- ****** Content Publishing Framework *******
 create table publishing_queue (id BIGINT AUTO_INCREMENT PRIMARY KEY NOT NULL, operation bigint, asset VARCHAR(2000) NOT NULL, language_id bigint NOT NULL, 
 entered_date DATETIME,last_try DATETIME, num_of_tries bigint NOT NULL DEFAULT 0, in_error varchar(1) DEFAULT '0', last_results LONGTEXT, 
@@ -632,5 +631,4 @@
 	enabled tinyint,
 	auth_key text,
 	sending tinyint
-);
->>>>>>> c2592bf0
+);