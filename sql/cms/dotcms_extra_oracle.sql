--- conflicted
+++ resolved
@@ -781,7 +781,7 @@
 
 create index idx_identifier_perm on identifier (asset_type,host_inode);
 
-<<<<<<< HEAD
+
 CREATE TABLE broken_link (
    inode VARCHAR(36) NOT NULL, 
    field VARCHAR(36) NOT NULL,
@@ -796,7 +796,7 @@
 
 alter table broken_link add CONSTRAINT fk_brokenl_field
     FOREIGN KEY (field) REFERENCES field(inode) ON DELETE CASCADE;
-=======
+    
 -- ****** Content Publishing Framework *******
 CREATE SEQUENCE PUBLISHING_QUEUE_SEQ START WITH 1 INCREMENT BY 1;
 
@@ -828,5 +828,4 @@
 	protocol VARCHAR2(10),
 	enabled number(1,0) DEFAULT 0,
 	auth_key nclob,
-	sending number(1,0) DEFAULT 0);
->>>>>>> 52bf6d5e
+	sending number(1,0) DEFAULT 0);