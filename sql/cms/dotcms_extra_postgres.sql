--postgres
CREATE INDEX idx_tree ON tree USING btree (child, parent, relation_type);
CREATE INDEX idx_tree_1 ON tree USING btree (parent);
CREATE INDEX idx_tree_2 ON tree USING btree (child);
CREATE INDEX idx_tree_3 ON tree USING btree (relation_type);
CREATE INDEX idx_tree_4 ON tree USING btree (parent, child, relation_type);
CREATE INDEX idx_tree_5 ON tree USING btree (parent, relation_type);
CREATE INDEX idx_tree_6 ON tree USING btree (child, relation_type);

CREATE INDEX idx_contentlet_3 ON contentlet USING btree (inode);

CREATE INDEX idx_permisision_4 ON permission USING btree (permission_type);

CREATE INDEX idx_permission_reference_2 ON permission_reference USING btree(reference_id);
CREATE INDEX idx_permission_reference_3 ON permission_reference USING btree(reference_id,permission_type);
CREATE INDEX idx_permission_reference_4 ON permission_reference USING btree(asset_id,permission_type);
CREATE INDEX idx_permission_reference_5 ON permission_reference USING btree(asset_id,reference_id,permission_type);
CREATE INDEX idx_permission_reference_6 ON permission_reference USING btree(permission_type);

CREATE UNIQUE INDEX idx_field_velocity_structure ON field (velocity_var_name,structure_inode);


alter table chain_state add constraint fk_state_chain foreign key (chain_id) references chain(id);
alter table chain_state add constraint fk_state_code foreign key (link_code_id) references chain_link_code(id);
alter table chain_state_parameter add constraint fk_parameter_state foreign key (chain_state_id) references chain_state(id);

alter table permission add constraint permission_role_fk foreign key (roleid) references cms_role(id);

alter table contentlet add constraint FK_structure_inode foreign key (structure_inode) references structure(inode);


ALTER TABLE structure ALTER fixed SET NOT NULL;
ALTER TABLE structure ALTER fixed SET DEFAULT false;

ALTER TABLE field ALTER fixed SET NOT NULL;
ALTER TABLE field ALTER fixed SET DEFAULT false;
ALTER TABLE field ALTER read_only SET NOT NULL;
ALTER TABLE field ALTER read_only SET DEFAULT false;

ALTER TABLE campaign ALTER active SET DEFAULT false;

insert into User_ (userId, companyId, createDate, password_, passwordEncrypted, passwordReset, firstName, middleName, lastName, male, birthday, emailAddress, skinId, dottedSkins, roundedSkins, greeting, layoutIds, loginDate, failedLoginAttempts, agreedToTermsOfUse, active_) values ('dotcms.org.default', 'default', current_timestamp, 'password', 'f', 'f', '', '', '', 't', '01/01/1970', 'default@dotcms.org', '01', 'f', 'f', 'Welcome!', '', current_timestamp, 0, 'f', 't');
create index addres_userid_index on address(userid);
create index tag_user_id_index on tag(user_id);
create index tag_inode_tagid on tag_inode(tag_id);
create index tag_inode_inode on tag_inode(inode);
-- These two indexes are here instead of the hibernate file because Oracle by default creates an index on a unique field.  So creating an index would try to create the same index twice.
create index idx_chain_link_code_classname on chain_link_code (class_name);
create index idx_chain_key_name on chain (key_name);
CREATE TABLE dist_journal
(
  id bigserial NOT NULL,
  object_to_index character varying(1024) NOT NULL,
  serverid character varying(64),
  journal_type integer NOT NULL,
  time_entered timestamp without time zone NOT NULL,
  CONSTRAINT dist_journal_pkey PRIMARY KEY (id),
  CONSTRAINT dist_journal_object_to_index_key UNIQUE (object_to_index, serverid, journal_type)
);

create table plugin_property (
   plugin_id varchar(255) not null,
   propkey varchar(255) not null,
   original_value varchar(255) not null,
   current_value varchar(255) not null,
   primary key (plugin_id, propkey)
);
alter table plugin_property add constraint fk_plugin_plugin_property foreign key (plugin_id) references plugin(id);

CREATE TABLE dist_process ( id bigserial NOT NULL, object_to_index character varying(1024) NOT NULL, serverid character varying(64), journal_type integer NOT NULL, time_entered timestamp without time zone NOT NULL, CONSTRAINT dist_process_pkey PRIMARY KEY (id));
CREATE INDEX dist_process_index on dist_process (object_to_index, serverid,journal_type);

CREATE TABLE dist_reindex_journal
(
  id bigserial NOT NULL,
  inode_to_index character varying(100) NOT NULL,
  ident_to_index character varying(100) NOT NULL,
  serverid character varying(64),
  priority integer NOT NULL,
  time_entered timestamp without time zone NOT NULL DEFAULT CURRENT_DATE,
  index_val varchar(325),
  dist_action integer NOT NULL DEFAULT 1,
  CONSTRAINT dist_reindex_journal_pkey PRIMARY KEY (id)
);

CREATE INDEX dist_reindex_index1 on dist_reindex_journal (inode_to_index);
CREATE INDEX dist_reindex_index2 on dist_reindex_journal (dist_action);
CREATE INDEX dist_reindex_index3 on dist_reindex_journal (serverid);
CREATE INDEX dist_reindex_index4 on dist_reindex_journal (ident_to_index,serverid);
CREATE INDEX dist_reindex_index on dist_reindex_journal (serverid,dist_action);
CREATE INDEX dist_reindex_index5 ON dist_reindex_journal (priority, time_entered);
CREATE INDEX dist_reindex_index6 ON dist_reindex_journal (priority);
CREATE INDEX idx_identifier ON identifier USING btree (id);

CREATE TABLE quartz_log (id bigserial NOT NULL, JOB_NAME character varying(255) NOT NULL, serverid character varying(64), time_started timestamp without time zone NOT NULL, CONSTRAINT quartz_log_pkey PRIMARY KEY (id));

alter table cms_role add CONSTRAINT cms_role_name_role_key UNIQUE (role_key);
alter table cms_role add CONSTRAINT cms_role_name_db_fqn UNIQUE (db_fqn);
alter table cms_role add constraint fkcms_role_parent foreign key (parent) references cms_role;

alter table users_cms_roles add CONSTRAINT users_cms_roles_parent1 UNIQUE (role_id,user_id);
alter table users_cms_roles add constraint fkusers_cms_roles1 foreign key (role_id) references cms_role;
alter table users_cms_roles add constraint fkusers_cms_roles2 foreign key (user_id) references user_;

ALTER TABLE cms_layout add CONSTRAINT cms_layout_name_parent UNIQUE (layout_name);

alter table portlet add CONSTRAINT portlet_role_key UNIQUE (portletid);
alter table cms_layouts_portlets add CONSTRAINT cms_layouts_portlets_parent1 UNIQUE (layout_id,portlet_id);
alter table cms_layouts_portlets add constraint fkcms_layouts_portlets foreign key (layout_id) references cms_layout;

alter table layouts_cms_roles add constraint fklayouts_cms_roles1 foreign key (role_id) references cms_role;
alter table layouts_cms_roles add constraint fklayouts_cms_roles2 foreign key (layout_id) references cms_layout;
alter table layouts_cms_roles add CONSTRAINT layouts_cms_roles_parent1 UNIQUE (role_id,layout_id);

ALTER TABLE containers add constraint containers_identifier_fk foreign key (identifier) references identifier(id);
ALTER TABLE template add constraint template_identifier_fk foreign key (identifier) references identifier(id);
ALTER TABLE htmlpage add constraint htmlpage_identifier_fk foreign key (identifier) references identifier(id);
ALTER TABLE file_asset add constraint file_identifier_fk foreign key (identifier) references identifier(id);
ALTER TABLE contentlet add constraint content_identifier_fk foreign key (identifier) references identifier(id);
ALTER TABLE links add constraint links_identifier_fk foreign key (identifier) references identifier(id);


CREATE OR REPLACE FUNCTION "boolIntResult"("intParam" integer, "boolParam" boolean)
  RETURNS boolean AS
$BODY$select case
		WHEN $2 AND $1 != 0 then true
		WHEN $2 != true AND $1 = 0 then true
		ELSE false
	END$BODY$
  LANGUAGE 'sql' VOLATILE
;
CREATE OR REPLACE FUNCTION "intBoolResult"("boolParam" boolean, "intParam" integer)
  RETURNS boolean AS
$BODY$select case
		WHEN $1 AND $2 != 0 then true
		WHEN $1 != true AND $2 = 0 then true
		ELSE false
	END$BODY$
  LANGUAGE 'sql' VOLATILE
 ;
CREATE OPERATOR =(
  PROCEDURE = "intBoolResult",
  LEFTARG = bool,
  RIGHTARG = int4);

CREATE OPERATOR =(
  PROCEDURE = "boolIntResult",
  LEFTARG = int4,
  RIGHTARG = bool);

CREATE OR REPLACE FUNCTION "boolBigIntResult"("intParam" bigint, "boolParam" boolean)
  RETURNS boolean AS
$BODY$select case
		WHEN $2 AND $1 != 0 then true
		WHEN $2 != true AND $1 = 0 then true
		ELSE false
	END$BODY$
  LANGUAGE 'sql' VOLATILE
;
CREATE OR REPLACE FUNCTION "bigIntBoolResult"("boolParam" boolean, "intParam" bigint)
  RETURNS boolean AS
$BODY$select case
		WHEN $1 AND $2 != 0 then true
		WHEN $1 != true AND $2 = 0 then true
		ELSE false
	END$BODY$
  LANGUAGE 'sql' VOLATILE
;
CREATE OPERATOR =(
   PROCEDURE="bigIntBoolResult",
   LEFTARG=boolean,
   RIGHTARG=bigint);


CREATE OPERATOR =(
  PROCEDURE = "boolBigIntResult",
  LEFTARG = bigint,
  RIGHTARG = bool);

CREATE OR REPLACE FUNCTION identifier_host_inode_check() RETURNS trigger AS '
DECLARE
	inodeType varchar(100);
BEGIN
  IF (tg_op = ''INSERT'' OR tg_op = ''UPDATE'') AND substr(NEW.asset_type, 0, 8) <> ''content'' AND
		(NEW.host_inode IS NULL OR NEW.host_inode = '''') THEN
		RAISE EXCEPTION ''Cannot insert/update a null or empty host inode for this kind of identifier'';
		RETURN NULL;
  ELSE
		RETURN NEW;
  END IF;

  RETURN NULL;
END
' LANGUAGE plpgsql;

CREATE TRIGGER required_identifier_host_inode_trigger BEFORE INSERT OR UPDATE
    ON identifier FOR EACH ROW
    EXECUTE PROCEDURE identifier_host_inode_check ();

create table import_audit (
	id bigint not null,
	start_date timestamp,
	userid varchar(255),
	filename varchar(512),
	status int,
	last_inode varchar(100),
	records_to_import bigint,
	serverid varchar(255),
	primary key (id)
	);

alter table category alter column category_velocity_var_name set not null;

alter table import_audit add column warnings text,
	add column errors text,
	add column results text,
	add column messages text;

alter table structure alter host set default 'SYSTEM_HOST';
alter table structure alter folder set default 'SYSTEM_FOLDER';
alter table structure add constraint fk_structure_folder foreign key (folder) references folder(inode);
alter table structure alter column velocity_var_name set not null;
alter table structure add constraint unique_struct_vel_var_name unique (velocity_var_name);

CREATE OR REPLACE FUNCTION structure_host_folder_check() RETURNS trigger AS '
DECLARE
    folderInode varchar(100);
    hostInode varchar(100);
BEGIN
    IF ((tg_op = ''INSERT'' OR tg_op = ''UPDATE'') AND (NEW.host IS NOT NULL AND NEW.host <> '''' AND NEW.host <> ''SYSTEM_HOST''
          AND NEW.folder IS NOT NULL AND NEW.folder <> ''SYSTEM_FOLDER'' AND NEW.folder <> '''')) THEN
          select host_inode,folder.inode INTO hostInode,folderInode from folder,identifier where folder.identifier = identifier.id and folder.inode=NEW.folder;
	  IF (FOUND AND NEW.host = hostInode) THEN
		 RETURN NEW;
	  ELSE
		 RAISE EXCEPTION ''Cannot assign host/folder to structure, folder does not belong to given host'';
		 RETURN NULL;
	  END IF;
    ELSE
        IF((tg_op = ''INSERT'' OR tg_op = ''UPDATE'') AND (NEW.host IS NULL OR NEW.host = '''' OR NEW.host= ''SYSTEM_HOST''
           OR NEW.folder IS NULL OR NEW.folder = '''' OR NEW.folder = ''SYSTEM_FOLDER'')) THEN
          IF(NEW.host = ''SYSTEM_HOST'' OR NEW.host IS NULL OR NEW.host = '''') THEN
             NEW.host = ''SYSTEM_HOST'';
             NEW.folder = ''SYSTEM_FOLDER'';
          END IF;
          IF(NEW.folder = ''SYSTEM_FOLDER'' OR NEW.folder IS NULL OR NEW.folder = '''') THEN
             NEW.folder = ''SYSTEM_FOLDER'';
          END IF;
        RETURN NEW;
        END IF;
    END IF;
  RETURN NULL;
END
' LANGUAGE plpgsql;

CREATE TRIGGER structure_host_folder_trigger BEFORE INSERT OR UPDATE
    ON structure FOR EACH ROW
    EXECUTE PROCEDURE structure_host_folder_check();

CREATE OR REPLACE FUNCTION load_records_to_index(server_id character varying, records_to_fetch int)
  RETURNS SETOF dist_reindex_journal AS'
DECLARE
   dj dist_reindex_journal;
BEGIN

    FOR dj IN SELECT * FROM dist_reindex_journal
       WHERE serverid IS NULL
       ORDER BY priority ASC
       LIMIT records_to_fetch
       FOR UPDATE
    LOOP
        UPDATE dist_reindex_journal SET serverid=server_id WHERE id=dj.id;
        RETURN NEXT dj;
    END LOOP;

END'
LANGUAGE 'plpgsql';


 CREATE OR REPLACE FUNCTION file_versions_check() RETURNS trigger AS '
   DECLARE
	 versionsCount integer;
   BEGIN
	IF (tg_op = ''DELETE'') THEN
          select count(*) into versionsCount from file_asset where identifier = OLD.identifier;
          IF (versionsCount = 0)THEN
             DELETE from identifier where id = OLD.identifier;
          ELSE
             RETURN OLD;
          END IF;
       END IF;
    RETURN NULL;
  END
' LANGUAGE plpgsql;
CREATE TRIGGER file_versions_check_trigger AFTER DELETE
ON file_asset FOR EACH ROW
EXECUTE PROCEDURE file_versions_check();


CREATE OR REPLACE FUNCTION content_versions_check() RETURNS trigger AS '
   DECLARE
       versionsCount integer;
   BEGIN
       IF (tg_op = ''DELETE'') THEN
         select count(*) into versionsCount from contentlet where identifier = OLD.identifier;
         IF (versionsCount = 0)THEN
		DELETE from identifier where id = OLD.identifier;
	   ELSE
	      RETURN OLD;
	   END IF;
	END IF;
   RETURN NULL;
   END
  ' LANGUAGE plpgsql;
 CREATE TRIGGER content_versions_check_trigger AFTER DELETE
 ON contentlet FOR EACH ROW
 EXECUTE PROCEDURE content_versions_check();

CREATE OR REPLACE FUNCTION link_versions_check() RETURNS trigger AS '
  DECLARE
	versionsCount integer;
  BEGIN
  IF (tg_op = ''DELETE'') THEN
    select count(*) into versionsCount from links where identifier = OLD.identifier;
    IF (versionsCount = 0)THEN
	DELETE from identifier where id = OLD.identifier;
    ELSE
	RETURN OLD;
    END IF;
  END IF;
RETURN NULL;
END
' LANGUAGE plpgsql;
CREATE TRIGGER link_versions_check_trigger AFTER DELETE
ON links FOR EACH ROW
EXECUTE PROCEDURE link_versions_check();


CREATE OR REPLACE FUNCTION container_versions_check() RETURNS trigger AS '
  DECLARE
	versionsCount integer;
  BEGIN
  IF (tg_op = ''DELETE'') THEN
    select count(*) into versionsCount from containers where identifier = OLD.identifier;
    IF (versionsCount = 0)THEN
	DELETE from identifier where id = OLD.identifier;
    ELSE
	RETURN OLD;
    END IF;
  END IF;
RETURN NULL;
END
' LANGUAGE plpgsql;

CREATE TRIGGER container_versions_check_trigger AFTER DELETE
ON containers FOR EACH ROW
EXECUTE PROCEDURE container_versions_check();

CREATE OR REPLACE FUNCTION template_versions_check() RETURNS trigger AS '
  DECLARE
	versionsCount integer;
  BEGIN
  IF (tg_op = ''DELETE'') THEN
    select count(*) into versionsCount from template where identifier = OLD.identifier;
    IF (versionsCount = 0)THEN
	DELETE from identifier where id = OLD.identifier;
    ELSE
	RETURN OLD;
    END IF;
  END IF;
RETURN NULL;
END
' LANGUAGE plpgsql;

CREATE TRIGGER template_versions_check_trigger AFTER DELETE
ON template FOR EACH ROW
EXECUTE PROCEDURE template_versions_check();

CREATE OR REPLACE FUNCTION htmlpage_versions_check() RETURNS trigger AS '
  DECLARE
	versionsCount integer;
  BEGIN
  IF (tg_op = ''DELETE'') THEN
    select count(*) into versionsCount from htmlpage where identifier = OLD.identifier;
    IF (versionsCount = 0)THEN
	DELETE from identifier where id = OLD.identifier;
    ELSE
	RETURN OLD;
    END IF;
  END IF;
RETURN NULL;
END
' LANGUAGE plpgsql;

CREATE TRIGGER htmlpage_versions_check_trigger AFTER DELETE
ON htmlpage FOR EACH ROW
EXECUTE PROCEDURE htmlpage_versions_check();

CREATE OR REPLACE FUNCTION identifier_parent_path_check() RETURNS trigger AS '
 DECLARE
    folderId varchar(100);
  BEGIN
     IF (tg_op = ''INSERT'' OR tg_op = ''UPDATE'') THEN
      IF(NEW.parent_path=''/'') OR (NEW.parent_path=''/System folder'') THEN
        RETURN NEW;
     ELSE
      select id into folderId from identifier where asset_type=''folder'' and host_inode = NEW.host_inode and parent_path||asset_name||''/'' = NEW.parent_path and id <> NEW.id;
      IF FOUND THEN
        RETURN NEW;
      ELSE
        RAISE EXCEPTION ''Cannot insert/update for this path does not exist for the given host'';
        RETURN NULL;
      END IF;
     END IF;
    END IF;
RETURN NULL;
END
  ' LANGUAGE plpgsql;
CREATE TRIGGER identifier_parent_path_trigger
  BEFORE INSERT OR UPDATE
  ON identifier FOR EACH ROW
  EXECUTE PROCEDURE identifier_parent_path_check();

CREATE OR REPLACE FUNCTION check_child_assets() RETURNS trigger AS '
DECLARE
   pathCount integer;
BEGIN
   IF (tg_op = ''DELETE'') THEN
      IF(OLD.asset_type =''folder'') THEN
	   select count(*) into pathCount from identifier where parent_path = OLD.parent_path||OLD.asset_name||''/''  and host_inode = OLD.host_inode;
	END IF;
	IF(OLD.asset_type =''contentlet'') THEN
	   select count(*) into pathCount from identifier where host_inode = OLD.id;
	END IF;
	IF (pathCount > 0 )THEN
	  RAISE EXCEPTION ''Cannot delete as this path has children'';
	  RETURN NULL;
	ELSE
	  RETURN OLD;
	END IF;
   END IF;
   RETURN NULL;
END
' LANGUAGE plpgsql;

CREATE TRIGGER check_child_assets_trigger BEFORE DELETE
ON identifier FOR EACH ROW
EXECUTE PROCEDURE check_child_assets();

alter table structure add constraint fk_structure_host foreign key (host) references identifier(id);

create index idx_template3 on template (lower(title));

CREATE INDEX idx_contentlet_4 ON contentlet (structure_inode);

CREATE INDEX idx_contentlet_identifier ON contentlet (identifier);

alter table contentlet add constraint fk_user_contentlet foreign key (mod_user) references user_(userid);
alter table htmlpage add constraint fk_user_htmlpage foreign key (mod_user) references user_(userid);
alter table containers add constraint fk_user_containers foreign key (mod_user) references user_(userid);
alter table template add constraint fk_user_template foreign key (mod_user) references user_(userid);
alter table file_asset add constraint fk_user_file_asset foreign key (mod_user) references user_(userid);
alter table links add constraint fk_user_links foreign key (mod_user) references user_(userid);

ALTER TABLE Folder add constraint folder_identifier_fk foreign key (identifier) references identifier(id);
--ALTER TABLE containers add constraint structure_fk foreign key (structure_inode) references structure(inode);
ALTER TABLE htmlpage add constraint template_id_fk foreign key (template_id) references identifier(id);

CREATE OR REPLACE FUNCTION check_template_id()RETURNS trigger AS '
DECLARE
   templateId varchar(100);
BEGIN
   IF (tg_op = ''INSERT'' OR tg_op = ''UPDATE'') THEN
  	 select id into templateId from identifier where asset_type=''template'' and id = NEW.template_id;
  	 IF FOUND THEN
          RETURN NEW;
	 ELSE
	    RAISE EXCEPTION ''Template Id should be the identifier of a template'';
	    RETURN NULL;
	 END IF;
   END IF;
   RETURN NULL;
END
' LANGUAGE plpgsql;
CREATE TRIGGER check_template_identifier
BEFORE INSERT OR UPDATE
ON htmlpage
FOR EACH ROW
EXECUTE PROCEDURE check_template_id();

CREATE OR REPLACE FUNCTION folder_identifier_check() RETURNS trigger AS '
DECLARE
   versionsCount integer;
BEGIN
   IF (tg_op = ''DELETE'') THEN
      select count(*) into versionsCount from folder where identifier = OLD.identifier;
	IF (versionsCount = 0)THEN
	  DELETE from identifier where id = OLD.identifier;
	ELSE
	  RETURN OLD;
	END IF;
   END IF;
   RETURN NULL;
END
' LANGUAGE plpgsql;
CREATE TRIGGER folder_identifier_check_trigger AFTER DELETE
ON folder FOR EACH ROW
EXECUTE PROCEDURE folder_identifier_check();

create index idx_template_id on template_containers(template_id);
alter table template_containers add constraint FK_template_id foreign key (template_id) references identifier(id);
alter table template_containers add constraint FK_container_id foreign key (container_id) references identifier(id);

CREATE OR REPLACE FUNCTION renameFolderChildren(old_path varchar(100),new_path varchar(100),hostInode varchar(100))
RETURNS void AS '
DECLARE
   fi identifier;
   new_folder_path varchar(100);
   old_folder_path varchar(100);
BEGIN
    UPDATE identifier SET  parent_path  = new_path where parent_path = old_path and host_inode = hostInode;
    FOR fi IN select * from identifier where asset_type=''folder'' and parent_path = new_path and host_inode = hostInode LOOP
	 new_folder_path := new_path ||fi.asset_name||''/'';
	 old_folder_path := old_path ||fi.asset_name||''/'';
	 PERFORM renameFolderChildren(old_folder_path,new_folder_path,hostInode);
    END LOOP;
END
'LANGUAGE plpgsql;
CREATE OR REPLACE FUNCTION rename_folder_and_assets()
RETURNS trigger AS '
DECLARE
   old_parent_path varchar(100);
   old_path varchar(100);
   new_path varchar(100);
   old_name varchar(100);
   hostInode varchar(100);
BEGIN
   IF (tg_op = ''UPDATE'' AND NEW.name<>OLD.name) THEN
      select asset_name,parent_path,host_inode INTO old_name,old_parent_path,hostInode from identifier where id = NEW.identifier;
      old_path := old_parent_path || old_name || ''/'';
      new_path := old_parent_path || NEW.name || ''/'';
      UPDATE identifier SET asset_name = NEW.name where id = NEW.identifier;
      PERFORM renameFolderChildren(old_path,new_path,hostInode);
      RETURN NEW;
   END IF;
RETURN NULL;
END
'LANGUAGE plpgsql;
CREATE TRIGGER rename_folder_assets_trigger AFTER UPDATE
ON Folder FOR EACH ROW
EXECUTE PROCEDURE rename_folder_and_assets();

CREATE OR REPLACE FUNCTION dotFolderPath(parent_path text, asset_name text)
  RETURNS text AS '
BEGIN
  IF(parent_path=''/System folder'') THEN
    RETURN ''/'';
  ELSE
    RETURN parent_path || asset_name || ''/'';
  END IF;
END;'
LANGUAGE plpgsql;

alter table contentlet_version_info add constraint fk_contentlet_version_info_identifier foreign key (identifier) references identifier(id) on delete cascade;
alter table container_version_info  add constraint fk_container_version_info_identifier  foreign key (identifier) references identifier(id);
alter table template_version_info   add constraint fk_template_version_info_identifier   foreign key (identifier) references identifier(id);
alter table htmlpage_version_info   add constraint fk_htmlpage_version_info_identifier   foreign key (identifier) references identifier(id);
alter table fileasset_version_info  add constraint fk_fileasset_version_info_identifier  foreign key (identifier) references identifier(id);
alter table link_version_info       add constraint fk_link_version_info_identifier       foreign key (identifier) references identifier(id);

alter table contentlet_version_info add constraint fk_contentlet_version_info_working foreign key (working_inode) references contentlet(inode);
alter table container_version_info  add constraint fk_container_version_info_working  foreign key (working_inode) references containers(inode);
alter table template_version_info   add constraint fk_template_version_info_working   foreign key (working_inode) references template(inode);
alter table htmlpage_version_info   add constraint fk_htmlpage_version_info_working   foreign key (working_inode) references htmlpage(inode);
alter table fileasset_version_info  add constraint fk_fileasset_version_info_working  foreign key (working_inode) references file_asset(inode);
alter table link_version_info       add constraint fk_link_version_info_working       foreign key (working_inode) references links(inode);

alter table contentlet_version_info add constraint fk_contentlet_version_info_live foreign key (live_inode) references contentlet(inode);
alter table container_version_info  add constraint fk_container_version_info_live  foreign key (live_inode) references containers(inode);
alter table template_version_info   add constraint fk_template_version_info_live   foreign key (live_inode) references template(inode);
alter table htmlpage_version_info   add constraint fk_htmlpage_version_info_live   foreign key (live_inode) references htmlpage(inode);
alter table fileasset_version_info  add constraint fk_fileasset_version_info_live  foreign key (live_inode) references file_asset(inode);
alter table link_version_info       add constraint fk_link_version_info_live       foreign key (live_inode) references links(inode);

alter table contentlet_version_info add constraint fk_contentlet_version_info_lang foreign key (lang) references language(id);

alter table folder add constraint fk_folder_file_structure_type foreign key(default_file_type) references structure(inode);

alter table workflowtask_files add constraint FK_workflow_id foreign key (workflowtask_id) references workflow_task(id);
--alter table workflowtask_files add constraint FK_task_file_inode foreign key (file_inode) references file_asset(inode);

alter table workflow_comment add constraint workflowtask_id_comment_FK foreign key (workflowtask_id) references workflow_task(id);
alter table workflow_history add constraint workflowtask_id_history_FK foreign key (workflowtask_id) references workflow_task(id);

alter table contentlet add constraint fk_contentlet_lang foreign key (language_id) references language(id);



create table workflow_scheme(
	id varchar(36) primary key,
	name varchar(255) not null,
	description text,
	archived boolean default false,
	mandatory boolean default false,
	default_scheme boolean default false,
	entry_action_id varchar(36),
	mod_date timestamp
);

create table workflow_step(
	id varchar(36) primary key,
	name varchar(255) not null,
	scheme_id varchar(36) references workflow_scheme(id),
	my_order int default 0,
	resolved boolean default false,
	escalation_enable boolean default false,
	escalation_action varchar(36),
	escalation_time int default 0
);
create index workflow_idx_step_scheme on workflow_step(scheme_id);

-- Permissionable ---
create table workflow_action(
	id varchar(36) primary key,
	step_id varchar(36) not null  references workflow_step(id),
	name varchar(255) not null,
	condition_to_progress text,
	next_step_id varchar(36) not null references workflow_step(id),
	next_assign varchar(36) not null references cms_role(id),
	my_order int default 0,
	assignable boolean default false,
	commentable boolean default false,
	requires_checkout boolean default false,
	icon varchar(255) default 'defaultWfIcon',
	use_role_hierarchy_assign bool default false
);
create index workflow_idx_action_step on workflow_action(step_id);


create table workflow_action_class(
	id varchar(36) primary key,
	action_id varchar(36) references workflow_action(id),
	name varchar(255) not null,
	my_order int default 0,
	clazz text
);
create index workflow_idx_action_class_action on workflow_action_class(action_id);

create table workflow_action_class_pars(
	id varchar(36) primary key,
	workflow_action_class_id varchar(36) references workflow_action_class(id),
	key varchar(255) not null,
	value text
);
create index workflow_idx_action_class_param_action on
	workflow_action_class_pars(workflow_action_class_id);


create table workflow_scheme_x_structure(
	id varchar(36) primary key,
	scheme_id varchar(36) references workflow_scheme(id),
	structure_id varchar(36) references structure(inode)
);

create unique index workflow_idx_scheme_structure_2 on
	workflow_scheme_x_structure(structure_id);


delete from workflow_history;
delete from workflow_comment;
delete from workflowtask_files;
delete from workflow_task;
alter table workflow_task add constraint FK_workflow_task_asset foreign key (webasset) references identifier(id);
alter table workflow_task add constraint FK_workflow_assign foreign key (assigned_to) references cms_role(id);
alter table workflow_task add constraint FK_workflow_step foreign key (status) references workflow_step(id);
alter table workflow_step add constraint fk_escalation_action foreign key (escalation_action) references workflow_action(id);


alter table contentlet_version_info add constraint FK_con_ver_lockedby foreign key (locked_by) references user_(userid);
alter table container_version_info  add constraint FK_tainer_ver_info_lockedby  foreign key (locked_by) references user_(userid);
alter table template_version_info   add constraint FK_temp_ver_info_lockedby   foreign key (locked_by) references user_(userid);
alter table htmlpage_version_info   add constraint FK_page_ver_info_lockedby   foreign key (locked_by) references user_(userid);
alter table fileasset_version_info  add constraint FK_fil_ver_info_lockedby  foreign key (locked_by) references user_(userid);
alter table link_version_info       add constraint FK_link_ver_info_lockedby       foreign key (locked_by) references user_(userid);


ALTER TABLE tag ALTER COLUMN host_id set default 'SYSTEM_HOST';
alter table tag add constraint tag_tagname_host unique (tagname, host_id);
alter table tag_inode add constraint fk_tag_inode_tagid foreign key (tag_id) references tag (tag_id);

ALTER TABLE tag ALTER COLUMN user_id TYPE text;

-- ****** Indicies Data Storage *******
create table indicies (
  index_name varchar(30) primary key,
  index_type varchar(16) not null unique
);
-- ****** Log Console Table *******
  CREATE TABLE log_mapper (
    enabled   	 numeric(1,0) NOT null,
    log_name 	 varchar(30) NOT null,
    description  varchar(50) NOT null,
    primary key (log_name)
  );

  insert into log_mapper (ENABLED,LOG_NAME,DESCRIPTION) values ('1','dotcms-userActivity.log','Log Users action on pages, structures, documents.');
  insert into log_mapper (ENABLED,LOG_NAME,DESCRIPTION) values ('1','dotcms-security.log','Log users login activity into dotCMS.');
  insert into log_mapper (ENABLED,LOG_NAME,DESCRIPTION) values ('1','dotcms-adminaudit.log','Log Admin activity on dotCMS.');
  insert into log_mapper (ENABLED,LOG_NAME,DESCRIPTION) values ('1','dotcms-pushpublish.log','Log Push Publishing activity on dotCMS.');


create index idx_identifier_perm on identifier (asset_type,host_inode);

CREATE TABLE broken_link (
   id VARCHAR(36) PRIMARY KEY,
   inode VARCHAR(36) NOT NULL,
   field VARCHAR(36) NOT NULL,
   link VARCHAR(255) NOT NULL,
   title VARCHAR(255) NOT NULL,
   status_code integer NOT NULL
);

alter table broken_link add CONSTRAINT fk_brokenl_content
    FOREIGN KEY (inode) REFERENCES contentlet(inode) ON DELETE CASCADE;

alter table broken_link add CONSTRAINT fk_brokenl_field
    FOREIGN KEY (field) REFERENCES field(inode) ON DELETE CASCADE;


-- ****** Content Publishing Framework *******
CREATE TABLE publishing_queue
(id bigserial PRIMARY KEY NOT NULL,
operation int8, asset VARCHAR(2000) NOT NULL,
language_id  int8 NOT NULL, entered_date TIMESTAMP,
last_try TIMESTAMP, num_of_tries int8 NOT NULL DEFAULT 0,
in_error bool DEFAULT 'f', last_results TEXT,
publish_date TIMESTAMP, server_id VARCHAR(256),
type VARCHAR(256), bundle_id VARCHAR(256), target text);

CREATE TABLE publishing_queue_audit
(bundle_id VARCHAR(256) PRIMARY KEY NOT NULL,
status INTEGER,
status_pojo text,
status_updated TIMESTAMP,
create_date TIMESTAMP);

-- ****** Content Publishing Framework - End Point Management *******
CREATE TABLE publishing_end_point (
	id varchar(36) PRIMARY KEY,
	group_id varchar(700),
	server_name varchar(700) unique,
	address varchar(250),
	port varchar(10),
	protocol varchar(10),
	enabled bool,
	auth_key text,
	sending bool);

create table publishing_environment(
	id varchar(36) NOT NULL  primary key,
	name varchar(255) NOT NULL unique,
	push_to_all bool NOT NULL
);

create table sitesearch_audit (
    job_id varchar(36),
    job_name varchar(255) not null,
    fire_date timestamp not null,
    incremental bool not null,
    start_date timestamp,
    end_date timestamp,
    host_list varchar(500) not null,
    all_hosts bool not null,
    lang_list varchar(500) not null,
    path varchar(500) not null,
    path_include bool not null,
    files_count integer not null,
    pages_count integer not null,
    urlmaps_count integer not null,
    index_name varchar(100) not null,
    primary key(job_id,fire_date)
);

drop table publishing_queue;

CREATE TABLE publishing_queue (
	id bigserial PRIMARY KEY NOT NULL,
	operation int8,
	asset VARCHAR(2000) NOT NULL,
	language_id  int8 NOT NULL,
	entered_date TIMESTAMP,
	publish_date TIMESTAMP,
	type VARCHAR(256),
	bundle_id VARCHAR(256)
);

create table publishing_bundle(
  id varchar(36) NOT NULL  primary key,
  name varchar(255) NOT NULL,
  publish_date TIMESTAMP,
  expire_date TIMESTAMP,
  owner varchar(100)
);

create table publishing_bundle_environment(
	id varchar(36) NOT NULL primary key,
	bundle_id varchar(36) NOT NULL,
	environment_id varchar(36) NOT NULL
);

alter table publishing_bundle_environment add constraint FK_bundle_id foreign key (bundle_id) references publishing_bundle(id);
alter table publishing_bundle_environment add constraint FK_environment_id foreign key (environment_id) references publishing_environment(id);

create table publishing_pushed_assets(
	bundle_id varchar(36) NOT NULL,
	asset_id varchar(36) NOT NULL,
	asset_type varchar(255) NOT NULL,
	push_date TIMESTAMP,
	environment_id varchar(36) NOT NULL
);

CREATE INDEX idx_pushed_assets_1 ON publishing_pushed_assets (bundle_id);
CREATE INDEX idx_pushed_assets_2 ON publishing_pushed_assets (environment_id);

alter table publishing_bundle add force_push bool ;

CREATE INDEX idx_pub_qa_1 ON publishing_queue_audit (status);

<<<<<<< HEAD
-- Cluster Tables

CREATE TABLE dot_cluster(cluster_id varchar(36), PRIMARY KEY (cluster_id) );
CREATE TABLE cluster_server(server_id varchar(36), cluster_id varchar(36) NOT NULL, name varchar(100), ip_address varchar(39) NOT NULL, host varchar(36), cache_port SMALLINT, es_transport_tcp_port SMALLINT, es_network_port SMALLINT, es_http_port SMALLINT, PRIMARY KEY (server_id));
ALTER TABLE cluster_server add constraint fk_cluster_id foreign key (cluster_id) REFERENCES dot_cluster(cluster_id);
CREATE TABLE cluster_server_uptime(id varchar(36), server_id varchar(36) references cluster_server(server_id), startup timestamp without time zone null, heartbeat timestamp without time zone null, PRIMARY KEY (id));
ALTER TABLE cluster_server_uptime add constraint fk_cluster_server_id foreign key (server_id) REFERENCES cluster_server(server_id);
=======
-- so the foreign keys needs an explicit index (!!) --
create index idx_fileasset_vi_live on fileasset_version_info(live_inode);
create index idx_fileasset_vi_working on fileasset_version_info(working_inode);
create index idx_link_vi_live on link_version_info(live_inode);
create index idx_link_vi_working on link_version_info(working_inode);
create index idx_container_vi_live on container_version_info(live_inode);
create index idx_container_vi_working on container_version_info(working_inode);
create index idx_template_vi_live on template_version_info(live_inode);
create index idx_template_vi_working on template_version_info(working_inode);
create index idx_contentlet_vi_live on contentlet_version_info(live_inode);
create index idx_contentlet_vi_working on contentlet_version_info(working_inode);
create index idx_htmlpage_vi_live on htmlpage_version_info(live_inode);
create index idx_htmlpage_vi_working on htmlpage_version_info(working_inode);
create index folder_ident on folder (identifier);
create index contentlet_ident on contentlet (identifier);
create index links_ident on links (identifier);
create index htmlpage_ident on htmlpage (identifier);
create index containers_ident on containers (identifier);
create index template_ident on template (identifier);
create index contentlet_moduser on contentlet (mod_user);
create index contentlet_lang on contentlet (language_id);
-- end of fk indicies --
>>>>>>> abe39b9c
<|MERGE_RESOLUTION|>--- conflicted
+++ resolved
@@ -826,7 +826,6 @@
 
 CREATE INDEX idx_pub_qa_1 ON publishing_queue_audit (status);
 
-<<<<<<< HEAD
 -- Cluster Tables
 
 CREATE TABLE dot_cluster(cluster_id varchar(36), PRIMARY KEY (cluster_id) );
@@ -834,7 +833,7 @@
 ALTER TABLE cluster_server add constraint fk_cluster_id foreign key (cluster_id) REFERENCES dot_cluster(cluster_id);
 CREATE TABLE cluster_server_uptime(id varchar(36), server_id varchar(36) references cluster_server(server_id), startup timestamp without time zone null, heartbeat timestamp without time zone null, PRIMARY KEY (id));
 ALTER TABLE cluster_server_uptime add constraint fk_cluster_server_id foreign key (server_id) REFERENCES cluster_server(server_id);
-=======
+
 -- so the foreign keys needs an explicit index (!!) --
 create index idx_fileasset_vi_live on fileasset_version_info(live_inode);
 create index idx_fileasset_vi_working on fileasset_version_info(working_inode);
@@ -857,4 +856,3 @@
 create index contentlet_moduser on contentlet (mod_user);
 create index contentlet_lang on contentlet (language_id);
 -- end of fk indicies --
->>>>>>> abe39b9c
