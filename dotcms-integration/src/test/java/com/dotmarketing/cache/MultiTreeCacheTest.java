package com.dotmarketing.cache;

import static com.dotcms.util.CollectionsUtils.list;
import static graphql.Assert.assertNull;
import static org.junit.Assert.assertEquals;
import static org.junit.Assert.assertFalse;
import static org.junit.Assert.assertTrue;
import static org.mockito.Mockito.mock;
import static org.mockito.Mockito.when;

import com.dotcms.contenttype.model.type.ContentType;
import com.dotcms.datagen.ContainerDataGen;
import com.dotcms.datagen.ContentTypeDataGen;
import com.dotcms.datagen.ContentletDataGen;
import com.dotcms.datagen.FolderDataGen;
import com.dotcms.datagen.HTMLPageDataGen;
import com.dotcms.datagen.MultiTreeDataGen;
import com.dotcms.datagen.StructureDataGen;
import com.dotcms.datagen.TemplateDataGen;
import com.dotcms.datagen.VariantDataGen;
import com.dotcms.experiments.business.ExperimentsAPI;
import com.dotcms.experiments.model.Experiment;
import com.dotcms.experiments.model.ExperimentVariant;
import com.dotcms.experiments.model.TrafficProportion;
import com.dotcms.util.IntegrationTestInitService;
import com.dotcms.variant.VariantAPI;
import com.dotcms.variant.model.Variant;
import com.dotmarketing.beans.MultiTree;
import com.dotmarketing.business.CacheLocator;
import com.dotmarketing.exception.DotDataException;
import com.dotmarketing.factories.PersonalizedContentlet;
import com.dotmarketing.portlets.containers.model.Container;
import com.dotmarketing.portlets.contentlet.business.ContentletAPI;
import com.dotmarketing.portlets.contentlet.model.Contentlet;
import com.dotmarketing.portlets.folders.model.Folder;
import com.dotmarketing.portlets.htmlpageasset.model.HTMLPageAsset;
import com.dotmarketing.portlets.structure.model.Structure;
import com.dotmarketing.portlets.templates.model.Template;
import com.dotmarketing.util.UtilMethods;
import com.google.common.collect.HashBasedTable;
import com.google.common.collect.Table;
import graphql.AssertException;

import java.util.*;
import java.util.stream.Collectors;
import java.util.stream.Stream;
import org.apache.commons.lang.RandomStringUtils;
import org.junit.BeforeClass;
import org.junit.Test;

public class MultiTreeCacheTest {

    @BeforeClass
    public static void prepare() throws Exception {
        IntegrationTestInitService.getInstance().init();
    }

    /**
     * Method to test: {@link MultiTreeCache#putPageMultiTrees(String, String, boolean, Table)} and {@link MultiTreeCache#getPageMultiTrees(String, String, boolean)}
     * When: put a {@link MultiTree} collections with live equals true and DEFAULT Variant
     * Should: be able to get this collection with live equals true and DEFAULT Variant
     */
    @Test
    public void putAndGetLiveTrue(){
        final MultiTreeCache multiTreeCache = CacheLocator.getMultiTreeCache();

        final Template template = new TemplateDataGen().body("body").nextPersisted();
        final Folder folder = new FolderDataGen().nextPersisted();
        final HTMLPageAsset page = new HTMLPageDataGen(folder, template).nextPersisted();

        final Structure structure_1 = new StructureDataGen().nextPersisted();
        final Container container_1 = new ContainerDataGen().maxContentlets(1).withStructure(structure_1, "").nextPersisted();

        final Structure structure_2 = new StructureDataGen().nextPersisted();
        final Container container_2 = new ContainerDataGen().maxContentlets(1).withStructure(structure_2, "").nextPersisted();

        final ContentType contentType = new ContentTypeDataGen().nextPersisted();
        final Contentlet contentlet_1 = new ContentletDataGen(contentType.id()).nextPersisted();
        final Contentlet contentlet_2 = new ContentletDataGen(contentType.id()).nextPersisted();

        final MultiTree multiTree_1 = new MultiTreeDataGen()
                .setPage(page)
                .setContainer(container_1)
                .setContentlet(contentlet_1)
                .nextPersisted();

        final MultiTree multiTree_2 = new MultiTreeDataGen()
                .setPage(page)
                .setContainer(container_2)
                .setContentlet(contentlet_2)
                .nextPersisted();

        final Table<String, String, Set<PersonalizedContentlet>> multiTrees =  HashBasedTable.create();

        final Set<PersonalizedContentlet> contentlets_1 = new HashSet<>();
        contentlets_1.add(new PersonalizedContentlet(multiTree_1.getContentlet(), multiTree_1.getPersonalization(), 1));

        final Set<PersonalizedContentlet> contentlets_2 = new HashSet<>();
        contentlets_2.add(new PersonalizedContentlet(multiTree_2.getContentlet(), multiTree_2.getPersonalization(), 1));

        multiTrees.put(multiTree_1.getContainer(), multiTree_1.getContainerAsID(), contentlets_1);
        multiTrees.put(multiTree_2.getContainer(), multiTree_2.getContainerAsID(), contentlets_2);

        multiTreeCache.putPageMultiTrees(page.getIdentifier(), VariantAPI.DEFAULT_VARIANT.name(), true, multiTrees);

        final Optional<Table<String, String, Set<PersonalizedContentlet>>> pageMultiTrees = multiTreeCache.getPageMultiTrees(
                page.getIdentifier(), VariantAPI.DEFAULT_VARIANT.name(), true);

        check(container_1, container_2, contentlet_1, contentlet_2, pageMultiTrees);

        final Optional<Table<String, String, Set<PersonalizedContentlet>>> pageMultiTrees1 = multiTreeCache.getPageMultiTrees(
                page.getIdentifier(), VariantAPI.DEFAULT_VARIANT.name(), false);

        assertFalse(pageMultiTrees1.isPresent());
    }

    /**
     * Method to test: {@link MultiTreeCache#putPageMultiTrees(String, String, boolean, Table)} and {@link MultiTreeCache#getPageMultiTrees(String, String, boolean)}
     * When: put a {@link MultiTree} collections with live equals true and a specific variant
     * Should: be able to get this collection with live equals true
     */
    @Test
    public void putAndGetLiveTrueWithVariant(){
        final Variant variant = new VariantDataGen().nextPersisted();
        final MultiTreeCache multiTreeCache = CacheLocator.getMultiTreeCache();

        final Template template = new TemplateDataGen().body("body").nextPersisted();
        final Folder folder = new FolderDataGen().nextPersisted();
        final HTMLPageAsset page = new HTMLPageDataGen(folder, template).nextPersisted();

        final Structure structure_1 = new StructureDataGen().nextPersisted();
        final Container container_1 = new ContainerDataGen().maxContentlets(1).withStructure(structure_1, "").nextPersisted();

        final Structure structure_2 = new StructureDataGen().nextPersisted();
        final Container container_2 = new ContainerDataGen().maxContentlets(1).withStructure(structure_2, "").nextPersisted();

        final ContentType contentType = new ContentTypeDataGen().nextPersisted();
        final Contentlet contentlet_1 = new ContentletDataGen(contentType.id()).nextPersisted();
        final Contentlet contentlet_2 = new ContentletDataGen(contentType.id()).nextPersisted();

        final MultiTree multiTree_1 = new MultiTreeDataGen()
                .setPage(page)
                .setContainer(container_1)
                .setContentlet(contentlet_1)
                .nextPersisted();

        final MultiTree multiTree_2 = new MultiTreeDataGen()
                .setPage(page)
                .setContainer(container_2)
                .setContentlet(contentlet_2)
                .nextPersisted();

        final Table<String, String, Set<PersonalizedContentlet>> multiTrees =  HashBasedTable.create();

        final Set<PersonalizedContentlet> contentlets_1 = new HashSet<>();
        contentlets_1.add(new PersonalizedContentlet(multiTree_1.getContentlet(), multiTree_1.getPersonalization(), 1));

        final Set<PersonalizedContentlet> contentlets_2 = new HashSet<>();
        contentlets_2.add(new PersonalizedContentlet(multiTree_2.getContentlet(), multiTree_2.getPersonalization(), 1));

        multiTrees.put(multiTree_1.getContainer(), multiTree_1.getContainerAsID(), contentlets_1);
        multiTrees.put(multiTree_2.getContainer(), multiTree_2.getContainerAsID(), contentlets_2);

        multiTreeCache.putPageMultiTrees(page.getIdentifier(), variant.name(), true, multiTrees);

        final Optional<Table<String, String, Set<PersonalizedContentlet>>> pageMultiTrees = multiTreeCache.getPageMultiTrees(
                page.getIdentifier(), variant.name(), true);

        check(container_1, container_2, contentlet_1, contentlet_2, pageMultiTrees);

        final Optional<Table<String, String, Set<PersonalizedContentlet>>> pageMultiTrees1 = multiTreeCache.getPageMultiTrees(
                page.getIdentifier(), VariantAPI.DEFAULT_VARIANT.name(), false);

        assertFalse(pageMultiTrees1.isPresent());

        final Optional<Table<String, String, Set<PersonalizedContentlet>>> pageMultiTrees2 = multiTreeCache.getPageMultiTrees(
                page.getIdentifier(), variant.name(), false);

        assertFalse(pageMultiTrees2.isPresent());
    }

    /**
     * Method to test: {@link MultiTreeCache#putPageMultiTrees(String, String, boolean, Table)} and {@link MultiTreeCache#getPageMultiTrees(String, String, boolean)}
     * When: put a {@link MultiTree} collections with live equals false
     * Should: be able to get this collection with live equals false
     */
    @Test
    public void putAndGetLiveFalse(){
        final MultiTreeCache multiTreeCache = CacheLocator.getMultiTreeCache();

        final Template template = new TemplateDataGen().body("body").nextPersisted();
        final Folder folder = new FolderDataGen().nextPersisted();
        final HTMLPageAsset page = new HTMLPageDataGen(folder, template).nextPersisted();

        final Structure structure_1 = new StructureDataGen().nextPersisted();
        final Container container_1 = new ContainerDataGen().maxContentlets(1).withStructure(structure_1, "").nextPersisted();

        final Structure structure_2 = new StructureDataGen().nextPersisted();
        final Container container_2 = new ContainerDataGen().maxContentlets(1).withStructure(structure_2, "").nextPersisted();

        final ContentType contentType = new ContentTypeDataGen().nextPersisted();
        final Contentlet contentlet_1 = new ContentletDataGen(contentType.id()).nextPersisted();
        final Contentlet contentlet_2 = new ContentletDataGen(contentType.id()).nextPersisted();

        final MultiTree multiTree_1 = new MultiTreeDataGen()
                .setPage(page)
                .setContainer(container_1)
                .setContentlet(contentlet_1)
                .nextPersisted();

        final MultiTree multiTree_2 = new MultiTreeDataGen()
                .setPage(page)
                .setContainer(container_2)
                .setContentlet(contentlet_2)
                .nextPersisted();

        final Table<String, String, Set<PersonalizedContentlet>> multiTrees =  HashBasedTable.create();

        final Set<PersonalizedContentlet> contentlets_1 = new HashSet<>();
        contentlets_1.add(new PersonalizedContentlet(multiTree_1.getContentlet(), multiTree_1.getPersonalization(), 1));

        final Set<PersonalizedContentlet> contentlets_2 = new HashSet<>();
        contentlets_2.add(new PersonalizedContentlet(multiTree_2.getContentlet(), multiTree_2.getPersonalization(), 1));

        multiTrees.put(multiTree_1.getContainer(), multiTree_1.getContainerAsID(), contentlets_1);
        multiTrees.put(multiTree_2.getContainer(), multiTree_2.getContainerAsID(), contentlets_2);

        multiTreeCache.putPageMultiTrees(page.getIdentifier(), VariantAPI.DEFAULT_VARIANT.name(), false, multiTrees);

        final Optional<Table<String, String, Set<PersonalizedContentlet>>> pageMultiTrees = multiTreeCache.getPageMultiTrees(
                page.getIdentifier(), VariantAPI.DEFAULT_VARIANT.name(), false);

        check(container_1, container_2, contentlet_1, contentlet_2, pageMultiTrees);

        final Optional<Table<String, String, Set<PersonalizedContentlet>>> pageMultiTrees1 = multiTreeCache.getPageMultiTrees(
                page.getIdentifier(), VariantAPI.DEFAULT_VARIANT.name(), true);

        assertFalse(pageMultiTrees1.isPresent());
    }

    /**
     * Method to test: {@link MultiTreeCache#putPageMultiTrees(String, String, boolean, Table)} and {@link MultiTreeCache#getPageMultiTrees(String, String, boolean)}
     * When: put a {@link MultiTree} collections with live equals false and a specific {@link Variant}
     * Should: be able to get this collection with live equals false
     */
    @Test
    public void putAndGetLiveFalseWithVariant(){
        final Variant variant = new VariantDataGen().nextPersisted();
        final MultiTreeCache multiTreeCache = CacheLocator.getMultiTreeCache();

        final Template template = new TemplateDataGen().body("body").nextPersisted();
        final Folder folder = new FolderDataGen().nextPersisted();
        final HTMLPageAsset page = new HTMLPageDataGen(folder, template).nextPersisted();

        final Structure structure_1 = new StructureDataGen().nextPersisted();
        final Container container_1 = new ContainerDataGen().maxContentlets(1).withStructure(structure_1, "").nextPersisted();

        final Structure structure_2 = new StructureDataGen().nextPersisted();
        final Container container_2 = new ContainerDataGen().maxContentlets(1).withStructure(structure_2, "").nextPersisted();

        final ContentType contentType = new ContentTypeDataGen().nextPersisted();
        final Contentlet contentlet_1 = new ContentletDataGen(contentType.id()).nextPersisted();
        final Contentlet contentlet_2 = new ContentletDataGen(contentType.id()).nextPersisted();

        final MultiTree multiTree_1 = new MultiTreeDataGen()
                .setPage(page)
                .setContainer(container_1)
                .setContentlet(contentlet_1)
                .nextPersisted();

        final MultiTree multiTree_2 = new MultiTreeDataGen()
                .setPage(page)
                .setContainer(container_2)
                .setContentlet(contentlet_2)
                .nextPersisted();

        final Table<String, String, Set<PersonalizedContentlet>> multiTrees =  HashBasedTable.create();

        final Set<PersonalizedContentlet> contentlets_1 = new HashSet<>();
        contentlets_1.add(new PersonalizedContentlet(multiTree_1.getContentlet(), multiTree_1.getPersonalization(), 1));

        final Set<PersonalizedContentlet> contentlets_2 = new HashSet<>();
        contentlets_2.add(new PersonalizedContentlet(multiTree_2.getContentlet(), multiTree_2.getPersonalization(), 1));

        multiTrees.put(multiTree_1.getContainer(), multiTree_1.getContainerAsID(), contentlets_1);
        multiTrees.put(multiTree_2.getContainer(), multiTree_2.getContainerAsID(), contentlets_2);

        multiTreeCache.putPageMultiTrees(page.getIdentifier(), variant.name(), false, multiTrees);

        final Optional<Table<String, String, Set<PersonalizedContentlet>>> pageMultiTrees = multiTreeCache.getPageMultiTrees(
                page.getIdentifier(), variant.name(), false);

        check(container_1, container_2, contentlet_1, contentlet_2, pageMultiTrees);

        final Optional<Table<String, String, Set<PersonalizedContentlet>>> pageMultiTrees1 = multiTreeCache.getPageMultiTrees(
                page.getIdentifier(), VariantAPI.DEFAULT_VARIANT.name(), true);

        assertFalse(pageMultiTrees1.isPresent());

        final Optional<Table<String, String, Set<PersonalizedContentlet>>> pageMultiTrees2 = multiTreeCache.getPageMultiTrees(
                page.getIdentifier(), variant.name(), true);

        assertFalse(pageMultiTrees2.isPresent());
    }

    /**
     * Method to test: {@link MultiTreeCache#removePageMultiTrees(String, String, boolean)} (String)}
     * When: put a {@link MultiTree} collections and later remove it
     * Should: return empty
     */
    @Test
    public void remove(){
        final MultiTreeCache multiTreeCache = CacheLocator.getMultiTreeCache();

        final Template template = new TemplateDataGen().body("body").nextPersisted();
        final Folder folder = new FolderDataGen().nextPersisted();
        final HTMLPageAsset page = new HTMLPageDataGen(folder, template).nextPersisted();

        final Structure structure_1 = new StructureDataGen().nextPersisted();
        final Container container_1 = new ContainerDataGen().maxContentlets(1).withStructure(structure_1, "").nextPersisted();

        final Structure structure_2 = new StructureDataGen().nextPersisted();
        final Container container_2 = new ContainerDataGen().maxContentlets(1).withStructure(structure_2, "").nextPersisted();

        final ContentType contentType = new ContentTypeDataGen().nextPersisted();
        final Contentlet contentlet_1 = new ContentletDataGen(contentType.id()).nextPersisted();
        final Contentlet contentlet_2 = new ContentletDataGen(contentType.id()).nextPersisted();

        final MultiTree multiTree_1 = new MultiTreeDataGen()
                .setPage(page)
                .setContainer(container_1)
                .setContentlet(contentlet_1)
                .nextPersisted();

        final MultiTree multiTree_2 = new MultiTreeDataGen()
                .setPage(page)
                .setContainer(container_2)
                .setContentlet(contentlet_2)
                .nextPersisted();

        final Table<String, String, Set<PersonalizedContentlet>> multiTrees =  HashBasedTable.create();

        final Set<PersonalizedContentlet> contentlets_1 = new HashSet<>();
        contentlets_1.add(new PersonalizedContentlet(multiTree_1.getContentlet(), multiTree_1.getPersonalization(), 1));

        final Set<PersonalizedContentlet> contentlets_2 = new HashSet<>();
        contentlets_2.add(new PersonalizedContentlet(multiTree_2.getContentlet(), multiTree_2.getPersonalization(), 1));

        multiTrees.put(multiTree_1.getContainer(), multiTree_1.getContainerAsID(), contentlets_1);
        multiTrees.put(multiTree_2.getContainer(), multiTree_2.getContainerAsID(), contentlets_2);

        multiTreeCache.putPageMultiTrees(page.getIdentifier(), VariantAPI.DEFAULT_VARIANT.name(), false, multiTrees);

        final Optional<Table<String, String, Set<PersonalizedContentlet>>> pageMultiTrees = multiTreeCache.getPageMultiTrees(
                page.getIdentifier(), VariantAPI.DEFAULT_VARIANT.name(), false);

        check(container_1, container_2, contentlet_1, contentlet_2, pageMultiTrees);

        multiTreeCache.removePageMultiTrees(page.getIdentifier(), VariantAPI.DEFAULT_VARIANT.name(), false);

        final Optional<Table<String, String, Set<PersonalizedContentlet>>> pageMultiTrees_1 = multiTreeCache.getPageMultiTrees(
                page.getIdentifier(), VariantAPI.DEFAULT_VARIANT.name(), false);
        assertFalse(pageMultiTrees_1.isPresent());
    }

    /**
     * Method to test: {@link MultiTreeCache#removePageMultiTrees(String, String, boolean)} (String)}
     * When: put a {@link MultiTree} collections and later remove it to a specific {@link Variant}
     * Should: return empty
     */
    @Test
    public void removeWithVariant(){
        final Variant variant = new VariantDataGen().nextPersisted();
        final MultiTreeCache multiTreeCache = CacheLocator.getMultiTreeCache();

        final Template template = new TemplateDataGen().body("body").nextPersisted();
        final Folder folder = new FolderDataGen().nextPersisted();
        final HTMLPageAsset page = new HTMLPageDataGen(folder, template).nextPersisted();

        final Structure structure_1 = new StructureDataGen().nextPersisted();
        final Container container_1 = new ContainerDataGen().maxContentlets(1).withStructure(structure_1, "").nextPersisted();

        final Structure structure_2 = new StructureDataGen().nextPersisted();
        final Container container_2 = new ContainerDataGen().maxContentlets(1).withStructure(structure_2, "").nextPersisted();

        final ContentType contentType = new ContentTypeDataGen().nextPersisted();
        final Contentlet contentlet_1 = new ContentletDataGen(contentType.id()).nextPersisted();
        final Contentlet contentlet_2 = new ContentletDataGen(contentType.id()).nextPersisted();

        final MultiTree multiTree_1 = new MultiTreeDataGen()
                .setPage(page)
                .setContainer(container_1)
                .setContentlet(contentlet_1)
                .nextPersisted();

        final MultiTree multiTree_2 = new MultiTreeDataGen()
                .setPage(page)
                .setContainer(container_2)
                .setContentlet(contentlet_2)
                .nextPersisted();

        final Table<String, String, Set<PersonalizedContentlet>> multiTrees =  HashBasedTable.create();

        final Set<PersonalizedContentlet> contentlets_1 = new HashSet<>();
        contentlets_1.add(new PersonalizedContentlet(multiTree_1.getContentlet(), multiTree_1.getPersonalization(), 1));

        final Set<PersonalizedContentlet> contentlets_2 = new HashSet<>();
        contentlets_2.add(new PersonalizedContentlet(multiTree_2.getContentlet(), multiTree_2.getPersonalization(), 1));

        multiTrees.put(multiTree_1.getContainer(), multiTree_1.getContainerAsID(), contentlets_1);
        multiTrees.put(multiTree_2.getContainer(), multiTree_2.getContainerAsID(), contentlets_2);

        multiTreeCache.putPageMultiTrees(page.getIdentifier(), VariantAPI.DEFAULT_VARIANT.name(), false, multiTrees);
        multiTreeCache.putPageMultiTrees(page.getIdentifier(), variant.name(), false, multiTrees);

        multiTreeCache.removePageMultiTrees(page.getIdentifier(), variant.name(), false);

        final Optional<Table<String, String, Set<PersonalizedContentlet>>> pageMultiTrees_1 = multiTreeCache.getPageMultiTrees(
                page.getIdentifier(), variant.name(), false);
        assertFalse(pageMultiTrees_1.isPresent());

        final Optional<Table<String, String, Set<PersonalizedContentlet>>> pageMultiTrees_2 = multiTreeCache.getPageMultiTrees(
                page.getIdentifier(), VariantAPI.DEFAULT_VARIANT.name(), false);
        assertTrue(pageMultiTrees_2.isPresent());
    }

    /**
     * Method to test: {@link MultiTreeCache#removePageMultiTrees(String, String )} (String)}
     * When: put a {@link MultiTree} collections and later remove it
     * Should: return empty
     */
    @Test
    public void removePageMultiTrees(){
        final MultiTreeCache multiTreeCache = CacheLocator.getMultiTreeCache();

        final Template template = new TemplateDataGen().body("body").nextPersisted();
        final Folder folder = new FolderDataGen().nextPersisted();
        final HTMLPageAsset page = new HTMLPageDataGen(folder, template).nextPersisted();

        final Structure structure_1 = new StructureDataGen().nextPersisted();
        final Container container_1 = new ContainerDataGen().maxContentlets(1).withStructure(structure_1, "").nextPersisted();

        final Structure structure_2 = new StructureDataGen().nextPersisted();
        final Container container_2 = new ContainerDataGen().maxContentlets(1).withStructure(structure_2, "").nextPersisted();

        final ContentType contentType = new ContentTypeDataGen().nextPersisted();
        final Contentlet contentlet_1 = new ContentletDataGen(contentType.id()).nextPersisted();
        final Contentlet contentlet_2 = new ContentletDataGen(contentType.id()).nextPersisted();

        final MultiTree multiTree_1 = new MultiTreeDataGen()
                .setPage(page)
                .setContainer(container_1)
                .setContentlet(contentlet_1)
                .nextPersisted();

        final MultiTree multiTree_2 = new MultiTreeDataGen()
                .setPage(page)
                .setContainer(container_2)
                .setContentlet(contentlet_2)
                .nextPersisted();

        final Table<String, String, Set<PersonalizedContentlet>> multiTrees =  HashBasedTable.create();

        final Set<PersonalizedContentlet> contentlets_1 = new HashSet<>();
        contentlets_1.add(new PersonalizedContentlet(multiTree_1.getContentlet(), multiTree_1.getPersonalization(), 1));

        final Set<PersonalizedContentlet> contentlets_2 = new HashSet<>();
        contentlets_2.add(new PersonalizedContentlet(multiTree_2.getContentlet(), multiTree_2.getPersonalization(), 1));

        multiTrees.put(multiTree_1.getContainer(), multiTree_1.getContainerAsID(), contentlets_1);
        multiTrees.put(multiTree_2.getContainer(), multiTree_2.getContainerAsID(), contentlets_2);

        multiTreeCache.putPageMultiTrees(page.getIdentifier(), VariantAPI.DEFAULT_VARIANT.name(), false, multiTrees);
        multiTreeCache.putPageMultiTrees(page.getIdentifier(), VariantAPI.DEFAULT_VARIANT.name(), true, multiTrees);
        multiTreeCache.removePageMultiTrees(page.getIdentifier(), VariantAPI.DEFAULT_VARIANT.name() );

        final Optional<Table<String, String, Set<PersonalizedContentlet>>> pageMultiTrees_1 = multiTreeCache.getPageMultiTrees(
                page.getIdentifier(), VariantAPI.DEFAULT_VARIANT.name(), false);
        assertFalse(pageMultiTrees_1.isPresent());

        final Optional<Table<String, String, Set<PersonalizedContentlet>>> pageMultiTrees_2 = multiTreeCache.getPageMultiTrees(
                page.getIdentifier(), VariantAPI.DEFAULT_VARIANT.name(), true);
        assertFalse(pageMultiTrees_2.isPresent());
    }

    private void check(Container container_1, Container container_2, Contentlet contentlet_1,
            Contentlet contentlet_2,
            Optional<Table<String, String, Set<PersonalizedContentlet>>> pageMultiTrees) {
        assertTrue(pageMultiTrees.isPresent());
        assertEquals(2, pageMultiTrees.get().size());

        for (final String containerId : pageMultiTrees.get().rowKeySet()) {
            final List<String> list = pageMultiTrees.get().row(containerId).values().stream()
                    .flatMap(personalizedContentlets -> personalizedContentlets.stream())
                    .map(personalizedContentlet -> personalizedContentlet.getContentletId())
                    .collect(Collectors.toList());

            if (containerId.equals(container_1.getIdentifier())) {
                assertEquals(1, list.size());
                assertTrue(list.contains(contentlet_1.getIdentifier()));
            } else if (containerId.equals(container_2.getIdentifier())) {
                assertEquals(1, list.size());
                assertTrue(list.contains(contentlet_2.getIdentifier()));
            } else {
                throw new AssertException("Container not expected");
            }
        }
    }

    /**
     * Method to test: {@link MultiTreeCache#putPageMultiTrees(String, String, boolean, Table)} and {@link MultiTreeCache#getPageMultiTrees(String, String, boolean)}
     * When: When you put MultiTress inside a Cache
     * Should:
     * - Get them with the Get method.
     * - Don't get them anymore after remove them.
     */
    @Test
    public void putAndRemove(){
        final MultiTreeCache multiTreeCache = CacheLocator.getMultiTreeCache();

        final String pageId = RandomStringUtils.random(20);

        final Table<String, String, Set<PersonalizedContentlet>> multiTreesLiveDefault =  mock(Table.class);
        final Table<String, String, Set<PersonalizedContentlet>> multiTreesWorkingDefault =  mock(Table.class);
        final Table<String, String, Set<PersonalizedContentlet>> multiTreesLiveSpecificVariant =  mock(Table.class);
        final Table<String, String, Set<PersonalizedContentlet>> multiTreesWorkingSpecificVariant =  mock(Table.class);

        final String specificVariantName = "Specific Variant";

        final boolean present_1 = Stream.of(
                        multiTreeCache.getPageMultiTrees(pageId, VariantAPI.DEFAULT_VARIANT.name(), true),
                        multiTreeCache.getPageMultiTrees(pageId, VariantAPI.DEFAULT_VARIANT.name(), false),
                        multiTreeCache.getPageMultiTrees(pageId, specificVariantName, true),
                        multiTreeCache.getPageMultiTrees(pageId, specificVariantName, false)
                )
                .filter(optional -> optional.isPresent())
                .findFirst()
                .isPresent();

        if (present_1) {
            throw new AssertException("Value Not Expected");
        }

        multiTreeCache.putPageMultiTrees(pageId, VariantAPI.DEFAULT_VARIANT.name(), true, multiTreesLiveDefault);
        multiTreeCache.putPageMultiTrees(pageId, VariantAPI.DEFAULT_VARIANT.name(), false, multiTreesWorkingDefault);

        multiTreeCache.putPageMultiTrees(pageId, specificVariantName, true, multiTreesLiveSpecificVariant);
        multiTreeCache.putPageMultiTrees(pageId, specificVariantName, false, multiTreesWorkingSpecificVariant);

        assertEquals(multiTreesLiveDefault, multiTreeCache.getPageMultiTrees(
                pageId, VariantAPI.DEFAULT_VARIANT.name(), true).orElseThrow());

        assertEquals(multiTreesWorkingDefault, multiTreeCache.getPageMultiTrees(
                pageId, VariantAPI.DEFAULT_VARIANT.name(), false).orElseThrow());
        assertEquals(multiTreesLiveSpecificVariant, multiTreeCache.getPageMultiTrees(
                pageId, specificVariantName, true).orElseThrow());
        assertEquals(multiTreesWorkingSpecificVariant, multiTreeCache.getPageMultiTrees(
                pageId, specificVariantName, false).orElseThrow());

        multiTreeCache.removePageMultiTrees(pageId, VariantAPI.DEFAULT_VARIANT.name(), true);
        multiTreeCache.removePageMultiTrees(pageId, VariantAPI.DEFAULT_VARIANT.name(), false);

        multiTreeCache.removePageMultiTrees(pageId, specificVariantName, true);
        multiTreeCache.removePageMultiTrees(pageId, specificVariantName, false);

        assertFalse(multiTreeCache.getPageMultiTrees(pageId, VariantAPI.DEFAULT_VARIANT.name(), true).isPresent());

        assertFalse(multiTreeCache.getPageMultiTrees(pageId, VariantAPI.DEFAULT_VARIANT.name(), false).isPresent());
        assertFalse(multiTreeCache.getPageMultiTrees(pageId, specificVariantName, true).isPresent());
        assertFalse(multiTreeCache.getPageMultiTrees(pageId, specificVariantName, false).isPresent());
    }

    /**
     * Method to test: {@link MultiTreeCache#removePageMultiTrees(String)}
     * When: When you put MultiTress inside a Cache for differenet Variants
     * Should: Remove all the MultiTrees for all the variants
     */
    @Test
    public void putAndRemoveAll() throws DotDataException {

        final String pageId = RandomStringUtils.random(20);
        final String hostId = RandomStringUtils.random(20);

        final Table<String, String, Set<PersonalizedContentlet>> multiTreesLiveDefault =  mock(Table.class);
        final Table<String, String, Set<PersonalizedContentlet>> multiTreesWorkingDefault =  mock(Table.class);
        final Table<String, String, Set<PersonalizedContentlet>> multiTreesLiveSpecificVariant =  mock(Table.class);
        final Table<String, String, Set<PersonalizedContentlet>> multiTreesWorkingSpecificVariant =  mock(Table.class);

        final String specificVariantName = "Specific Variant";

        final Contentlet contentlet = mock(Contentlet.class);
        final ContentletAPI contentletAPI = mock(ContentletAPI.class);
        when(contentletAPI.findContentletByIdentifierAnyLanguage(pageId, VariantAPI.DEFAULT_VARIANT.name(),
                true)).thenReturn(contentlet);
        when(contentlet.getHost()).thenReturn(hostId);

        final Experiment experiment = mock(Experiment.class);
        final TrafficProportion trafficProportion = mock(TrafficProportion.class);

        when(experiment.trafficProportion()).thenReturn(trafficProportion);
        final SortedSet<ExperimentVariant> variants = new TreeSet<>(Comparator.comparingInt(ExperimentVariant::hashCode));

        final ExperimentVariant variant_1 = mock(ExperimentVariant.class);
        when(variant_1.id()).thenReturn(VariantAPI.DEFAULT_VARIANT.name());

        final ExperimentVariant variant_2 = mock(ExperimentVariant.class);
        when(variant_2.id()).thenReturn(specificVariantName);

        variants.add(variant_1);
        variants.add(variant_2);

        when(trafficProportion.variants()).thenReturn(variants);

        final ExperimentsAPI experimentsAPI = mock(ExperimentsAPI.class);
        when(experimentsAPI.listActive(hostId)).thenReturn(list(experiment));

        final MultiTreeCache multiTreeCache = new MultiTreeCache(experimentsAPI, contentletAPI);

        final boolean present_1 = Stream.of(
                        multiTreeCache.getPageMultiTrees(pageId, VariantAPI.DEFAULT_VARIANT.name(), true),
                        multiTreeCache.getPageMultiTrees(pageId, VariantAPI.DEFAULT_VARIANT.name(), false),
                        multiTreeCache.getPageMultiTrees(pageId, specificVariantName, true),
                        multiTreeCache.getPageMultiTrees(pageId, specificVariantName, false)
                )
                .filter(optional -> optional.isPresent())
                .findFirst()
                .isPresent();

        if (present_1) {
            throw new AssertException("Value Not Expected");
        }

        multiTreeCache.putPageMultiTrees(pageId, VariantAPI.DEFAULT_VARIANT.name(), true, multiTreesLiveDefault);
        multiTreeCache.putPageMultiTrees(pageId, VariantAPI.DEFAULT_VARIANT.name(), false, multiTreesWorkingDefault);

        multiTreeCache.putPageMultiTrees(pageId, specificVariantName, true, multiTreesLiveSpecificVariant);
        multiTreeCache.putPageMultiTrees(pageId, specificVariantName, false, multiTreesWorkingSpecificVariant);

        assertEquals(multiTreesLiveDefault, multiTreeCache.getPageMultiTrees(
                pageId, VariantAPI.DEFAULT_VARIANT.name(), true).orElseThrow());

        assertEquals(multiTreesWorkingDefault, multiTreeCache.getPageMultiTrees(
                pageId, VariantAPI.DEFAULT_VARIANT.name(), false).orElseThrow());
        assertEquals(multiTreesLiveSpecificVariant, multiTreeCache.getPageMultiTrees(
                pageId, specificVariantName, true).orElseThrow());
        assertEquals(multiTreesWorkingSpecificVariant, multiTreeCache.getPageMultiTrees(
                pageId, specificVariantName, false).orElseThrow());


        multiTreeCache.removePageMultiTrees(pageId);

        assertFalse(multiTreeCache.getPageMultiTrees(pageId, VariantAPI.DEFAULT_VARIANT.name(), true).isPresent());

        assertFalse(multiTreeCache.getPageMultiTrees(pageId, VariantAPI.DEFAULT_VARIANT.name(), false).isPresent());
        assertFalse(multiTreeCache.getPageMultiTrees(pageId, specificVariantName, true).isPresent());
        assertFalse(multiTreeCache.getPageMultiTrees(pageId, specificVariantName, false).isPresent());

    }

<<<<<<< HEAD
=======
    /**
     * Method to test: {@link MultiTreeCache#getVariantsInCache(String)}
     * When: When you put MultiTress inside a Cache
     * Should:
     * - Get them with the Get method.
     * - Don't get them anymore after remove them.
     */
    @Test
    public void getVariants(){
        final MultiTreeCache multiTreeCache = CacheLocator.getMultiTreeCache();

        final String pageId = RandomStringUtils.random(20);
        final Table<String, String, Set<PersonalizedContentlet>> multiTreesLiveSpecificVariant1 =  mock(Table.class);
        final Table<String, String, Set<PersonalizedContentlet>> multiTreesWorkingSpecificVariant2 =  mock(Table.class);
        final Table<String, String, Set<PersonalizedContentlet>> multiTreesLiveSpecificVariant3 =  mock(Table.class);
        final Table<String, String, Set<PersonalizedContentlet>> multiTreesWorkingSpecificVariant3 =  mock(Table.class);

        final String specificVariantName_1 = "Specific Variant 1";
        final String specificVariantName_2 = "Specific Variant 2";
        final String specificVariantName_3 = "Specific Variant 3";

        final boolean present_1 = Stream.of(
                        multiTreeCache.getPageMultiTrees(pageId, specificVariantName_1, true),
                        multiTreeCache.getPageMultiTrees(pageId, specificVariantName_2, false),
                        multiTreeCache.getPageMultiTrees(pageId, specificVariantName_3, true),
                        multiTreeCache.getPageMultiTrees(pageId, specificVariantName_3, false)
                )
                .filter(optional -> optional.isPresent())
                .findFirst()
                .isPresent();

        if (present_1) {
            throw new AssertException("Value Not Expected");
        }

        multiTreeCache.putPageMultiTrees(pageId, specificVariantName_1, true, multiTreesLiveSpecificVariant1);
        multiTreeCache.putPageMultiTrees(pageId, specificVariantName_2, false, multiTreesWorkingSpecificVariant2);
        multiTreeCache.putPageMultiTrees(pageId, specificVariantName_3, true, multiTreesLiveSpecificVariant3);
        multiTreeCache.putPageMultiTrees(pageId, specificVariantName_3, false, multiTreesWorkingSpecificVariant3);

        final Collection<String> variantsNameBeforeRemove = multiTreeCache.getVariantsInCache(pageId);

        assertEquals(3, variantsNameBeforeRemove.size());
        assertTrue(variantsNameBeforeRemove.contains(specificVariantName_1));
        assertTrue(variantsNameBeforeRemove.contains(specificVariantName_2));
        assertTrue(variantsNameBeforeRemove.contains(specificVariantName_3));
    }
>>>>>>> 8b71ba0e

}<|MERGE_RESOLUTION|>--- conflicted
+++ resolved
@@ -656,56 +656,4 @@
         assertFalse(multiTreeCache.getPageMultiTrees(pageId, specificVariantName, false).isPresent());
 
     }
-
-<<<<<<< HEAD
-=======
-    /**
-     * Method to test: {@link MultiTreeCache#getVariantsInCache(String)}
-     * When: When you put MultiTress inside a Cache
-     * Should:
-     * - Get them with the Get method.
-     * - Don't get them anymore after remove them.
-     */
-    @Test
-    public void getVariants(){
-        final MultiTreeCache multiTreeCache = CacheLocator.getMultiTreeCache();
-
-        final String pageId = RandomStringUtils.random(20);
-        final Table<String, String, Set<PersonalizedContentlet>> multiTreesLiveSpecificVariant1 =  mock(Table.class);
-        final Table<String, String, Set<PersonalizedContentlet>> multiTreesWorkingSpecificVariant2 =  mock(Table.class);
-        final Table<String, String, Set<PersonalizedContentlet>> multiTreesLiveSpecificVariant3 =  mock(Table.class);
-        final Table<String, String, Set<PersonalizedContentlet>> multiTreesWorkingSpecificVariant3 =  mock(Table.class);
-
-        final String specificVariantName_1 = "Specific Variant 1";
-        final String specificVariantName_2 = "Specific Variant 2";
-        final String specificVariantName_3 = "Specific Variant 3";
-
-        final boolean present_1 = Stream.of(
-                        multiTreeCache.getPageMultiTrees(pageId, specificVariantName_1, true),
-                        multiTreeCache.getPageMultiTrees(pageId, specificVariantName_2, false),
-                        multiTreeCache.getPageMultiTrees(pageId, specificVariantName_3, true),
-                        multiTreeCache.getPageMultiTrees(pageId, specificVariantName_3, false)
-                )
-                .filter(optional -> optional.isPresent())
-                .findFirst()
-                .isPresent();
-
-        if (present_1) {
-            throw new AssertException("Value Not Expected");
-        }
-
-        multiTreeCache.putPageMultiTrees(pageId, specificVariantName_1, true, multiTreesLiveSpecificVariant1);
-        multiTreeCache.putPageMultiTrees(pageId, specificVariantName_2, false, multiTreesWorkingSpecificVariant2);
-        multiTreeCache.putPageMultiTrees(pageId, specificVariantName_3, true, multiTreesLiveSpecificVariant3);
-        multiTreeCache.putPageMultiTrees(pageId, specificVariantName_3, false, multiTreesWorkingSpecificVariant3);
-
-        final Collection<String> variantsNameBeforeRemove = multiTreeCache.getVariantsInCache(pageId);
-
-        assertEquals(3, variantsNameBeforeRemove.size());
-        assertTrue(variantsNameBeforeRemove.contains(specificVariantName_1));
-        assertTrue(variantsNameBeforeRemove.contains(specificVariantName_2));
-        assertTrue(variantsNameBeforeRemove.contains(specificVariantName_3));
-    }
->>>>>>> 8b71ba0e
-
 }