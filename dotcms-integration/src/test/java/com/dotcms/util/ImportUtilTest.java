--- conflicted
+++ resolved
@@ -4725,11 +4725,7 @@
     public static final AssertionsStrategy REQUIRED_TEXT_FIELD_ASSERTION = (result, testCase, contentType) -> {
         final ValidationMessage error = result.error().get(0);
         assertTrue(error.field().isPresent());
-<<<<<<< HEAD
-        assertEquals("Test expected required field label is present", "requiredTextField",error.field().get());
-=======
         assertEquals("Test expected required field label is present", "required: requiredTextField\n",error.field().get());
->>>>>>> be114800
 
         assertRequiredField(testCase, error);
 
@@ -4740,11 +4736,7 @@
     public static final AssertionsStrategy REQUIRED_TEXT_AREA_ASSERTION = (result, testCase, contentType) -> {
         final ValidationMessage error = result.error().get(0);
         assertTrue(error.field().isPresent());
-<<<<<<< HEAD
-        assertEquals("Test expected required field label is present", "textAreaField",error.field().get());
-=======
         assertEquals("Test expected required field label is present", "required: textAreaField\n",error.field().get());
->>>>>>> be114800
 
         assertRequiredField(testCase, error);
 
@@ -4755,11 +4747,7 @@
     public static final AssertionsStrategy REQUIRED_WYSIWYG_ASSERTION = (result, testCase, contentType) -> {
         final ValidationMessage error = result.error().get(0);
         assertTrue(error.field().isPresent());
-<<<<<<< HEAD
-        assertEquals("Test expected required field label is present", "wysiwygField",error.field().get());
-=======
         assertEquals("Test expected required field label is present", "required: wysiwygField\n",error.field().get());
->>>>>>> be114800
 
         assertRequiredField(testCase, error);
 
@@ -4770,11 +4758,7 @@
     public static final AssertionsStrategy REQUIRED_STORY_BLOCK_ASSERTION = (result, testCase, contentType) -> {
         final ValidationMessage error = result.error().get(0);
         assertTrue(error.field().isPresent());
-<<<<<<< HEAD
-        assertEquals("Test expected required field label is present", "storyBlockField",error.field().get());
-=======
         assertEquals("Test expected required field label is present", "required: storyBlockField\n",error.field().get());
->>>>>>> be114800
 
         assertRequiredField(testCase, error);
 
