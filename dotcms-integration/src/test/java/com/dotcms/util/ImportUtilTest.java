package com.dotcms.util;

import static com.dotcms.util.CollectionsUtils.list;
import static com.dotmarketing.portlets.workflows.business.SystemWorkflowConstants.WORKFLOW_PUBLISH_ACTION_ID;
import static com.dotmarketing.util.importer.ImportLineValidationCodes.INVALID_BINARY_URL;
import static com.dotmarketing.util.importer.ImportLineValidationCodes.INVALID_CATEGORY_KEY;
import static com.dotmarketing.util.importer.ImportLineValidationCodes.INVALID_DATE_FORMAT;
import static com.dotmarketing.util.importer.ImportLineValidationCodes.INVALID_FILE_PATH;
import static com.dotmarketing.util.importer.ImportLineValidationCodes.INVALID_LOCATION;
import static com.dotmarketing.util.importer.ImportLineValidationCodes.REQUIRED_FIELD_MISSING;
import static com.dotmarketing.util.importer.ImportLineValidationCodes.UNREACHABLE_URL_CONTENT;
import static org.junit.Assert.assertEquals;
import static org.junit.Assert.assertFalse;
import static org.junit.Assert.assertNotNull;
import static org.junit.Assert.assertNull;
import static org.junit.Assert.assertTrue;

import com.dotcms.content.elasticsearch.business.ESContentletAPIImpl;
import com.dotcms.contenttype.business.ContentTypeAPIImpl;
import com.dotcms.contenttype.business.FieldAPI;
import com.dotcms.contenttype.business.uniquefields.extratable.UniqueFieldDataBaseUtil;
import com.dotcms.contenttype.model.field.BinaryField;
import com.dotcms.contenttype.model.field.CategoryField;
import com.dotcms.contenttype.model.field.DataTypes;
import com.dotcms.contenttype.model.field.DateTimeField;
import com.dotcms.contenttype.model.field.FieldBuilder;
import com.dotcms.contenttype.model.field.HostFolderField;
import com.dotcms.contenttype.model.field.ImageField;
import com.dotcms.contenttype.model.field.ImmutableTextAreaField;
import com.dotcms.contenttype.model.field.ImmutableTextField;
import com.dotcms.contenttype.model.field.KeyValueField;
import com.dotcms.contenttype.model.field.RelationshipField;
import com.dotcms.contenttype.model.field.TextField;
import com.dotcms.contenttype.model.type.BaseContentType;
import com.dotcms.contenttype.model.type.ContentType;
import com.dotcms.contenttype.transform.contenttype.StructureTransformer;
import com.dotcms.datagen.CategoryDataGen;
import com.dotcms.datagen.ContentTypeDataGen;
import com.dotcms.datagen.ContentletDataGen;
import com.dotcms.datagen.FieldDataGen;
import com.dotcms.datagen.FolderDataGen;
import com.dotcms.datagen.LanguageDataGen;
import com.dotcms.datagen.SiteDataGen;
import com.dotcms.datagen.TemplateDataGen;
import com.dotcms.datagen.TestDataUtils;
import com.dotcms.datagen.TestUserUtils;
import com.dotcms.mock.request.MockAttributeRequest;
import com.dotcms.mock.request.MockHeaderRequest;
import com.dotcms.mock.request.MockHttpRequestIntegrationTest;
import com.dotcms.mock.request.MockSessionRequest;
import com.dotcms.repackage.com.csvreader.CsvReader;
import com.dotcms.uuid.shorty.ShortyIdAPI;
import com.dotcms.variant.VariantAPI;
import com.dotmarketing.beans.Host;
import com.dotmarketing.beans.Identifier;
import com.dotmarketing.beans.Permission;
import com.dotmarketing.beans.Tree;
import com.dotmarketing.business.APILocator;
import com.dotmarketing.business.PermissionAPI;
import com.dotmarketing.business.RelationshipAPI;
import com.dotmarketing.business.Role;
import com.dotmarketing.business.RoleAPI;
import com.dotmarketing.common.db.DotConnect;
import com.dotmarketing.common.model.ContentletSearch;
import com.dotmarketing.db.LocalTransaction;
import com.dotmarketing.exception.DotDataException;
import com.dotmarketing.exception.DotSecurityException;
import com.dotmarketing.portlets.categories.model.Category;
import com.dotmarketing.portlets.contentlet.business.ContentletAPI;
import com.dotmarketing.portlets.contentlet.model.Contentlet;
import com.dotmarketing.portlets.contentlet.model.IndexPolicy;
import com.dotmarketing.portlets.folders.model.Folder;
import com.dotmarketing.portlets.htmlpageasset.business.HTMLPageAssetAPI;
import com.dotmarketing.portlets.languagesmanager.model.Language;
import com.dotmarketing.portlets.structure.factories.FieldFactory;
import com.dotmarketing.portlets.structure.factories.StructureFactory;
import com.dotmarketing.portlets.structure.model.Field;
import com.dotmarketing.portlets.structure.model.Relationship;
import com.dotmarketing.portlets.structure.model.Structure;
import com.dotmarketing.portlets.templates.model.Template;
import com.dotmarketing.portlets.workflows.actionlet.PublishContentActionlet;
import com.dotmarketing.portlets.workflows.actionlet.SaveContentActionlet;
import com.dotmarketing.portlets.workflows.actionlet.SaveContentAsDraftActionlet;
import com.dotmarketing.portlets.workflows.actionlet.UnpublishContentActionlet;
import com.dotmarketing.portlets.workflows.business.BaseWorkflowIntegrationTest;
import com.dotmarketing.portlets.workflows.business.WorkflowAPI;
import com.dotmarketing.portlets.workflows.model.WorkflowAction;
import com.dotmarketing.portlets.workflows.model.WorkflowState;
import com.dotmarketing.portlets.workflows.model.WorkflowStep;
import com.dotmarketing.portlets.workflows.model.WorkflowTask;
import com.dotmarketing.util.ImmutableImportFileParams;
import com.dotmarketing.util.ImportUtil;
import com.dotmarketing.util.Logger;
import com.dotmarketing.util.UUIDGenerator;
import com.dotmarketing.util.WebKeys.Relationship.RELATIONSHIP_CARDINALITY;
import com.dotmarketing.util.importer.model.ImportResult;
import com.dotmarketing.util.importer.model.ResultData;
import com.dotmarketing.util.importer.model.ValidationMessage;
import com.liferay.portal.model.User;
import com.liferay.portal.util.WebKeys;
import com.liferay.util.StringPool;
import com.tngtech.java.junit.dataprovider.DataProvider;
import com.tngtech.java.junit.dataprovider.DataProviderRunner;
import com.tngtech.java.junit.dataprovider.UseDataProvider;
import java.io.ByteArrayInputStream;
import java.io.File;
import java.io.IOException;
import java.io.InputStreamReader;
import java.io.Reader;
import java.nio.charset.StandardCharsets;
import java.util.ArrayList;
import java.util.Arrays;
import java.util.Date;
import java.util.HashMap;
import java.util.List;
import java.util.Locale;
import java.util.Map;
import java.util.Optional;
import java.util.stream.Collectors;
import javax.servlet.http.HttpServletRequest;
import org.apache.commons.io.FileUtils;
import org.glassfish.jersey.internal.util.Base64;
import org.junit.BeforeClass;
import org.junit.Ignore;
import org.junit.Test;
import org.junit.runner.RunWith;

/**
 * Verifies that the Content Importer/Exporter feature is working as expected.
 * Users can import and export contents from the Content Search page.
 *
 * @author Jonathan Gamba Date: 3/10/14
 */

@RunWith(DataProviderRunner.class)
public class ImportUtilTest extends BaseWorkflowIntegrationTest {

    private static final String BINARY_FIELD_NAME = "binaryField";
    private static User user;
    private static Host defaultSite;
    private static Language defaultLanguage;
    private static ContentTypeAPIImpl contentTypeApi;
    private static FieldAPI fieldAPI;
    private static BaseWorkflowIntegrationTest.CreateSchemeStepActionResult schemeStepActionResult1 = null;
    private static BaseWorkflowIntegrationTest.CreateSchemeStepActionResult schemeStepActionResult2 = null;
    private static ContentletAPI contentletAPI;
    private static RelationshipAPI relationshipAPI;
    private static ShortyIdAPI shortyIdAPI;
    private static WorkflowAPI workflowAPI;
    private static WorkflowAction saveAction;
    private static WorkflowAction saveAndPublishAction;
    private static WorkflowAction saveAsDraftAction;
    private static WorkflowAction unpublishAction;
    private static WorkflowAction publishAction;
    private static WorkflowAction publish2Action;
    private static PermissionAPI permissionAPI;
    private static final String TITLE_FIELD_NAME = "testTitle";
    private static final String BODY_FIELD_NAME = "testBody";
    private static final String SITE_FIELD_NAME = "testHost";
    private static final String STEP_BY_USING_ACTION1 = "StepByUsingAction1";
    private static final String STEP_BY_USING_ACTION2 = "StepByUsingAction2";
    private static final String STEP_BY_USING_ACTION3 = "StepByUsingAction3";
    private static final int EDIT_PERMISSION =
            PermissionAPI.PERMISSION_READ + PermissionAPI.PERMISSION_EDIT;
    private static final int PUBLISH_PERMISSION = EDIT_PERMISSION + PermissionAPI.PERMISSION_PUBLISH;

    private static User joeContributor;
    private static User janeReviewer;
    private static User chrisPublisher;

    private static Role reviewerRole;
    private static Role contributorRole;
    private static Role publisherRole;

    private static WorkflowStep initialStep;
    private static WorkflowStep step1;
    private static WorkflowStep step2;
    private static WorkflowStep step3;

    private static final String TEST_WITHOUT_WF_ACTION_ON_CSV = ", Test without WF Action ID set on CSV, ";
    private static final String TEST_WITH_WF_ACTION_ON_CSV = ", Test with WF Action ID set on CSV, ";
    private static final String TEST_WITH_WF_ACTION_ON_CSV_BUT_NO_PERMISSIONS = ", Test with WF Action ID set on CSV but no permissions, ";
    private static final String TEST_WITH_WF_ACTION_ON_DROPDOWN_BUT_NO_PERMISSIONS = ", Test with WF Action ID set on dropdown but not permission, ";
    private static final String TEST_WITH_WF_ACTION_ON_CSV_BUT_NO_PERMISSIONS_AND_USING_DROPDOWN_ACTION = ", Test with WF Action ID set on CSV (but no permission) and using dropdown action, ";

    public static class RelationshipTestCase {

        boolean useLucene;
        boolean legacyRelationship;

        public RelationshipTestCase(final boolean useLucene, final boolean legacyRelationship) {
            this.useLucene = useLucene;
            this.legacyRelationship = legacyRelationship;
        }
    }

    @DataProvider
    public static Object[] relationshipTestCases(){
        return new RelationshipTestCase[]{
                //Importing legacy relationships using a lucene query
                new RelationshipTestCase(true, true),
                //Importing legacy relationships using identifiers
                new RelationshipTestCase(false, true),
                //Importing relationships 2.0 using a lucene query
                new RelationshipTestCase(true, false),
                //Importing relationships 2.0 using identifiers
                new RelationshipTestCase(false, false)
        };
    }

    @DataProvider
    public static String[] testCasesUniqueTextField() {
        return new String[]{"UniqueTitle","A+ Student",
                "aaa-bbb-ccc","valid - field","with \" quotes",
                "with special characters + [ ] { } * ( ) : && ! | ^ ~ ?",
                "CASEINSENSITIVE","with chinese characters 好 心 面"};
    }

    @BeforeClass
    public static void prepare() throws Exception {
        //Setting web app environment
        IntegrationTestInitService.getInstance().init();
        user = APILocator.getUserAPI().getSystemUser();
        user.setLocale(Locale.US);
        defaultSite = APILocator.systemHost();  //getHostAPI().findDefaultHost(user, false);
        defaultLanguage = APILocator.getLanguageAPI().getDefaultLanguage();
        contentTypeApi = (ContentTypeAPIImpl) APILocator.getContentTypeAPI(user);
        fieldAPI = APILocator.getContentTypeFieldAPI();
        workflowAPI = APILocator.getWorkflowAPI();
        permissionAPI = APILocator.getPermissionAPI();
        final RoleAPI roleAPI = APILocator.getRoleAPI();
        contentletAPI = APILocator.getContentletAPI();
        shortyIdAPI = APILocator.getShortyAPI();
        relationshipAPI = APILocator.getRelationshipAPI();

        // creates the scheme, step1 and action1
        schemeStepActionResult1 = createSchemeStepActionActionlet
                ("ImportUtilScheme" + UUIDGenerator.generateUuid(), "step1", "action1",
                        SaveContentActionlet.class);

        //Second Workflow
        final Role anyWhoCanEditRole = roleAPI.loadRoleByKey(RoleAPI.WORKFLOW_ANY_WHO_CAN_EDIT_ROLE_KEY);
        final Role anyWhoCanPublishRole = roleAPI.loadRoleByKey(RoleAPI.WORKFLOW_ANY_WHO_CAN_PUBLISH_ROLE_KEY);
        publisherRole = TestUserUtils.getOrCreatePublisherRole();
        reviewerRole =  TestUserUtils.getOrCreateReviewerRole();
        contributorRole = TestUserUtils.getOrCreateContributorRole();

        schemeStepActionResult2 = createSchemeStepActionActionlet(
                "ImportUtilScheme_2_" + UUIDGenerator.generateUuid(), "initialStep", "Save",
                SaveContentActionlet.class);

        initialStep = schemeStepActionResult2.getStep();
        //Step for after saveAction
        step1 = createNewWorkflowStep(STEP_BY_USING_ACTION1,
                schemeStepActionResult2.getScheme().getId());
        step1.setMyOrder(1);
        workflowAPI.saveStep(step1, user);

        //Step for after saveAndPublishAction
        step2 = createNewWorkflowStep(STEP_BY_USING_ACTION2,
                schemeStepActionResult2.getScheme().getId());
        step2.setMyOrder(2);
        workflowAPI.saveStep(step2, user);

        //Step for after saveAsDraft
        step3 = createNewWorkflowStep(STEP_BY_USING_ACTION3,
                schemeStepActionResult2.getScheme().getId());
        step3.setMyOrder(3);
        workflowAPI.saveStep(step3, user);

        final List<String> rolesIds = new ArrayList<>();

        //Initial step. Setting saveAction configuration
        saveAction = schemeStepActionResult2.getAction();
        rolesIds.add(anyWhoCanEditRole.getId());
        saveAction.setNextStep(step1.getId());
        saveAction.setShowOn(WorkflowState.LOCKED, WorkflowState.UNLOCKED, WorkflowState.NEW,
                WorkflowState.PUBLISHED, WorkflowState.UNPUBLISHED, WorkflowState.EDITING);
        addWhoCanUseToAction(saveAction, rolesIds);
        rolesIds.remove(anyWhoCanEditRole.getId());
        workflowAPI.saveAction(saveAction.getId(),
                step2.getId(), APILocator.systemUser());
        workflowAPI.saveAction(saveAction.getId(),
                step3.getId(), APILocator.systemUser());

        //Initial step. Setting saveAndPublishAction configuration
        BaseWorkflowIntegrationTest.CreateSchemeStepActionResult schemeResultTemp = createActionActionlet(
                schemeStepActionResult2.getScheme().getId(),
                schemeStepActionResult2.getStep().getId(), "Save & Publish",
                SaveContentActionlet.class);
        saveAndPublishAction = schemeResultTemp.getAction();
        addActionletToAction(saveAndPublishAction.getId(), PublishContentActionlet.class, 1);

        saveAndPublishAction.setNextStep(step2.getId());
        rolesIds.add(anyWhoCanPublishRole.getId());
        saveAndPublishAction.setShowOn(WorkflowState.LOCKED, WorkflowState.UNLOCKED, WorkflowState.NEW,
                WorkflowState.PUBLISHED, WorkflowState.UNPUBLISHED, WorkflowState.EDITING);
        addWhoCanUseToAction(saveAndPublishAction, rolesIds);
        rolesIds.remove(anyWhoCanPublishRole.getId());



        //Initial step. Setting saveAsDraft configuration
        schemeResultTemp = createActionActionlet(schemeStepActionResult2.getScheme().getId(),
                schemeStepActionResult2.getStep().getId(), "Save as Draft",
                SaveContentAsDraftActionlet.class);
        saveAsDraftAction = schemeResultTemp.getAction();
        saveAsDraftAction.setNextStep(step3.getId());
        rolesIds.add(reviewerRole.getId());
        saveAsDraftAction.setShowOn(WorkflowState.LOCKED, WorkflowState.UNLOCKED, WorkflowState.NEW,
                WorkflowState.PUBLISHED, WorkflowState.UNPUBLISHED, WorkflowState.EDITING);
        addWhoCanUseToAction(saveAsDraftAction, rolesIds);
        rolesIds.remove(reviewerRole.getId());



        //step2 UnpublishAction configuration
        schemeResultTemp = createActionActionlet(schemeStepActionResult2.getScheme().getId(),
                step2.getId(), "Unpublish", UnpublishContentActionlet.class);
        unpublishAction = schemeResultTemp.getAction();
        rolesIds.add(publisherRole.getId());
        unpublishAction
                .setShowOn(WorkflowState.LOCKED, WorkflowState.UNLOCKED, WorkflowState.PUBLISHED, WorkflowState.EDITING);
        addWhoCanUseToAction(unpublishAction, rolesIds);
        rolesIds.remove(publisherRole.getId());
        workflowAPI.saveAction(unpublishAction.getId(), initialStep.getId(), APILocator.systemUser());
        workflowAPI.saveAction(unpublishAction.getId(), step1.getId(), APILocator.systemUser());
        workflowAPI.saveAction(unpublishAction.getId(), step3.getId(), APILocator.systemUser());

        //step1 publishAction configuration
        schemeResultTemp = createActionActionlet(schemeStepActionResult2.getScheme().getId(),
                step1.getId(), "Publish", PublishContentActionlet.class);
        publishAction = schemeResultTemp.getAction();
        rolesIds.add(publisherRole.getId());
        publishAction
                .setShowOn(WorkflowState.LOCKED, WorkflowState.UNLOCKED, WorkflowState.UNPUBLISHED, WorkflowState.EDITING);
        addWhoCanUseToAction(publishAction, rolesIds);
        rolesIds.remove(publisherRole.getId());
        workflowAPI.saveAction(publishAction.getId(), initialStep.getId(), APILocator.systemUser());
        workflowAPI.saveAction(publishAction.getId(), step2.getId(), APILocator.systemUser());
        workflowAPI.saveAction(publishAction.getId(), step3.getId(), APILocator.systemUser());

        //Step3 publish2Action configuration
        schemeResultTemp = createActionActionlet(schemeStepActionResult2.getScheme().getId(),
                step3.getId(), "Publish2", PublishContentActionlet.class);
        publish2Action = schemeResultTemp.getAction();
        rolesIds.add(publisherRole.getId());
        publish2Action
                .setShowOn(WorkflowState.LOCKED, WorkflowState.UNLOCKED, WorkflowState.UNPUBLISHED, WorkflowState.EDITING);
        addWhoCanUseToAction(publish2Action, rolesIds);
        rolesIds.remove(publisherRole.getId());
        workflowAPI.saveAction(publish2Action.getId(), initialStep.getId(), APILocator.systemUser());
        workflowAPI.saveAction(publish2Action.getId(), step1.getId(), APILocator.systemUser());
        workflowAPI.saveAction(publish2Action.getId(), step2.getId(), APILocator.systemUser());


        //Special Users
        joeContributor = TestUserUtils.getJoeContributorUser(); //APILocator.getUserAPI().loadUserById("dotcms.org.2789");
        janeReviewer = TestUserUtils.getJaneReviewerUser(); //APILocator.getUserAPI().loadUserById("dotcms.org.2787");
        chrisPublisher = TestUserUtils.getChrisPublisherUser();  //APILocator.getUserAPI().loadUserById("dotcms.org.2795");

        // Make sure the spanish language exist
        TestDataUtils.getSpanishLanguage();

    }

    /**
     * Testing the {@link ImportUtil#importFile(Long, String, String, String[], boolean, boolean,
     * com.liferay.portal.model.User, long, String[], com.dotcms.repackage.com.csvreader.CsvReader,
     * int, int, java.io.Reader, String, HttpServletRequest)} method
     */
    @Test
    @Ignore("Temporarily disabled")
    public void importFile()
            throws DotDataException, DotSecurityException, IOException, InterruptedException {

        ContentletAPI contentletAPI = APILocator.getContentletAPI();

        //Create a test Content Type
        final String contentTypeSuffix = String.valueOf(new Date().getTime());
        Structure contentType = new Structure();
        contentType.setName("Import Test " + contentTypeSuffix);
        contentType.setVelocityVarName("ImportTest_" + contentTypeSuffix);
        contentType.setDescription("Testing import of csv files");

        StructureFactory.saveStructure(contentType);

        //Create test fields
        Field textField = new Field("Title", Field.FieldType.TEXT, Field.DataType.TEXT, contentType,
                true, true, true, 1, false, false, true);
        textField = FieldFactory.saveField(textField);
        final String textFieldVarName = textField.getVelocityVarName();

        Field siteField = new Field("Host", Field.FieldType.HOST_OR_FOLDER, Field.DataType.TEXT,
                contentType, true, true, true, 2, false, false, true);
        siteField = FieldFactory.saveField(siteField);
        final String siteFieldVarName = siteField.getVelocityVarName();
        workflowAPI.saveSchemesForStruct(contentType,
                Arrays.asList(schemeStepActionResult1.getScheme()));

        try {

            //----------------PREVIEW = TRUE------------------------------------------
            //------------------------------------------------------------------------
            //Create the csv file to import
            Reader reader = createTempFile(textFieldVarName + ", " + siteFieldVarName + "\r\n" +
                    "Test1, " + defaultSite.getIdentifier() + "\r\n" +
                    "Test2, " + defaultSite.getIdentifier() + "\r\n" +
                    "Test3, " + defaultSite.getIdentifier() + "\r\n" +
                    "Test4, " + defaultSite.getIdentifier() + "\r\n");
            CsvReader csvreader = new CsvReader(reader);
            csvreader.setSafetySwitch(false);
            String[] csvHeaders = csvreader.getHeaders();

            //Preview=true
            HashMap<String, List<String>> results = ImportUtil
                    .importFile(0L, defaultSite.getInode(), contentType.getInode(), new String[]{},
                            true, false, user, defaultLanguage.getId(), csvHeaders, csvreader, -1,
                            -1, reader, schemeStepActionResult1.getAction().getId(),getHttpRequest());
            //Validations
            validate(results, true, false, true);

            //As it was a preview nothing should be saved
            List<Contentlet> savedData = contentletAPI
                    .findByStructure(contentType.getInode(), user, false, 0, 0);
            //Validations
            assertNotNull(savedData);
            assertEquals(savedData.size(), 0);

            //----------------PREVIEW = FALSE-----------------------------------------
            //------------------------------------------------------------------------
            //Create the csv file to import
            reader = createTempFile(textFieldVarName + ", " + siteFieldVarName + "\r\n" +
                    "Test1, " + defaultSite.getIdentifier() + "\r\n" +
                    "Test2, " + defaultSite.getIdentifier() + "\r\n" +
                    "Test3, " + defaultSite.getIdentifier() + "\r\n" +
                    "Test4, " + defaultSite.getIdentifier() + "\r\n");
            csvreader = new CsvReader(reader);
            csvreader.setSafetySwitch(false);
            csvHeaders = csvreader.getHeaders();

            //Preview=false
            results = ImportUtil
                    .importFile(0L, defaultSite.getInode(), contentType.getInode(), new String[]{},
                            false, false, user, defaultLanguage.getId(), csvHeaders, csvreader, -1,
                            -1, reader, schemeStepActionResult1.getAction().getId(),getHttpRequest());
            //Validations
            validate(results, false, false, true);

            //Now we should have saved data
            savedData = contentletAPI.findByStructure(contentType.getInode(), user, false, 0, 0);
            //Validations
            assertNotNull(savedData);
            assertEquals(savedData.size(), 4);

            Logger.info(this, "Test1 Content. IsInodeIndexed:" + contentletAPI
                    .isInodeIndexed(savedData.get(0).getInode()));
            Logger.info(this, "Test2 Content. IsInodeIndexed:" + contentletAPI
                    .isInodeIndexed(savedData.get(1).getInode()));
            Logger.info(this, "Test3 Content. IsInodeIndexed:" + contentletAPI
                    .isInodeIndexed(savedData.get(2).getInode()));
            Logger.info(this, "Test4 Content. IsInodeIndexed:" + contentletAPI
                    .isInodeIndexed(savedData.get(3).getInode()));

            //----------------USING WRONG HOST IDENTIFIERS----------------------------
            //------------------------------------------------------------------------
            //Create the csv file to import
            reader = createTempFile(textFieldVarName + ", " + siteFieldVarName + "\r\n" +
                    "Test5, " + defaultSite.getIdentifier() + "\r\n" +
                    "Test6, " + "999-99999999-99999999-00000" + "\r\n" +
                    "Test7, " + "44444444-5555555555-2222" + "\r\n");
            csvreader = new CsvReader(reader);
            csvreader.setSafetySwitch(false);
            csvHeaders = csvreader.getHeaders();

            //Preview=true
            results = ImportUtil
                    .importFile(0L, defaultSite.getInode(), contentType.getInode(), new String[]{},
                            true, false, user, defaultLanguage.getId(), csvHeaders, csvreader, -1,
                            -1, reader, schemeStepActionResult1.getAction().getId(),getHttpRequest());
            //Validations
            validate(results, true, true, true);

            //We should have the same amount on data
            savedData = contentletAPI.findByStructure(contentType.getInode(), user, false, 0, 0);
            //Validations
            assertNotNull(savedData);
            assertEquals(savedData.size(), 4);

            //---------------USING KEY FIELDS-----------------------------------------
            //------------------------------------------------------------------------

            //Making sure the contentlets are in the indexes
            List<ContentletSearch> contentletSearchResults;
            int x = 0;
            do {
                Thread.sleep(30000);
                //Verify if it was added to the index
                contentletSearchResults = contentletAPI.searchIndex(
                        "+structureName:" + contentType.getVelocityVarName()
                                + " +working:true +deleted:false +" + contentType
                                .getVelocityVarName() + ".title:Test1 +languageId:1", 0, -1, null,
                        user, true);
                x++;
            } while ((contentletSearchResults == null || contentletSearchResults.isEmpty())
                    && x < 100);

            //Create the csv file to import
            reader = createTempFile(textFieldVarName + ", " + siteFieldVarName + "\r\n" +
                    "Test1, " + defaultSite.getIdentifier() + "\r\n" +
                    "Test2, " + defaultSite.getIdentifier() + "\r\n");
            csvreader = new CsvReader(reader);
            csvreader.setSafetySwitch(false);
            csvHeaders = csvreader.getHeaders();

            //Preview=false
            results = ImportUtil.importFile(0L, defaultSite.getInode(), contentType.getInode(),
                    new String[]{textField.getInode()}, false, false, user, defaultLanguage.getId(),
                    csvHeaders, csvreader, -1, -1, reader,
                    schemeStepActionResult1.getAction().getId(),getHttpRequest());
            //Validations
            validate(results, false, false,
                    true);//We should expect warnings: Line #X. The key fields chosen match 1 existing content(s) - more than one match suggests key(s) are not properly unique

            //We used the key fields, so the import process should update instead to add new records
            savedData = contentletAPI.findByStructure(contentType.getInode(), user, false, 0, 0);
            //Validations
            assertNotNull(savedData);
            assertEquals(savedData.size(), 4);

            //---------------USING IDENTIFIER COLUMN----------------------------------
            //------------------------------------------------------------------------
            //Create the csv file to import

            String id1 = null;
            String id2 = null;
            for (Contentlet content : savedData) {
                if (content.getMap().get("title").equals("Test1")) {
                    id1 = content.getIdentifier();
                } else if (content.getMap().get("title").equals("Test2")) {
                    id2 = content.getIdentifier();
                }
            }

            reader = createTempFile(
                    "Identifier, " + textFieldVarName + ", " + siteFieldVarName + "\r\n" +
                            id1 + ", Test1_edited, " + defaultSite.getIdentifier() + "\r\n" +
                            id2 + ", Test2_edited, " + defaultSite.getIdentifier() + "\r\n");
            csvreader = new CsvReader(reader);
            csvreader.setSafetySwitch(false);
            csvHeaders = csvreader.getHeaders();

            //Preview=false
            results = ImportUtil
                    .importFile(0L, defaultSite.getInode(), contentType.getInode(), new String[]{},
                            false, false, user, defaultLanguage.getId(), csvHeaders, csvreader, -1,
                            -1, reader, schemeStepActionResult1.getAction().getId(),getHttpRequest());
            //Validations
            validate(results, false, false, true);

            //We used a identifier column, so the import process should update instead to add new records
            savedData = contentletAPI.findByStructure(contentType.getInode(), user, false, 0, 0);
            //Validations
            assertNotNull(savedData);
            assertEquals(savedData.size(), 4);

            //-------------------------LANGUAGE AND KEY FIELDS------------------------
            //------------------------------------------------------------------------
            //Create the csv file to import
            reader = createTempFile(
                    "languageCode, countryCode, " + textFieldVarName + ", " + siteFieldVarName
                            + "\r\n" +
                            "es, ES, Test1_edited, " + defaultSite.getIdentifier() + "\r\n" +
                            "es, ES, Test2_edited, " + defaultSite.getIdentifier() + "\r\n");
            csvreader = new CsvReader(reader);
            csvreader.setSafetySwitch(false);
            csvHeaders = csvreader.getHeaders();

            int languageCodeHeaderColumn = 0;
            int countryCodeHeaderColumn = 1;
            //Preview=false
            results = ImportUtil.importFile(0L, defaultSite.getInode(), contentType.getInode(),
                    new String[]{textField.getInode()}, false, true, user, -1, csvHeaders,
                    csvreader, languageCodeHeaderColumn, countryCodeHeaderColumn, reader,
                    schemeStepActionResult1.getAction().getId(),getHttpRequest());
            //Validations
            validate(results, false, false, false);

            //We used the key fields, so the import process should update instead to add new records
            savedData = contentletAPI.findByStructure(contentType.getInode(), user, false, 0, 0);
            //Validations
            assertNotNull(savedData);
            assertEquals(savedData.size(), 6);

            //Validate we saved the contentlets on spanish
            int spanishFound = 0;
            for (Contentlet contentlet : savedData) {
                if (contentlet.getLanguageId() == 2) {
                    spanishFound++;
                }
            }
            assertEquals(spanishFound, 2);
        } finally {
            try {
                contentTypeApi.delete(new StructureTransformer(contentType).from());
            }catch (Exception e) {e.printStackTrace();}

        }
    }

    /**
     * Creates a temporal file using a given content
     */
    private Reader createTempFile(final String content) throws IOException {

        final File tempTestFile = File
                .createTempFile("csvTest_" + new Date().getTime(), ".txt");
        FileUtils.writeStringToFile(tempTestFile, content);
        final byte[] bytes = com.liferay.util.FileUtil.getBytes(tempTestFile);

        return new InputStreamReader(new ByteArrayInputStream(bytes), StandardCharsets.UTF_8);
    }

    /**
     * Validates a given result generated by the ImportUtil.importFile method
     */
    private void validate(final Map<String, List<String>> results, final Boolean preview,
            final Boolean expectingErrors, final Boolean expectingWarnings) {

        //Reading the results

        if (expectingErrors) {
            final List<String> errors = results.get("errors");
            assertNotNull(errors);//Expected warnings as no key fields were chosen
            assertTrue(!errors.isEmpty());
        } else {
            final List<String> errors = results.get("errors");
            assertTrue(errors == null || errors.isEmpty());//No errors should be found
        }

        if (expectingWarnings) {
            final List<String> warnings = results.get("warnings");
            assertNotNull(warnings);//Expected warnings as no key fields were chosen
            Logger.info(this, "List WARNINGS: " + warnings.size());
            assertTrue(!warnings.isEmpty());
        } else {
            final List<String> warnings = results.get("warnings");
            assertTrue(warnings == null || warnings.isEmpty());
        }

        final List<String> finalResults = results.get("results");
        assertNotNull(finalResults);//Expected final results messages
        assertTrue(!finalResults.isEmpty());

        final List<String> messages = results.get("messages");
        assertNotNull(messages);//Expected return messages
        assertTrue(!messages.isEmpty());

        if (!preview) {

            final List<String> lastInode = results.get("lastInode");
            assertNotNull(lastInode);
            assertTrue(!lastInode.isEmpty());

            final List<String> counters = results.get("counters");
            assertNotNull(counters);
            assertTrue(!counters.isEmpty());
        }
    }

    /**
     * Method to test: {@link ImportUtil#importFile(Long, String, String, String[], boolean, boolean, User, long, String[], CsvReader, int, int, Reader, String, HttpServletRequest)}
     * Test Case: Lines contain the same unique text key (testTitle) but different language
     * Expected Results: The import process should success
     */
    @UseDataProvider("testCasesUniqueTextField")
    @Test
    public void importFile_success_when_twoLinesHaveSameUniqueKeysButDifferentLanguage(final String uniqueTitle)
            throws DotSecurityException, DotDataException, IOException {

        CsvReader csvreader;
        com.dotcms.contenttype.model.field.Field titleField, hostField;
        HashMap<String, List<String>> results;
        Reader reader;
        String[] csvHeaders;

        ContentType type = new ContentTypeDataGen().host(APILocator.systemHost()).nextPersisted();

        titleField =
                FieldBuilder.builder(TextField.class).name("testTitle").variable("testTitle")
                        .unique(true)
                        .contentTypeId(type.id()).dataType(
                                DataTypes.TEXT).build();
        hostField =
                FieldBuilder.builder(HostFolderField.class).name("testHost")
                        .variable("testHost")
                        .contentTypeId(type.id()).dataType(
                                DataTypes.TEXT).build();
        titleField = fieldAPI.save(titleField, user);
        fieldAPI.save(hostField, user);

        workflowAPI.saveSchemesForStruct(new StructureTransformer(type).asStructure(),
                Arrays.asList(schemeStepActionResult1.getScheme()));

        //Creating csv
        reader = createTempFile("languageCode, countryCode, testTitle, testHost" + "\r\n" +
                "es, ES, " + uniqueTitle + " , " + defaultSite.getIdentifier() + "\r\n" +
                "en, US, " + uniqueTitle + " , " + defaultSite.getIdentifier() + "\r\n");
        csvreader = new CsvReader(reader);
        csvreader.setSafetySwitch(false);
        csvHeaders = csvreader.getHeaders();

        int languageCodeHeaderColumn = 0;
        int countryCodeHeaderColumn = 1;
        //Preview=false
        results =
                ImportUtil
                        .importFile(0L, defaultSite.getInode(), type.inode(),
                                new String[]{titleField.id()}, true, true,
                                user, -1, csvHeaders, csvreader, languageCodeHeaderColumn,
                                countryCodeHeaderColumn, reader,
                                schemeStepActionResult1.getAction().getId(),getHttpRequest());
        //Validations
        validate(results, true, false, true);

        assertTrue(results.get("warnings").size() == 1);
        assertEquals("The Content Type field testTitle is unique.", results.get("warnings").get(0));
    }

    /**
     * Method to test: {@link ImportUtil#importFile(Long, String, String, String[], boolean, boolean, User, long, String[], CsvReader, int, int, Reader, String, HttpServletRequest)}
     * Test Case: Lines contain the same unique text key (testTitle)
     * Expected Results: The import process should fail
     */
    @UseDataProvider("testCasesUniqueTextField")
    @Test
    public void importFile_fails_when_twoLinesHaveSameUniqueKeys(final String uniqueTitle)
            throws DotSecurityException, DotDataException, IOException {

        CsvReader csvreader;
        com.dotcms.contenttype.model.field.Field titleField, hostField;
        HashMap<String, List<String>> results;
        Reader reader;
        String[] csvHeaders;

        ContentType type = new ContentTypeDataGen().host(APILocator.systemHost()).nextPersisted();

        try {
            titleField =
                    FieldBuilder.builder(TextField.class).name("testTitle").variable("testTitle")
                            .unique(true)
                            .contentTypeId(type.id()).dataType(
                                    DataTypes.TEXT).build();
            hostField =
                    FieldBuilder.builder(HostFolderField.class).name("testHost")
                            .variable("testHost")
                            .contentTypeId(type.id()).dataType(
                                    DataTypes.TEXT).build();
            titleField = fieldAPI.save(titleField, user);
            fieldAPI.save(hostField, user);

            workflowAPI.saveSchemesForStruct(new StructureTransformer(type).asStructure(),
                    Arrays.asList(schemeStepActionResult1.getScheme()));

            //Creating csv
            reader = createTempFile("languageCode, countryCode, testTitle, testHost" + "\r\n" +
                    "en, US, " + uniqueTitle + " , " + defaultSite.getIdentifier() + "\r\n" +
                    "en, US, " + uniqueTitle + " , " + defaultSite.getIdentifier() + "\r\n");
            csvreader = new CsvReader(reader);
            csvreader.setSafetySwitch(false);
            csvHeaders = csvreader.getHeaders();

            int languageCodeHeaderColumn = 0;
            int countryCodeHeaderColumn = 1;
            //Preview=false
            results =
                    ImportUtil
                            .importFile(0L, defaultSite.getInode(), type.inode(),
                                    new String[]{titleField.id()}, true, true,
                                    user, -1, csvHeaders, csvreader, languageCodeHeaderColumn,
                                    countryCodeHeaderColumn, reader,
                                    schemeStepActionResult1.getAction().getId(),getHttpRequest());
            //Validations
            validate(results, true, false, true);

            assertTrue(results.get("warnings").size() == 2);
            assertEquals("The Content Type field testTitle is unique.", results.get("warnings").get(0));
            assertEquals("Line #3: contains duplicate values for a unique Content Type field 'testTitle', and will be ignored.", results.get("warnings").get(1));

        } finally {
            try {
                contentTypeApi.delete(type);
            }catch (Exception e) {e.printStackTrace();}
        }
    }

    /**
     * Method to test: {@link ImportUtil#importFile(Long, String, String, String[], boolean, boolean, User, long, String[], CsvReader, int, int, Reader, String, HttpServletRequest)}
     * Test Case: Lines contain the same unique number key (testNumber)
     * Expected Results: The import process should fail
     */
    @Test
    public void importFile_fails_when_twoLinesHaveSameUniqueNumberKeys()
            throws DotSecurityException, DotDataException, IOException {

        CsvReader csvreader;
        com.dotcms.contenttype.model.field.Field titleField, hostField;
        HashMap<String, List<String>> results;
        Reader reader;
        String[] csvHeaders;

        ContentType type = new ContentTypeDataGen().host(APILocator.systemHost()).nextPersisted();

        try {
            titleField =
                    FieldBuilder.builder(TextField.class).name("testNumber").variable("testNumber")
                            .unique(true)
                            .contentTypeId(type.id()).dataType(
                                    DataTypes.FLOAT).build();
            hostField =
                    FieldBuilder.builder(HostFolderField.class).name("testHost")
                            .variable("testHost")
                            .contentTypeId(type.id()).dataType(
                                    DataTypes.TEXT).build();
            titleField = fieldAPI.save(titleField, user);
            fieldAPI.save(hostField, user);

            workflowAPI.saveSchemesForStruct(new StructureTransformer(type).asStructure(),
                    Arrays.asList(schemeStepActionResult1.getScheme()));

            //Creating csv
            reader = createTempFile("languageCode, countryCode, testNumber, testHost" + "\r\n" +
                    "en, US, 35, " + defaultSite.getIdentifier() + "\r\n" +
                    "en, US, 35, " + defaultSite.getIdentifier() + "\r\n");
            csvreader = new CsvReader(reader);
            csvreader.setSafetySwitch(false);
            csvHeaders = csvreader.getHeaders();

            int languageCodeHeaderColumn = 0;
            int countryCodeHeaderColumn = 1;
            //Preview=false
            results =
                    ImportUtil
                            .importFile(0L, defaultSite.getInode(), type.inode(),
                                    new String[]{titleField.id()}, true, true,
                                    user, -1, csvHeaders, csvreader, languageCodeHeaderColumn,
                                    countryCodeHeaderColumn, reader,
                                    schemeStepActionResult1.getAction().getId(),getHttpRequest());
            //Validations
            validate(results, true, false, true);

            assertTrue(results.get("warnings").size() == 2);
            assertEquals("The Content Type field testNumber is unique.", results.get("warnings").get(0));
            assertEquals("Line #3: contains duplicate values for a unique Content Type field 'testNumber', and will be ignored.", results.get("warnings").get(1));

        } finally {
            try {
                contentTypeApi.delete(type);
            }catch (Exception e) {e.printStackTrace();}
        }
    }

    /**
     * Method to test: {@link ImportUtil#importFile(Long, String, String, String[], boolean, boolean, User, long, String[], CsvReader, int, int, Reader, String, HttpServletRequest)}
     * Test Case: Lines are imported with a unique text key (testTitle). Each line contains a unique testTitle
     * Expected Results: The import process should not fail
     */
    @Test
    public void importFile_success_when_twoLinesHaveDifferentUniqueKeys()
            throws DotSecurityException, DotDataException, IOException {

        CsvReader csvreader;
        com.dotcms.contenttype.model.field.Field titleField, hostField;
        HashMap<String, List<String>> results;
        Reader reader;
        String[] csvHeaders;

        ContentType type = new ContentTypeDataGen().host(APILocator.systemHost()).nextPersisted();

        try {
            titleField =
                    FieldBuilder.builder(TextField.class).name("testTitle").variable("testTitle")
                            .unique(true)
                            .contentTypeId(type.id()).dataType(
                                    DataTypes.TEXT).build();
            hostField =
                    FieldBuilder.builder(HostFolderField.class).name("testHost")
                            .variable("testHost")
                            .contentTypeId(type.id()).dataType(
                                    DataTypes.TEXT).build();
            titleField = fieldAPI.save(titleField, user);
            fieldAPI.save(hostField, user);

            workflowAPI.saveSchemesForStruct(new StructureTransformer(type).asStructure(),
                    Arrays.asList(schemeStepActionResult1.getScheme()));

            //Creating csv
            reader = createTempFile("languageCode, countryCode, testTitle, testHost" + "\r\n" +
                    "en, US, aaa-bbb-ccc, " + defaultSite.getIdentifier() + "\r\n" +
                    "en, US, aaa-bbb, " + defaultSite.getIdentifier() + "\r\n" +
                    "en, US, -bbb, " + defaultSite.getIdentifier() + "\r\n" +
                    "en, US, -bbb +again, " + defaultSite.getIdentifier() + "\r\n" +
                    "en, US, A+ Student, " + defaultSite.getIdentifier() + "\r\n" +
                    "en, US, UniqueTitle, " + defaultSite.getIdentifier() + "\r\n" +
                    "en, US, Unique, " + defaultSite.getIdentifier() + "\r\n" +
                    "en, US, Unique Again, " + defaultSite.getIdentifier() + "\r\n");
            csvreader = new CsvReader(reader);
            csvreader.setSafetySwitch(false);
            csvHeaders = csvreader.getHeaders();

            int languageCodeHeaderColumn = 0;
            int countryCodeHeaderColumn = 1;
            //Preview=false
            results =
                    ImportUtil
                            .importFile(0L, defaultSite.getInode(), type.inode(),
                                    new String[]{titleField.id()}, true, true,
                                    user, -1, csvHeaders, csvreader, languageCodeHeaderColumn,
                                    countryCodeHeaderColumn, reader,
                                    schemeStepActionResult1.getAction().getId(),getHttpRequest());
            //Validations
            validate(results, true, false, true);

            assertTrue(results.get("warnings").size() == 1);
            assertEquals("The Content Type field testTitle is unique.", results.get("warnings").get(0));
            assertTrue(results.get("errors").size() == 0);
        } finally {
            try {
                contentTypeApi.delete(type);
            }catch (Exception e) {e.printStackTrace();}
        }
    }

    /**
     * Method to test: {@link ImportUtil#importFile(Long, String, String, String[], boolean, boolean, User, long, String[], CsvReader, int, int, Reader, String, HttpServletRequest)}
     * Test Case: Lines are imported with a unique number key (testNumber). Each line contains a unique testNumber
     * Expected Results: The import process should not fail
     */
    @Test
    public void importFile_success_when_twoLinesHaveDifferentUniqueNumberKeys()
            throws DotSecurityException, DotDataException, IOException {

        CsvReader csvreader;
        com.dotcms.contenttype.model.field.Field titleField, hostField;
        HashMap<String, List<String>> results;
        Reader reader;
        String[] csvHeaders;

        ContentType type = new ContentTypeDataGen().host(APILocator.systemHost()).nextPersisted();

        try {
            titleField =
                    FieldBuilder.builder(TextField.class).name("testNumber").variable("testNumber")
                            .unique(true)
                            .contentTypeId(type.id()).dataType(
                                    DataTypes.INTEGER).build();
            hostField =
                    FieldBuilder.builder(HostFolderField.class).name("testHost")
                            .variable("testHost")
                            .contentTypeId(type.id()).dataType(
                                    DataTypes.TEXT).build();
            titleField = fieldAPI.save(titleField, user);
            fieldAPI.save(hostField, user);

            workflowAPI.saveSchemesForStruct(new StructureTransformer(type).asStructure(),
                    Arrays.asList(schemeStepActionResult1.getScheme()));

            //Creating csv
            reader = createTempFile("languageCode, countryCode, testNumber, testHost" + "\r\n" +
                    "en, US, 12345, " + defaultSite.getIdentifier() + "\r\n" +
                    "en, US, 12, " + defaultSite.getIdentifier() + "\r\n");
            csvreader = new CsvReader(reader);
            csvreader.setSafetySwitch(false);
            csvHeaders = csvreader.getHeaders();

            int languageCodeHeaderColumn = 0;
            int countryCodeHeaderColumn = 1;
            //Preview=false
            results =
                    ImportUtil
                            .importFile(0L, defaultSite.getInode(), type.inode(),
                                    new String[]{titleField.id()}, true, true,
                                    user, -1, csvHeaders, csvreader, languageCodeHeaderColumn,
                                    countryCodeHeaderColumn, reader,
                                    schemeStepActionResult1.getAction().getId(),getHttpRequest());
            //Validations
            validate(results, true, false, true);

            assertTrue(results.get("warnings").size() == 1);
            assertEquals("The Content Type field testNumber is unique.", results.get("warnings").get(0));
            assertTrue(results.get("errors").size() == 0);
        } finally {
            try {
                contentTypeApi.delete(type);
            }catch (Exception e) {e.printStackTrace();}
        }
    }

    /**
     * Import file saving the content with old checking method if :
     *
     * a) on testA, the CSV file doesn't have set a wfActionId
     * b) on testB, the User doesn't have permission to execute the wfActionId set on the CSV and/or
     * c) ont testC, the User doesn't have permission to set execute the action Id set on the dropdown
     *
     */
    @Test
    public void importFileWithoutwfActionIdOrWithoutPermissionsOnActionId_success_when_importLinesWithCheckinMethod()
            throws DotSecurityException, DotDataException, IOException {

        ContentType contentType = null;
        CsvReader csvreader;
        long time;
        HashMap<String, List<String>> results;
        Reader reader;
        String[] csvHeaders;
        com.dotcms.contenttype.model.field.Field titleField;

        try {
            time = System.currentTimeMillis();
            final String contentTypeName = "ContentTypeTestingWithActionIds1_" + time;
            final String contentTypeVarName = "velocityVarNameTestingWithActionIds1_" + time;
            final String testA = "TestA-" + time;
            final String testB = "TestB-" + time;
            final String testC = "TestC-" + time;

            //create content type
            contentType = createTestContentType(contentTypeName, contentTypeVarName);
            titleField = fieldAPI.byContentTypeAndVar(contentType, TITLE_FIELD_NAME);
            //Creating csv
            reader = createTempFile(TITLE_FIELD_NAME + ", " + BODY_FIELD_NAME + ", "
                    + Contentlet.WORKFLOW_ACTION_KEY + "\r\n" +
                    testA + TEST_WITHOUT_WF_ACTION_ON_CSV + "\r\n" +
                    testB + TEST_WITH_WF_ACTION_ON_CSV_BUT_NO_PERMISSIONS + saveAsDraftAction
                    .getId() + "\r\n" +
                    testC + TEST_WITH_WF_ACTION_ON_DROPDOWN_BUT_NO_PERMISSIONS
                    + saveAndPublishAction.getId());
            csvreader = new CsvReader(reader);
            csvreader.setSafetySwitch(false);
            csvHeaders = csvreader.getHeaders();

            //Preview=false
            results =
                    ImportUtil
                            .importFile(0L, defaultSite.getInode(), contentType.inode(),
                                    new String[]{titleField.id()}, false, false,
                                    joeContributor, defaultLanguage.getId(), csvHeaders, csvreader,
                                    -1, -1, reader,
                                    saveAsDraftAction.getId(),getHttpRequest());
            //Validations
            validate(results, false, false, true);
            /*
            Validate we are warning the user that does not have the proper permissions to
            execute the action selected in the Actions dropdown or the one found in the CSV file.
             */
            assertEquals(results.get("warnings").size(), 5);
            for (String warning : results.get("warnings")) {
                validateNoPermissionsWarning(warning);
            }
            assertEquals(results.get("errors").size(), 0);

            final List<Contentlet> savedData = contentletAPI
                    .findByStructure(contentType.inode(), user, false, 0, 0);
            assertNotNull(savedData);
            assertTrue(savedData.size() == 3);

            for (final Contentlet cont : savedData) {
                assertNotNull(workflowAPI.findTaskByContentlet(cont));
            }

        } finally {
            try {
                if (null != contentType) {
                    contentTypeApi.delete(contentType);
                }
            }catch (Exception e) {e.printStackTrace();}
        }
    }

    /**
     * Import file saving the content with the right action except for the second one that should
     * use the dropdown action. In the following way:
     *
     * a) the testD should be saved with the right action and go to step 1
     * b) on testE, the User doesn't have permission to execute the action Id and should be using the
     * dropdown action and go to step 3
     * c) the testD should be saved with the right action and go to step 3
     */
    @Test
    public void importFileWithwfActionIdAndPartialPermissionsOnActionId_success_when_importLinesWithPartialCheckinMethod()
            throws DotSecurityException, DotDataException, IOException {

        ContentType contentType = null;
        CsvReader csvreader;
        long time;
        HashMap<String, List<String>> results;
        Reader reader;
        String[] csvHeaders;
        com.dotcms.contenttype.model.field.Field titleField;

        try {
            time = System.currentTimeMillis();
            final String contentTypeName = "ContentTypeTestingWithActionIds2_" + time;
            final String contentTypeVarName = "velocityVarNameTestingWithActionIds2_" + time;
            final String testD = "TestD-" + time;
            final String testE = "TestE-" + time;
            final String testF = "TestF-" + time;

            //create content type
            contentType = createTestContentType(contentTypeName, contentTypeVarName);
            titleField = fieldAPI.byContentTypeAndVar(contentType, TITLE_FIELD_NAME);
            //Creating csv
            reader = createTempFile(TITLE_FIELD_NAME + ", " + BODY_FIELD_NAME + ", "
                    + Contentlet.WORKFLOW_ACTION_KEY + "\r\n"
                    + testD + TEST_WITH_WF_ACTION_ON_CSV + saveAction.getId() + "\r\n"
                    + testE + TEST_WITH_WF_ACTION_ON_CSV_BUT_NO_PERMISSIONS_AND_USING_DROPDOWN_ACTION
                    + saveAndPublishAction.getId() + "\r\n"
                    + testF+ TEST_WITH_WF_ACTION_ON_CSV + saveAsDraftAction.getId());

            csvreader = new CsvReader(reader);
            csvreader.setSafetySwitch(false);
            csvHeaders = csvreader.getHeaders();

            //Preview=false
            results =
                    ImportUtil
                            .importFile(0L, defaultSite.getInode(), contentType.inode(),
                                    new String[]{titleField.id()}, false, false,
                                    janeReviewer, defaultLanguage.getId(), csvHeaders, csvreader,
                                    -1, -1, reader,
                                    saveAsDraftAction.getId(),getHttpRequest());
            //Validations
            validate(results, false, false, true);
            /*
            Validate we are warning the user that does not have the proper permissions to
            execute the action selected in the Actions dropdown.
             */
            assertEquals(results.get("warnings").size(), 1);
            validateNoPermissionsWarning(results.get("warnings").get(0));
            assertEquals(results.get("errors").size(), 0);

            final List<Contentlet> savedData = contentletAPI
                    .findByStructure(contentType.inode(), user, false, 0, 0);
            assertNotNull(savedData);
            assertTrue(savedData.size() == 3);
            for (final Contentlet cont : savedData) {
                final WorkflowTask task = workflowAPI.findTaskByContentlet(cont);
                if (cont.getStringProperty(TITLE_FIELD_NAME).startsWith(testD)) {
                    assertNotNull(task);
                    assertEquals(task.getStatus(), step1.getId());
                } else {
                    assertNotNull(task);
                    assertEquals(task.getStatus(), step3.getId());
                }
            }

        } finally {
            try {
                if (null != contentType) {
                    contentTypeApi.delete(contentType);
                }
            } catch (Exception e) {
                e.printStackTrace();
            }
        }
    }

    /**
     * Import file saving the content with the right action except for the second one that should
     * use the old checking. In the following way:
     *
     * a) the testG should be saved with the right action and go to step 1
     * b) on testH, the User doesn't have permission to execute the action Id and should be using
     * the old checkin and no step associated
     * c) the testI should be saved with the right action and go to step 3
     */
    @Test
    public void importFileWithwfActionIdAndPartialPermissionsOnActionId_success_when_importLinesWithActionsId_ExceptoOneWithCheckinMethod()
            throws DotSecurityException, DotDataException, IOException {

        ContentType contentType = null;
        CsvReader csvreader;
        long time;
        HashMap<String, List<String>> results;
        Reader reader;
        String[] csvHeaders;
        com.dotcms.contenttype.model.field.Field titleField;

        try {
            time = System.currentTimeMillis();
            final String contentTypeName = "ContentTypeTestingWithActionIds3_" + time;
            final String contentTypeVarName = "velocityVarNameTestingWithActionIds3_" + time;
            final String testG = "TestG-" + time;
            final String testH = "TestH-" + time;
            final String testI = "TestI-" + time;

            //create content type
            contentType = createTestContentType(contentTypeName, contentTypeVarName);
            titleField = fieldAPI.byContentTypeAndVar(contentType, TITLE_FIELD_NAME);
            //Creating csv
            reader = createTempFile(TITLE_FIELD_NAME + ", " + BODY_FIELD_NAME + ", "
                    + Contentlet.WORKFLOW_ACTION_KEY + "\r\n"
                    + testG + TEST_WITH_WF_ACTION_ON_CSV + saveAction.getId()+ "\r\n"
                    + testH + TEST_WITH_WF_ACTION_ON_CSV_BUT_NO_PERMISSIONS + saveAndPublishAction
                    .getId() + "\r\n"
                    + testI + TEST_WITH_WF_ACTION_ON_CSV + saveAsDraftAction.getId());
            csvreader = new CsvReader(reader);
            csvreader.setSafetySwitch(false);
            csvHeaders = csvreader.getHeaders();

            //Preview=false
            results =
                    ImportUtil
                            .importFile(0L, defaultSite.getInode(), contentType.inode(),
                                    new String[]{titleField.id()}, false, false,
                                    janeReviewer, defaultLanguage.getId(), csvHeaders, csvreader,
                                    -1, -1, reader,
                                    null,getHttpRequest());
            //Validations
            validate(results, false, false, true);
            /*
            Validate we are warning the user that does not have the proper permissions to
            execute the action passed in the CSV file.
             */
            assertEquals(results.get("warnings").size(), 1);
            validateNoPermissionsWarning(results.get("warnings").get(0));
            assertEquals(results.get("errors").size(), 0);

            final List<Contentlet> savedData = contentletAPI
                    .findByStructure(contentType.inode(), user, false, 0, 0);
            assertNotNull(savedData);
            assertTrue(savedData.size() == 3);

            for (final Contentlet cont : savedData) {
                final WorkflowTask task = workflowAPI.findTaskByContentlet(cont);
                if (cont.getStringProperty(TITLE_FIELD_NAME).startsWith(testG)) {
                    assertNotNull(task);
                    assertEquals(task.getStatus(), step1.getId());
                } else if (cont.getStringProperty(TITLE_FIELD_NAME).startsWith(testH)) {
                    Logger.info(this, "******** task: " + task);
                    assertNotNull(task);
                } else {
                    assertNotNull(task);
                    assertEquals(task.getStatus(), step3.getId());
                }
            }

        } finally {
            try {
                if (null != contentType) {
                    contentTypeApi.delete(contentType);
                }
            }catch (Exception e) {e.printStackTrace();}
        }
    }

    /**
     * Import file saving with the right action Id using shortIds. In the
     * following way:
     *
     * a) the testJ should be saved with the rigth action and go to step 1
     * b) the testK should be saved with the rigth action and go to step 2
     * c) the testL should be saved with the rigth action and go to step 3
     */
    @Test
    public void importFile_success_when_importLinesWithShortActionId()
            throws DotSecurityException, DotDataException, IOException {

        ContentType contentType = null;
        CsvReader csvreader;
        long time;
        HashMap<String, List<String>> results;
        Reader reader;
        String[] csvHeaders;
        com.dotcms.contenttype.model.field.Field titleField;

        try {
            time = System.currentTimeMillis();
            final String contentTypeName = "ContentTypeTestingWithActionIds4_" + time;
            final String contentTypeVarName = "velocityVarNameTestingWithActionIds4_" + time;
            final String testJ = "TestJ-" + time;
            final String testK = "TestK-" + time;
            final String testL = "TestL-" + time;

            //create content type
            contentType = createTestContentType(contentTypeName, contentTypeVarName);
            titleField = fieldAPI.byContentTypeAndVar(contentType, TITLE_FIELD_NAME);
            //Creating csv
            reader = createTempFile(TITLE_FIELD_NAME + ", " + BODY_FIELD_NAME + ", "
                    + Contentlet.WORKFLOW_ACTION_KEY + "\r\n" +
                    testJ + TEST_WITH_WF_ACTION_ON_CSV + shortyIdAPI.shortify(saveAction.getId())
                    + "\r\n" +
                    testK + TEST_WITH_WF_ACTION_ON_CSV + shortyIdAPI.shortify(saveAndPublishAction
                    .getId()) + "\r\n" +
                    testL + TEST_WITH_WF_ACTION_ON_CSV + shortyIdAPI.shortify(saveAsDraftAction.getId()));

            csvreader = new CsvReader(reader);
            csvreader.setSafetySwitch(false);
            csvHeaders = csvreader.getHeaders();

            //Preview=false
            results =
                    ImportUtil
                            .importFile(0L, defaultSite.getInode(), contentType.inode(),
                                    new String[]{titleField.id()}, false, false,
                                    chrisPublisher, defaultLanguage.getId(), csvHeaders, csvreader,
                                    -1, -1, reader,
                                    null,getHttpRequest());
            //Validations
            validate(results, false, false, false);
            assertEquals(results.get("warnings").size(), 0);
            assertEquals(results.get("errors").size(), 0);

            final List<Contentlet> savedData = contentletAPI
                    .findByStructure(contentType.inode(), user, false, 0, 0);
            assertNotNull(savedData);
            assertTrue(savedData.size() == 3);
            for (final Contentlet cont : savedData) {
                final WorkflowTask task = workflowAPI.findTaskByContentlet(cont);
                if (cont.getStringProperty(TITLE_FIELD_NAME).startsWith(testJ)) {
                    assertNotNull(task);
                    assertEquals(task.getStatus(), step1.getId());
                } else if (cont.getStringProperty(TITLE_FIELD_NAME).startsWith(testK)) {
                    assertNotNull(task);
                    assertEquals(task.getStatus(), step2.getId());
                } else {
                    assertNotNull(task);
                    assertEquals(task.getStatus(), step3.getId());
                }
            }

        } finally {
            try {
                if (null != contentType) {
                    contentTypeApi.delete(contentType);
                }
            }catch (Exception e) {e.printStackTrace();}
        }
    }

    /**
     * Import file to update existing contents using action Ids with shortIds. In the
     * following way:
     *
     * a) the testM should be Publish with the rigth action and stay on step 1
     * b) the testN should be Unpublish with the rigth action and stay on step 2
     * c) the testO should be Publish with the rigth action and stay on step 3
     */
    @Test
    public void importFile_success_when_importLinesUpdateExistingContent()
            throws Exception {

        ContentType contentType = null;
        CsvReader csvreader;
        long time;
        HashMap<String, List<String>> results;
        Reader reader;
        String[] csvHeaders;
        com.dotcms.contenttype.model.field.Field titleField;

        try {
            time = System.currentTimeMillis();
            final String contentTypeName = "ContentTypeTestingWithActionIds5_" + time;
            final String contentTypeVarName = "velocityVarNameTestingWithActionIds5_" + time;
            final String testM = "TestM-" + time;
            final String testN = "TestN-" + time;
            final String testO = "TestO-" + time;

            //create content type
            contentType = createTestContentType(contentTypeName, contentTypeVarName);
            titleField = fieldAPI.byContentTypeAndVar(contentType, TITLE_FIELD_NAME);

            //Creating csv
            String tempFile = TITLE_FIELD_NAME + ", " + BODY_FIELD_NAME + ", "
                    + Contentlet.WORKFLOW_ACTION_KEY + "\r\n" +
                    testM + TEST_WITH_WF_ACTION_ON_CSV + shortyIdAPI.shortify(saveAction.getId())
                    + "\r\n" +
                    testN + TEST_WITH_WF_ACTION_ON_CSV + shortyIdAPI.shortify(saveAndPublishAction
                    .getId()) + "\r\n" +
                    testO + TEST_WITH_WF_ACTION_ON_CSV + shortyIdAPI.shortify(saveAsDraftAction
                    .getId());

            Logger.info(this, "tempFile1: " + tempFile);
            reader = createTempFile(tempFile);

            csvreader = new CsvReader(reader);
            csvreader.setSafetySwitch(false);
            csvHeaders = csvreader.getHeaders();

            //Preview=false
            results =
                    ImportUtil
                            .importFile(0L, defaultSite.getInode(), contentType.inode(),
                                    new String[]{titleField.id()}, false, false,
                                    chrisPublisher, defaultLanguage.getId(), csvHeaders, csvreader,
                                    -1, -1, reader,
                                    null,getHttpRequest());
            //Validations
            validate(results, false, false, false);
            assertEquals(results.get("warnings").size(), 0);
            assertEquals(results.get("errors").size(), 0);

            List<Contentlet> savedData = contentletAPI
                    .findByStructure(contentType.inode(), user, false, 0, 0);
            assertNotNull(savedData);
            assertEquals(3, savedData.size());

            String identifier1 = savedData.get(0).getIdentifier();
            String identifier2 = savedData.get(1).getIdentifier();
            String identifier3 = savedData.get(2).getIdentifier();

            for (final Contentlet cont : savedData) {
                final WorkflowTask task = workflowAPI.findTaskByContentlet(cont);
                if (cont.getStringProperty(TITLE_FIELD_NAME).startsWith(testM)) {
                    assertNotNull(task);
                    assertFalse(cont.isLive());
                    assertEquals(task.getStatus(), step1.getId());
                    identifier1 = cont.getIdentifier();
                } else if(cont.getStringProperty(TITLE_FIELD_NAME).startsWith(testN)) {
                    assertNotNull(task);
                    assertTrue(cont.isLive());
                    assertEquals(task.getStatus(), step2.getId());
                    identifier2 = cont.getIdentifier();
                } else if(cont.getStringProperty(TITLE_FIELD_NAME).startsWith(testO)) {
                    assertNotNull(task);
                    assertFalse(cont.isLive());
                    assertEquals(task.getStatus(), step3.getId());
                    identifier3 = cont.getIdentifier();
                }

                cont.setIndexPolicy(IndexPolicy.FORCE);
            }

            APILocator.getContentletIndexAPI().addContentToIndex(savedData);

            //Update ContentType
            Thread.sleep(1000);

            tempFile = "Identifier," + TITLE_FIELD_NAME + ", " + BODY_FIELD_NAME + ", "
                    + Contentlet.WORKFLOW_ACTION_KEY + "\r\n" +
                    identifier1 + "," + testM + TEST_WITH_WF_ACTION_ON_CSV + shortyIdAPI.shortify(publishAction.getId())
                    + "\r\n" +
                    identifier2 + "," + testN + TEST_WITH_WF_ACTION_ON_CSV + shortyIdAPI.shortify(unpublishAction.getId())
                    + "\r\n" +
                    identifier3 + "," + testO + TEST_WITH_WF_ACTION_ON_CSV + shortyIdAPI.shortify(publish2Action.getId());

            Logger.info(this, "tempFile2: " + tempFile);
            final Reader reader2 = createTempFile(tempFile);

            final CsvReader csvreader2 = new CsvReader(reader2);
            csvreader2.setSafetySwitch(false);

            //Preview=false
            final String inode = contentType.inode();
            results =
                    LocalTransaction.wrapReturnWithListeners( ()-> importFile(inode, titleField, csvreader2, reader2));
            //Validations
            validate(results, false, false, false);

            Thread.sleep(2000);

            savedData = contentletAPI
                    .findByStructure(contentType.inode(), user, false, 0, 0);
            assertNotNull(savedData);
            assertEquals(3, savedData.size());

            for (final Contentlet cont : savedData) {
                final WorkflowTask task = workflowAPI.findTaskByContentlet(cont);
                boolean isLive = APILocator.getVersionableAPI().hasLiveVersion(cont);

                Logger.info(this, "Contentlet id:    "  + cont.getIdentifier());
                Logger.info(this, "Contentlet inode: "  + cont.getInode());
                Logger.info(this, "Contentlet isLive: " + isLive);
                Logger.info(this, "Contentlet name: " + cont.getStringProperty(TITLE_FIELD_NAME));
                Logger.info(this, "Contentlet task: " + task.getStatus());
                Logger.info(this, "Contentlet step1: " + step1.getId());
                Logger.info(this, "Contentlet step2: " + step2.getId());
                Logger.info(this, "Contentlet step3: " + step3.getId());

                if (cont.getIdentifier().equals(identifier1)) {
                    assertNotNull(task);
                    assertTrue("the contentlet: " + cont.getIdentifier() + " should be live", isLive);
                    assertEquals( "the contentlet: " + cont.getIdentifier() + ":" + cont.getStringProperty(TITLE_FIELD_NAME) + " is on wrong step", step1.getId(), task.getStatus());
                } else if (cont.getIdentifier().equals(identifier2)) {
                    assertNotNull(task);
                    assertFalse("the contentlet: " + cont.getIdentifier() + " should NOT be live", isLive);
                    assertEquals( "the contentlet: " + cont.getIdentifier() + ":" + cont.getStringProperty(TITLE_FIELD_NAME) + " is on wrong step", step2.getId(), task.getStatus());
                } else if (cont.getIdentifier().equals(identifier3)) {
                    assertNotNull(task);
                    assertTrue("the contentlet: " + cont.getIdentifier() + " should be live", isLive);
                    assertEquals( "the contentlet: " + cont.getIdentifier() + ":" + cont.getStringProperty(TITLE_FIELD_NAME) + " is on wrong step", step3.getId(), task.getStatus());
                }
            }

        } finally {
            try {
                if (null != contentType) {
                    contentTypeApi.delete(contentType);
                }
            }catch (Exception e) {e.printStackTrace();}
        }
    }

    private HashMap<String, List<String>>  importFile (final String inode, com.dotcms.contenttype.model.field.Field titleField,
            final CsvReader csvreader, final Reader reader) {
        try  {
            return ImportUtil
                    .importFile(0L, defaultSite.getInode(), inode,
                            new String[]{titleField.id()}, false, false,
                            chrisPublisher, defaultLanguage.getId(),
                            csvreader.getHeaders(), csvreader,
                            -1, -1, reader,
                            null,getHttpRequest());
        }catch (Exception e) {

            return new HashMap<>();
        } finally {
            CloseUtils.closeQuietly(reader);
        }
    }

    @Test
    public void importFile_success_when_lineContainsLegacySelfRelatedContent()
            throws DotSecurityException, DotDataException, IOException {

        //Creates content type
        final ContentType type = createTestContentType("selfRelatedType", "selfRelatedType");
        final Structure structure = new StructureTransformer(type).asStructure();

        try {
            //Saves legacy self relationship
            final Relationship relationship = new Relationship(structure, structure,
                    "selRelatedParent", "selfRelatedChild",
                    RELATIONSHIP_CARDINALITY.MANY_TO_MANY.ordinal(), false, false);
            relationshipAPI.save(relationship);

            //Creates parent and child contentlets
            final ContentletDataGen contentletDataGen = new ContentletDataGen(type.id());
            contentletDataGen.languageId(defaultLanguage.getId());

            final Contentlet parentContentlet = contentletDataGen
                    .setProperty(TITLE_FIELD_NAME, "parent contentlet")
                    .setProperty(BODY_FIELD_NAME, "parent contentlet").nextPersisted();

            final Contentlet childContentlet = contentletDataGen
                    .setProperty(TITLE_FIELD_NAME, "child contentlet")
                    .setProperty(BODY_FIELD_NAME, "child contentlet").nextPersisted();

            //Creating csv
            final Reader reader = createTempFile(
                    TITLE_FIELD_NAME + ", " + BODY_FIELD_NAME + ", " + relationship
                            .getRelationTypeValue() + "-RELPARENT, " + relationship
                            .getRelationTypeValue() + "-RELCHILD"
                            + "\r\n" +
                            "Self related test, Testing Site, +identifier:"
                            + parentContentlet.getIdentifier() + ", +identifier:" + childContentlet
                            .getIdentifier());

            final HashMap<String, List<String>> results = importContentWithRelationships(type,
                    reader, new String[]{type.fieldMap().get(TITLE_FIELD_NAME).inode(),
                            type.fieldMap().get(BODY_FIELD_NAME).inode()});

            validateRelationshipResults(relationship, parentContentlet, childContentlet, results);

        } finally {
            try {
                if (type != null) {
                    contentTypeApi.delete(type);
                }
            }catch (Exception e) {e.printStackTrace();}
        }
    }

    @UseDataProvider("relationshipTestCases")
    @Test
    public void importFile_success_when_lineContainsRelationships(final RelationshipTestCase relationshipTestCase)
            throws DotSecurityException, DotDataException, IOException {

        //Creates content types
        ContentType parentContentType = null;
        ContentType childContentType  = null;
        com.dotcms.contenttype.model.field.Field field = null;

        final int cardinality = RELATIONSHIP_CARDINALITY.MANY_TO_MANY.ordinal();

        try {
            final Relationship relationship;
            parentContentType = createTestContentType("parentContentType", "parentContentType");
            childContentType = createTestContentType("childContentType", "childContentType");
            final Structure parentStructure = new StructureTransformer(parentContentType).asStructure();
            final Structure childStructure = new StructureTransformer(childContentType).asStructure();

            //Saves relationship parent --> child
            if (relationshipTestCase.legacyRelationship){
                relationship = new Relationship(parentStructure, childStructure,
                        parentContentType.name(), childContentType.name(), cardinality
                        , false, false);
                relationshipAPI.save(relationship);
            } else {
                field = FieldBuilder.builder(RelationshipField.class).name("testRelationship").variable("testRelationship")
                        .contentTypeId(parentContentType.id()).values(String.valueOf(cardinality))
                        .relationType(childContentType.variable()).build();

                field = fieldAPI.save(field, user);
                relationship = relationshipAPI.byTypeValue(
                        parentContentType.variable() + StringPool.PERIOD + field.variable());
            }

            //Creates child contentlet
            final ContentletDataGen contentletDataGen = new ContentletDataGen(childContentType.id());
            contentletDataGen.languageId(defaultLanguage.getId());

            final Contentlet childContentlet = contentletDataGen
                    .setProperty(TITLE_FIELD_NAME, "child contentlet")
                    .setProperty(BODY_FIELD_NAME, "child contentlet").nextPersisted();

            //Creating csv
            final Reader reader = createTempFile(
                    TITLE_FIELD_NAME + ", " + BODY_FIELD_NAME + ", " + (relationshipTestCase.legacyRelationship? relationship
                            .getRelationTypeValue(): field.variable())
                            + "\r\n" +
                            "Import related content test, Import related content test, " + (relationshipTestCase.useLucene? "+identifier:":"")
                            + childContentlet.getIdentifier());

            final HashMap<String, List<String>> results;
            if (relationshipTestCase.legacyRelationship) {
                results = importContentWithRelationships(parentContentType, reader,
                        new String[]{parentContentType.fieldMap().get(TITLE_FIELD_NAME).inode(),
                                parentContentType.fieldMap().get(BODY_FIELD_NAME).inode()});
            } else {
                results = importContentWithRelationships(parentContentType, reader,
                        new String[]{parentContentType.fieldMap().get(TITLE_FIELD_NAME).inode(),
                                parentContentType.fieldMap().get(BODY_FIELD_NAME).inode(),
                                field.inode()});
            }

            validateRelationshipResults(relationship, null, childContentlet, results);

        } finally {
            try {
                if (parentContentType != null) {
                    contentTypeApi.delete(parentContentType);
                }

                if (childContentType != null) {
                    contentTypeApi.delete(childContentType);
                }
            }catch (Exception e) {
                e.printStackTrace();
            }
        }
    }

    @Test
    public void importFile_updateRelatedContentWithEmptyColumn_shouldWipeOutRelatedContentList()
            throws DotSecurityException, DotDataException, IOException {

        //Creates content types
        ContentType parentContentType = null;
        ContentType childContentType  = null;
        final int cardinality = RELATIONSHIP_CARDINALITY.MANY_TO_MANY.ordinal();

        try {
            final Relationship relationship;
            parentContentType = createTestContentType("parentContentType", "parentContentType");
            childContentType = createTestContentType("childContentType", "childContentType");

            com.dotcms.contenttype.model.field.Field field = FieldBuilder.builder(RelationshipField.class).name("testRelationship")
                    .variable("testRelationship")
                    .contentTypeId(parentContentType.id()).values(String.valueOf(cardinality))
                    .relationType(childContentType.variable()).build();

            field = fieldAPI.save(field, user);
            relationship = relationshipAPI.byTypeValue(
                    parentContentType.variable() + StringPool.PERIOD + field.variable());


            //Creates child contentlet
            final Contentlet childContentlet = new ContentletDataGen(childContentType.id())
                    .languageId(defaultLanguage.getId())
                    .setProperty(TITLE_FIELD_NAME, "child contentlet")
                    .setProperty(BODY_FIELD_NAME, "child contentlet").nextPersisted();

            //Creates parent contentlet
            Contentlet parentContentlet = new ContentletDataGen(parentContentType.id())
                    .languageId(defaultLanguage.getId())
                    .setProperty(TITLE_FIELD_NAME, "parent contentlet")
                    .setProperty(BODY_FIELD_NAME, "parent contentlet").next();

            parentContentlet = contentletAPI.checkin(parentContentlet,
                    Map.of(relationship, list(childContentlet)),
                    user, false);

            //Creating csv to update parent
            final Reader reader = createTempFile(
                    TITLE_FIELD_NAME + ", " + BODY_FIELD_NAME + ", " + field.variable()
                            + "\r\n" +
                            "parent contentlet, parent contentlet body, ");

            final Map results = importContentWithRelationships(parentContentType, reader,
                    new String[]{
                            parentContentType.fieldMap().get(TITLE_FIELD_NAME).inode()});

            validate(results, false,false, false);

            //validate that related content was wiped out
            final List<Tree> childTrees = relationshipAPI
                    .relatedContentTrees(relationship, parentContentlet, true);
            assertNotNull(childTrees);
            assertEquals(0, childTrees.size());
        } finally {
            try {
                if (parentContentType != null) {
                    contentTypeApi.delete(parentContentType);
                }

                if (childContentType != null) {
                    contentTypeApi.delete(childContentType);
                }
            }catch (Exception e) {
                e.printStackTrace();
            }
        }
    }

    @Test
    public void importFile_updateRelatedContentWithTheSameIdentifier_doesNotThrowException()
            throws DotSecurityException, DotDataException, IOException {

        //Creates content types
        ContentType parentContentType = null;
        ContentType childContentType  = null;
        final int cardinality = RELATIONSHIP_CARDINALITY.ONE_TO_ONE.ordinal();

        try {
            final Relationship relationship;
            parentContentType = createTestContentType("parentContentType", "parentContentType");
            childContentType = createTestContentType("childContentType", "childContentType");

            com.dotcms.contenttype.model.field.Field field = FieldBuilder.builder(RelationshipField.class).name("testRelationship")
                    .variable("testRelationship")
                    .contentTypeId(parentContentType.id()).values(String.valueOf(cardinality))
                    .relationType(childContentType.variable()).build();

            field = fieldAPI.save(field, user);
            relationship = relationshipAPI.byTypeValue(
                    parentContentType.variable() + StringPool.PERIOD + field.variable());


            //Creates child contentlet
            final Contentlet childContentlet = new ContentletDataGen(childContentType.id())
                    .languageId(defaultLanguage.getId())
                    .setProperty(TITLE_FIELD_NAME, "child contentlet")
                    .setProperty(BODY_FIELD_NAME, "child contentlet").nextPersisted();

            //Creates parent contentlet
            Contentlet parentContentlet = new ContentletDataGen(parentContentType.id())
                    .languageId(defaultLanguage.getId())
                    .setProperty(TITLE_FIELD_NAME, "parent contentlet")
                    .setProperty(BODY_FIELD_NAME, "parent contentlet").next();

            parentContentlet = contentletAPI.checkin(parentContentlet,
                    Map.of(relationship, list(childContentlet)),
                    user, false);

            //Creating csv to update parent
            final Reader reader = createTempFile(
                    TITLE_FIELD_NAME + ", " + BODY_FIELD_NAME + ", " + field.variable()
                            + "\r\n" +
                            "parent contentlet, parent contentlet body, " + childContentlet.getIdentifier());

            final Map results = importContentWithRelationships(parentContentType, reader,
                    new String[]{
                            parentContentType.fieldMap().get(TITLE_FIELD_NAME).inode()});

            validate(results, false,false, false);
            //validate that related content is kept
            final List<Tree> childTrees = relationshipAPI
                    .relatedContentTrees(relationship, parentContentlet, true);
            assertNotNull(childTrees);
            assertEquals(1, childTrees.size());
            assertEquals(childContentlet.getIdentifier(), childTrees.get(0).getChild());
        } finally {
            try {
                if (parentContentType != null) {
                    contentTypeApi.delete(parentContentType);
                }

                if (childContentType != null) {
                    contentTypeApi.delete(childContentType);
                }
            }catch (Exception e) {
                e.printStackTrace();
            }
        }
    }

    @Test
    public void importFile_updateRelatedContentWithoutRelationshipFieldColumn_shouldKeepRelatedContentList()
            throws DotSecurityException, DotDataException, IOException {

        //Creates content types
        ContentType parentContentType = null;
        ContentType childContentType  = null;
        final int cardinality = RELATIONSHIP_CARDINALITY.MANY_TO_MANY.ordinal();

        try {
            final Relationship relationship;
            parentContentType = createTestContentType("parentContentType", "parentContentType");
            childContentType = createTestContentType("childContentType", "childContentType");

            com.dotcms.contenttype.model.field.Field field = FieldBuilder.builder(RelationshipField.class).name("testRelationship")
                    .variable("testRelationship")
                    .contentTypeId(parentContentType.id()).values(String.valueOf(cardinality))
                    .relationType(childContentType.variable()).build();

            field = fieldAPI.save(field, user);
            relationship = relationshipAPI.byTypeValue(
                    parentContentType.variable() + StringPool.PERIOD + field.variable());


            //Creates child contentlet
            final Contentlet childContentlet = new ContentletDataGen(childContentType.id())
                    .languageId(defaultLanguage.getId())
                    .setProperty(TITLE_FIELD_NAME, "child contentlet")
                    .setProperty(BODY_FIELD_NAME, "child contentlet").nextPersisted();

            //Creates parent contentlet
            Contentlet parentContentlet = new ContentletDataGen(parentContentType.id())
                    .languageId(defaultLanguage.getId())
                    .setProperty(TITLE_FIELD_NAME, "parent contentlet")
                    .setProperty(BODY_FIELD_NAME, "parent contentlet").next();

            parentContentlet = contentletAPI.checkin(parentContentlet,
                    Map.of(relationship, list(childContentlet)),
                    user, false);

            //Creating csv to update parent
            final Reader reader = createTempFile(
                    TITLE_FIELD_NAME + ", " + BODY_FIELD_NAME
                            + "\r\n" +
                            "parent contentlet, parent contentlet body");

            final Map results = importContentWithRelationships(parentContentType, reader,
                    new String[]{parentContentType.fieldMap().get(TITLE_FIELD_NAME).inode(),
                            parentContentType.fieldMap().get(BODY_FIELD_NAME).inode()});

            validate(results, false,false, true);
            //validate that related content is kept
            final List<Tree> childTrees = relationshipAPI
                    .relatedContentTrees(relationship, parentContentlet, true);
            assertNotNull(childTrees);
            assertEquals(1, childTrees.size());
            assertEquals(childContentlet.getIdentifier(), childTrees.get(0).getChild());
        } finally {
            try {

                if (parentContentType != null) {
                    contentTypeApi.delete(parentContentType);
                }

                if (childContentType != null) {
                    contentTypeApi.delete(childContentType);
                }
            }catch (Exception e) {
                e.printStackTrace();
            }
        }
    }

    @Test
    public void importFile_success_when_lineContainsOneSidedSelfRelationship()
            throws DotSecurityException, DotDataException, IOException {

        //Creates content types
        ContentType parentContentType = null;
        com.dotcms.contenttype.model.field.Field field;

        final int cardinality = RELATIONSHIP_CARDINALITY.MANY_TO_MANY.ordinal();

        try {

            parentContentType = createTestContentType("parentContentType", "parentContentType");

            field = FieldBuilder.builder(RelationshipField.class).name("testRelationship")
                    .variable("testRelationship")
                    .contentTypeId(parentContentType.id()).values(String.valueOf(cardinality))
                    .relationType(parentContentType.variable()).build();

            field = fieldAPI.save(field, user);
            final Relationship relationship = relationshipAPI.byTypeValue(
                    parentContentType.variable() + StringPool.PERIOD + field.variable());

            //Creates child contentlet
            final ContentletDataGen contentletDataGen = new ContentletDataGen(
                    parentContentType.id());

            final Contentlet childContentlet = contentletDataGen.languageId(defaultLanguage.getId())
                    .setProperty(TITLE_FIELD_NAME, "child contentlet")
                    .setProperty(BODY_FIELD_NAME, "child contentlet").nextPersisted();

            //Creating csv
            final Reader reader = createTempFile(
                    TITLE_FIELD_NAME + ", " + BODY_FIELD_NAME + ", " + field.variable()
                            + "\r\n" +
                            "Import related content test, Import related content test, "
                            + childContentlet.getIdentifier());

            final HashMap<String, List<String>> results = importContentWithRelationships(
                    parentContentType, reader,
                    new String[]{parentContentType.fieldMap().get(TITLE_FIELD_NAME).inode(),
                            parentContentType.fieldMap().get(BODY_FIELD_NAME).inode(),
                            field.inode()});

            validateRelationshipResults(relationship, null, childContentlet, results);

        } finally {
            try {
                if (parentContentType != null) {
                    contentTypeApi.delete(parentContentType);
                }
            }catch (Exception e) {
                e.printStackTrace();
            }
        }
    }

    @Test
    public void importFile_success_when_lineContainsBothSidedSelfRelationship()
            throws DotSecurityException, DotDataException, IOException {

        //Creates content types
        ContentType parentContentType = null;
        com.dotcms.contenttype.model.field.Field field;
        com.dotcms.contenttype.model.field.Field secondField;
        HashMap<String, List<String>> results;
        Relationship relationship;
        final int cardinality = RELATIONSHIP_CARDINALITY.MANY_TO_MANY.ordinal();

        try {
            parentContentType = createTestContentType("parentContentType", "parentContentType");

            //child field
            field = FieldBuilder.builder(RelationshipField.class).name("testRelationship")
                    .variable("testRelationship")
                    .contentTypeId(parentContentType.id()).values(String.valueOf(cardinality))
                    .relationType(parentContentType.variable()).build();

            field = fieldAPI.save(field, user);
            final String fullFieldVar =
                    parentContentType.variable() + StringPool.PERIOD + field.variable();
            relationship = relationshipAPI.byTypeValue(fullFieldVar);

            //parent field
            secondField = FieldBuilder.builder(RelationshipField.class)
                    .name("testRelationshipParent").variable("testRelationshipParent")
                    .contentTypeId(parentContentType.id()).values(String.valueOf(cardinality))
                    .relationType(fullFieldVar).build();

            secondField = fieldAPI.save(secondField, user);

            //Creates child contentlet
            final ContentletDataGen contentletDataGen = new ContentletDataGen(
                    parentContentType.id());
            contentletDataGen.languageId(defaultLanguage.getId());

            final Contentlet childContentlet = contentletDataGen
                    .setProperty(TITLE_FIELD_NAME, "child contentlet")
                    .setProperty(BODY_FIELD_NAME, "child contentlet").nextPersisted();

            final Contentlet parentContentlet = contentletDataGen
                    .setProperty(TITLE_FIELD_NAME, "parent contentlet")
                    .setProperty(BODY_FIELD_NAME, "parent contentlet").nextPersisted();

            //Creating csv
            final Reader reader = createTempFile(
                    TITLE_FIELD_NAME + ", " + BODY_FIELD_NAME + ", " + field.variable() + ", "
                            + secondField.variable()
                            + "\r\n" +
                            "Import related content test, Import related content test, "
                            + childContentlet.getIdentifier() + ", " + parentContentlet
                            .getIdentifier());

            results = importContentWithRelationships(parentContentType, reader,
                    new String[]{parentContentType.fieldMap().get(TITLE_FIELD_NAME).inode(),
                            parentContentType.fieldMap().get(BODY_FIELD_NAME).inode(),
                            field.inode(), secondField.inode()});

            validateRelationshipResults(relationship, parentContentlet, childContentlet, results);

        } finally {
            try {
                if (parentContentType != null) {
                    contentTypeApi.delete(parentContentType);
                }
            }catch (Exception e) {
                e.printStackTrace();
            }
        }
    }

    /**
     * Method to test: {@link ImportUtil#importFile}
     * Case: Import file with legacy folder inode in the line (folder inode is different from the
     * folder identifier)
     * @throws DotSecurityException when there is a security exception
     * @throws DotDataException when there is a dotCMS data exception
     * @throws IOException when there is an IO exception
     */
    @Test
    public void importFile_success_when_lineContainsLegacyFolderInode()
            throws DotSecurityException, DotDataException, IOException {


        ContentType contentType = null;

        try {
            long time = System.currentTimeMillis();
            final String contentTypeName = "ContentTypeTestingWithOldFolderInode_" + time;
            final String contentTypeVarName = "velocityVarNameTestingWithOldFolderInode_" + time;

            // create content type
            contentType = createTestContentType(contentTypeName, contentTypeVarName);
            new FieldDataGen().contentTypeId(contentType.id())
                    .velocityVarName(SITE_FIELD_NAME)
                    .type(HostFolderField.class).nextPersisted();

            // create test folder with inode different from identifier
            final Folder folder = new FolderDataGen()
                    .name("import-folder-inode-test_" + time)
                    .site(defaultSite).next();
            final Identifier folderIdentifier = APILocator.getIdentifierAPI()
                    .createNew(folder, defaultSite);
            folder.setIdentifier(folderIdentifier.getId());
            folder.setInode(UUIDGenerator.generateUuid());
            APILocator.getFolderAPI().save(folder, user, false);
            final String folderInode = folder.getInode();

            // create test csv
            final Reader reader = createTempFile(
                    TITLE_FIELD_NAME + "," + BODY_FIELD_NAME + "," + SITE_FIELD_NAME
                            + "\r\n" +
                            "Folder inode test,Testing folder inode," + folderInode);
            final CsvReader csvreader = new CsvReader(reader);
            csvreader.setSafetySwitch(false);

            final String[] csvHeaders = csvreader.getHeaders();

            // import content
            final Map<String, List<String>> results = ImportUtil.importFile(
                    0L, defaultSite.getIdentifier(), contentType.inode(),
                    new String[]{contentType.fieldMap().get(TITLE_FIELD_NAME).inode()},
                    false, false, user, defaultLanguage.getId(),
                    csvHeaders, csvreader, -1, -1,
                    reader, null, getHttpRequest());
            // validations
            validate(results, false, false, false);

            final List<Contentlet> savedData = contentletAPI
                    .findByStructure(contentType.inode(), user, false, 0, 0);
            assertNotNull(savedData);
            assertEquals(1, savedData.size());
            final Contentlet contentlet = savedData.get(0);
            assertEquals(folderInode, contentlet.getFolder());

        } finally {
            try {
                if (contentType != null) {
                    contentTypeApi.delete(contentType);
                }
            } catch (Exception e) {
                Logger.error("Error deleting content type", e);
            }
        }
    }

    /**
     * Method to test: {@link ImportUtil#importFile}
     * Case: Import file including a page with URL field set to a valid URL
     * @throws DotSecurityException when there is a security exception
     * @throws DotDataException when there is a dotCMS data exception
     * @throws IOException when there is an IO exception
     */
    @Test
    public void importFile_PagesWithURL_success()
            throws DotSecurityException, DotDataException, IOException {

        Host site = null;
        Template template = null;
        ContentType pageType = null;
        Folder parentFolder = null;
        try {
            site = new SiteDataGen().nextPersisted();

            // create test template
            template = new TemplateDataGen()
                    .site(APILocator.systemHost())
                    .nextPersisted();
            final String templateId = template.getIdentifier();

            long time = System.currentTimeMillis();
            final String pageTypeName = "TestPageTypeWithURL_" + time;
            final String pageTypeVarName = "velocityVarNameTestPageTypeWithURL_" + time;

            // create test page type
            pageType = new ContentTypeDataGen()
                    .baseContentType(BaseContentType.HTMLPAGE)
                    .host(APILocator.systemHost())
                    .name(pageTypeName)
                    .velocityVarName(pageTypeVarName)
                    .nextPersisted();

            // create test folder
            final String parentFolderName = "test-base-folder_" + time;
            parentFolder = new FolderDataGen()
                    .name(parentFolderName)
                    .site(site)
                    .nextPersisted();
            final Folder subFolder = new FolderDataGen()
                    .name("test-sub-folder")
                    .parent(parentFolder)
                    .nextPersisted();

            final String testPageURL = StringPool.FORWARD_SLASH
                    + parentFolderName + "/test-sub-folder/test-page-1";
            final Reader reader = createTempFile(
                    HTMLPageAssetAPI.TITLE_FIELD
                            + "," + HTMLPageAssetAPI.URL_FIELD
                            + ",hostFolder"
                            + "," + HTMLPageAssetAPI.TEMPLATE_FIELD
                            + "," + HTMLPageAssetAPI.FRIENDLY_NAME_FIELD
                            + "," + HTMLPageAssetAPI.SORT_ORDER_FIELD
                            + "," + HTMLPageAssetAPI.CACHE_TTL_FIELD
                            + "\r\n" +
                            "Test Page 1," + testPageURL + ","
                            + site.getIdentifier() + "," + templateId
                            + ",Test Page 1,0,300\r\n");

            final CsvReader csvreader = new CsvReader(reader);
            csvreader.setSafetySwitch(false);

            final String[] csvHeaders = csvreader.getHeaders();

            final Map<String, List<String>> results = ImportUtil
                    .importFile(0L, defaultSite.getInode(), pageType.inode(),
                            new String[]{}, false, false,
                            user, defaultLanguage.getId(), csvHeaders, csvreader,
                            -1, -1,
                            reader, null, getHttpRequest());

            Logger.info(ImportUtilTest.class, "page errors: " + results.get("errors"));
            validate(results, false, false, true);

            final List<Contentlet> savedData = contentletAPI
                    .findByStructure(pageType.inode(), user, false, 0, 0);
            assertNotNull(savedData);
            assertEquals(1, savedData.size());

            final Contentlet contentlet = savedData.get(0);
            final Identifier identifier = APILocator.getIdentifierAPI().find(contentlet);
            assertNotNull(identifier);
            assertEquals(testPageURL, identifier.getURI());

        } finally {
            try {
                if (parentFolder != null) {
                    FolderDataGen.remove(parentFolder);
                }

                if (pageType != null) {
                    contentTypeApi.delete(pageType);
                }

                if (template != null) {
                    TemplateDataGen.remove(template);
                }

                if (null != site) {
                    APILocator.getHostAPI().archive(site, APILocator.systemUser(), false);
                    APILocator.getHostAPI().delete(site, APILocator.systemUser(), false);
                }

            } catch (Exception e) {
                Logger.error("Error deleting test page type", e);
            }

        }
    }

    /**
     *
     * @param relationship
     * @param parentContentlet
     * @param childContentlet
     * @param results
     * @throws DotDataException
     * @throws DotSecurityException
     */
    private void validateRelationshipResults(Relationship relationship, Contentlet parentContentlet,
            Contentlet childContentlet, Map<String, List<String>> results)
            throws DotDataException, DotSecurityException {
        //Validations
        validate(results, true, false, false);

        //Validate that contentlet has been created
        final List<String> lastInode = results.get("lastInode");
        assertNotNull(lastInode);
        assertEquals(1, lastInode.size());

        final Contentlet contentlet = contentletAPI.find(lastInode.get(0), user, false);

        //Validates the parent relationship has been added
        if (parentContentlet != null) {
            final List<Tree> parentTrees = relationshipAPI
                    .relatedContentTrees(relationship, contentlet, false);
            assertNotNull(parentTrees);
            assertEquals(1, parentTrees.size());
            assertEquals(parentContentlet.getIdentifier(), parentTrees.get(0).getParent());
        }

        //Validates the child relationship has been added
        if (childContentlet != null) {
            final List<Tree> childTrees = relationshipAPI
                    .relatedContentTrees(relationship, contentlet, true);
            assertNotNull(childTrees);
            assertEquals(1, childTrees.size());
            assertEquals(childContentlet.getIdentifier(), childTrees.get(0).getChild());
        }
    }

    /**
     *
     * @param type
     * @param reader
     * @param keyFields
     * @return
     * @throws IOException
     * @throws DotDataException
     */
    private HashMap<String, List<String>> importContentWithRelationships(ContentType type,
            Reader reader, final String[] keyFields) throws IOException, DotDataException {

        final CsvReader csvreader = new CsvReader(reader);
        csvreader.setSafetySwitch(false);

        final String[] csvHeaders = csvreader.getHeaders();

        //Preview=false
        return ImportUtil
                .importFile(0L, defaultSite.getInode(), type.inode(),
                        keyFields, false, false,
                        user, defaultLanguage.getId(), csvHeaders, csvreader, -1, -1,
                        reader, null,getHttpRequest());
    }

    /**
     * Create content type for import with different actions and with the schemeStepActionResult2
     * workflow associated
     *
     * @param contentTypeName Name of the new Content Type
     * @return a ContentType
     */
    private ContentType createTestContentType(final String contentTypeName,
            final String contentTypeVarName)
            throws DotDataException, DotSecurityException {

        List<com.dotcms.contenttype.model.field.Field> fields = new ArrayList<>();
        fields.add(
                ImmutableTextField.builder()
                        .name(TITLE_FIELD_NAME)
                        .variable(TITLE_FIELD_NAME)
                        .required(true)
                        .listed(true)
                        .indexed(true)
                        .sortOrder(1)
                        .fixed(true)
                        .searchable(true)
                        .values("")
                        .build());

        fields.add(
                ImmutableTextAreaField.builder()
                        .name(BODY_FIELD_NAME)
                        .variable(BODY_FIELD_NAME)
                        .required(false)
                        .listed(true)
                        .indexed(true)
                        .sortOrder(1)
                        .fixed(true)
                        .searchable(true)
                        .values("")
                        .build());

        ContentType contentType = new ContentTypeDataGen()
                .name(contentTypeName)
                .velocityVarName(contentTypeVarName)
                .host(APILocator.systemHost())
                .fields(fields)
                .nextPersisted();

        //refresh Content Type
        contentType = contentTypeApi.find(contentType.id());

        //Setting permissions permissions
        Permission p = new Permission(contentType.getPermissionId(), contributorRole.getId(),
                EDIT_PERMISSION, true);
        permissionAPI.save(p, contentType, user, true);

        p = new Permission(Contentlet.class.getCanonicalName(), contentType.getPermissionId(),
                contributorRole.getId(), EDIT_PERMISSION, true);
        permissionAPI.save(p, contentType, user, true);

        //Publish permission for any publisher
        p = new Permission(contentType.getPermissionId(), publisherRole.getId(),
                PUBLISH_PERMISSION, true);
        permissionAPI.save(p, contentType, user, true);

        p = new Permission(Contentlet.class.getCanonicalName(), contentType.getPermissionId(),
                publisherRole.getId(), PUBLISH_PERMISSION, true);
        permissionAPI.save(p, contentType, user, true);

        //Edit Prmission for reviewer
        p = new Permission(contentType.getPermissionId(), reviewerRole.getId(),
                EDIT_PERMISSION, true);
        permissionAPI.save(p, contentType, user, true);

        p = new Permission(Contentlet.class.getCanonicalName(), contentType.getPermissionId(),
                reviewerRole.getId(), EDIT_PERMISSION, true);
        permissionAPI.save(p, contentType, user, true);

        workflowAPI.saveSchemesForStruct(new StructureTransformer(contentType).asStructure(),
                Arrays.asList(schemeStepActionResult2.getScheme()));

        return contentType;
    }

    private void validateNoPermissionsWarning(String warning) {
        assertTrue(warning.contains("doesn't have permissions to execute"));
    }

    private HttpServletRequest getHttpRequest() {
        MockHeaderRequest request = new MockHeaderRequest(
                new MockSessionRequest(new MockAttributeRequest(new MockHttpRequestIntegrationTest("localhost", "/").request()).request())
                        .request());

        request.setHeader("Authorization", "Basic " + new String(Base64.encode("admin@dotcms.com:admin".getBytes())));
        request.setHeader("Origin", "localhost");
        request.setAttribute(WebKeys.USER,user);
        request.setAttribute(WebKeys.USER_ID,user.getUserId());

        return request;
    }

    /***
     * Creates a ContentType with a Title, Body and Binary Field
     * Creates a CSV with an URL on the Binary Field
     * Import the CSV and the Content should be created successfully and File downloaded
     *
     * @throws DotSecurityException
     * @throws DotDataException
     * @throws IOException
     */
    @Test
    public void importFile_importBinaryFieldUsingURL_success()
            throws DotSecurityException, DotDataException, IOException {

        ContentType contentType = null;
        CsvReader csvreader;
        long time;
        HashMap<String, List<String>> results;
        Reader reader;
        String[] csvHeaders;
        com.dotcms.contenttype.model.field.Field titleField;

        try {
            time = System.currentTimeMillis();
            final String contentTypeName = "ContentTypeBinaryField" + time;
            final String contentTypeVarName = "contentTypeBinaryField" + time;

            //create content type
            contentType = createTestContentType(contentTypeName, contentTypeVarName);
            titleField = fieldAPI.byContentTypeAndVar(contentType, TITLE_FIELD_NAME);

            final com.dotcms.contenttype.model.field.Field binaryField = FieldBuilder.builder(BinaryField.class).name(BINARY_FIELD_NAME)
                    .contentTypeId(contentType.id()).variable(BINARY_FIELD_NAME).sortOrder(1).required(false)
                    .build();
            fieldAPI.save(binaryField,user);

            //Creating csv
            reader = createTempFile(TITLE_FIELD_NAME + ", " + BODY_FIELD_NAME + ", " + BINARY_FIELD_NAME + "\r\n" +
                    "test1" + time + ", " +
                    "test1" + time + ", " +
                    "https://raw.githubusercontent.com/dotCMS/core/main/dotCMS/src/main/webapp/html/images/skin/logo.gif");
            csvreader = new CsvReader(reader);
            csvreader.setSafetySwitch(false);
            csvHeaders = csvreader.getHeaders();

            results =
                    ImportUtil
                            .importFile(0L, defaultSite.getInode(), contentType.inode(),
                                    new String[]{titleField.id()}, false, false,
                                    user, defaultLanguage.getId(), csvHeaders, csvreader, -1,
                                    -1, reader,
                                    saveAsDraftAction.getId(), getHttpRequest());

            //Validations
            validate(results, false, false, false);

            assertEquals(results.get("warnings").size(), 0);
            assertEquals(results.get("errors").size(), 0);

            final List<Contentlet> savedData = contentletAPI
                    .findByStructure(contentType.inode(), user, false, 0, 0);
            assertNotNull(savedData);
            assertTrue(savedData.size() == 1);
            assertNotNull(savedData.get(0).getBinary(BINARY_FIELD_NAME));

        } finally {
            try {
                if (null != contentType) {
                    contentTypeApi.delete(contentType);
                }
            } catch (Exception e) {
                Logger.error("Error deleting content type", e);
            }
        }
    }


    /***
     * Creates a ContentType with a Title, Body and Binary Field
     * Creates a CSV with 3 Lines, each one returns a diff error 400, 404, and false (since URL does not starts with http or https)
     * Import the CSV and the importer should return with errors, so no content can be created and no file is downloaded.
     *
     * @throws DotSecurityException
     * @throws DotDataException
     * @throws IOException
     */
    @Test
    public void importFile_importBinaryFieldUsingURL_failed_URLsareNotValid()
            throws DotSecurityException, DotDataException, IOException {

        ContentType contentType = null;
        long time;
        ImportResult results;
        Reader reader;
        com.dotcms.contenttype.model.field.Field titleField;

        try {
            time = System.currentTimeMillis();
            final String contentTypeName = "ContentTypeBinaryField" + time;
            final String contentTypeVarName = "contentTypeBinaryField" + time;

            //create content type
            contentType = createTestContentType(contentTypeName, contentTypeVarName);
            titleField = fieldAPI.byContentTypeAndVar(contentType, TITLE_FIELD_NAME);

            final com.dotcms.contenttype.model.field.Field binaryField = FieldBuilder.builder(BinaryField.class).name(BINARY_FIELD_NAME)
                    .contentTypeId(contentType.id()).variable(BINARY_FIELD_NAME).sortOrder(1).required(false)
                    .build();
            fieldAPI.save(binaryField,user);

            //Creating csv
            reader = createTempFile(TITLE_FIELD_NAME + ", " + BODY_FIELD_NAME + ", " + BINARY_FIELD_NAME + "\r\n" +
                    "test400" + time + ", " +
                    "test400" + time + ", " +
                    "https://raw.githubusercontent.com/url/throws/400.jpg" + "\r\n" +
                    "test404" + time + ", " +
                    "test404" + time + ", " +
                    "https://raw.githubusercontent.com/dotCMS/core/throws/dotCMS/404.jpg" + "\r\n" +
                    "testDoesNotStartWithHTTPorHTTPS" + time + ", " +
                    "testDoesNotStartWithHTTPorHTTPS" + time + ", " +
                    "test://raw.githubusercontent.com/dotCMS/core/main/dotCMS/src/main/webapp/html/images/skin/logo.gif");

            results = importAndValidate(contentType, titleField, reader, false, 1);

            final ResultData data = results.data().orElse(null);
            assertNotNull(data);
            //Validations
            assertEquals(3, results.error().size()); //one for each line
            assertEquals(0, results.warning().size());
            assertEquals(0, data.summary().commits());

            final List<Contentlet> savedData = contentletAPI
                    .findByStructure(contentType.inode(), user, false, 0, 0);
            assertNotNull(savedData);
            assertTrue(savedData.isEmpty());

        } finally {
            try {
                if (null != contentType) {
                    contentTypeApi.delete(contentType);
                }
            } catch (Exception e) {
                Logger.error("Error deleting content type", e);
            }
        }
    }

    /***
     * Creates a ContentType with a Title, Body and Binary Field
     * Creates a CSV with an empty Binary Field
     * Import the CSV and the Content should be created successfully
     *
     * @throws DotSecurityException
     * @throws DotDataException
     * @throws IOException
     */
    @Test
    public void importFile_importContentWithOptionalBinaryField_success()
            throws DotSecurityException, DotDataException, IOException {

        ContentType contentType = null;
        CsvReader csvreader;
        long time;
        HashMap<String, List<String>> results;
        Reader reader;
        String[] csvHeaders;
        com.dotcms.contenttype.model.field.Field titleField;

        try {
            time = System.currentTimeMillis();
            final String contentTypeName = "ContentTypeBinaryField" + time;
            final String contentTypeVarName = "contentTypeBinaryField" + time;

            //create content type
            contentType = createTestContentType(contentTypeName, contentTypeVarName);
            titleField = fieldAPI.byContentTypeAndVar(contentType, TITLE_FIELD_NAME);

            final com.dotcms.contenttype.model.field.Field binaryField = FieldBuilder.builder(BinaryField.class).name(BINARY_FIELD_NAME)
                    .contentTypeId(contentType.id()).variable(BINARY_FIELD_NAME).sortOrder(1).required(false)
                    .build();
            fieldAPI.save(binaryField,user);

            //Creating csv
            reader = createTempFile(TITLE_FIELD_NAME + ", " + BODY_FIELD_NAME + ", " + BINARY_FIELD_NAME + "\r\n" +
                    "test1" + time + ", " +
                    "test1" + time + ", " +
                    "");
            csvreader = new CsvReader(reader);
            csvreader.setSafetySwitch(false);
            csvHeaders = csvreader.getHeaders();

            results =
                    ImportUtil
                            .importFile(0L, defaultSite.getInode(), contentType.inode(),
                                    new String[]{titleField.id()}, false, false,
                                    user, defaultLanguage.getId(), csvHeaders, csvreader, -1,
                                    -1, reader,
                                    saveAsDraftAction.getId(), getHttpRequest());

            //Validations
            validate(results, false, false, false);

            assertEquals(0, results.get("warnings").size());
            assertEquals(0, results.get("errors").size());

            final List<Contentlet> savedData = contentletAPI
                    .findByStructure(contentType.inode(), user, false, 0, 0);
            assertNotNull(savedData);
            assertEquals(1, savedData.size());
            assertNull(savedData.get(0).getBinary(BINARY_FIELD_NAME));

        } finally {
            try {
                if (null != contentType) {
                    contentTypeApi.delete(contentType);
                }
            } catch (Exception e) {
                Logger.error("Error deleting content type", e);
            }
        }
    }

    /***
     * Creates a ContentType that has all the fields, but for this test
     * we'll only use the title and the categories fields.
     * Creates a content with a couple of categories.
     * Creates a CSV without the categories column.
     * Import the CSV and the Content should retain the original categories.
     *
     * @throws DotSecurityException
     * @throws DotDataException
     * @throws IOException
     */
    @Test
    public void importLine_shouldRetainCategoriesIfHeaderNotSent() throws DotSecurityException, DotDataException, IOException {
        CsvReader csvreader;
        HashMap<String, List<String>> results;
        Reader reader;
        String[] csvHeaders;
        com.dotcms.contenttype.model.field.Field titleField;

        final Category parentCategory = TestDataUtils.createCategories();
        final List<Category> childCategories = APILocator.getCategoryAPI().getAllChildren(parentCategory,user,false);
        final ContentType contentType = TestDataUtils.newContentTypeFieldTypesGalore(parentCategory);
        titleField = fieldAPI.byContentTypeAndVar(contentType, "textField");

        final Optional<com.dotcms.contenttype.model.field.Field> categoryField = contentType.fields(CategoryField.class).stream()
                .findFirst();
        assertTrue(categoryField.isPresent());

        final Contentlet contentlet = new ContentletDataGen(contentType)
                .languageId(1)
                .setProperty("textField", "test1")
                .addCategory(childCategories.get(0))
                .nextPersisted();

        //Creating csv
        reader = createTempFile("textField" + "\r\n" +
                "test1");
        csvreader = new CsvReader(reader);
        csvreader.setSafetySwitch(false);
        csvHeaders = csvreader.getHeaders();

        results =
                ImportUtil
                        .importFile(0L, defaultSite.getInode(), contentType.inode(),
                                new String[]{titleField.id()}, false, false,
                                user, defaultLanguage.getId(), csvHeaders, csvreader, -1,
                                -1, reader,
                                saveAsDraftAction.getId(), getHttpRequest());

        //Validations
        validate(results, false, false, true);

        final List<Contentlet> savedData = contentletAPI
                .findByStructure(contentType.inode(), user, false, 0, 0);
        assertNotNull(savedData);
        assertEquals(1, savedData.size());
        assertFalse(APILocator.getCategoryAPI().getParents(savedData.get(0),user,false).isEmpty());
    }


    /**
     * Method to test: This test tries the {@link ImportUtil#importFile}
     * Given Scenario: A Content type which has a binary field, the binary field is required. Will try to preview the import of a CSV with a URL pointing to a valid image.
     * ExpectedResult: The importer should return without errors, so content will be ready to be imported.
     */
    @Test
    public void importFile_importBinaryFieldUsingURLWithRequiredBinaryField_success()
            throws DotSecurityException, DotDataException, IOException {

        ContentType contentType = null;
        CsvReader csvreader;
        long time;
        HashMap<String, List<String>> results;
        Reader reader;
        String[] csvHeaders;
        com.dotcms.contenttype.model.field.Field titleField;

        try {
            time = System.currentTimeMillis();
            final String contentTypeName = "ContentTypeBinaryField" + time;
            final String contentTypeVarName = "contentTypeBinaryField" + time;

            //create content type
            contentType = createTestContentType(contentTypeName, contentTypeVarName);
            titleField = fieldAPI.byContentTypeAndVar(contentType, TITLE_FIELD_NAME);

            final com.dotcms.contenttype.model.field.Field binaryField = FieldBuilder.builder(BinaryField.class).name(BINARY_FIELD_NAME)
                    .contentTypeId(contentType.id()).variable(BINARY_FIELD_NAME).sortOrder(1).required(true)
                    .build();
            fieldAPI.save(binaryField,user);

            //Creating csv
            reader = createTempFile(TITLE_FIELD_NAME + ", " + BODY_FIELD_NAME + ", " + BINARY_FIELD_NAME + "\r\n" +
                    "test1" + time + ", " +
                    "test1" + time + ", " +
                    "https://raw.githubusercontent.com/dotCMS/core/main/dotCMS/src/main/webapp/html/images/skin/logo.gif");
            csvreader = new CsvReader(reader);
            csvreader.setSafetySwitch(false);
            csvHeaders = csvreader.getHeaders();

            results =
                    ImportUtil
                            .importFile(0L, defaultSite.getInode(), contentType.inode(),
                                    new String[]{titleField.id()}, true, false,
                                    user, defaultLanguage.getId(), csvHeaders, csvreader, -1,
                                    -1, reader,
                                    saveAsDraftAction.getId(), getHttpRequest());

            //Validations
            validate(results, true, false, false);

            assertEquals(results.get("warnings").size(), 0);
            assertEquals(results.get("errors").size(), 0);

        } finally {
            try {
                if (null != contentType) {
                    contentTypeApi.delete(contentType);
                }
            } catch (Exception e) {
                Logger.error("Error deleting content type", e);
            }
        }
    }
    /**
     * Method to test: This test tries the {@link ImportUtil#importFile}
     * Given Scenario: A parent content type related to a child content type that has two versions in two different languages
     * ExpectedResult: The importer should return without errors, so content will be ready to be imported.
     */
    @Test
    public void importPreviewRelationshipLanguageTest() throws DotDataException, DotSecurityException, IOException {
        //Creates content types
        ContentType parentContentType = null;
        ContentType childContentType  = null;

        HashMap<String, List<String>> results;
        CsvReader csvreader;
        Reader reader;
        String[] csvHeaders;
        final int cardinality = RELATIONSHIP_CARDINALITY.ONE_TO_MANY.ordinal();

        final Language language_1 = new LanguageDataGen().nextPersisted();
        final Language language_2 = new LanguageDataGen().nextPersisted();

        try {
            final Relationship relationship;
            parentContentType = createTestContentType("parentContentType", "parentContentType" + new Date().getTime());
            childContentType = createTestContentType("childContentType", "childContentType" + new Date().getTime());


            com.dotcms.contenttype.model.field.Field field = FieldBuilder.builder(RelationshipField.class).name("testRelationship")
                    .variable("testRelationship")
                    .contentTypeId(parentContentType.id()).values(String.valueOf(cardinality))
                    .relationType(childContentType.variable()).build();

            field = fieldAPI.save(field, user);
            relationship = relationshipAPI.byTypeValue(
                    parentContentType.variable() + StringPool.PERIOD + field.variable());


            //Creates child contentlet
            final Contentlet childContentlet = new ContentletDataGen(childContentType.id())
                    .languageId(language_1.getId())
                    .setProperty(TITLE_FIELD_NAME, "child contentlet")
                    .setProperty(BODY_FIELD_NAME, "child contentlet").nextPersisted();

            ContentletDataGen.createNewVersion(childContentlet, VariantAPI.DEFAULT_VARIANT, language_2, null);

            //Creates parent contentlet
            Contentlet parentContentlet = new ContentletDataGen(parentContentType.id())
                    .languageId(language_1.getId())
                    .setProperty(TITLE_FIELD_NAME, "parent contentlet")
                    .setProperty(BODY_FIELD_NAME, "parent contentlet").next();

            parentContentlet = contentletAPI.checkin(parentContentlet,
                    Map.of(relationship, list(childContentlet)),
                    user, false);

            reader = createTempFile(
                    "identifier, languageCode, countryCode, " + TITLE_FIELD_NAME + ", " + BODY_FIELD_NAME
                            + "\r\n"
                            + parentContentlet.getIdentifier() + ",en, US, Test1_edited, " + "\r\n" );
            csvreader = new CsvReader(reader);
            csvreader.setSafetySwitch(false);
            csvHeaders = csvreader.getHeaders();

            int languageCodeHeaderColumn = 0;
            int countryCodeHeaderColumn = 1;


            results = ImportUtil.importFile(0L, defaultSite.getInode(), parentContentType.inode(),
                    new String[]{}, true, true, user, language_1.getId(), csvHeaders,
                    csvreader, languageCodeHeaderColumn, countryCodeHeaderColumn, reader,
                    schemeStepActionResult1.getAction().getId(),getHttpRequest());

            validate(results, true, false, true);

            assertEquals(results.get("errors").size(), 0);
        }finally {
            try {
                if (parentContentType != null) {
                    contentTypeApi.delete(parentContentType);
                }

                if (childContentType != null) {
                    contentTypeApi.delete(childContentType);
                }
            } catch (Exception e) {
                Logger.error("Error deleting content type", e);
            }
        }
    }


    /**
     * Tests importing a CSV file with invalid null values for required fields
     * Tests both scenarios: stopping on error and continuing despite errors
     * Given: A content type with a required title field is created and a CSV file is generated with different commit granularities and errors
     * Expected: Depending on the commit granularity and the errors, the importer should commit and rollback as expected
     */
    @Test
    public void importFile_whenRequiredFieldIsNull_shouldHandleErrorsBasedOnStopFlag()
            throws DotSecurityException, DotDataException, IOException {

        ContentType contentType = null;
        ImportResult results;
        Reader reader;
        com.dotcms.contenttype.model.field.Field titleField;

        try {
            final String contentTypeName = "ContentTypeWithRequired_" + System.currentTimeMillis();
            final String contentTypeVarName = "velocityVarNameRequired_" + System.currentTimeMillis();

            // Create oneInvalidRowAndFourGood type
            contentType = createTestContentType(contentTypeName, contentTypeVarName);
            titleField = fieldAPI.byContentTypeAndVar(contentType, TITLE_FIELD_NAME);

            // Make title field required
            titleField = FieldBuilder.builder(TextField.class)
                    .from(titleField)
                    .required(true)
                    .build();
            fieldAPI.save(titleField, user);

            // Creating CSV with valid and invalid rows
            final String oneInvalidRowAndFourGood = TITLE_FIELD_NAME + ", " + BODY_FIELD_NAME + "\r\n" +
                    "Valid Title 1, Valid Body 1\r\n" +
                    "Valid Title 2, Valid Body 2\r\n" +
                    "Valid Title 3, Valid Body 3\r\n" +
                    ", Invalid Row Missing Required Title\r\n" + // This row should cause an error
                    "Valid Title 4, Valid Body 4\r\n";
            reader = createTempFile(oneInvalidRowAndFourGood);

            results = importAndValidate(contentType, titleField, reader, false, 1);

            // Should only have imported the first row before stopping
            List<Contentlet> savedData = contentletAPI.findByStructure(contentType.inode(), user, false, 0, 0);
            assertNotNull(savedData);

            final ResultData data = results.data().orElse(null);
            assertNotNull(data);

            assertEquals(4, savedData.size());
            assertEquals(1, data.summary().rollbacks());
            assertEquals(4, data.summary().commits());

        } finally {
            try {
                if (null != contentType) {
                    contentTypeApi.delete(contentType);
                }
            } catch (Exception e) {
                Logger.error("Error deleting content type", e);
            }
        }
    }

    /**
     * Extended test cases that verify savepoint and rollback functionality with
     * different commit granularity settings and error scenarios
     * Given: A content type with a required title field is created and a CSV file is generated with different commit granularities and errors
     * Expected: Depending on the commit granularity and the errors, the importer should commit and rollback as expected
     */
    @Test
    public void importFile_withDifferentCommitGranularities_shouldHandleErrorsCorrectly()
            throws DotSecurityException, DotDataException, IOException {

        ContentType contentType = null;
        Reader reader;
        com.dotcms.contenttype.model.field.Field titleField;

        try {
            final String contentTypeName = "CommitGranularityTest_" + System.currentTimeMillis();
            final String contentTypeVarName = "velocityVarNameGranularity_" + System.currentTimeMillis();

            // Create content type for testing
            contentType = createTestContentType(contentTypeName, contentTypeVarName);
            titleField = fieldAPI.byContentTypeAndVar(contentType, TITLE_FIELD_NAME);

            // Make title field required
            titleField = FieldBuilder.builder(TextField.class)
                    .from(titleField)
                    .required(true)
                    .build();
            fieldAPI.save(titleField, user);

            // Test Case 1: Commit every 2 records with 1 error (stopOnError=false)
            // Expected: 3 commits, 1 rollback
            String csvWithOneError = TITLE_FIELD_NAME + ", " + BODY_FIELD_NAME + "\r\n" +
                    "Title 1, Body 1\r\n" +
                    "Title 2, Body 2\r\n" +
                    "Title 3, Body 3\r\n" +
                    ", Missing Required Title\r\n" + // This row will cause an error
                    "Title 4, Body 4\r\n" +
                    "Title 5, Body 5\r\n";

            reader = createTempFile(csvWithOneError);
            ImportResult resultCase1 = importAndValidate(contentType, titleField, reader, false, 2);

            // Validate results for Test Case 1
            // With granularity=2, we should have commits at rows 2, 4, and 6, with a rollback at row 4
            List<Contentlet> savedDataCase1 = contentletAPI.findByStructure(contentType.inode(), user, false, 0, 0);
            assertNotNull(savedDataCase1);

            final ResultData resultData1 = resultCase1.data().orElse(null);
            assertNotNull(resultData1);

            assertEquals(5, savedDataCase1.size()); // All valid rows (1, 2, 3, 4, 5)
            assertEquals(1, resultData1.summary().rollbacks()); // 1 error → 1 rollback
            assertEquals(3, resultData1.summary().commits()); // We should have 3 commits with granularity=2

            // Delete all contentlets to prepare for next test
            for (Contentlet contentlet : savedDataCase1) {
                contentletAPI.archive(contentlet, user, false);
                contentletAPI.delete(contentlet, user, false);
            }

            // Test Case 2: Commit every 3 records with 2 errors at rows 4 and 6 (stopOnError=false)
            // Expected: 2 commits, 2 rollbacks
            String csvWithTwoErrors = TITLE_FIELD_NAME + ", " + BODY_FIELD_NAME + "\r\n" +
                    "Title A, Body A\r\n" +
                    "Title B, Body B\r\n" +
                    "Title C, Body C\r\n" +
                    ", Missing Title 1\r\n" + // First error
                    "Title D, Body D\r\n" +
                    ", Missing Title 2\r\n" + // Second error
                    "Title E, Body E\r\n" +
                    "Title F, Body F\r\n";

            reader = createTempFile(csvWithTwoErrors);
            ImportResult resultCase2 = importAndValidate(contentType, titleField, reader, false, 3);

            // Validate results for Test Case 2
            // With granularity=3, we should have commits at rows 3, 6, and 9
            // With errors at rows 4 and 6, we should have rollbacks for each error
            List<Contentlet> savedDataCase2 = contentletAPI.findByStructure(contentType.inode(), user, false, 0, 0);
            assertNotNull(savedDataCase2);

            final ResultData resultDataCase2 = resultCase2.data().orElse(null);
            assertNotNull(resultDataCase2);

            assertEquals(6, savedDataCase2.size()); // All valid rows (A, B, C, D, E, F)
            assertEquals(2, resultDataCase2.summary().rollbacks()); // 2 errors → 2 rollbacks
            assertEquals(2, resultDataCase2.summary().commits()); // 2 commits with granularity=3 because there were two rollbacks in a total of 8 rows

            // Delete all contentlets for next test
            for (Contentlet contentlet : savedDataCase2) {
                contentletAPI.archive(contentlet, user, false);
                contentletAPI.delete(contentlet, user, false);
            }

            // Test Case 3: Commit every record (granularity=1) with 1 error (stopOnError=true)
            // Expected: Should stop at the error, only records before the error should be saved
            String csvWithErrorAndStop = TITLE_FIELD_NAME + ", " + BODY_FIELD_NAME + "\r\n" +
                    "Record 1, Body 1\r\n" +
                    "Record 2, Body 2\r\n" +
                    "Record 3, Body 3\r\n" +
                    ", Missing Title Error\r\n" + // Error here, should stop
                    "Record 4, Body 4\r\n" + // This and subsequent records should not be processed
                    "Record 5, Body 5\r\n";

            reader = createTempFile(csvWithErrorAndStop);
            ImportResult resultCase3 = importAndValidate(contentType, titleField, reader, true, 1);

            // Validate results for Test Case 3
            // With stopOnError=true, should only process rows 1-3, error at row 4, then stop
            List<Contentlet> savedDataCase3 = contentletAPI.findByStructure(contentType.inode(), user, false, 0, 0);
            assertNotNull(savedDataCase3);

            final ResultData resultDataCase3 = resultCase3.data().orElse(null);
            assertNotNull(resultDataCase3);

            assertEquals(3, savedDataCase3.size()); // Only rows before the error (1, 2, 3)
            assertEquals(0, resultDataCase3.summary().rollbacks()); // No rollbacks with stopOnError=true
            assertEquals(3, resultDataCase3.summary().commits()); // 3 commits (1 per row)

            // Delete all contentlets
            for (Contentlet contentlet : savedDataCase3) {
                contentletAPI.archive(contentlet, user, false);
                contentletAPI.delete(contentlet, user, false);
            }

            // Test Case 4: Commit rarely (granularity=5) with errors in the middle of a batch
            // Expected: One commit at the end, with one rollback for the error
            String csvWithErrorInBatch = TITLE_FIELD_NAME + ", " + BODY_FIELD_NAME + "\r\n" +
                    "Batch 1, Body 1\r\n" +
                    "Batch 2, Body 2\r\n" +
                    "Batch 3, Body 3\r\n" +
                    ", Error in Batch\r\n" + // Error in the middle of batch
                    "Batch 4, Body 4\r\n" +
                    "Batch 5, Body 5\r\n" +
                    "Batch 6, Body 6\r\n";

            reader = createTempFile(csvWithErrorInBatch);
            ImportResult resultCase4 = importAndValidate(contentType, titleField, reader, false, 5);

            // Validate results for Test Case 4
            // With granularity=5, should have commits at rows 5 and at the end (row 7)
            List<Contentlet> savedDataCase4 = contentletAPI.findByStructure(contentType.inode(), user, false, 0, 0);
            assertNotNull(savedDataCase4);

            final ResultData resultDataCase4 = resultCase4.data().orElse(null);
            assertNotNull(resultDataCase4);

            assertEquals(6, savedDataCase4.size()); // All valid rows
            assertEquals(1, resultDataCase4.summary().rollbacks()); // 1 error → 1 rollback
            assertEquals(2, resultDataCase4.summary().commits()); // 2 commit with granularity=5 (1 at row 5, 1 at row 7)

        } finally {
            try {
                if (null != contentType) {
                    contentTypeApi.delete(contentType);
                }
            } catch (Exception e) {
                Logger.error("Error deleting content type", e);
            }
        }
    }

    /**
     * Tests behavior when multiple errors occur in the same commit batch
     * Verifies that all rows up to the batch with errors are committed
     * Given: A content type with a required title field is created and a CSV file is generated with different commit granularities and errors
     * Expected: Depending on the commit granularity and the errors, the importer should commit and rollback as expected
     */
    @Test
    public void importFile_withMultipleErrorsInSameBatch_shouldRollbackCorrectly()
            throws DotSecurityException, DotDataException, IOException {

        ContentType contentType = null;
        Reader reader;
        com.dotcms.contenttype.model.field.Field titleField;

        try {
            final String contentTypeName = "MultiErrorBatchTest_" + System.currentTimeMillis();
            final String contentTypeVarName = "velocityVarNameMultiError_" + System.currentTimeMillis();

            // Create content type for testing
            contentType = createTestContentType(contentTypeName, contentTypeVarName);
            titleField = fieldAPI.byContentTypeAndVar(contentType, TITLE_FIELD_NAME);

            // Make title field required
            titleField = FieldBuilder.builder(TextField.class)
                    .from(titleField)
                    .required(true)
                    .build();
            fieldAPI.save(titleField, user);

            // Create CSV with multiple errors in the same batch
            // Records 4, 5, and 6 all have errors
            String csvWithMultipleErrors = TITLE_FIELD_NAME + ", " + BODY_FIELD_NAME + "\r\n" +
                    "Multi 1, Body 1\r\n" +
                    "Multi 2, Body 2\r\n" +
                    "Multi 3, Body 3\r\n" +
                    ", Error 1\r\n" + // First error
                    ", Error 2\r\n" + // Second error
                    ", Error 3\r\n" + // Third error
                    "Multi 4, Body 4\r\n" +
                    "Multi 5, Body 5\r\n";

            reader = createTempFile(csvWithMultipleErrors);

            // Set commit granularity to 4, so rows 1-4 should be in the first batch
            // The first error is at row 4, which should cause a rollback
            ImportResult result = importAndValidate(contentType, titleField, reader, false, 4);

            // Validate results
            List<Contentlet> savedData = contentletAPI.findByStructure(contentType.inode(), user, false, 0, 0);
            assertNotNull(savedData);
            assertEquals(5, savedData.size()); // Should have imported rows 1, 2, 3, 7, 8

            final ResultData data = result.data().orElse(null);
            assertNotNull(data);

            assertEquals(3, data.summary().rollbacks()); // 3 errors → 3 rollbacks
            assertEquals(2, data.summary().commits()); // 2 commits with granularity=4

        } finally {
            try {
                if (null != contentType) {
                    contentTypeApi.delete(contentType);
                }
            } catch (Exception e) {
                Logger.error("Error deleting content type", e);
            }
        }
    }

    /**
     * Tests the interaction between commit granularity and stopOnError
     * When stopOnError=true, processing should stop at the first error,
     * Given: A content type with a required title field is created and a CSV file is generated with different commit granularities and errors
     * Expected: Depending on the commit granularity and the errors, the importer should commit and rollback as expected
     */
    @Test
    public void importFile_withHighGranularityAndStopOnError_shouldStopAtFirstError()
            throws DotSecurityException, DotDataException, IOException {

        ContentType contentType = null;
        Reader reader;
        com.dotcms.contenttype.model.field.Field titleField;

        try {
            final String contentTypeName = "StopErrorTest_" + System.currentTimeMillis();
            final String contentTypeVarName = "velocityVarNameStopError_" + System.currentTimeMillis();

            // Create content type for testing
            contentType = createTestContentType(contentTypeName, contentTypeVarName);
            titleField = fieldAPI.byContentTypeAndVar(contentType, TITLE_FIELD_NAME);

            // Make title field required
            titleField = FieldBuilder.builder(TextField.class)
                    .from(titleField)
                    .required(true)
                    .build();
            fieldAPI.save(titleField, user);

            // Create CSV with an error in the middle
            String csvWithError = TITLE_FIELD_NAME + ", " + BODY_FIELD_NAME + "\r\n" +
                    "Stop 1, Body 1\r\n" +
                    "Stop 2, Body 2\r\n" +
                    "Stop 3, Body 3\r\n" +
                    ", Missing Title\r\n" + // Error here, should stop
                    "Stop 4, Body 4\r\n" +
                    "Stop 5, Body 5\r\n" +
                    "Stop 6, Body 6\r\n" +
                    "Stop 7, Body 7\r\n" +
                    "Stop 8, Body 8\r\n" +
                    "Stop 9, Body 9\r\n" +
                    "Stop 10, Body 10\r\n";

            reader = createTempFile(csvWithError);

            // Set commit granularity to 10, but with stopOnError=true
            // Should stop at the first error (row 4) regardless of granularity
            ImportResult result = importAndValidate(contentType, titleField, reader, true, 10);

            // Validate results
            List<Contentlet> savedData = contentletAPI.findByStructure(contentType.inode(), user, false, 0, 0);
            assertNotNull(savedData);

            // Should only have rows before the error (1, 2, 3)
            assertEquals(3, savedData.size());

            final ResultData data = result.data().orElse(null);
            assertNotNull(data);

            // With stopOnError=true, we don't do rollbacks, we just stop
            assertEquals(0, data.summary().rollbacks());

            // No commits would occur with granularity=10 if we stopped at row 4
            // The implementation might perform a final commit of successfully processed rows
            // So commits should be either 0 or 1 depending on implementation
            assertTrue("Expected 0 or 1 commits, but got: " + data.summary().commits(), data.summary().commits() <= 1);

        } finally {
            try {
                if (null != contentType) {
                    contentTypeApi.delete(contentType);
                }
            } catch (Exception e) {
                Logger.error("Error deleting content type", e);
            }
        }
    }


    /**
     * Tests the interaction between commit granularity and stopOnError
     * When stopOnError=true, processing should stop at the first error,
     * Given: A content type with a required title and site field is created and a CSV file is generated with different commit granularities and errors
     * Expected: Depending on the commit granularity and the errors, the importer should commit and rollback as expected
     */
    @Test
    public void importFile_withHighGranularityAndStopOnError_shouldStopAtFirstInvalidLocationError()
            throws DotSecurityException, DotDataException, IOException {

        ContentType contentType = null;
        Reader reader;
        com.dotcms.contenttype.model.field.Field titleField;

        try {
            final String contentTypeName = "StopErrorTest_" + System.currentTimeMillis();
            final String contentTypeVarName = "velocityVarNameStopError_" + System.currentTimeMillis();

            // Create content type for testing
            contentType = createTestContentType(contentTypeName, contentTypeVarName);
            titleField = fieldAPI.byContentTypeAndVar(contentType, TITLE_FIELD_NAME);

            // Make title field required
            titleField = FieldBuilder.builder(TextField.class)
                    .from(titleField)
                    .required(true)
                    .build();
            fieldAPI.save(titleField, user);

            FieldBuilder.builder(HostFolderField.class)
                    .from(titleField)
                    .required(true)
                    .build();

            var hostField = FieldBuilder.builder(HostFolderField.class)
                    .name(SITE_FIELD_NAME)
                    .variable(SITE_FIELD_NAME)
                    .contentTypeId(contentType.id())
                    .dataType(DataTypes.TEXT)
                    .build();
            fieldAPI.save(hostField, user);

            // Create CSV with an error in the middle
            String csvWithError = SITE_FIELD_NAME + ", " + TITLE_FIELD_NAME + ", " + BODY_FIELD_NAME + "\r\n" +
                    defaultSite.getIdentifier() + ",Stop 1, Body 1\r\n" +
                    defaultSite.getIdentifier() + "2,Stop 2, Body 2\r\n" + // Invalid host
                    defaultSite.getIdentifier() + ",Stop 3, Body 3\r\n";

            reader = createTempFile(csvWithError);

            // Set commit granularity to 10, but with stopOnError=true
            // Should stop at the first error (row 4) regardless of granularity
            ImportResult result = importAndValidate(contentType, titleField, reader, true, 10);

            // Validate results
            List<Contentlet> savedData = contentletAPI.findByStructure(contentType.inode(), user, false, 0, 0);
            assertNotNull(savedData);

            // Should only have rows before the error (1)
            assertEquals(1, savedData.size());

            final ResultData data = result.data().orElse(null);
            assertNotNull(data);

            // With stopOnError=true, we don't do rollbacks, we just stop
            assertEquals(0, data.summary().rollbacks());

            // No commits would occur with granularity=10 if we stopped at row 4
            // The implementation might perform a final commit of successfully processed rows
            // So commits should be either 0 or 1 depending on implementation
            assertTrue("Expected 0 or 1 commits, but got: " + data.summary().commits(), data.summary().commits() <= 1);

            assertEquals(1, data.summary().createdContent());
            assertEquals(1, data.summary().failedDisplay());
            assertEquals(0, data.summary().updatedContent());

            final var error = result.error().get(0);
            assertEquals(INVALID_LOCATION.name(), error.code().orElse(null));
            assertEquals(SITE_FIELD_NAME, error.field().orElse(null));


            var info = result.info();
            assertNotNull(info);
            assertEquals("Import statistics: 1 successful imports, 1 failed rows, 1 commits, 0 rollbacks", info.get(0).message());

        } finally {
            try {
                if (null != contentType) {
                    contentTypeApi.delete(contentType);
                }
            } catch (Exception e) {
                Logger.error("Error deleting content type", e);
            }
        }
    }

    /**
     * Helper method to perform the import and basic validation
     * @param contentType
     * @param titleField
     * @param reader
     * @param stopOnError
     * @param commitGranularity
     * @return
     * @throws IOException
     * @throws DotDataException
     */
    private ImportResult importAndValidate(
            final ContentType contentType,
            final com.dotcms.contenttype.model.field.Field titleField,
            final Reader reader,
            final boolean stopOnError,
            final int commitGranularity
    ) throws IOException, DotDataException{
        return importAndValidate(
                contentType,
                titleField,
                reader,
                stopOnError,
                commitGranularity,
                null
        );
    }

    /**
     * Helper method to perform the import and basic validation
     */
    private ImportResult importAndValidate(
            final ContentType contentType,
            final com.dotcms.contenttype.model.field.Field titleField,
            final Reader reader,
            final boolean stopOnError,
            final int commitGranularity,
            final String workflowActionId
    ) throws IOException, DotDataException {

        CsvReader csvreader = new CsvReader(reader);
        csvreader.setSafetySwitch(false);
        String[] csvHeaders = csvreader.getHeaders();
        final ImmutableImportFileParams importFileParams = ImmutableImportFileParams.builder()
                .importId(0L)
                .siteId(defaultSite.getIdentifier())
                .contentTypeInode(contentType.inode())
                .keyFields(titleField.id())
                .user(user)
                .language(defaultLanguage.getId())
                .csvHeaders(csvHeaders)
                .csvReader(csvreader)
                .request(getHttpRequest())
                .stopOnError(stopOnError)
                .commitGranularityOverride(commitGranularity)
                .workflowActionId(workflowActionId)
                .build();
        return ImportUtil.importFileResult(importFileParams);
    }

    /**
     * Method to test: {@link ImportUtil#importFile(Long, String, String, String[], boolean, boolean, User, long, String[], CsvReader, int, int, Reader, String, HttpServletRequest)}
     * When:
     * - Create a ContentType with a unique fields
     * - Create a Contentlet with a value equals to 'A' in the unique fields value
     * - Run the import with a file with 2 Contentlets with "A" and "B" as unique field values
     * - Should create both Contentlets
     *
     * @throws DotSecurityException
     * @throws DotDataException
     * @throws IOException
     */
    @Test
    public void testingImportWithUniqueFields() throws DotSecurityException, DotDataException, IOException {

        final boolean oldEnabledDataBaseValidation = ESContentletAPIImpl.getFeatureFlagDbUniqueFieldValidation();

        try {
            ESContentletAPIImpl.setFeatureFlagDbUniqueFieldValidation(true);

            final UniqueFieldDataBaseUtil uniqueFieldDataBaseUtil = new UniqueFieldDataBaseUtil();
            uniqueFieldDataBaseUtil.createUniqueFieldsValidationTable();

            com.dotcms.contenttype.model.field.Field titleField = new FieldDataGen()
                    .name("title").velocityVarName("title").type(TextField.class).next();

            com.dotcms.contenttype.model.field.Field uniqueField = new FieldDataGen()
                    .name("unique").type(TextField.class).unique(true).next();

            ContentType contentType = new ContentTypeDataGen().field(titleField).field(uniqueField).nextPersisted();

            titleField = fieldAPI.byContentTypeAndVar(contentType, titleField.variable());
            uniqueField = fieldAPI.byContentTypeAndVar(contentType, uniqueField.variable());

            String csvWContent = "A, A" + "\r\n" +
                    "B, B" + "\r\n";

            final Reader reader = createTempFile(csvWContent);

            final CsvReader csvreader = new CsvReader(reader);
            csvreader.setSafetySwitch(false);
            final String[] csvHeaders = new String[]{titleField.variable(), uniqueField.variable()};

            final  HashMap<String, List<String>> imported = ImportUtil.importFile(0L, defaultSite.getInode(),
                    contentType.inode(),
                    new String[]{titleField.id(), uniqueField.id()}, false, false,
                    user, defaultLanguage.getId(), csvHeaders, csvreader, -1,
                    -1, reader,
                    schemeStepActionResult1.getAction().getId(), getHttpRequest());

            //Checking import result
            final List<String> results = imported.get("results");
            assertEquals(2, results.size());

            final String expectedMessage = String.format("2 New \"%s\" were created.", contentType.name());
            assertTrue(String.format("Expected Message %s, real messages (%s)", expectedMessage, results),
                    results.contains(expectedMessage));

            final List<String> errors = imported.get("errors");
            assertTrue( errors.isEmpty());

            final List<Contentlet> contentlets = APILocator.getContentletAPI().findByStructure(contentType.inode(),
                    APILocator.systemUser(), false, -1, 0);

            assertEquals(2, contentlets.size());

            final List<String> titles = contentlets.stream()
                    .map(Contentlet::getTitle)
                    .collect(Collectors.toList());

            assertTrue(titles.contains("A"));
            assertTrue(titles.contains("B"));

            //Checking unique_fields table
            List<Map<String, Object>> maps = new DotConnect().setSQL("SELECT * FROM unique_fields " +
                            "WHERE supporting_values->>'contentTypeId' = ?")
                    .addParam(contentType.id())
                    .loadObjectResults();

            assertEquals(2, maps.size());

            final List<String> titlesUniqueFields = maps.stream()
                    .map(entry -> getSupportingValues(entry))
                    .flatMap(supportingValues -> ((List<String>) supportingValues.get("contentletIds")).stream())
                    .map(id -> {
                        try {
                            return APILocator.getContentletAPI().findContentletByIdentifier(id, false, 1, APILocator.systemUser(), false);
                        } catch (DotDataException | DotSecurityException e) {
                            throw new RuntimeException(e);
                        }
                    })
                    .map(Contentlet::getTitle)
                    .collect(Collectors.toList());

            assertTrue(titlesUniqueFields.contains("A"));
            assertTrue(titlesUniqueFields.contains("B"));
        } finally {
            ESContentletAPIImpl.setFeatureFlagDbUniqueFieldValidation(oldEnabledDataBaseValidation);
        }
    }

    private static Map<String, Object> getSupportingValues(Map<String, Object> entry)  {
        try {
            return JsonUtil.getJsonFromString(entry.get("supporting_values").toString());
        } catch (IOException e) {
            throw new RuntimeException(e);
        }
    }

    /**
     * Method to test: {@link ImportUtil#importFile(Long, String, String, String[], boolean, boolean, User, long, String[], CsvReader, int, int, Reader, String, HttpServletRequest)}
     * When:
     * - Create a ContentType with a unique fields
     * - Create a Contentlet with a value equals to 'A' in the unique fields value
     * - Run the import in preview with a file with 2 Contentlets with "A" and "B" as unique field values
     * - Should return a duplicate error and one Contentlet that is valid
     *
     * @throws DotSecurityException
     * @throws DotDataException
     * @throws IOException
     */
    @Test
    public void testingImportPreviewWithUniqueFields() throws DotSecurityException, DotDataException, IOException {

        final boolean oldEnabledDataBaseValidation = ESContentletAPIImpl.getFeatureFlagDbUniqueFieldValidation();

        try {
            ESContentletAPIImpl.setFeatureFlagDbUniqueFieldValidation(true);

            final UniqueFieldDataBaseUtil uniqueFieldDataBaseUtil = new UniqueFieldDataBaseUtil();
            uniqueFieldDataBaseUtil.createUniqueFieldsValidationTable();

            com.dotcms.contenttype.model.field.Field titleField = new FieldDataGen()
                    .name("title").velocityVarName("title").type(TextField.class).next();

            com.dotcms.contenttype.model.field.Field uniqueField = new FieldDataGen()
                    .name("unique").type(TextField.class).unique(true).next();

            ContentType contentType = new ContentTypeDataGen().field(titleField).field(uniqueField).nextPersisted();

            titleField = fieldAPI.byContentTypeAndVar(contentType, titleField.variable());
            uniqueField = fieldAPI.byContentTypeAndVar(contentType, uniqueField.variable());

            final Contentlet contentlet = new ContentletDataGen(contentType)
                    .setProperty(titleField.variable(), "C")
                    .setProperty(uniqueField.variable(), "A")
                    .nextPersisted();

            String csvWContent = "A, A" + "\r\n" +
                    "B, B" + "\r\n";

            final Reader reader = createTempFile(csvWContent);

            final CsvReader csvreader = new CsvReader(reader);
            csvreader.setSafetySwitch(false);
            final String[] csvHeaders = new String[]{titleField.variable(), uniqueField.variable()};

            final  HashMap<String, List<String>> imported = ImportUtil.importFile(0L, defaultSite.getInode(),
                    contentType.inode(),
                    new String[]{titleField.id(), uniqueField.id()}, true, false,
                    user, defaultLanguage.getId(), csvHeaders, csvreader, -1,
                    -1, reader,
                    schemeStepActionResult1.getAction().getId(), getHttpRequest());

            //Chekinf import result
            final List<String> results = imported.get("results");
            assertEquals(2, results.size());

            final String resultErrorMessage = String.format("0 \"%s\" content updated corresponding to 0 repeated content based on the key provided", contentType.name());

            final String expectedMessage = String.format("0 New \"%s\" were created.", contentType.name());
            assertTrue(String.format("Expected message: %s /real message: %s", expectedMessage, results),
                    results.contains(expectedMessage));
            assertTrue(String.format("Expected: %s / reals: %s", resultErrorMessage, results),
                    results.contains(resultErrorMessage));

            final List<String> errors = imported.get("errors");
            assertEquals(2, errors.size());

            final String errorMessage = String.format("Line #2: Contentlet with ID 'Unknown/New' ['A'] has invalid/missing field(s). - Fields: [UNIQUE]: %s (%s)",
                    uniqueField.name(), uniqueField.variable());

            assertTrue(errors.contains(errorMessage));

            final List<Contentlet> contentlets = APILocator.getContentletAPI().findByStructure(contentType.inode(),
                    APILocator.systemUser(), false, -1, 0);

            assertEquals(1, contentlets.size());
            assertEquals("C", contentlets.get(0).getTitle());

            //Checking unique_fields table
            List<Map<String, Object>> maps = new DotConnect().setSQL("SELECT * FROM unique_fields " +
                            "WHERE supporting_values->>'contentTypeId' = ?")
                    .addParam(contentType.id())
                    .loadObjectResults();

            assertEquals(1, maps.size());

            final Map<String, Object> supportingValues =
                    getSupportingValues(maps.get(0));
            final List<String> contentletIds = ((List<String>) supportingValues.get("contentletIds")).stream()
                    .filter(id -> !contentlet.getIdentifier().equals(id))
                    .collect(Collectors.toList());

            assertTrue(contentletIds.isEmpty());
        } finally {
            ESContentletAPIImpl.setFeatureFlagDbUniqueFieldValidation(oldEnabledDataBaseValidation);
        }
    }

    /**
     * Method to test: {@link ImportUtil#importFile(Long, String, String, String[], boolean, boolean, User, long, String[], CsvReader, int, int, Reader, String, HttpServletRequest)}
     * When: We have one contentlet with identifier "A" and we try to import 10 contentlets with the same identifier but different title
     *  We should end up with 10 contentlets with the same identifier and different titles and inode as we are importing versions
     * @throws DotSecurityException
     * @throws DotDataException
     * @throws IOException
     */
    @Test
    public void importVersionsSharingSameIdentifier()
            throws DotSecurityException, DotDataException, IOException {

        String contentTypeName = "ImportFileManyItemsSharingIdentifier_" + System.currentTimeMillis();
        String contentTypeVarName = contentTypeName.replaceAll("_", "Var_");
        com.dotcms.contenttype.model.field.Field titleField = new FieldDataGen()
                .name("title")
                .velocityVarName("title")
                .type(TextField.class)
                .next();

        ContentType contentType = new ContentTypeDataGen()
                .name(contentTypeName)
                .velocityVarName(contentTypeVarName)
                .host(APILocator.systemHost())
                .fields(List.of(titleField))
                .nextPersisted();

        final Contentlet contentlet = new ContentletDataGen(contentType)
                .host(defaultSite)
                .setProperty(titleField.variable(), "Here we go 0")
                .nextPersisted();

        final ContentType saved = contentTypeApi.find(contentType.inode());
        titleField = saved.fields().get(0);

        final Reader reader = createTempFile("identifier,title \r\n" +
                contentlet.getIdentifier()+ ", Here we go 10" + "\r\n" +
                contentlet.getIdentifier()+ ", Here we go 9" + "\r\n" +
                contentlet.getIdentifier()+ ", Here we go 8" + "\r\n" +
                contentlet.getIdentifier()+ ", Here we go 7" + "\r\n" +
                contentlet.getIdentifier()+ ", Here we go 6" + "\r\n" +
                contentlet.getIdentifier()+ ", Here we go 5" + "\r\n" +
                contentlet.getIdentifier()+ ", Here we go 4" + "\r\n" +
                contentlet.getIdentifier()+ ", Here we go 3" + "\r\n" +
                contentlet.getIdentifier()+ ", Here we go 2" + "\r\n" +
                contentlet.getIdentifier()+ ", Here we go 1" + "\r\n"
        );

        final ImportResult result = importAndValidate(contentType, titleField, reader, true, 1, WORKFLOW_PUBLISH_ACTION_ID);
        // Validate results
        final List<Contentlet> savedData = contentletAPI.findByStructure(contentType.inode(), user, false, 0, 0);
        assertNotNull(savedData);

        // Should only have rows before the error (1)
        assertEquals(1, savedData.size());
        final Identifier identifier = new Identifier(contentlet.getIdentifier());
        final List<Contentlet> allVersions = contentletAPI.findAllVersions(identifier, user, false);
        assertEquals(11, allVersions.size());

        final ResultData data = result.data().orElse(null);
        assertNotNull(data);
    }


    /**
     * Method to test: {@link ImportUtil#importFile(Long, String, String, String[], boolean, boolean, User, long, String[], CsvReader, int, int, Reader, String, HttpServletRequest)}
     * Given scenario: We try to import a file with different errors e.g. missing required fields, invalid date formats, etc.
     * Expected behavior: The import should fail with appropriate error messages for each error
     * @throws DotSecurityException
     * @throws DotDataException
     * @throws IOException
     */
    @Test
    public void TestMissingRequiredFieldErrorMessage()
            throws DotSecurityException, DotDataException, IOException {

        String contentTypeName = "TestMissingRequiredFieldErrorMessage_" + System.currentTimeMillis();
        String contentTypeVarName = contentTypeName.replaceAll("_", "Var_");
        com.dotcms.contenttype.model.field.Field titleField = new FieldDataGen()
                .name("title")
                .velocityVarName("title")
                .type(TextField.class)
                .next();
        com.dotcms.contenttype.model.field.Field reqField = new FieldDataGen()
                .name("req")
                .velocityVarName("req")
                .required(true)
                .type(TextField.class)
                .next();

        com.dotcms.contenttype.model.field.Field dateTimeField = new FieldDataGen()
                .name("dateTime")
                .velocityVarName("dateTime")
                .defaultValue(null)
                .type(DateTimeField.class)
                .next();

        com.dotcms.contenttype.model.field.Field numericField = new FieldDataGen()
                .name("numeric")
                .velocityVarName("numeric")
                .defaultValue(null)
                .type(TextField.class)
                .dataType(DataTypes.INTEGER)
                .next();

        ContentType contentType = new ContentTypeDataGen()
                .name(contentTypeName)
                .velocityVarName(contentTypeVarName)
                .host(APILocator.systemHost())
                .fields(List.of(titleField, reqField, dateTimeField, numericField))
                .nextPersisted();

        final ContentType saved = contentTypeApi.find(contentType.inode());
        titleField = saved.fields().get(0);

        final Reader reader = createTempFile("title,req,dateTime,numeric \r\n" +
                "Title 1, ,14-05-2027,12" + "\r\n" +     // Missing required field here
                "Title 2,lol,invalid-date,12" + "\r\n" + // Invalid date
                "Title 3,lol,14-05-2027,Text" + "\r\n"   // Invalid number
        );
        final ImportResult result = importAndValidate(contentType, titleField, reader, false, 1, WORKFLOW_PUBLISH_ACTION_ID);

        assertNotNull(result);
        assertFalse(result.error().isEmpty());
        final Optional<String> code1 = result.error().get(0).code();
        assertTrue(code1.isPresent());
        assertEquals(REQUIRED_FIELD_MISSING.name(),code1.get());

        final Optional<String> code2 = result.error().get(1).code();
        assertTrue(code2.isPresent());
        assertEquals(INVALID_DATE_FORMAT.name(),code2.get());

    }


    /**
     * Method to test: {@link ImportUtil#importFile(Long, String, String, String[], boolean, boolean, User, long, String[], CsvReader, int, int, Reader, String, HttpServletRequest)}
     * Given scenario: We try to import a file with a valid binary image URL including query parameters
     * Expected behavior: The import should NOT fail
     * @throws DotSecurityException
     * @throws DotDataException
     * @throws IOException
     */
    @Test
    public void TestImportBinaryExpectErrors()
            throws DotSecurityException, DotDataException, IOException {

        String contentTypeName = "TestImportBinaryErrorMessage_" + System.currentTimeMillis();
        String contentTypeVarName = contentTypeName.replaceAll("_", "Var_");
        com.dotcms.contenttype.model.field.Field titleField = new FieldDataGen()
                .name("title")
                .velocityVarName("title")
                .type(TextField.class)
                .next();
        com.dotcms.contenttype.model.field.Field reqField = new FieldDataGen()
                .name("bin")
                .velocityVarName("bin")
                .required(false)
                .type(BinaryField.class)
                .next();

        ContentType contentType = new ContentTypeDataGen()
                .name(contentTypeName)
                .velocityVarName(contentTypeVarName)
                .host(APILocator.systemHost())
                .fields(List.of(titleField, reqField))
                .nextPersisted();

        final ContentType saved = contentTypeApi.find(contentType.inode());
        titleField = saved.fields().stream().filter(f -> "title".equals(f.variable())).findFirst().orElseThrow();

        final Reader reader = createTempFile("title,bin \r\n" +
                "Company Logo, https://www.dotcms.com/assets/logo.svg?w=3840 " + "\r\n" +
                "Non-Existing-file path, /fake/path" + "\r\n" +
                "Non-Existing-url, https://demo.dotcms.com/lol.jpg" + "\r\n" +
                "Non-Valid-url, https://demo.dotcms.com/ lol.jpg" + "\r\n"
        );
        final ImportResult result = importAndValidate(contentType, titleField, reader, false, 1, WORKFLOW_PUBLISH_ACTION_ID);

        assertNotNull(result);
        assertFalse(result.error().isEmpty());
        assertTrue(result.error().get(0).code().isPresent());
        assertEquals(INVALID_BINARY_URL.name(), result.error().get(0).code().get());
        assertTrue(result.error().get(1).code().isPresent());
        assertEquals(UNREACHABLE_URL_CONTENT.name(), result.error().get(1).code().get());
        assertTrue(result.error().get(2).code().isPresent());
        assertEquals(INVALID_BINARY_URL.name(), result.error().get(2).code().get());

        final List<Contentlet> byStructure = contentletAPI.findByStructure(contentType.inode(),
                user, false, 0, 0);
        assertEquals(1,byStructure.size());
        assertNotNull(byStructure.get(0).get("bin"));
    }


    /**
     * Method to test: {@link ImportUtil#importFile(Long, String, String, String[], boolean, boolean, User, long, String[], CsvReader, int, int, Reader, String, HttpServletRequest)}
     * Given scenario: We try to import a file with a valid image URL including query parameters and some invalid URLs
     * Expected behavior: The import should fail for the invalid URLs but succeed for the valid one
     * @throws DotSecurityException
     * @throws DotDataException
     * @throws IOException
     */
    @Test
    public void TestImportImageExpectErrors()
            throws DotSecurityException, DotDataException, IOException {

        String contentTypeName = "TestImportImageErrorMessage_" + System.currentTimeMillis();
        String contentTypeVarName = contentTypeName.replaceAll("_", "Var_");
        com.dotcms.contenttype.model.field.Field titleField = new FieldDataGen()
                .name("title")
                .velocityVarName("title")
                .type(TextField.class)
                .next();
        com.dotcms.contenttype.model.field.Field reqField = new FieldDataGen()
                .name("image")
                .velocityVarName("image")
                .required(false)
                .type(ImageField.class)
                .next();

        ContentType contentType = new ContentTypeDataGen()
                .name(contentTypeName)
                .velocityVarName(contentTypeVarName)
                .host(APILocator.systemHost())
                .fields(List.of(titleField, reqField))
                .nextPersisted();

        final ContentType saved = contentTypeApi.find(contentType.inode());
        titleField = saved.fields().stream().filter(f -> "title".equals(f.variable())).findFirst().orElseThrow();

        final Reader reader = createTempFile("title,image \r\n" +
                "Company Logo, https://www.dotcms.com/assets/logo.svg?w=3840 " + "\r\n" +
                "Non-Existing file path, /fake/path" + "\r\n" +
                "Non-Existing-url, https://demo.dotcms.com/lol.jpg" + "\r\n" +
                "Non-Valid-url, https://www.dotcms.com/ assets/logo.svg?w=3840" + "\r\n"
        );
        final ImportResult result = importAndValidate(contentType, titleField, reader, false, 1, WORKFLOW_PUBLISH_ACTION_ID);

        assertNotNull(result);
        assertFalse(result.error().isEmpty());
        assertTrue(result.error().get(0).code().isPresent());
        assertEquals(INVALID_FILE_PATH.name(), result.error().get(0).code().get());
        assertTrue(result.error().get(1).code().isPresent());
        assertEquals(UNREACHABLE_URL_CONTENT.name(), result.error().get(1).code().get());
        assertTrue(result.error().get(2).code().isPresent());
        assertEquals(INVALID_BINARY_URL.name(), result.error().get(2).code().get());

        //Make sure we got one row with the image as the other two should have failed
        final List<Contentlet> byStructure = contentletAPI.findByStructure(contentType.inode(),
                user, false, 0, 0);
        assertEquals(1,byStructure.size());
        assertNotNull(byStructure.get(0).get("image"));

    }


    /**
     * Method to test: {@link ImportUtil#importFile(Long, String, String, String[], boolean, boolean, User, long, String[], CsvReader, int, int, Reader, String, HttpServletRequest)}
     * Given scenario: We try to import a category that exists but is not a child of the configured root
     * Expected behavior: The import should fail with INVALID_CATEGORY_KEY and no content should be saved
     */
    @Test
    public void importLine_shouldFailIfCategoryIsNotUnderConfiguredRoot() throws DotDataException, DotSecurityException, IOException {
        final Category configuredRoot = TestDataUtils.createCategories(); // Has valid children
        final Category unrelatedCategory = new CategoryDataGen()
                .setCategoryName("Unrelated-Category-" + System.currentTimeMillis())
                .setKey("unrelated-key-" + System.currentTimeMillis())
                .setCategoryVelocityVarName("unrelatedVar")
                .setSortOrder(1)
                .nextPersisted(); // Not a child of configuredRoot

        final ContentType contentType = TestDataUtils.newContentTypeFieldTypesGalore(configuredRoot);
        final com.dotcms.contenttype.model.field.Field titleField = fieldAPI.byContentTypeAndVar(contentType, "textField");
        final com.dotcms.contenttype.model.field.Field categoryField = contentType.fields(CategoryField.class).stream()
                .findFirst()
                .orElseThrow();

        final String csvContent = String.format("textField,%s\r\nSome Title,%s", categoryField.variable(), unrelatedCategory.getKey());
        final Reader reader = createTempFile(csvContent);

        final ImportResult result = importAndValidate(contentType, titleField, reader, false, 1, WORKFLOW_PUBLISH_ACTION_ID);

        assertNotNull(result);
        assertFalse(result.error().isEmpty());


        final ValidationMessage error = result.error().get(0);
        Optional<String> errorCode = error.code();
        String errorMessage = error.message();

        assertTrue(errorCode.isPresent());
        assertEquals(INVALID_CATEGORY_KEY.name(), errorCode.get());
        assertTrue(errorMessage.contains("Invalid category key found: '" + unrelatedCategory.getKey()));
        assertTrue(errorMessage.contains("be a child of '" + configuredRoot.getCategoryName() + "'"));

        final Optional<ResultData> resultData = result.data();
        assertTrue(resultData.isPresent());
        assertEquals(2, resultData.get().processed().parsedRows());
        assertEquals(1, resultData.get().processed().failedRows());
        assertEquals(0, resultData.get().summary().createdContent());

        List<Contentlet> saved = contentletAPI.findByStructure(contentType.inode(), user, false, 0, 0);
        assertEquals(0, saved.size());
    }

    /**
     * Method to test: {@link ImportUtil#importFile(Long, String, String, String[], boolean, boolean, User, long, String[], CsvReader, int, int, Reader, String, HttpServletRequest)}
     * Given scenario: We try to import a category key that doesn't exist
     * Expected behavior: The import should fail with INVALID_CATEGORY_KEY and no content should be saved
     */
    @Test
    public void importLine_shouldFailIfCategoryKeyDoesNotExist() throws DotDataException, DotSecurityException, IOException {
        final Category configuredRoot = TestDataUtils.createCategories(); // Has valid children

        final ContentType contentType = TestDataUtils.newContentTypeFieldTypesGalore(configuredRoot);
        final com.dotcms.contenttype.model.field.Field titleField = fieldAPI.byContentTypeAndVar(contentType, "textField");
        final com.dotcms.contenttype.model.field.Field categoryField = contentType.fields(CategoryField.class).stream()
                .findFirst()
                .orElseThrow();

        final String invalidKey = "non-existent-category-key";
        final String csvContent = String.format("textField,%s\r\nSome Title,%s", categoryField.variable(), invalidKey);
        final Reader reader = createTempFile(csvContent);

        final ImportResult result = importAndValidate(contentType, titleField, reader, false, 1, WORKFLOW_PUBLISH_ACTION_ID);

        assertNotNull(result);
        assertFalse(result.error().isEmpty());

        final ValidationMessage error = result.error().get(0);
        Optional<String> errorCode = error.code();
        String errorMessage = error.message();

        assertTrue(errorCode.isPresent());
        assertEquals(INVALID_CATEGORY_KEY.name(), errorCode.get());
        assertTrue(errorMessage.contains("Invalid category key found: '" + invalidKey));
        assertTrue(errorMessage.contains("be a child of '" + configuredRoot.getCategoryName() + "'"));

        final Optional<ResultData> resultData = result.data();
        assertTrue(resultData.isPresent());
        assertEquals(2, resultData.get().processed().parsedRows());
        assertEquals(1, resultData.get().processed().failedRows());
        assertEquals(0, resultData.get().summary().createdContent());

        List<Contentlet> saved = contentletAPI.findByStructure(contentType.inode(), user, false, 0, 0);
        assertEquals(0, saved.size());
    }


    /**
     * Method to test: {@link ImportUtil#importFile(Long, String, String, String[], boolean, boolean, User, long, String[], CsvReader, int, int, Reader, String, HttpServletRequest)}
     * Given scenario: We import a valid category key that is a child of the configured root
     * Expected behavior: The import should succeed and the category should be assigned
     */
    @Test
    public void importLine_shouldSucceedIfCategoryIsValidChild() throws DotDataException, DotSecurityException, IOException {
        final Category configuredRoot = TestDataUtils.createCategories(); // Has children
        final List<Category> children = APILocator.getCategoryAPI().getAllChildren(configuredRoot, user, false);
        assertFalse(children.isEmpty());
        final Category validChild = children.get(0);

        final ContentType contentType = TestDataUtils.newContentTypeFieldTypesGalore(configuredRoot);
        final com.dotcms.contenttype.model.field.Field titleField = fieldAPI.byContentTypeAndVar(contentType, "textField");
        final com.dotcms.contenttype.model.field.Field categoryField = contentType.fields(CategoryField.class).stream()
                .findFirst()
                .orElseThrow();

        final String csvContent = String.format("textField,%s\r\nTest Title,%s", categoryField.variable(), validChild.getKey());
        final Reader reader = createTempFile(csvContent);

        final ImportResult result = importAndValidate(contentType, titleField, reader, false, 1, WORKFLOW_PUBLISH_ACTION_ID);

        assertNotNull(result);
        assertTrue(result.error().isEmpty());

        final Optional<ResultData> resultData = result.data();
        assertTrue(resultData.isPresent());
        assertEquals(2, resultData.get().processed().parsedRows());
        assertEquals(0, resultData.get().processed().failedRows());
        assertEquals(1, resultData.get().summary().createdContent());

        List<Contentlet> saved = contentletAPI.findByStructure(contentType.inode(), user, false, 0, 0);
        assertEquals(1, saved.size());

        List<Category> assignedCategories = APILocator.getCategoryAPI().getParents(saved.get(0), user, false);
        assertTrue(assignedCategories.stream().anyMatch(cat -> cat.getInode().equals(validChild.getInode())));
    }

    /**
<<<<<<< HEAD
     * Functional interface for field-specific validation strategies
     */
    @FunctionalInterface
    public interface AssertionsStrategy {
        /**
         * Validates the specific aspects of a field test result
         *
         * @param result The import result to validate
         * @param testCase The test case being executed
         * @param contentType The content type used in the test
         * @throws DotDataException if there's a data access error
         * @throws DotSecurityException if there's a security error
         */
        void asserts(ImportResult result, FieldTestCase testCase, ContentType contentType) throws DotDataException, DotSecurityException;
    }

    /**
     * Test case definition for each field type
     */
    public static class FieldTestCase {
        final String fieldTypeName;
        final Class<? extends com.dotcms.contenttype.model.field.Field> fieldClass;
        final String fieldVariable;
        final DataTypes dataType;
        final String validValue;
        final String invalidValue;
        final String expectedErrorCode;
        final boolean requiresCategory;
        final boolean requiresHost;
        final String fieldSpecificConfig;
        final AssertionsStrategy assertionsStrategy;


        public FieldTestCase(String fieldTypeName,
                Class<? extends com.dotcms.contenttype.model.field.Field> fieldClass,
                String fieldVariable,
                DataTypes dataType,
                String validValue,
                String invalidValue,
                String expectedErrorCode,
                boolean requiresCategory,
                boolean requiresHost,
                String fieldSpecificConfig,
                AssertionsStrategy assertionsStrategy) {
            this.fieldTypeName = fieldTypeName;
            this.fieldClass = fieldClass;
            this.fieldVariable = fieldVariable;
            this.dataType = dataType;
            this.validValue = validValue;
            this.invalidValue = invalidValue;
            this.expectedErrorCode = expectedErrorCode;
            this.requiresCategory = requiresCategory;
            this.requiresHost = requiresHost;
            this.fieldSpecificConfig = fieldSpecificConfig;
            this.assertionsStrategy = assertionsStrategy;
        }

        @Override
        public String toString() {
            return fieldTypeName;
        }
    }

    @DataProvider
    public static Object[][] fieldTestCases() {
        return new Object[][]{
                // Required TextField - Missing value
                /*
                {new FieldTestCase(
                        "RequiredTextField",
                        TextField.class,
                        "requiredText",
                        DataTypes.TEXT,
                        "Valid text value",
                        "", // Empty required field
                        REQUIRED_FIELD_MISSING.name(),
                        false, false,
                        "required",
                        REQUIRED_FIELD_ASSERTION
                )}
                ,
                // DateTimeField - Invalid date format
                {new FieldTestCase(
                        "DateTimeField",
                        DateTimeField.class,
                        "dateField",
                        DataTypes.DATE,
                        "2023-12-25",
                        "invalid-date-format",
                        INVALID_DATE_FORMAT.name(),
                        false, false,
                        null,
                        INVALID_DATE_ASSERTION
                )}
                ,
                */
                // Integer TextField - Invalid number
                {new FieldTestCase(
                        "IntegerField",
                        TextField.class,
                        "integerField",
                        DataTypes.INTEGER,
                        "123",
                        "not-a-number",
                        "INVALID_NUMBER_FORMAT", // This might be the actual error code
                        false, false,
                        null,
                        INVALID_INT_NUMBER_ASSERTION
                )}
                /*
                ,
                // Float TextField - Invalid decimal
                {new FieldTestCase(
                        "FloatField",
                        TextField.class,
                        "floatField",
                        DataTypes.FLOAT,
                        "123.45",
                        "not-a-decimal",
                        "INVALID_NUMBER_FORMAT", // This might be the actual error code
                        false, false, null
                )},

                // BinaryField - Unreachable URL
                {new FieldTestCase(
                        "BinaryField",
                        BinaryField.class,
                        "binaryField",
                        DataTypes.SYSTEM,
                        "", // Empty is valid for optional binary
                        "https://invalid-url-does-not-exist-" + System.currentTimeMillis() + ".com/file.pdf",
                        UNREACHABLE_URL_CONTENT.name(),
                        false, false, null
                )},

                // ImageField - Invalid file path
                {new FieldTestCase(
                        "ImageField",
                        ImageField.class,
                        "imageField",
                        DataTypes.TEXT,
                        "", // Empty is valid for optional image
                        "/invalid/path/to/image.jpg",
                        INVALID_FILE_PATH.name(),
                        false, false, null
                )},

                // HostFolderField - Invalid location
                {new FieldTestCase(
                        "HostFolderField",
                        HostFolderField.class,
                        "hostField",
                        DataTypes.TEXT,
                        "", // Will be set to valid host in test
                        "invalid-host-identifier-" + System.currentTimeMillis(),
                        INVALID_LOCATION.name(),
                        false, true, null
                )},

                // CategoryField - Invalid category key
                {new FieldTestCase(
                        "CategoryField",
                        CategoryField.class,
                        "categoryField",
                        DataTypes.TEXT,
                        "", // Will be set to valid category in test
                        "invalid-category-key-" + System.currentTimeMillis(),
                        INVALID_CATEGORY_KEY.name(),
                        true, false, null
                )},

                // KeyValueField (JSON) - Invalid JSON
                {new FieldTestCase(
                        "JSONField",
                        KeyValueField.class,
                        "jsonField",
                        DataTypes.LONG_TEXT,
                        "{\"valid\":\"json\"}",
                        "{'invalid':'json'}", // Single quotes make it invalid
                        "INVALID_JSON",
                        false, false, null
                )}
                 */
        };
    }

    @UseDataProvider("fieldTestCases")
    @Test
    public void importFile_stopOnError_individualFieldTest(final FieldTestCase testCase)
            throws DotSecurityException, DotDataException, IOException {

        ContentType contentType = null;
        Category testCategory = null;
        Host testSite = null;

        try {
            final long time = System.currentTimeMillis();
            final String contentTypeName = testCase.fieldTypeName + "_CT_" + time;
            final String contentTypeVarName = testCase.fieldTypeName.toLowerCase() + "CT" + time;

            // Setup test dependencies
            if (testCase.requiresHost) {
                testSite = new SiteDataGen().nextPersisted();
            }

            if (testCase.requiresCategory) {
                testCategory = new CategoryDataGen()
                        .setCategoryName("TestCat_" + time)
                        .setKey("test-cat-" + time)
                        .setCategoryVelocityVarName("testCatVar")
                        .setSortOrder(1)
                        .nextPersisted();
            }

            // Create fields for this test case
            List<com.dotcms.contenttype.model.field.Field> fields = createFieldsForTestCase(testCase, testCategory);

            // Create content type
=======
     * Method to test: {@link ImportUtil#importFile(Long, String, String, String[], boolean, boolean, User, long, String[], CsvReader, int, int, Reader, String, HttpServletRequest)}
     * Given scenario: We try to import a file with a valid text field and a JSON field where one entry contains invalid JSON
     * Expected behavior: The import should fail for the invalid JSON but succeed for valid entries, returning specific error details
     * @throws DotSecurityException
     * @throws DotDataException
     * @throws IOException
     */
    @Test
    public void importFile_withInvalidJSONField_shouldReturnSpecificErrorDetails()
            throws DotSecurityException, DotDataException, IOException {

        ContentType contentType = null;
        long time = System.currentTimeMillis();

        try {
            final String contentTypeName = "JSONTestContentType_" + time;
            final String contentTypeVarName = "jsonTestContentType_" + time;

            // Create text field
            com.dotcms.contenttype.model.field.Field titleField = new FieldDataGen()
                    .name("title")
                    .velocityVarName("title")
                    .type(TextField.class)
                    .required(true)
                    .next();

            // Create JSON field
            com.dotcms.contenttype.model.field.Field jsonField = new FieldDataGen()
                    .name("keyValue")
                    .velocityVarName("keyValue")
                    .type(KeyValueField.class)
                    .required(false)
                    .next();

            // Create content type with both fields
>>>>>>> 48f2a2cc
            contentType = new ContentTypeDataGen()
                    .name(contentTypeName)
                    .velocityVarName(contentTypeVarName)
                    .host(APILocator.systemHost())
<<<<<<< HEAD
                    .fields(fields)
                    .nextPersisted();

            // Refresh to get field IDs
            final ContentType savedContentType = contentTypeApi.find(contentType.inode());
            final com.dotcms.contenttype.model.field.Field trackingField = savedContentType.fields().stream()
                    .filter(f -> "trackingInfo".equals(f.variable()))
                    .findFirst()
                    .orElseThrow();

            // Create CSV content for this specific field test
            final String csvContent = createCSVForFieldTest(testCase, testSite, testCategory);

            Logger.info(this, "Testing field type: " + testCase.fieldTypeName);
            Logger.info(this, "CSV Content:\n" + csvContent);

            // Execute test with stopOnError = TRUE
            final Reader reader = createTempFile(csvContent);
            final ImportResult result = importAndValidate(
                    savedContentType,
                    trackingField,
                    reader,
                    true,  // stopOnError = true
=======
                    .fields(List.of(titleField, jsonField))
                    .nextPersisted();

            // Refresh content type to get saved field references
            final ContentType savedContentType = contentTypeApi.find(contentType.inode());
            titleField = savedContentType.fields().stream()
                    .filter(f -> "title".equals(f.variable()))
                    .findFirst()
                    .orElseThrow();
            jsonField = savedContentType.fields().stream()
                    .filter(f -> "keyValue".equals(f.variable()))
                    .findFirst()
                    .orElseThrow();

            // Create CSV with valid and invalid JSON entries
            final String csvContent = "title,keyValue\r\n" +
                    "Valid Entry 1,\"{\"\"timeline\"\":\"\"18_months\"\",\"\"team_size\"\":\"\"12\"\"}\"\r\n" +
                    "Invalid Entry,\"{'timeline':'18_months','team_size':'12'}\"\r\n" +
                    "Valid Entry 2,\"{\"\"status\"\":\"\"active\"\",\"\"priority\"\":\"\"high\"\"}\"\r\n";

            final Reader reader = createTempFile(csvContent);

            // Perform import with stopOnError=false to process all rows
            final ImportResult result = importAndValidate(
                    savedContentType,
                    titleField,
                    reader,
                    false, // stopOnError = false to continue processing
>>>>>>> 48f2a2cc
                    1,     // commitGranularity = 1
                    WORKFLOW_PUBLISH_ACTION_ID
            );

<<<<<<< HEAD
            // Validate results for this specific field type
            validateResults(result, testCase, savedContentType);

        } finally {
            cleanupTestData(contentType, testCategory, testSite);
        }
    }

    /**
     * Creates the field list for a specific test case
     */
    private List<com.dotcms.contenttype.model.field.Field> createFieldsForTestCase(
            FieldTestCase testCase, Category testCategory) {

        List<com.dotcms.contenttype.model.field.Field> fields = new ArrayList<>();

        // Always add tracking field
        fields.add(
                FieldBuilder.builder(TextField.class)
                        .name("trackingInfo")
                        .variable("trackingInfo")
                        .required(false)
                        .build()
        );

        // Create the specific field being tested
        FieldBuilder fieldBuilder = FieldBuilder.builder(testCase.fieldClass)
                .name(testCase.fieldVariable)
                .variable(testCase.fieldVariable)
                .dataType(testCase.dataType)
                .required("required".equals(testCase.fieldSpecificConfig));

        // Add field-specific configurations
        if (testCase.requiresCategory && testCategory != null) {
            fieldBuilder = fieldBuilder.values(testCategory.getInode());
        }

        fields.add(fieldBuilder.build());

        return fields;
    }

    /**
     * Creates CSV content specific to the field being tested
     */
    private String createCSVForFieldTest(FieldTestCase testCase, Host testSite, Category testCategory) {
        String validValue = testCase.validValue;
        String invalidValue = testCase.invalidValue;

        // Adjust values based on field requirements
        if (testCase.requiresHost && testSite != null) {
            validValue = defaultSite.getIdentifier();
        } else if (testCase.requiresCategory && testCategory != null) {
            validValue = testCategory.getKey();
        }

        return String.format(
                "trackingInfo,%s\r\n" +
                        "Row1-Valid,\"%s\"\r\n" +
                        "Row2-Error,\"%s\"\r\n" +
                        "Row3-NeverProcessed,\"This should never be processed\"\r\n",
                testCase.fieldVariable,
                validValue,
                invalidValue
        );
    }

    public static final AssertionsStrategy REQUIRED_FIELD_ASSERTION = (result, testCase, contentType) -> {
        final ValidationMessage error = result.error().get(0);
        assertTrue(error.field().isPresent());
        assertEquals("Test expected required field label is present", "required: requiredText\n",error.field().get());
    };

    public static final AssertionsStrategy INVALID_DATE_ASSERTION = (result, testCase, contentType) -> {
        final ValidationMessage error = result.error().get(0);
        assertTrue(error.field().isPresent());
        assertTrue(error.invalidValue().isPresent());

        assertEquals("Test expected required field label is present",testCase.fieldVariable,error.field().get());
        assertEquals("Test expected required field label is present",testCase.invalidValue,error.invalidValue().get());
    };

    public static final AssertionsStrategy INVALID_INT_NUMBER_ASSERTION = (result, testCase, contentType) -> {
        final ValidationMessage error = result.error().get(0);
        assertTrue(error.field().isPresent());
        assertTrue(error.invalidValue().isPresent());

        assertEquals("Test expected required field label is present",testCase.fieldVariable,error.field().get());
        assertEquals("Test expected required field label is present",testCase.invalidValue,error.invalidValue().get());
    };

    /**
     * Validates results specific to each field type
     */
    private void validateResults(ImportResult result, FieldTestCase testCase, ContentType contentType)
            throws DotDataException, DotSecurityException {

        assertTrue("Should have always stopped on the introduced error", result.stoppedOnErrorAtLine().isPresent());

        assertEquals("All Errors landed in row #3", result.stoppedOnErrorAtLine().get(), Integer.valueOf(3));

        assertNotNull("Result should not be null for " + testCase.fieldTypeName, result);

        // Should have exactly 1 error (from row 2)
        assertFalse("Should have errors for " + testCase.fieldTypeName, result.error().isEmpty());
        assertEquals("Should have exactly 1 error for " + testCase.fieldTypeName,
                1, result.error().size());

        // Validate import behavior (stopOnError=true)
        Optional<ResultData> resultData = result.data();
        assertTrue("Result data should be present for " + testCase.fieldTypeName, resultData.isPresent());

        // Should have processed 3 rows (header + 2 data rows) before stopping
        assertEquals("Should have processed 3 rows for " + testCase.fieldTypeName,
                3, resultData.get().processed().parsedRows());

        // Should have 1 failed row (row 2)
        assertEquals("Should have 1 failed row for " + testCase.fieldTypeName,
                1, resultData.get().processed().failedRows());

        // Should have created 1 content (row 1 only)
        assertEquals("Should have created 1 content for " + testCase.fieldTypeName,
                1, resultData.get().summary().createdContent());

        // Should have 0 rollbacks (stopOnError=true doesn't roll back)
        assertEquals("Should have 0 rollbacks for " + testCase.fieldTypeName,
                0, resultData.get().summary().rollbacks());

        // Verify exactly 1 contentlet was saved
        List<Contentlet> savedData = contentletAPI.findByStructure(contentType.inode(), user, false, 0, 0);
        assertEquals("Should have saved 1 contentlet for " + testCase.fieldTypeName,
                1, savedData.size());

        // Verify it's the first (valid) row
        assertEquals("Saved contentlet should be from Row1 for " + testCase.fieldTypeName,
                "Row1-Valid", savedData.get(0).getStringProperty("trackingInfo"));

        Logger.info(this, "✓ Field test passed for: " + testCase.fieldTypeName +
                " | Error: " + testCase.expectedErrorCode +
                " | Row processed: " + resultData.get().processed().parsedRows() +
                " | Content created: " + resultData.get().summary().createdContent());

        //Verify we have an error code and it matches the expected
        ValidationMessage error = result.error().get(0);
        assertTrue("Error code should be present for " + testCase.fieldTypeName,
                error.code().isPresent());
        assertEquals("Error code should match expected for " + testCase.fieldTypeName,
                testCase.expectedErrorCode, error.code().get());

        if(null != testCase.assertionsStrategy){
            testCase.assertionsStrategy.asserts(result,testCase,contentType);
        }
    }

    /**
     * Cleanup test data
     */
    private void cleanupTestData(ContentType contentType, Category testCategory, Host testSite) {
        try {
            if (contentType != null) {
                // Clean up contentlets first
                List<Contentlet> contentlets = contentletAPI.findByStructure(contentType.inode(), user, false, 0, 0);
                for (Contentlet contentlet : contentlets) {
                    contentletAPI.archive(contentlet, user, false);
                    contentletAPI.delete(contentlet, user, false);
                }
                contentTypeApi.delete(contentType);
            }
            if (testCategory != null) {
                CategoryDataGen.delete(testCategory);
            }
            if (testSite != null) {
                APILocator.getHostAPI().archive(testSite, APILocator.systemUser(), false);
                APILocator.getHostAPI().delete(testSite, APILocator.systemUser(), false);
            }
        } catch (Exception e) {
            Logger.error("Error cleaning up test data", e);
=======
            // Validate that we have errors
            assertNotNull(result);
            assertFalse("Expected errors for invalid JSON", result.error().isEmpty());

            // Find the JSON validation error
            ValidationMessage jsonError = result.error().stream()
                    .filter(error -> "INVALID_JSON".equals(error.code().orElse("")))
                    .findFirst()
                    .orElseThrow(() -> new AssertionError("Expected INVALID_JSON error not found"));

            // Validate error type
            assertEquals("Error type should be ERROR", "ERROR", jsonError.type().toString());

            // Validate error code
            assertTrue("Error code should be present", jsonError.code().isPresent());
            assertEquals("Error code should be INVALID_JSON", "INVALID_JSON", jsonError.code().get());

            // Validate error message
            String errorMessage = jsonError.message();
            assertEquals("Error message should match expected format",
                    "Invalid JSON field provided. Key Value Field variable: keyValue", errorMessage);

            // Validate field
            assertTrue("Error field should be present", jsonError.field().isPresent());
            assertEquals("Error field should be keyValue", "keyValue", jsonError.field().get());

            // Validate line number (row number in CSV)
            assertTrue("Line number should be present", jsonError.lineNumber().isPresent());
            assertEquals("Line number should be 3 (header + 2 data rows)", Integer.valueOf(3), jsonError.lineNumber().get());


            Map<String, Object> context = jsonError.context();

            // Validate context size and keys
            assertEquals("Context should have 3 entries", 3, context.size());
            assertTrue("Context should contain 'line' key", context.containsKey("line"));
            assertTrue("Context should contain 'column' key", context.containsKey("column"));
            assertTrue("Context should contain 'parseError' key", context.containsKey("parseError"));

            // Validate context values
            assertEquals("Context line should be 1", 1, context.get("line"));
            assertEquals("Context column should be 2", 2, context.get("column"));

            // Validate parse error details
            String parseError = (String) context.get("parseError");
            assertNotNull("Parse error should not be null", parseError);
            assertTrue("Parse error should mention unexpected character",
                    parseError.contains("Unexpected character"));
            assertTrue("Parse error should mention single quote character code",
                    parseError.contains("''' (code 39)"));
            assertTrue("Parse error should mention expecting double-quote",
                    parseError.contains("was expecting double-quote to start field name"));


            Logger.info(this, "JSON Validation Error Details:");
            Logger.info(this, "  Type: " + jsonError.type());
            Logger.info(this, "  Code: " + jsonError.code().orElse("N/A"));
            Logger.info(this, "  Message: " + jsonError.message());
            Logger.info(this, "  Field: " + jsonError.field().orElse("N/A"));
            Logger.info(this, "  Context: " + context);

            // Validate import results
            final Optional<ResultData> resultData = result.data();
            assertTrue("Result data should be present", resultData.isPresent());

            // Should have processed 3 rows + header = 4 total
            assertEquals("Should have parsed 4 rows including header",
                    4, resultData.get().processed().parsedRows());
            assertEquals("Should have 1 failed row",
                    1, resultData.get().processed().failedRows());
            assertEquals("Should have created 2 content items",
                    2, resultData.get().summary().createdContent());
            assertEquals("Should have 1 rollback for the failed row",
                    1, resultData.get().summary().rollbacks());

            // Verify that valid entries were saved
            List<Contentlet> savedData = contentletAPI.findByStructure(
                    contentType.inode(), user, false, 0, 0);
            assertNotNull("Saved data should not be null", savedData);
            assertEquals("Should have 2 saved contentlets", 2, savedData.size());

            // Verify the valid JSON entries were saved correctly
            boolean foundValidEntry1 = false;
            boolean foundValidEntry2 = false;

            for (Contentlet contentlet : savedData) {
                String title = contentlet.getStringProperty("title");
                Object jsonValue = contentlet.get("keyValue");

                if ("Valid Entry 1".equals(title)) {
                    foundValidEntry1 = true;
                    assertNotNull("JSON field should not be null for valid entry 1", jsonValue);
                    // Verify JSON was parsed correctly
                    String jsonString = jsonValue.toString();
                    assertTrue("JSON should contain timeline", jsonString.contains("timeline"));
                    assertTrue("JSON should contain 18_months", jsonString.contains("18_months"));
                } else if ("Valid Entry 2".equals(title)) {
                    foundValidEntry2 = true;
                    assertNotNull("JSON field should not be null for valid entry 2", jsonValue);
                    // Verify JSON was parsed correctly
                    String jsonString = jsonValue.toString();
                    assertTrue("JSON should contain status", jsonString.contains("status"));
                    assertTrue("JSON should contain active", jsonString.contains("active"));
                }
            }

            assertTrue("Should have found Valid Entry 1", foundValidEntry1);
            assertTrue("Should have found Valid Entry 2", foundValidEntry2);

            // Verify the invalid entry was not saved
            boolean foundInvalidEntry = savedData.stream()
                    .anyMatch(c -> "Invalid Entry".equals(c.getStringProperty("title")));
            assertFalse("Invalid entry should not have been saved", foundInvalidEntry);

        } finally {
            try {
                if (contentType != null) {
                    contentTypeApi.delete(contentType);
                }
            } catch (Exception e) {
                Logger.error("Error deleting content type", e);
            }
>>>>>>> 48f2a2cc
        }
    }

}<|MERGE_RESOLUTION|>--- conflicted
+++ resolved
@@ -3913,9 +3913,205 @@
         List<Category> assignedCategories = APILocator.getCategoryAPI().getParents(saved.get(0), user, false);
         assertTrue(assignedCategories.stream().anyMatch(cat -> cat.getInode().equals(validChild.getInode())));
     }
-
-    /**
-<<<<<<< HEAD
+  
+  /**
+     * Method to test: {@link ImportUtil#importFile(Long, String, String, String[], boolean, boolean, User, long, String[], CsvReader, int, int, Reader, String, HttpServletRequest)}
+     * Given scenario: We try to import a file with a valid text field and a JSON field where one entry contains invalid JSON
+     * Expected behavior: The import should fail for the invalid JSON but succeed for valid entries, returning specific error details
+     * @throws DotSecurityException
+     * @throws DotDataException
+     * @throws IOException
+     */
+    @Test
+    public void importFile_withInvalidJSONField_shouldReturnSpecificErrorDetails()
+            throws DotSecurityException, DotDataException, IOException {
+
+        ContentType contentType = null;
+        long time = System.currentTimeMillis();
+
+        try {
+            final String contentTypeName = "JSONTestContentType_" + time;
+            final String contentTypeVarName = "jsonTestContentType_" + time;
+
+            // Create text field
+            com.dotcms.contenttype.model.field.Field titleField = new FieldDataGen()
+                    .name("title")
+                    .velocityVarName("title")
+                    .type(TextField.class)
+                    .required(true)
+                    .next();
+
+            // Create JSON field
+            com.dotcms.contenttype.model.field.Field jsonField = new FieldDataGen()
+                    .name("keyValue")
+                    .velocityVarName("keyValue")
+                    .type(KeyValueField.class)
+                    .required(false)
+                    .next();
+
+            // Create content type with both fields
+            contentType = new ContentTypeDataGen()
+                    .name(contentTypeName)
+                    .velocityVarName(contentTypeVarName)
+                    .host(APILocator.systemHost())
+                    .fields(List.of(titleField, jsonField))
+                    .nextPersisted();
+
+            // Refresh content type to get saved field references
+            final ContentType savedContentType = contentTypeApi.find(contentType.inode());
+            titleField = savedContentType.fields().stream()
+                    .filter(f -> "title".equals(f.variable()))
+                    .findFirst()
+                    .orElseThrow();
+            jsonField = savedContentType.fields().stream()
+                    .filter(f -> "keyValue".equals(f.variable()))
+                    .findFirst()
+                    .orElseThrow();
+
+            // Create CSV with valid and invalid JSON entries
+            final String csvContent = "title,keyValue\r\n" +
+                    "Valid Entry 1,\"{\"\"timeline\"\":\"\"18_months\"\",\"\"team_size\"\":\"\"12\"\"}\"\r\n" +
+                    "Invalid Entry,\"{'timeline':'18_months','team_size':'12'}\"\r\n" +
+                    "Valid Entry 2,\"{\"\"status\"\":\"\"active\"\",\"\"priority\"\":\"\"high\"\"}\"\r\n";
+
+            final Reader reader = createTempFile(csvContent);
+
+            // Perform import with stopOnError=false to process all rows
+            final ImportResult result = importAndValidate(
+                    savedContentType,
+                    titleField,
+                    reader,
+                    false, // stopOnError = false to continue processing
+                    1,     // commitGranularity = 1
+                    WORKFLOW_PUBLISH_ACTION_ID
+            );
+
+            // Validate that we have errors
+            assertNotNull(result);
+            assertFalse("Expected errors for invalid JSON", result.error().isEmpty());
+
+            // Find the JSON validation error
+            ValidationMessage jsonError = result.error().stream()
+                    .filter(error -> "INVALID_JSON".equals(error.code().orElse("")))
+                    .findFirst()
+                    .orElseThrow(() -> new AssertionError("Expected INVALID_JSON error not found"));
+
+            // Validate error type
+            assertEquals("Error type should be ERROR", "ERROR", jsonError.type().toString());
+
+            // Validate error code
+            assertTrue("Error code should be present", jsonError.code().isPresent());
+            assertEquals("Error code should be INVALID_JSON", "INVALID_JSON", jsonError.code().get());
+
+            // Validate error message
+            String errorMessage = jsonError.message();
+            assertEquals("Error message should match expected format",
+                    "Invalid JSON field provided. Key Value Field variable: keyValue", errorMessage);
+
+            // Validate field
+            assertTrue("Error field should be present", jsonError.field().isPresent());
+            assertEquals("Error field should be keyValue", "keyValue", jsonError.field().get());
+
+            // Validate line number (row number in CSV)
+            assertTrue("Line number should be present", jsonError.lineNumber().isPresent());
+            assertEquals("Line number should be 3 (header + 2 data rows)", Integer.valueOf(3), jsonError.lineNumber().get());
+
+
+            Map<String, Object> context = jsonError.context();
+
+            // Validate context size and keys
+            assertEquals("Context should have 3 entries", 3, context.size());
+            assertTrue("Context should contain 'line' key", context.containsKey("line"));
+            assertTrue("Context should contain 'column' key", context.containsKey("column"));
+            assertTrue("Context should contain 'parseError' key", context.containsKey("parseError"));
+
+            // Validate context values
+            assertEquals("Context line should be 1", 1, context.get("line"));
+            assertEquals("Context column should be 2", 2, context.get("column"));
+
+            // Validate parse error details
+            String parseError = (String) context.get("parseError");
+            assertNotNull("Parse error should not be null", parseError);
+            assertTrue("Parse error should mention unexpected character",
+                    parseError.contains("Unexpected character"));
+            assertTrue("Parse error should mention single quote character code",
+                    parseError.contains("''' (code 39)"));
+            assertTrue("Parse error should mention expecting double-quote",
+                    parseError.contains("was expecting double-quote to start field name"));
+
+
+            Logger.info(this, "JSON Validation Error Details:");
+            Logger.info(this, "  Type: " + jsonError.type());
+            Logger.info(this, "  Code: " + jsonError.code().orElse("N/A"));
+            Logger.info(this, "  Message: " + jsonError.message());
+            Logger.info(this, "  Field: " + jsonError.field().orElse("N/A"));
+            Logger.info(this, "  Context: " + context);
+
+            // Validate import results
+            final Optional<ResultData> resultData = result.data();
+            assertTrue("Result data should be present", resultData.isPresent());
+
+            // Should have processed 3 rows + header = 4 total
+            assertEquals("Should have parsed 4 rows including header",
+                    4, resultData.get().processed().parsedRows());
+            assertEquals("Should have 1 failed row",
+                    1, resultData.get().processed().failedRows());
+            assertEquals("Should have created 2 content items",
+                    2, resultData.get().summary().createdContent());
+            assertEquals("Should have 1 rollback for the failed row",
+                    1, resultData.get().summary().rollbacks());
+
+            // Verify that valid entries were saved
+            List<Contentlet> savedData = contentletAPI.findByStructure(
+                    contentType.inode(), user, false, 0, 0);
+            assertNotNull("Saved data should not be null", savedData);
+            assertEquals("Should have 2 saved contentlets", 2, savedData.size());
+
+            // Verify the valid JSON entries were saved correctly
+            boolean foundValidEntry1 = false;
+            boolean foundValidEntry2 = false;
+
+            for (Contentlet contentlet : savedData) {
+                String title = contentlet.getStringProperty("title");
+                Object jsonValue = contentlet.get("keyValue");
+
+                if ("Valid Entry 1".equals(title)) {
+                    foundValidEntry1 = true;
+                    assertNotNull("JSON field should not be null for valid entry 1", jsonValue);
+                    // Verify JSON was parsed correctly
+                    String jsonString = jsonValue.toString();
+                    assertTrue("JSON should contain timeline", jsonString.contains("timeline"));
+                    assertTrue("JSON should contain 18_months", jsonString.contains("18_months"));
+                } else if ("Valid Entry 2".equals(title)) {
+                    foundValidEntry2 = true;
+                    assertNotNull("JSON field should not be null for valid entry 2", jsonValue);
+                    // Verify JSON was parsed correctly
+                    String jsonString = jsonValue.toString();
+                    assertTrue("JSON should contain status", jsonString.contains("status"));
+                    assertTrue("JSON should contain active", jsonString.contains("active"));
+                }
+            }
+
+            assertTrue("Should have found Valid Entry 1", foundValidEntry1);
+            assertTrue("Should have found Valid Entry 2", foundValidEntry2);
+
+            // Verify the invalid entry was not saved
+            boolean foundInvalidEntry = savedData.stream()
+                    .anyMatch(c -> "Invalid Entry".equals(c.getStringProperty("title")));
+            assertFalse("Invalid entry should not have been saved", foundInvalidEntry);
+
+        } finally {
+            try {
+                if (contentType != null) {
+                    contentTypeApi.delete(contentType);
+                }
+            } catch (Exception e) {
+                Logger.error("Error deleting content type", e);
+            }
+        }
+    }
+  
+  /**
      * Functional interface for field-specific validation strategies
      */
     @FunctionalInterface
@@ -4011,7 +4207,6 @@
                         INVALID_DATE_ASSERTION
                 )}
                 ,
-                */
                 // Integer TextField - Invalid number
                 {new FieldTestCase(
                         "IntegerField",
@@ -4025,7 +4220,6 @@
                         null,
                         INVALID_INT_NUMBER_ASSERTION
                 )}
-                /*
                 ,
                 // Float TextField - Invalid decimal
                 {new FieldTestCase(
@@ -4036,7 +4230,9 @@
                         "123.45",
                         "not-a-decimal",
                         "INVALID_NUMBER_FORMAT", // This might be the actual error code
-                        false, false, null
+                        false, false,
+                        null,
+                        INVALID_INT_NUMBER_ASSERTION
                 )},
 
                 // BinaryField - Unreachable URL
@@ -4046,10 +4242,14 @@
                         "binaryField",
                         DataTypes.SYSTEM,
                         "", // Empty is valid for optional binary
-                        "https://invalid-url-does-not-exist-" + System.currentTimeMillis() + ".com/file.pdf",
+                        "https://www.dotcms.com/invalid-url-does-not-exist-" + System.currentTimeMillis() + ".com/file.pdf",
                         UNREACHABLE_URL_CONTENT.name(),
-                        false, false, null
+                        false, false,
+                        null,
+                        INVALID_BINARY_ASSERTION
                 )},
+                */
+
 
                 // ImageField - Invalid file path
                 {new FieldTestCase(
@@ -4060,8 +4260,10 @@
                         "", // Empty is valid for optional image
                         "/invalid/path/to/image.jpg",
                         INVALID_FILE_PATH.name(),
-                        false, false, null
-                )},
+                        false, false, null, INVALID_IMAGE_ASSERTION
+                )}
+                /*
+                ,
 
                 // HostFolderField - Invalid location
                 {new FieldTestCase(
@@ -4134,48 +4336,10 @@
             List<com.dotcms.contenttype.model.field.Field> fields = createFieldsForTestCase(testCase, testCategory);
 
             // Create content type
-=======
-     * Method to test: {@link ImportUtil#importFile(Long, String, String, String[], boolean, boolean, User, long, String[], CsvReader, int, int, Reader, String, HttpServletRequest)}
-     * Given scenario: We try to import a file with a valid text field and a JSON field where one entry contains invalid JSON
-     * Expected behavior: The import should fail for the invalid JSON but succeed for valid entries, returning specific error details
-     * @throws DotSecurityException
-     * @throws DotDataException
-     * @throws IOException
-     */
-    @Test
-    public void importFile_withInvalidJSONField_shouldReturnSpecificErrorDetails()
-            throws DotSecurityException, DotDataException, IOException {
-
-        ContentType contentType = null;
-        long time = System.currentTimeMillis();
-
-        try {
-            final String contentTypeName = "JSONTestContentType_" + time;
-            final String contentTypeVarName = "jsonTestContentType_" + time;
-
-            // Create text field
-            com.dotcms.contenttype.model.field.Field titleField = new FieldDataGen()
-                    .name("title")
-                    .velocityVarName("title")
-                    .type(TextField.class)
-                    .required(true)
-                    .next();
-
-            // Create JSON field
-            com.dotcms.contenttype.model.field.Field jsonField = new FieldDataGen()
-                    .name("keyValue")
-                    .velocityVarName("keyValue")
-                    .type(KeyValueField.class)
-                    .required(false)
-                    .next();
-
-            // Create content type with both fields
->>>>>>> 48f2a2cc
             contentType = new ContentTypeDataGen()
                     .name(contentTypeName)
                     .velocityVarName(contentTypeVarName)
                     .host(APILocator.systemHost())
-<<<<<<< HEAD
                     .fields(fields)
                     .nextPersisted();
 
@@ -4199,41 +4363,10 @@
                     trackingField,
                     reader,
                     true,  // stopOnError = true
-=======
-                    .fields(List.of(titleField, jsonField))
-                    .nextPersisted();
-
-            // Refresh content type to get saved field references
-            final ContentType savedContentType = contentTypeApi.find(contentType.inode());
-            titleField = savedContentType.fields().stream()
-                    .filter(f -> "title".equals(f.variable()))
-                    .findFirst()
-                    .orElseThrow();
-            jsonField = savedContentType.fields().stream()
-                    .filter(f -> "keyValue".equals(f.variable()))
-                    .findFirst()
-                    .orElseThrow();
-
-            // Create CSV with valid and invalid JSON entries
-            final String csvContent = "title,keyValue\r\n" +
-                    "Valid Entry 1,\"{\"\"timeline\"\":\"\"18_months\"\",\"\"team_size\"\":\"\"12\"\"}\"\r\n" +
-                    "Invalid Entry,\"{'timeline':'18_months','team_size':'12'}\"\r\n" +
-                    "Valid Entry 2,\"{\"\"status\"\":\"\"active\"\",\"\"priority\"\":\"\"high\"\"}\"\r\n";
-
-            final Reader reader = createTempFile(csvContent);
-
-            // Perform import with stopOnError=false to process all rows
-            final ImportResult result = importAndValidate(
-                    savedContentType,
-                    titleField,
-                    reader,
-                    false, // stopOnError = false to continue processing
->>>>>>> 48f2a2cc
                     1,     // commitGranularity = 1
                     WORKFLOW_PUBLISH_ACTION_ID
             );
 
-<<<<<<< HEAD
             // Validate results for this specific field type
             validateResults(result, testCase, savedContentType);
 
@@ -4317,6 +4450,24 @@
     };
 
     public static final AssertionsStrategy INVALID_INT_NUMBER_ASSERTION = (result, testCase, contentType) -> {
+        final ValidationMessage error = result.error().get(0);
+        assertTrue(error.field().isPresent());
+        assertTrue(error.invalidValue().isPresent());
+
+        assertEquals("Test expected required field label is present",testCase.fieldVariable,error.field().get());
+        assertEquals("Test expected required field label is present",testCase.invalidValue,error.invalidValue().get());
+    };
+
+    public static final AssertionsStrategy INVALID_BINARY_ASSERTION = (result, testCase, contentType) -> {
+        final ValidationMessage error = result.error().get(0);
+        assertTrue(error.field().isPresent());
+        assertTrue(error.invalidValue().isPresent());
+
+        assertEquals("Test expected required field label is present",testCase.fieldVariable,error.field().get());
+        assertEquals("Test expected required field label is present",testCase.invalidValue,error.invalidValue().get());
+    };
+
+    public static final AssertionsStrategy INVALID_IMAGE_ASSERTION = (result, testCase, contentType) -> {
         final ValidationMessage error = result.error().get(0);
         assertTrue(error.field().isPresent());
         assertTrue(error.invalidValue().isPresent());
@@ -4411,130 +4562,6 @@
             }
         } catch (Exception e) {
             Logger.error("Error cleaning up test data", e);
-=======
-            // Validate that we have errors
-            assertNotNull(result);
-            assertFalse("Expected errors for invalid JSON", result.error().isEmpty());
-
-            // Find the JSON validation error
-            ValidationMessage jsonError = result.error().stream()
-                    .filter(error -> "INVALID_JSON".equals(error.code().orElse("")))
-                    .findFirst()
-                    .orElseThrow(() -> new AssertionError("Expected INVALID_JSON error not found"));
-
-            // Validate error type
-            assertEquals("Error type should be ERROR", "ERROR", jsonError.type().toString());
-
-            // Validate error code
-            assertTrue("Error code should be present", jsonError.code().isPresent());
-            assertEquals("Error code should be INVALID_JSON", "INVALID_JSON", jsonError.code().get());
-
-            // Validate error message
-            String errorMessage = jsonError.message();
-            assertEquals("Error message should match expected format",
-                    "Invalid JSON field provided. Key Value Field variable: keyValue", errorMessage);
-
-            // Validate field
-            assertTrue("Error field should be present", jsonError.field().isPresent());
-            assertEquals("Error field should be keyValue", "keyValue", jsonError.field().get());
-
-            // Validate line number (row number in CSV)
-            assertTrue("Line number should be present", jsonError.lineNumber().isPresent());
-            assertEquals("Line number should be 3 (header + 2 data rows)", Integer.valueOf(3), jsonError.lineNumber().get());
-
-
-            Map<String, Object> context = jsonError.context();
-
-            // Validate context size and keys
-            assertEquals("Context should have 3 entries", 3, context.size());
-            assertTrue("Context should contain 'line' key", context.containsKey("line"));
-            assertTrue("Context should contain 'column' key", context.containsKey("column"));
-            assertTrue("Context should contain 'parseError' key", context.containsKey("parseError"));
-
-            // Validate context values
-            assertEquals("Context line should be 1", 1, context.get("line"));
-            assertEquals("Context column should be 2", 2, context.get("column"));
-
-            // Validate parse error details
-            String parseError = (String) context.get("parseError");
-            assertNotNull("Parse error should not be null", parseError);
-            assertTrue("Parse error should mention unexpected character",
-                    parseError.contains("Unexpected character"));
-            assertTrue("Parse error should mention single quote character code",
-                    parseError.contains("''' (code 39)"));
-            assertTrue("Parse error should mention expecting double-quote",
-                    parseError.contains("was expecting double-quote to start field name"));
-
-
-            Logger.info(this, "JSON Validation Error Details:");
-            Logger.info(this, "  Type: " + jsonError.type());
-            Logger.info(this, "  Code: " + jsonError.code().orElse("N/A"));
-            Logger.info(this, "  Message: " + jsonError.message());
-            Logger.info(this, "  Field: " + jsonError.field().orElse("N/A"));
-            Logger.info(this, "  Context: " + context);
-
-            // Validate import results
-            final Optional<ResultData> resultData = result.data();
-            assertTrue("Result data should be present", resultData.isPresent());
-
-            // Should have processed 3 rows + header = 4 total
-            assertEquals("Should have parsed 4 rows including header",
-                    4, resultData.get().processed().parsedRows());
-            assertEquals("Should have 1 failed row",
-                    1, resultData.get().processed().failedRows());
-            assertEquals("Should have created 2 content items",
-                    2, resultData.get().summary().createdContent());
-            assertEquals("Should have 1 rollback for the failed row",
-                    1, resultData.get().summary().rollbacks());
-
-            // Verify that valid entries were saved
-            List<Contentlet> savedData = contentletAPI.findByStructure(
-                    contentType.inode(), user, false, 0, 0);
-            assertNotNull("Saved data should not be null", savedData);
-            assertEquals("Should have 2 saved contentlets", 2, savedData.size());
-
-            // Verify the valid JSON entries were saved correctly
-            boolean foundValidEntry1 = false;
-            boolean foundValidEntry2 = false;
-
-            for (Contentlet contentlet : savedData) {
-                String title = contentlet.getStringProperty("title");
-                Object jsonValue = contentlet.get("keyValue");
-
-                if ("Valid Entry 1".equals(title)) {
-                    foundValidEntry1 = true;
-                    assertNotNull("JSON field should not be null for valid entry 1", jsonValue);
-                    // Verify JSON was parsed correctly
-                    String jsonString = jsonValue.toString();
-                    assertTrue("JSON should contain timeline", jsonString.contains("timeline"));
-                    assertTrue("JSON should contain 18_months", jsonString.contains("18_months"));
-                } else if ("Valid Entry 2".equals(title)) {
-                    foundValidEntry2 = true;
-                    assertNotNull("JSON field should not be null for valid entry 2", jsonValue);
-                    // Verify JSON was parsed correctly
-                    String jsonString = jsonValue.toString();
-                    assertTrue("JSON should contain status", jsonString.contains("status"));
-                    assertTrue("JSON should contain active", jsonString.contains("active"));
-                }
-            }
-
-            assertTrue("Should have found Valid Entry 1", foundValidEntry1);
-            assertTrue("Should have found Valid Entry 2", foundValidEntry2);
-
-            // Verify the invalid entry was not saved
-            boolean foundInvalidEntry = savedData.stream()
-                    .anyMatch(c -> "Invalid Entry".equals(c.getStringProperty("title")));
-            assertFalse("Invalid entry should not have been saved", foundInvalidEntry);
-
-        } finally {
-            try {
-                if (contentType != null) {
-                    contentTypeApi.delete(contentType);
-                }
-            } catch (Exception e) {
-                Logger.error("Error deleting content type", e);
-            }
->>>>>>> 48f2a2cc
         }
     }
 
