--- conflicted
+++ resolved
@@ -1,7 +1,7 @@
 package com.dotcms.ai.listener;
 
+import com.dotcms.ai.AiTest;
 import com.dotcms.ai.app.AppKeys;
-import com.dotcms.ai.AiTest;
 import com.dotcms.contenttype.business.ContentTypeAPI;
 import com.dotcms.contenttype.model.type.ContentType;
 import com.dotcms.datagen.SiteDataGen;
@@ -18,14 +18,6 @@
 import com.dotmarketing.portlets.languagesmanager.business.LanguageAPI;
 import com.github.tomakehurst.wiremock.WireMockServer;
 import com.liferay.portal.model.User;
-<<<<<<< HEAD
-import org.junit.After;
-=======
-import java.util.Set;
-import java.util.concurrent.ConcurrentHashMap;
-import java.util.function.Function;
-import java.util.stream.Collectors;
->>>>>>> f21cafe6
 import org.junit.AfterClass;
 import org.junit.BeforeClass;
 import org.junit.Test;
@@ -189,13 +181,8 @@
                 break;
             }
 
-<<<<<<< HEAD
-            sleep(1000);
+            sleep(500);
             embeddingsExist = APILocator.getDotAIAPI().getEmbeddingsAPI().embeddingExists(blogContent.getInode(), "default", text);
-=======
-            sleep(500);
-            embeddingsExist = EmbeddingsAPI.impl().embeddingExists(blogContent.getInode(), "default", text);
->>>>>>> f21cafe6
         }
         return embeddingsExist;
     }
