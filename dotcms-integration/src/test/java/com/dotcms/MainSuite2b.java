package com.dotcms;

import com.dotcms.ai.viewtool.AIViewToolTest;
import com.dotcms.ai.viewtool.SearchToolTest;
import com.dotcms.auth.providers.saml.v1.DotSamlResourceTest;
import com.dotcms.auth.providers.saml.v1.SAMLHelperTest;
import com.dotcms.bayesian.BayesianAPIImplIT;
import com.dotcms.business.SystemAPITest;
import com.dotcms.business.SystemTableFactoryTest;
import com.dotcms.cache.lettuce.DotObjectCodecTest;
import com.dotcms.cache.lettuce.LettuceCacheTest;
import com.dotcms.cache.lettuce.RedisClientTest;
import com.dotcms.content.business.ObjectMapperTest;
import com.dotcms.content.business.json.ContentletJsonAPITest;
import com.dotcms.content.elasticsearch.business.ESIndexAPITest;
import com.dotcms.content.model.hydration.MetadataDelegateTest;
import com.dotcms.contenttype.business.ContentTypeDestroyAPIImplTest;
import com.dotcms.contenttype.business.ContentTypeInitializerTest;
import com.dotcms.contenttype.business.StoryBlockAPITest;
import com.dotcms.csspreproc.CSSCacheTest;
import com.dotcms.csspreproc.CSSPreProcessServletTest;
import com.dotcms.dotpubsub.RedisPubSubImplTest;
import com.dotcms.enterprise.publishing.bundler.URLMapBundlerTest;
import com.dotcms.enterprise.publishing.remote.StaticPushPublishBundleGeneratorTest;
import com.dotcms.enterprise.publishing.remote.bundler.ContainerBundlerTest;
import com.dotcms.enterprise.publishing.remote.bundler.ContentBundlerTest;
import com.dotcms.enterprise.publishing.remote.bundler.ContentTypeBundlerTest;
import com.dotcms.enterprise.publishing.remote.bundler.FolderBundlerTest;
import com.dotcms.enterprise.publishing.remote.bundler.HostBundlerTest;
import com.dotcms.enterprise.publishing.remote.bundler.LinkBundlerTest;
import com.dotcms.enterprise.publishing.remote.bundler.TemplateBundlerTest;
import com.dotcms.enterprise.publishing.remote.bundler.WorkflowBundlerTest;
import com.dotcms.enterprise.publishing.remote.handler.ContentHandlerTest;
import com.dotcms.enterprise.publishing.remote.handler.ContentWorkflowHandlerTest;
import com.dotcms.enterprise.publishing.remote.handler.HandlerUtilTest;
import com.dotcms.enterprise.publishing.staticpublishing.AWSS3PublisherTest;
import com.dotcms.enterprise.publishing.staticpublishing.LanguageFolderTest;
import com.dotcms.experiments.business.IndexRegexUrlPatterStrategyIntegrationTest;
import com.dotcms.experiments.business.RootIndexRegexUrlPatterStrategyIntegrationTest;
import com.dotcms.filters.interceptor.meta.MetaWebInterceptorTest;
import com.dotcms.integritycheckers.ContentPageIntegrityCheckerTest;
import com.dotcms.integritycheckers.HostIntegrityCheckerTest;
import com.dotcms.integritycheckers.IntegrityUtilTest;
import com.dotcms.junit.MainBaseSuite;
import com.dotcms.mail.MailAPIImplTest;
import com.dotcms.publisher.bundle.business.BundleAPITest;
import com.dotcms.publisher.receiver.BundlePublisherTest;
import com.dotcms.publisher.util.DependencyManagerTest;
import com.dotcms.publishing.BundlerUtilTest;
import com.dotcms.publishing.manifest.CSVManifestBuilderTest;
import com.dotcms.publishing.manifest.CSVManifestReaderTest;
import com.dotcms.publishing.manifest.ManifestReaderFactoryTest;
import com.dotcms.publishing.manifest.ManifestUtilTest;
import com.dotcms.rendering.velocity.viewtools.DotTemplateToolTest;
import com.dotcms.rendering.velocity.viewtools.FileToolTest;
import com.dotcms.rendering.velocity.viewtools.JSONToolTest;
import com.dotcms.rendering.velocity.viewtools.MessageToolTest;
import com.dotcms.rendering.velocity.viewtools.XmlToolTest;
import com.dotcms.rendering.velocity.viewtools.content.StoryBlockMapTest;
import com.dotcms.rendering.velocity.viewtools.content.StoryBlockTest;
import com.dotcms.rest.BundlePublisherResourceIntegrationTest;
import com.dotcms.rest.IntegrityResourceIntegrationTest;
import com.dotcms.rest.api.v1.announcements.AnnouncementsHelperIntegrationTest;
import com.dotcms.rest.api.v1.announcements.RemoteAnnouncementsLoaderIntegrationTest;
import com.dotcms.rest.api.v1.apps.SiteViewPaginatorIntegrationTest;
import com.dotcms.rest.api.v1.apps.view.AppsInterpolationTest;
import com.dotcms.rest.api.v1.asset.AssetPathResolverImplIntegrationTest;
import com.dotcms.rest.api.v1.asset.WebAssetHelperIntegrationTest;
import com.dotcms.rest.api.v1.authentication.ResetPasswordTokenUtilTest;
import com.dotcms.rest.api.v1.menu.MenuResourceTest;
import com.dotcms.rest.api.v1.system.ConfigurationHelperTest;
import com.dotcms.rest.api.v1.taillog.TailLogResourceTest;
import com.dotcms.security.multipart.BoundedBufferedReaderTest;
import com.dotcms.security.multipart.ContentDispositionFileNameParserTest;
import com.dotcms.security.multipart.SecureFileValidatorTest;
import com.dotcms.storage.FileMetadataAPITest;
import com.dotcms.storage.StoragePersistenceAPITest;
import com.dotcms.storage.repository.HashedLocalFileRepositoryManagerTest;
import com.dotcms.timemachine.business.TimeMachineAPITest;
import com.dotcms.util.content.json.PopulateContentletAsJSONUtilTest;
import com.dotcms.variant.VariantAPITest;
import com.dotcms.variant.VariantFactoryTest;
import com.dotcms.variant.business.VariantCacheTest;
import com.dotmarketing.beans.HostTest;
import com.dotmarketing.business.DeterministicIdentifierAPITest;
import com.dotmarketing.business.IdentifierCacheImplTest;
import com.dotmarketing.business.PermissionBitFactoryImplTest;
import com.dotmarketing.business.VersionableFactoryImplTest;
import com.dotmarketing.business.helper.PermissionHelperTest;
import com.dotmarketing.common.db.DBTimeZoneCheckTest;
import com.dotmarketing.filters.AutoLoginFilterTest;
import com.dotmarketing.osgi.GenericBundleActivatorTest;
import com.dotmarketing.portlets.browser.BrowserUtilTest;
import com.dotmarketing.portlets.browser.ajax.BrowserAjaxTest;
import com.dotmarketing.portlets.categories.business.CategoryFactoryTest;
import com.dotmarketing.portlets.contentlet.business.ContentletCacheImplTest;
import com.dotmarketing.portlets.contentlet.model.ContentletDependenciesTest;
import com.dotmarketing.portlets.folders.business.FolderFactoryImplTest;
import com.dotmarketing.portlets.htmlpages.business.render.HTMLPageAssetRenderedAPIImplIntegrationTest;
import com.dotmarketing.portlets.templates.business.FileAssetTemplateUtilTest;
import com.dotmarketing.portlets.workflows.actionlet.MoveContentActionletTest;
import com.dotmarketing.portlets.workflows.actionlet.SaveContentAsDraftActionletIntegrationTest;
import com.dotmarketing.portlets.workflows.actionlet.VelocityScriptActionletAbortTest;
import com.dotmarketing.quartz.DotStatefulJobTest;
import com.dotmarketing.quartz.job.DropOldContentVersionsJobTest;
import com.dotmarketing.quartz.job.IntegrityDataGenerationJobTest;
import com.dotmarketing.quartz.job.PopulateContentletAsJSONJobTest;
import com.dotmarketing.quartz.job.PruneTimeMachineBackupJobTest;
import com.dotmarketing.startup.StartupTasksExecutorDataTest;
import com.dotmarketing.startup.StartupTasksExecutorTest;
import com.dotmarketing.startup.runalways.Task00050LoadAppsSecretsTest;
import com.dotmarketing.startup.runonce.*;
import com.dotmarketing.util.MaintenanceUtilTest;
import com.dotmarketing.util.ResourceCollectorUtilTest;
import com.dotmarketing.util.UtilMethodsITest;
import com.dotmarketing.util.contentlet.pagination.PaginatedContentletsIntegrationTest;
import org.apache.velocity.tools.view.tools.CookieToolTest;
import org.junit.runner.RunWith;
import org.junit.runners.Suite.SuiteClasses;

/* grep -l -r "@Test" dotCMS/src/integration-test */
/* ./gradlew integrationTest -Dtest.single=com.dotcms.MainSuite */

@RunWith(MainBaseSuite.class)
@SuiteClasses({
        Task220825CreateVariantFieldTest.class,
        Task221007AddVariantIntoPrimaryKeyTest.class,
        com.dotcms.rest.api.v1.template.TemplateResourceTest.class,
        Task230630CreateRunningIdsExperimentFieldIntegrationTest.class,
        HTMLPageAssetRenderedAPIImplIntegrationTest.class,
        Task05380ChangeContainerPathToAbsoluteTest.class,
        DotTemplateToolTest.class,
        Task05370AddAppsPortletToLayoutTest.class,
        FolderFactoryImplTest.class,
        DotSamlResourceTest.class,
        DotStatefulJobTest.class,
        IntegrityDataGenerationJobTest.class,
        BundleAPITest.class,
        Task05390MakeRoomForLongerJobDetailTest.class,
        Task05395RemoveEndpointIdForeignKeyInIntegrityResolverTablesIntegrationTest.class,
        JSONToolTest.class,
        BundlePublisherResourceIntegrationTest.class,
        IntegrityResourceIntegrationTest.class,
        Task00050LoadAppsSecretsTest.class,
        StoragePersistenceAPITest.class,
        FileMetadataAPITest.class,
        StartupTasksExecutorTest.class,
        Task201013AddNewColumnsToIdentifierTableTest.class,
        Task201014UpdateColumnsValuesInIdentifierTableTest.class,
        AppsInterpolationTest.class,
        Task201102UpdateColumnSitelicTableTest.class,
        DependencyManagerTest.class,
        com.dotcms.rest.api.v1.versionable.VersionableResourceTest.class,
        GenericBundleActivatorTest.class,
        SAMLHelperTest.class,
        PermissionHelperTest.class,
        ResetPasswordTokenUtilTest.class,
        ContainerBundlerTest.class,
        ContentTypeBundlerTest.class,
        FolderBundlerTest.class,
        HostBundlerTest.class,
        LinkBundlerTest.class,
        TemplateBundlerTest.class,
        WorkflowBundlerTest.class,
        AutoLoginFilterTest.class,
        Task210218MigrateUserProxyTableTest.class,
        com.dotmarketing.startup.runonce.Task210316UpdateLayoutIconsTest.class,
        Task210319CreateStorageTableTest.class,
        Task210321RemoveOldMetadataFilesTest.class,
        DBTimeZoneCheckTest.class,
        ContentHandlerTest.class,
        ESIndexAPITest.class,
        FileAssetTemplateUtilTest.class,
        Task210506UpdateStorageTableTest.class,
        Task210520UpdateAnonymousEmailTest.class,
        Task210510UpdateStorageTableDropMetadataColumnTest.class,
        StaticPushPublishBundleGeneratorTest.class,
        CookieToolTest.class,
        CSVManifestBuilderTest.class,
        MoveContentActionletTest.class,
        DeterministicIdentifierAPITest.class,
        Task210527DropReviewFieldsFromContentletTableTest.class,
        ContentletCacheImplTest.class,
        HostTest.class,
        FileToolTest.class,
        Task210719CleanUpTitleFieldTest.class,
        Task210802UpdateStructureTableTest.class,
        MaintenanceUtilTest.class,
        BundlePublisherTest.class,
        CategoryFactoryTest.class,
        Task210805DropUserProxyTableTest.class,
        Task210816DeInodeRelationshipTest.class,
        ConfigurationHelperTest.class,
        CSVManifestReaderTest.class,
        Task210901UpdateDateTimezonesTest.class,
        DotObjectCodecTest.class,
        RedisClientTest.class,
        LettuceCacheTest.class,
        RedisPubSubImplTest.class,
        ManifestReaderFactoryTest.class,
        ResourceCollectorUtilTest.class,
        Task211007RemoveNotNullConstraintFromCompanyMXColumnTest.class,
        Task211012AddCompanyDefaultLanguageTest.class,
        HostIntegrityCheckerTest.class,
        MetaWebInterceptorTest.class,
        BrowserUtilTest.class,
        Task211101AddContentletAsJsonColumnTest.class,
        ContentletJsonAPITest.class,
        VelocityScriptActionletAbortTest.class,
        StoryBlockMapTest.class,
        HandlerUtilTest.class,
        Task211103RenameHostNameLabelTest.class,
        MessageToolTest.class,
        XmlToolTest.class,
        LanguageFolderTest.class,
        MailAPIImplTest.class,
        CSSCacheTest.class,
        com.dotcms.rendering.velocity.viewtools.content.BinaryMapTest.class,
        IntegrityUtilTest.class,
        Task220202RemoveFKStructureFolderConstraintTest.class,
        ContentBundlerTest.class,
        ObjectMapperTest.class,
        URLMapBundlerTest.class,
        PermissionBitFactoryImplTest.class,
        Task220203RemoveFolderInodeConstraintTest.class,
        Task220214AddOwnerAndIDateToFolderTableTest.class,
        Task220215MigrateDataFromInodeToFolderTest.class,
        Task220330ChangeVanityURLSiteFieldTypeTest.class,
        Task220402UpdateDateTimezonesTest.class,
        Task220413IncreasePublishedPushedAssetIdColTest.class,
        com.dotcms.util.pagination.ContainerPaginatorTest.class,
        ContentDispositionFileNameParserTest.class,
        SecureFileValidatorTest.class,
        BoundedBufferedReaderTest.class,
        ContentWorkflowHandlerTest.class,
        Task220512UpdateNoHTMLRegexValueTest.class,
        MetadataDelegateTest.class,
        Task220401CreateClusterLockTableTest.class,
        Task220606UpdatePushNowActionletNameTest.class,
        BundlerUtilTest.class,
        MenuResourceTest.class,
        AWSS3PublisherTest.class,
        ContentTypeInitializerTest.class,
        CSSPreProcessServletTest.class,
        VariantFactoryTest.class,
        VariantAPITest.class,
        PaginatedContentletsIntegrationTest.class,
        Task220824CreateDefaultVariantTest.class,
        Task220822CreateVariantTableTest.class,
        Task220829CreateExperimentsTableTest.class,
        StoryBlockTest.class,
        IdentifierCacheImplTest.class,
        VariantCacheTest.class,
        VersionableFactoryImplTest.class,
        Task220928AddLookbackWindowColumnToExperimentTest.class,
        TailLogResourceTest.class,
        BayesianAPIImplIT.class,
        ContentletDependenciesTest.class,
        SaveContentAsDraftActionletIntegrationTest.class,
        StoryBlockAPITest.class,
        UtilMethodsITest.class,
        Task220912UpdateCorrectShowOnMenuPropertyTest.class,
        HashedLocalFileRepositoryManagerTest.class,
        ManifestUtilTest.class,
        Task230110MakeSomeSystemFieldsRemovableByBaseTypeTest.class,
        BrowserAjaxTest.class,
        PopulateContentletAsJSONUtilTest.class,
        PopulateContentletAsJSONJobTest.class,
        ContentTypeDestroyAPIImplTest.class,
        Task230328AddMarkedForDeletionColumnTest.class,
        StartupTasksExecutorDataTest.class,
        Task230426AlterVarcharLengthOfLockedByColTest.class,
        AssetPathResolverImplIntegrationTest.class,
        WebAssetHelperIntegrationTest.class,
        SystemTableFactoryTest.class,
        Task230707CreateSystemTableTest.class,
        SystemAPITest.class,
        Task230701AddHashIndicesToWorkflowTablesTest.class,
        Task230713IncreaseDisabledWysiwygColumnSizeTest.class,
        ContentPageIntegrityCheckerTest.class,
        IndexRegexUrlPatterStrategyIntegrationTest.class,
        RootIndexRegexUrlPatterStrategyIntegrationTest.class,
        SiteViewPaginatorIntegrationTest.class,
        Task230523CreateVariantFieldInContentletIntegrationTest.class,
        DropOldContentVersionsJobTest.class,
        Task231109AddPublishDateToContentletVersionInfoTest.class,
        Task240102AlterVarcharLengthOfRelationTypeTest.class,
        Task240111AddInodeAndIdentifierLeftIndexesTest.class,
        AnnouncementsHelperIntegrationTest.class,
        RemoteAnnouncementsLoaderIntegrationTest.class,
        Task240112AddMetadataColumnToStructureTableTest.class,
        AIViewToolTest.class,
        SearchToolTest.class,
        TimeMachineAPITest.class,
<<<<<<< HEAD
        Task240513UpdateContentTypesSystemFieldTest.class
=======
        PruneTimeMachineBackupJobTest.class
>>>>>>> 9f8874cd
})

public class MainSuite2b {

}<|MERGE_RESOLUTION|>--- conflicted
+++ resolved
@@ -292,11 +292,8 @@
         AIViewToolTest.class,
         SearchToolTest.class,
         TimeMachineAPITest.class,
-<<<<<<< HEAD
-        Task240513UpdateContentTypesSystemFieldTest.class
-=======
+        Task240513UpdateContentTypesSystemFieldTest.class,
         PruneTimeMachineBackupJobTest.class
->>>>>>> 9f8874cd
 })
 
 public class MainSuite2b {
