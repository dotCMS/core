package com.dotcms.enterprise.publishing.remote.bundler;

import com.dotcms.contenttype.business.StoryBlockAPI;
import com.dotcms.contenttype.model.field.Field;
import com.dotcms.contenttype.model.field.ImageField;
import com.dotcms.contenttype.model.field.ImmutableStoryBlockField;
import com.dotcms.contenttype.model.type.ContentType;
import com.dotcms.contenttype.transform.contenttype.StructureTransformer;
import com.dotcms.datagen.BundleDataGen;
import com.dotcms.datagen.CategoryDataGen;
import com.dotcms.datagen.ContainerDataGen;
import com.dotcms.datagen.ContentTypeDataGen;
import com.dotcms.datagen.ContentletDataGen;
import com.dotcms.datagen.EnvironmentDataGen;
import com.dotcms.datagen.FieldDataGen;
import com.dotcms.datagen.FieldRelationshipDataGen;
import com.dotcms.datagen.FileAssetDataGen;
import com.dotcms.datagen.FilterDescriptorDataGen;
import com.dotcms.datagen.FolderDataGen;
import com.dotcms.datagen.HTMLPageDataGen;
import com.dotcms.datagen.LinkDataGen;
import com.dotcms.datagen.PushPublishingEndPointDataGen;
import com.dotcms.datagen.PushedAssetDataGen;
import com.dotcms.datagen.SiteDataGen;
import com.dotcms.datagen.TemplateDataGen;
import com.dotcms.datagen.TemplateLayoutDataGen;
import com.dotcms.datagen.WorkflowDataGen;
import com.dotcms.datagen.WorkflowStepDataGen;
import com.dotcms.publisher.assets.bean.PushedAsset;
import com.dotcms.publisher.bundle.bean.Bundle;
import com.dotcms.publisher.bundle.business.BundleFactoryImpl;
import com.dotcms.publisher.endpoint.bean.impl.PushPublishingEndPoint;
import com.dotcms.publisher.environment.bean.Environment;
import com.dotcms.publisher.pusher.PushPublisherConfig;
import com.dotcms.publishing.BundlerStatus;
import com.dotcms.publishing.DotBundleException;
import com.dotcms.publishing.FilterDescriptor;
import com.dotcms.publishing.ManifestItemsMapTest;
import com.dotcms.publishing.Publisher;
import com.dotcms.publishing.PublisherAPIImpl;
import com.dotcms.publishing.PublisherAPIImplTest;
import com.dotcms.publishing.PublisherConfig.Operation;
import com.dotcms.publishing.PublisherFilter;
import com.dotcms.publishing.manifest.CSVManifestBuilder;
import com.dotcms.publishing.manifest.ManifestBuilder;
import com.dotcms.publishing.manifest.ManifestItem;
import com.dotcms.publishing.output.BundleOutput;
import com.dotcms.publishing.output.DirectoryBundleOutput;
import com.dotcms.util.IntegrationTestInitService;
import com.dotmarketing.beans.Host;
import com.dotmarketing.business.APILocator;
import com.dotmarketing.business.CacheLocator;
import com.dotmarketing.exception.DotDataException;
import com.dotmarketing.exception.DotRuntimeException;
import com.dotmarketing.exception.DotSecurityException;
import com.dotmarketing.image.focalpoint.FocalPointAPITest;
import com.dotmarketing.portlets.categories.model.Category;
import com.dotmarketing.portlets.containers.model.Container;
import com.dotmarketing.portlets.contentlet.business.ContentletAPI;
import com.dotmarketing.portlets.contentlet.model.Contentlet;
import com.dotmarketing.portlets.contentlet.model.IndexPolicy;
import com.dotmarketing.portlets.folders.model.Folder;
import com.dotmarketing.portlets.htmlpageasset.model.HTMLPageAsset;
import com.dotmarketing.portlets.languagesmanager.business.LanguageDataGen;
import com.dotmarketing.portlets.languagesmanager.model.Language;
import com.dotmarketing.portlets.links.model.Link;
import com.dotmarketing.portlets.rules.RuleDataGen;
import com.dotmarketing.portlets.rules.model.Rule;
import com.dotmarketing.portlets.structure.model.Relationship;
import com.dotmarketing.portlets.structure.model.Structure;
import com.dotmarketing.portlets.templates.design.bean.TemplateLayout;
import com.dotmarketing.portlets.templates.model.Template;
import com.dotmarketing.portlets.workflows.model.WorkflowScheme;
import com.dotmarketing.portlets.workflows.model.WorkflowStep;
import com.dotmarketing.util.Config;
import com.tngtech.java.junit.dataprovider.DataProvider;
import com.tngtech.java.junit.dataprovider.DataProviderRunner;
import com.tngtech.java.junit.dataprovider.UseDataProvider;
import io.vavr.collection.Stream;
import org.apache.commons.io.FileUtils;
import org.junit.Before;
import org.junit.Test;
import org.junit.runner.RunWith;

import java.io.File;
import java.io.IOException;
import java.io.Serializable;
import java.net.URL;
import java.util.ArrayList;
import java.util.Arrays;
import java.util.Calendar;
import java.util.Collection;
import java.util.Date;
import java.util.HashMap;
import java.util.HashSet;
import java.util.List;
import java.util.Map;
import java.util.Set;
import java.util.stream.Collectors;

import static com.dotcms.publishing.PublisherAPIImplTest.getLanguagesVariableDependencies;
import static com.dotcms.util.CollectionsUtils.list;
import static com.dotcms.util.CollectionsUtils.set;
import static java.util.stream.Collectors.joining;
import static java.util.stream.Collectors.toList;
import static org.junit.Assert.assertEquals;
import static org.junit.Assert.assertTrue;
import static org.mockito.Mockito.mock;

/**
 * This Integration Test verifies that the information added to Bundles for Push Publishing will contain the expected
 * data in terms of data dependencies, exclusions, Publishing Filters, and so on.
 *
 * @author Freddy Rodriguez
 * @since Feb 9th, 2021
 */
@RunWith(DataProviderRunner.class)
public class DependencyBundlerTest {

    private static  Map<String, List<ManifestItem>> excludeSystemFolder;
    private static  Map<String, List<ManifestItem>> excludeSystemFolderAndSystemHost;

    public static final String EXCLUDE_SYSTEM_FOLDER_HOST = "Excluded System Folder/Host/Container/Template";
    private static final String FILTER_EXCLUDE_REASON = "Excluded by filter";
    private static final String FILTER_EXCLUDE_BY_OPERATION = "Excluded by Operation: ";
    private BundlerStatus status = null;

    private DependencyBundler bundler = null;

    private static FilterDescriptor filterDescriptorAllDependencies;
    private static FilterDescriptor filterDescriptorNotDependencies;
    private static FilterDescriptor filterDescriptorNotRelationship;
    private static FilterDescriptor filterDescriptorNotDependenciesRelationship;

    public static void prepare() throws Exception {
        //Setting web app environment
        IntegrationTestInitService.getInstance().init();

        final Map<String, List<ManifestItem>> excludeSystemFolderMap = new HashMap<>();
        excludeSystemFolderMap.put(EXCLUDE_SYSTEM_FOLDER_HOST,
                list(APILocator.getFolderAPI().findSystemFolder()));
        excludeSystemFolder = excludeSystemFolderMap;

        final Map<String, List<ManifestItem>> excludeSystemFolderAndSystemHostMap = new HashMap<>();
        excludeSystemFolderAndSystemHostMap.put(
                EXCLUDE_SYSTEM_FOLDER_HOST, list(APILocator.getFolderAPI().findSystemFolder(),
                        APILocator.getHostAPI().findSystemHost()));
        excludeSystemFolderAndSystemHost = excludeSystemFolderAndSystemHostMap;

        filterDescriptorAllDependencies = new FilterDescriptorDataGen().next();
        filterDescriptorNotDependencies = new FilterDescriptorDataGen()
                .dependencies(false)
                .next();

        filterDescriptorNotRelationship = new FilterDescriptorDataGen()
                .relationships(false)
                .next();

        filterDescriptorNotDependenciesRelationship = new FilterDescriptorDataGen()
                .relationships(false)
                .dependencies(false)
                .next();
    }

    @Before
    public void initTest() {
        status = mock(BundlerStatus.class);
        bundler = new DependencyBundler();
    }

    @DataProvider(format = "%m: %p[0]")
    public static Object[] assets() throws Exception {
        prepare();

        final ArrayList<Object> all = new ArrayList<>();
        all.addAll(createContentTypeTestCase());
        all.addAll(createTemplatesTestCase());
        all.addAll(createContainerTestCase());
        all.addAll(createFolderTestCase());
        all.addAll(createHostTestCase());
        all.addAll(createLinkTestCase());
        all.addAll(createWorkflowTestCase());
        all.addAll(createLanguageTestCase());
        all.addAll(createRuleTestCase());
        all.addAll(createContentTestCase());
        all.addAll(createContentTypeWithThirdPartyTestCase());
        all.addAll(createTemplateWithThirdPartyTestCase());
        all.addAll(createContainerWithThirdPartyTestCase());
        all.addAll(createFolderWithThirdPartyTestCase());
        all.addAll(createLinkWithThirdPartyTestCase());
        all.addAll(createRuleWithThirdPartyTestCase());
        all.addAll(createContentletWithThirdPartyTestCase());
        all.addAll(createContentletWithBlockEditorField());

        return all.toArray();
    }

    /**
     * Creates a Contentlet with a Story Block field, which has some text inside a {@code <p>} tag and a referenced
     * Contentlet as well. All Contentlets referenced inside a Story Block field must be pushed to the receiving
     * instance.
     *
     * @return The list of {@link TestData} objects used to feed the Data Provider.
     *
     * @throws DotDataException     An error occurred when interacting with the data source
     * @throws DotSecurityException The specified User does not have the required permissions to execute a given
     * operation.
     */
    private static Collection<?> createContentletWithBlockEditorField() throws DotDataException, DotSecurityException {
        final StoryBlockAPI storyBlockAPI = APILocator.getStoryBlockAPI();
        final ContentletAPI contentletAPI = APILocator.getContentletAPI();
        final Host site = new SiteDataGen().nextPersisted();
        final Language language = new LanguageDataGen().nextPersisted();
        final ContentType contentType = new ContentTypeDataGen().host(site).nextPersisted();
        final ContentType referencedContentType = new ContentTypeDataGen().host(site).nextPersisted();
        final Field storyBlockField =
                new FieldDataGen().name("Story Block").type(ImmutableStoryBlockField.class).contentTypeId(contentType.id()).nextPersisted();

        final Contentlet referencedContentlet =
                new ContentletDataGen(referencedContentType.id()).languageId(language.getId()).host(site).nextPersisted();
        Contentlet mainContentlet =
                new ContentletDataGen(contentType.id()).languageId(language.getId()).host(site).nextPersisted();
        final String dummyStoryBlock = "{\"type\":\"doc\",\"content\":[{\"type\":\"paragraph\"," +
         "\"attrs\":{\"textAlign\":\"left\"}," + "\"content\":[{\"type\":\"text\",\"text\":\"this is paragraph\"}]}]}";
        mainContentlet.setProperty(storyBlockField.variable(), dummyStoryBlock);
        mainContentlet.setInode("");
        mainContentlet = contentletAPI.checkin(mainContentlet, APILocator.systemUser(), false);

        final Object storyBlockValue = mainContentlet.get(storyBlockField.variable());
        final Object updatedStoryBlockValue = storyBlockAPI.addContentlet(storyBlockValue, referencedContentlet);
        mainContentlet.setProperty(storyBlockField.variable(), updatedStoryBlockValue);
        mainContentlet.setIndexPolicy(IndexPolicy.WAIT_FOR);
        mainContentlet.setBoolProperty(Contentlet.DISABLE_WORKFLOW, true);
        mainContentlet.setInode("");
        contentletAPI.checkin(mainContentlet, APILocator.systemUser(), false);

        final Map<ManifestItem, Collection<ManifestItem>> dependencies = new HashMap<>();

        dependencies.put(mainContentlet, list(site, language, contentType, referencedContentlet));
        dependencies.put(referencedContentlet, list(language, referencedContentType));

        return list(new TestData(mainContentlet, dependencies, excludeSystemFolderAndSystemHost,
                filterDescriptorAllDependencies, "Content with Story Block and another content within"));
    }

    private static Collection<TestData> createContentletWithThirdPartyTestCase()
            throws DotDataException, DotSecurityException {

        final Host host = createHostWithDependencies();
        final Language language = new LanguageDataGen().nextPersisted();

        final TestData contentTypeWithDependencies = createContentTypeWithDependencies();
        final ContentType contentType = (ContentType) contentTypeWithDependencies.assetsToAddInBundle;

        final List<Relationship> relationships = APILocator.getRelationshipAPI().byContentType(contentType);
        final Relationship relationship = relationships.get(0);

        final ContentType contentTypeChild = new StructureTransformer(relationship.getChildStructure()).from();

        final Contentlet contentletChild =  new ContentletDataGen(contentTypeChild.id())
                .languageId(language.getId())
                .host(host)
                .nextPersisted();

        final Contentlet content = new ContentletDataGen(contentType.id())
                .languageId(language.getId())
                .host(host)
                .setProperty(contentType.variable(), list(contentletChild))
                .nextPersisted();


        final Map<ManifestItem, Collection<ManifestItem>> dependencies = new HashMap<>();
        dependencies.put(content, list(host, language, contentType, relationship));
        dependencies.put(contentletChild, list(language, contentTypeChild));

        dependencies.putAll(contentTypeWithDependencies.dependenciesToAssert);
        dependencies.get(relationship).add(contentletChild);
        dependencies.get(relationship).add(contentType);
        dependencies.get(relationship).add(contentTypeChild);

        final TestData folderWithDependencies = createFolderWithDependencies();
        final Folder folder = (Folder) folderWithDependencies.assetsToAddInBundle ;

        final TestData contentTypeWithDependenciesWithFolder = createContentTypeWithDependencies();
        final ContentType contentTypeWithFolder = (ContentType) contentTypeWithDependenciesWithFolder.assetsToAddInBundle;

        final Contentlet contentWithFolder = new ContentletDataGen(contentTypeWithFolder.id())
                .languageId(language.getId())
                .host(folder.getHost())
                .folder(folder)
                .nextPersisted();

        final List<Relationship> relationshipsWithFolder = APILocator.getRelationshipAPI().byContentType(contentTypeWithFolder);
        final Relationship relationshipWithFolder = relationshipsWithFolder.get(0);

        final Map<ManifestItem, Collection<ManifestItem>> dependenciesWithFolder = new HashMap<>();

        dependenciesWithFolder.put(
                contentWithFolder, list(folder, folder.getHost(), language, contentTypeWithFolder, relationshipWithFolder)
        );
        dependenciesWithFolder.putAll(contentTypeWithDependenciesWithFolder.dependenciesToAssert);
        dependenciesWithFolder.get(relationshipWithFolder).add(contentTypeWithFolder);

        return list(
                new TestData(content, dependencies, excludeSystemFolder, filterDescriptorAllDependencies, "Content with Third Party Dependencies"),
                new TestData(contentWithFolder, dependenciesWithFolder, excludeSystemFolder, filterDescriptorAllDependencies, "Content with folder and Third Party Dependencies")
        );
    }

    private static Collection<TestData> createRuleWithThirdPartyTestCase()
            throws DotDataException {

        final Host host = createHostWithDependencies();
        final Rule rule = new RuleDataGen().host(host).nextPersisted();

        final TestData htmlPageWithDependencies = createHTMLPageWithDependencies();
        final HTMLPageAsset htmlPageAsset = (HTMLPageAsset) htmlPageWithDependencies.assetsToAddInBundle;
        final Rule ruleWithPage = new RuleDataGen().page(htmlPageAsset).nextPersisted();

        return list(
                new TestData(rule, Map.of(rule, list(rule, host)), new HashMap<>(), filterDescriptorAllDependencies, "Rule with third party"),
                new TestData(ruleWithPage, Map.of(ruleWithPage, list(htmlPageAsset)), new HashMap<>(), filterDescriptorAllDependencies, "Rule with page and third party")
        );
    }

    private static Collection<TestData> createLinkWithThirdPartyTestCase()
            throws DotDataException, DotSecurityException {

        final Host host = createHostWithDependencies();

        final TestData folderWithDependencies = createFolderWithDependencies(host);
        final Folder folder = (Folder) folderWithDependencies.assetsToAddInBundle;

        final Link link = new LinkDataGen(folder)
                .hostId(host.getIdentifier())
                .nextPersisted();

        final Map<ManifestItem, Collection<ManifestItem>> dependencies = Map.of(link, list(host, folder));

        return list(
                new TestData(link, dependencies, new HashMap<>(), filterDescriptorAllDependencies, "Link with third Party")
        );
    }

    private static Collection<TestData> createFolderWithThirdPartyTestCase()
            throws DotDataException, DotSecurityException {

        final Host host = createHostWithDependencies();

        final TestData parentFolderDependencies = createFolderWithDependencies(host);
        final Folder parentFolder = (Folder) parentFolderDependencies.assetsToAddInBundle;

        final Folder folder = new FolderDataGen()
                .site(host)
                .parent(parentFolder)
                .nextPersisted();

        final TestData contentTypeWithDependencies = createContentTypeWithDependencies(folder);
        final ContentType contentType = (ContentType) contentTypeWithDependencies.assetsToAddInBundle;

        final TestData subFolderWithDependencies = createFolderWithDependencies(folder);
        final Folder subFolder = (Folder) subFolderWithDependencies.assetsToAddInBundle;

        final Structure folderStructure = CacheLocator.getContentTypeCache()
                .getStructureByInode(folder.getDefaultFileType());

        final ContentType folderContentType = new StructureTransformer(folderStructure).from();

        final Map<ManifestItem, Collection<ManifestItem>> dependencies = new HashMap<>();

        dependencies.put(
                folder, list(host, folderContentType, contentType, subFolder, parentFolder));
        dependencies.putAll(contentTypeWithDependencies.dependenciesToAssert);
        dependencies.putAll(subFolderWithDependencies.dependenciesToAssert);

        return list(
                new TestData(folder, dependencies, excludeSystemFolderAndSystemHost, filterDescriptorAllDependencies, "Folder with third party")
        );
    }

    private static TestData createHTMLPageWithDependencies() {
        final Language defaultLanguage = APILocator.getLanguageAPI().getDefaultLanguage();
        final Host host = new SiteDataGen().nextPersisted();
        final ContentType contentTypeToPage = new ContentTypeDataGen().host(host).nextPersisted();
        final Container container = new ContainerDataGen().withContentType(contentTypeToPage, "").nextPersisted();

        final TemplateLayout templateLayout = new TemplateLayoutDataGen().withContainer(container).next();
        final Template template = new TemplateDataGen().drawedBody(templateLayout).nextPersisted();

        final Contentlet htmlPageAsset = new HTMLPageDataGen(host, template).host(host).languageId(defaultLanguage.getId()).nextPersisted();
        final ContentType htmlPageAssetContentType = htmlPageAsset.getContentType();

        return new TestData(htmlPageAsset, Map.of(
                htmlPageAsset, list(defaultLanguage, host, template, htmlPageAssetContentType),
                template, list(container),
                container, list(contentTypeToPage)
            ), null, "Page with dependencies");
    }

    private static Collection<TestData> createContainerWithThirdPartyTestCase()
            throws DotDataException, DotSecurityException {

        final Host host = createHostWithDependencies();

        final TestData contentTypeWithDependencies = createContentTypeWithDependencies();
        final ContentType contentType = (ContentType) contentTypeWithDependencies.assetsToAddInBundle;

        final Container containerWithContentType = new ContainerDataGen()
                .site(host)
                .withContentType(contentType, "")
                .nextPersisted();


        final Map<ManifestItem, Collection<ManifestItem>> dependencies = new HashMap<>();
        dependencies.put(containerWithContentType, list(host, contentType));
        dependencies.putAll(contentTypeWithDependencies.dependenciesToAssert);

        return list(
                new TestData(containerWithContentType, dependencies, excludeSystemFolder, filterDescriptorAllDependencies, "Container with Third party dependencies")
        );
    }

    private static Collection<TestData> createTemplateWithThirdPartyTestCase()
            throws DotDataException, DotSecurityException {

        final Host host = createHostWithDependencies();

        final TestData contentTypeWithDependencies = createContentTypeWithDependencies();
        final ContentType contentType = (ContentType) contentTypeWithDependencies.assetsToAddInBundle;

        final Container container = new ContainerDataGen()
                .site(host)
                .withContentType(contentType, "")
                .nextPersisted();

        final TemplateLayout templateLayout = new TemplateLayoutDataGen()
                .withContainer(container)
                .next();

        final Template template = new TemplateDataGen()
                .host(host)
                .drawedBody(templateLayout)
                .nextPersisted();

        final Map<ManifestItem, Collection<ManifestItem>> templateIncludes = new HashMap<>();

        templateIncludes.put(template, list(host, container));
        templateIncludes.put(container, list(contentType));
        templateIncludes.putAll(contentTypeWithDependencies.dependenciesToAssert);

        return list(
                new TestData(template, templateIncludes, excludeSystemFolder, filterDescriptorAllDependencies, "Template with third party dependencies")
        );
    }

    private static Collection<TestData> createContentTypeWithThirdPartyTestCase()
            throws DotDataException, DotSecurityException {

        final Host host = createHostWithDependencies();

        final ContentType contentType = new ContentTypeDataGen()
                .host(host)
                .nextPersisted();

        final Folder contentTypeFolder = (Folder) createFolderWithDependencies().assetsToAddInBundle;
        final Host folderHost = contentTypeFolder.getHost();
        final ContentType contentTypeWithFolder = new ContentTypeDataGen()
                .folder(contentTypeFolder)
                .nextPersisted();

        final WorkflowScheme systemWorkflowScheme = APILocator.getWorkflowAPI().findSystemWorkflowScheme();

        return list(
                new TestData(contentType, Map.of(contentType, list(host, systemWorkflowScheme)), excludeSystemFolder,
                        filterDescriptorAllDependencies, "Content Type with third party dependencies"),
                new TestData(contentTypeWithFolder, Map.of(
                        contentTypeWithFolder, list(folderHost, contentTypeFolder, systemWorkflowScheme)
                    ), new HashMap<>(), filterDescriptorAllDependencies, "Content Type with folder and third party dependencies")
        );
    }

    private static TestData createFolderWithDependencies() throws DotDataException, DotSecurityException {
        final Host host = new SiteDataGen().nextPersisted();
        final Folder parentFolder = new FolderDataGen().site(host).nextPersisted();

        return createFolderWithDependencies(parentFolder);
    }

    private static TestData createFolderWithDependencies(final Host host) throws DotDataException, DotSecurityException {
        final Folder parentFolder = new FolderDataGen().site(host).nextPersisted();
        return createFolderWithDependencies(parentFolder);
    }

    private static TestData createFolderWithDependencies(final Folder parentFolder)
            throws DotDataException, DotSecurityException {

        final Host host = parentFolder.getHost();

        final Folder folder = new FolderDataGen()
                .site(host)
                .parent(parentFolder)
                .nextPersisted();

        final ContentType contentType = new ContentTypeDataGen()
                .folder(folder)
                .nextPersisted();

        final File image = new File(Thread.currentThread().getContextClassLoader().getResource("images/test.jpg").getFile());
        final Contentlet contentlet = new FileAssetDataGen(folder, image)
                .host(host)
                .setProperty("title", "contentletTitle")
                .setProperty("fileName", "contentletfileName")
                .nextPersisted();
        final Language language = APILocator.getLanguageAPI().getLanguage(contentlet.getLanguageId());

        final Link link = new LinkDataGen(folder).nextPersisted();

        final Folder subFolder = new FolderDataGen()
                .site(host)
                .parent(folder)
                .nextPersisted();

        final Contentlet contentlet_2 = new FileAssetDataGen(subFolder, image)
                .setProperty("title", "contentlet_2Title")
                .setProperty("fileName", "contentlet_2fileName")
                .host(host)
                .nextPersisted();

        final Structure folderStructure = CacheLocator.getContentTypeCache()
                .getStructureByInode(folder.getDefaultFileType());

        final ContentType folderContentType = new StructureTransformer(folderStructure).from();

        final WorkflowScheme systemWorkflowScheme = APILocator.getWorkflowAPI().findSystemWorkflowScheme();

        return new TestData(folder, Map.of(
                folder, list(host, parentFolder, contentType, contentlet, link, subFolder),
                contentlet, list(language),
                contentlet_2, list(APILocator.getLanguageAPI().getLanguage(contentlet_2.getLanguageId())),
                subFolder, list(contentlet_2, folderContentType),
                contentType, list(systemWorkflowScheme),
                folderContentType, list(systemWorkflowScheme)
        ), null, "Folder with third dependencies");
    }

    private static TestData createContentTypeWithDependencies() throws DotDataException, DotSecurityException {
        return createContentTypeWithDependencies(null);
    }

    private static TestData createContentTypeWithDependencies(Folder folder) throws DotDataException {
        final Host host = folder != null ? folder.getHost() : new SiteDataGen().nextPersisted();
        final WorkflowScheme workflowScheme = APILocator.getWorkflowAPI().findSystemWorkflowScheme();
        final Category category = new CategoryDataGen().nextPersisted();

        ContentType contentType = null;
        final ContentTypeDataGen contentTypeDataGen = new ContentTypeDataGen()
                .workflowId(workflowScheme.getId())
                .addCategory(category);

        if (folder == null) {
            contentType = contentTypeDataGen.host(host).nextPersisted();
        } else {
            contentType = contentTypeDataGen.folder(folder).nextPersisted();
        }

        final ContentType contentTypeChild =  new ContentTypeDataGen()
                .host(host)
                .nextPersisted();

        final Relationship relationship = new FieldRelationshipDataGen()
                .child(contentTypeChild)
                .parent(contentType)
                .nextPersisted();

        final WorkflowScheme systemWorkflowScheme = APILocator.getWorkflowAPI().findSystemWorkflowScheme();

        return new TestData(contentType, Map.of(
                contentType, list(host, workflowScheme, category, systemWorkflowScheme, relationship),
                contentTypeChild, list(host, systemWorkflowScheme),
                relationship, list(contentTypeChild)
        ), null, "Content Type with dependencies");
    }

    private static Host createHostWithDependencies(){
        final Host host = new SiteDataGen().nextPersisted();

        new FolderDataGen().site(host).nextPersisted();
        final ContentType anotherContentType = new ContentTypeDataGen().host(host).nextPersisted();
        new ContentletDataGen(anotherContentType.id()).host(host).nextPersisted();
        new RuleDataGen().host(host).nextPersisted();

        return host;
    }

    private static Collection<TestData> createContentTestCase()
            throws DotDataException, DotSecurityException, IOException {
        final Host host = new SiteDataGen().nextPersisted();
        final Language language = new LanguageDataGen().nextPersisted();
        final ContentType contentType = new ContentTypeDataGen().host(host).nextPersisted();

        final Contentlet contentlet = new ContentletDataGen(contentType.id())
                .languageId(language.getId())
                .host(host)
                .nextPersisted();

        final Folder folder = new FolderDataGen().site(host).nextPersisted();
        final Contentlet contentletWithFolder = new ContentletDataGen(contentType.id())
                .languageId(language.getId())
                .host(host)
                .folder(folder)
                .nextPersisted();

        final ContentType contentTypeParent =  new ContentTypeDataGen()
                .host(host)
                .nextPersisted();

        final ContentType contentTypeChild =  new ContentTypeDataGen()
                .host(host)
                .nextPersisted();

        final Relationship relationship = new FieldRelationshipDataGen()
                .child(contentTypeChild)
                .parent(contentTypeParent)
                .nextPersisted();

        final Contentlet contentletChild =  new ContentletDataGen(contentTypeChild.id())
                .setPolicy(IndexPolicy.WAIT_FOR)
                .languageId(language.getId())
                .host(host)
                .nextPersisted();

        final Contentlet contentletWithRelationship = new ContentletDataGen(contentTypeParent.id())
                .setPolicy(IndexPolicy.WAIT_FOR)
                .languageId(language.getId())
                .host(host)
                .setProperty(contentTypeParent.variable(), list(contentletChild))
                .nextPersisted();

        final Category category = new CategoryDataGen().nextPersisted();
        final ContentType contentTypeWithCategory = new ContentTypeDataGen()
                .addCategory(category)
                .host(host)
                .nextPersisted();

        Contentlet contentWithCategory = new ContentletDataGen(contentTypeWithCategory.id())
                .languageId(language.getId())
                .host(host)
                .next();
        contentWithCategory = APILocator.getContentletAPI().checkin(contentWithCategory, APILocator.systemUser(), false,
                list(category));


        final Language defaultLanguage = APILocator.getLanguageAPI().getDefaultLanguage();
        final Host defaultHost = APILocator.getHostAPI().findDefaultHost(APILocator.systemUser(), false);
        final ContentType contentTypeToPage = new ContentTypeDataGen().host(host).nextPersisted();
        final Container container = new ContainerDataGen().withContentType(contentTypeToPage, "").nextPersisted();

        final TemplateLayout templateLayout = new TemplateLayoutDataGen().withContainer(container).next();
        final Template template = new TemplateDataGen().drawedBody(templateLayout).nextPersisted();

        final Contentlet htmlPageAsset = new HTMLPageDataGen(host, template).host(host).languageId(defaultLanguage.getId()).nextPersisted();
        final ContentType htmlPageAssetContentType = htmlPageAsset.getContentType();

        final WorkflowScheme systemWorkflowScheme = APILocator.getWorkflowAPI().findSystemWorkflowScheme();

        final Language imageFileLanguage = new LanguageDataGen().nextPersisted();
        final Folder imageFolder = new FolderDataGen().site(host).nextPersisted();
        File tempFile = File.createTempFile("contentWithImageBundleTest", ".jpg");
        URL url = FocalPointAPITest.class.getResource("/images/test.jpg");
        File testImage = new File(url.getFile());
        FileUtils.copyFile(testImage, tempFile);

        final Contentlet imageFileAsset = new FileAssetDataGen(tempFile)
                .host(host)
                .languageId(imageFileLanguage.getId())
                .folder(imageFolder).nextPersisted();

        final Field imageField = new FieldDataGen().type(ImageField.class).next();
        final ContentType contentTypeWithImageField = new ContentTypeDataGen().host(host).field(imageField).nextPersisted();
        final Contentlet contentletWithImage = new ContentletDataGen(contentTypeWithImageField)
                .host(host)
                .setProperty(imageField.variable(), imageFileAsset.getIdentifier())
                .languageId(language.getId())
                .nextPersisted();

        final Map<ManifestItem, Collection<ManifestItem>> contentletInclude = Map.of(
                contentlet, list(host, contentType, language),
                contentType, list(systemWorkflowScheme)
        );

        final Map<ManifestItem, Collection<ManifestItem>> contentletWithFolderIncludes = Map.of(
                contentletWithFolder, list(host, contentType, language, folder),
                contentType, list(systemWorkflowScheme)
        );

        final Map<ManifestItem, Collection<ManifestItem>> contentletWithRelationshipIncludes = Map.of(
                contentletWithRelationship, list(host, relationship, contentTypeParent, language),
                relationship, list(contentTypeParent, contentTypeChild, contentletChild),
                contentletChild, list(language, contentTypeChild),
                contentTypeParent, list(systemWorkflowScheme),
                contentTypeChild, list(systemWorkflowScheme)
        );

        final Map<ManifestItem, Collection<ManifestItem>> contentWithCategoryIncludes = Map.of(
                contentWithCategory, list(host, contentTypeWithCategory, language, category),
                contentTypeWithCategory, list(systemWorkflowScheme, category)
        );

        final Map<ManifestItem, Collection<ManifestItem>> htmlPageAssetIncludes = Map.of(
                htmlPageAsset, list(host, defaultLanguage, template, htmlPageAssetContentType),
                template, list(container, defaultHost),
                contentTypeToPage, list(systemWorkflowScheme),
                htmlPageAssetContentType, list(systemWorkflowScheme),
                container, list(contentTypeToPage)
        );

        final Map<ManifestItem, Collection<ManifestItem>>  contentletWithImageIncludes = Map.of(
                contentletWithImage, list(host, contentTypeWithImageField, imageFileAsset, language),
                imageFileAsset, list(imageFolder, imageFileLanguage, imageFileAsset.getContentType()),
                contentTypeWithImageField, list(APILocator.getWorkflowAPI().findSystemWorkflowScheme()),
                imageFileAsset.getContentType(), list(APILocator.getWorkflowAPI().findSystemWorkflowScheme())
        );

        final Folder systemFolder = APILocator.getFolderAPI().findSystemFolder();

        final Map<String, List<ManifestItem>> contentletWithFolderExcludes = Map.of(FILTER_EXCLUDE_REASON,
                list(host, contentType, language, folder));

        final Map<String, List<ManifestItem>> contentletWithRelationshipExcludes = Map.of(
                FILTER_EXCLUDE_REASON, list(host, contentTypeParent, language, contentTypeChild),
                EXCLUDE_SYSTEM_FOLDER_HOST, list(systemFolder));

        final Map<String, List<ManifestItem>> contentWithCategoryExcludes = Map.of(FILTER_EXCLUDE_REASON,
                list(host, contentTypeWithCategory, language, category), EXCLUDE_SYSTEM_FOLDER_HOST, list(systemFolder));

        final Map<String, List<ManifestItem>> htmlPageAssetExcludes = Map.of(FILTER_EXCLUDE_REASON,
                list(host, defaultLanguage, template, htmlPageAssetContentType), EXCLUDE_SYSTEM_FOLDER_HOST, list(systemFolder));

        final Map<String, List<ManifestItem>>  contentletWithImageExcludes =  Map.of(FILTER_EXCLUDE_REASON,
                list(host, contentTypeWithImageField, imageFileAsset, language), EXCLUDE_SYSTEM_FOLDER_HOST, list(systemFolder));

        final Host systemHost = APILocator.getHostAPI().findSystemHost();
        final ContentType systemHostContentType = new ContentTypeDataGen().host(systemHost).nextPersisted();

        final Contentlet systemHostContentlet_1 = new ContentletDataGen(systemHostContentType.id())
                .languageId(language.getId())
                .host(systemHost)
                .nextPersisted();

        final Contentlet systemHostContentlet_2 = new ContentletDataGen(systemHostContentType.id())
                .languageId(language.getId())
                .host(systemHost)
                .nextPersisted();

        final Map<ManifestItem, Collection<ManifestItem>> systemHostContentletInclude = map(
                systemHostContentlet_1, list(systemHostContentType, language),
                systemHostContentType, list(systemWorkflowScheme)
        );

        return list(
                new TestData(contentlet, contentletInclude, excludeSystemFolder, filterDescriptorAllDependencies, "Contentlet with filterDescriptorAllDependencies"),
                new TestData(contentlet, new HashMap<>(),
                        Map.of(FILTER_EXCLUDE_REASON, list(host, contentType, language), EXCLUDE_SYSTEM_FOLDER_HOST, list(systemFolder)),
                        filterDescriptorNotDependencies, "Contentlet with filterDescriptorNotDependencies"),
                new TestData(contentlet, contentletInclude, excludeSystemFolder, filterDescriptorNotRelationship, "Contentlet with filterDescriptorNotRelationship"),
                new TestData(contentlet, new HashMap<>(),
                        Map.of(FILTER_EXCLUDE_REASON, list(host, contentType, language), EXCLUDE_SYSTEM_FOLDER_HOST, list(systemFolder)),
                        filterDescriptorNotDependenciesRelationship, "Contentlet with filterDescriptorNotDependenciesRelationship"),

                new TestData(contentletWithFolder, contentletWithFolderIncludes, excludeSystemFolder, filterDescriptorAllDependencies, "Contentlet with folder and filterDescriptorAllDependencies"),
                new TestData(contentletWithFolder, new HashMap<>(), contentletWithFolderExcludes, filterDescriptorNotDependencies, "Contentlet with folder and filterDescriptorNotDependencies"),
                new TestData(contentletWithFolder,contentletWithFolderIncludes, excludeSystemFolder, filterDescriptorNotRelationship, "Contentlet folder and with filterDescriptorNotRelationship"),
                new TestData(contentletWithFolder, new HashMap<>(), contentletWithFolderExcludes, filterDescriptorNotDependenciesRelationship, "Contentlet folder and with filterDescriptorNotDependenciesRelationship"),

                new TestData(contentletWithRelationship, contentletWithRelationshipIncludes, excludeSystemFolder,
                        filterDescriptorAllDependencies, "Contentlet with Relationship and filterDescriptorAllDependencies"),
                new TestData(contentletWithRelationship, Map.of(contentTypeParent, list(relationship), contentletWithRelationship, list(relationship)), contentletWithRelationshipExcludes, filterDescriptorNotDependencies, "Contentlet with Relationship and filterDescriptorNotDependencies"),
                new TestData(contentletWithRelationship, Map.of(contentletWithRelationship, list(host, contentTypeParent, language, relationship), contentTypeParent, list(systemWorkflowScheme, relationship), relationship, list(contentTypeChild)),
                        Map.of(FILTER_EXCLUDE_REASON, list(), EXCLUDE_SYSTEM_FOLDER_HOST, list(systemFolder)),
                        filterDescriptorNotRelationship, "Contentlet with Relationship and filterDescriptorNotRelationship"),
                new TestData(contentletWithRelationship, Map.of(contentletWithRelationship, list(relationship), contentTypeParent, list(relationship)), contentletWithRelationshipExcludes,
                        filterDescriptorNotDependenciesRelationship, "Contentlet with Relationship and filterDescriptorNotDependenciesRelationship"),

                new TestData(contentWithCategory, contentWithCategoryIncludes, excludeSystemFolder,
                        filterDescriptorAllDependencies, "Contentlet with Category and filterDescriptorAllDependencies"),
                new TestData(contentWithCategory, new HashMap<>(),
                        Map.of(FILTER_EXCLUDE_REASON, list(host, contentTypeWithCategory, language, category),
                                EXCLUDE_SYSTEM_FOLDER_HOST, list(systemFolder)),
                        filterDescriptorNotDependencies, "Contentlet with Category and filterDescriptorNotDependencies"),
                new TestData(contentWithCategory, contentWithCategoryIncludes, excludeSystemFolder,
                        filterDescriptorNotRelationship, "Contentlet with Category and filterDescriptorNotRelationship"),
                new TestData(contentWithCategory, new HashMap<>(), contentWithCategoryExcludes, filterDescriptorNotDependenciesRelationship, "Contentlet with Category and filterDescriptorNotDependenciesRelationship"),

                new TestData(htmlPageAsset, htmlPageAssetIncludes, excludeSystemFolderAndSystemHost, filterDescriptorAllDependencies, "Page with filterDescriptorAllDependencies"),
                new TestData(htmlPageAsset, new HashMap<>(), htmlPageAssetExcludes, filterDescriptorNotDependencies, "Page with filterDescriptorNotDependencies"),
                new TestData(htmlPageAsset, htmlPageAssetIncludes, excludeSystemFolderAndSystemHost, filterDescriptorNotRelationship, "Page with filterDescriptorNotRelationship"),
                new TestData(htmlPageAsset, new HashMap<>(), htmlPageAssetExcludes, filterDescriptorNotDependenciesRelationship, "Page with filterDescriptorNotDependenciesRelationship"),

                new TestData(contentletWithImage, contentletWithImageIncludes, excludeSystemFolder, filterDescriptorAllDependencies, "Contentlet with Image and filterDescriptorAllDependencies"),
                new TestData(contentletWithImage, new HashMap<>(), contentletWithImageExcludes, filterDescriptorNotDependencies, "Contentlet with Image and filterDescriptorNotDependencies"),
                new TestData(contentletWithImage, contentletWithImageIncludes, excludeSystemFolder, filterDescriptorNotRelationship, "Contentlet with Image and filterDescriptorNotRelationship"),
<<<<<<< HEAD
                new TestData(contentletWithImage, map(), contentletWithImageExcludes, filterDescriptorNotDependenciesRelationship, "Contentlet with Image and filterDescriptorNotDependenciesRelationship"),

                new TestData(systemHostContentlet_1, systemHostContentletInclude,
                        map(EXCLUDE_SYSTEM_FOLDER_HOST, list(systemHost)), filterDescriptorAllDependencies,
                        "Contentlet In System Host")

=======
                new TestData(contentletWithImage, new HashMap<>(), contentletWithImageExcludes, filterDescriptorNotDependenciesRelationship, "Contentlet with Image and filterDescriptorNotDependenciesRelationship")
>>>>>>> c1fbb01c
        );
    }

    private static Collection<TestData> createRuleTestCase() {
        final Host host = new SiteDataGen().nextPersisted();
        final Rule rule = new RuleDataGen().host(host).nextPersisted();

        final Template template = new TemplateDataGen().host(host).nextPersisted();
        final HTMLPageAsset htmlPageAsset = new HTMLPageDataGen(host, template).nextPersisted();
        final Rule ruleWithPage = new RuleDataGen().page(htmlPageAsset).nextPersisted();

        return list(
                new TestData(rule, Map.of(rule, list(host)), new HashMap<>(), filterDescriptorAllDependencies, "Rule with filterDescriptorAllDependencies"),
                new TestData(rule, new HashMap<>(), Map.of(FILTER_EXCLUDE_REASON, list(host)), filterDescriptorNotDependencies, "Rule with filterDescriptorNotDependencies"),
                new TestData(rule, Map.of(rule, list(host)), new HashMap<>(), filterDescriptorNotRelationship, "Rule with filterDescriptorNotRelationship"),
                new TestData(rule, new HashMap<>(), Map.of(FILTER_EXCLUDE_REASON, list(host)), filterDescriptorNotDependenciesRelationship, "Page with filterDescriptorNotDependenciesRelationship"),

                new TestData(ruleWithPage, Map.of(ruleWithPage, list(htmlPageAsset)), new HashMap<>(), filterDescriptorAllDependencies, "Rule with page and filterDescriptorAllDependencies"),
                new TestData(ruleWithPage, new HashMap<>(), Map.of(FILTER_EXCLUDE_REASON, list(htmlPageAsset)), filterDescriptorNotDependencies, "Rule with page and filterDescriptorAllDependencies"),
                new TestData(ruleWithPage, Map.of(ruleWithPage, list(htmlPageAsset)), new HashMap<>(), filterDescriptorNotRelationship, "Rule with page and filterDescriptorAllDependencies"),
                new TestData(ruleWithPage, new HashMap<>(), Map.of(FILTER_EXCLUDE_REASON, list(htmlPageAsset)), filterDescriptorNotDependenciesRelationship, "Rule with page and filterDescriptorAllDependencies")

        );

    }

    private static Collection<TestData> createLanguageTestCase() {
        final Language language = new LanguageDataGen().nextPersisted();

        return list(
                new TestData(language, new HashMap<>(), new HashMap<>(), filterDescriptorAllDependencies, "Language with filterDescriptorAllDependencies"),
                new TestData(language, new HashMap<>(), filterDescriptorNotDependencies, "Language with filterDescriptorNotDependencies"),
                new TestData(language, new HashMap<>(), new HashMap<>(), filterDescriptorNotRelationship, "Language with filterDescriptorNotRelationship"),
                new TestData(language, new HashMap<>(), filterDescriptorNotDependenciesRelationship, "Language with filterDescriptorNotDependenciesRelationship")
        );

    }

    private static Collection<TestData> createWorkflowTestCase() {
        final WorkflowScheme workflowScheme = new WorkflowDataGen().nextPersisted();
        final WorkflowStep workflowStep = new WorkflowStepDataGen(workflowScheme.getId()).nextPersisted();

        return list(
                new TestData(workflowScheme, new HashMap<>(), new HashMap<>(), filterDescriptorAllDependencies, "WorkflowScheme with filterDescriptorAllDependencies"),
                new TestData(workflowScheme, new HashMap<>(), filterDescriptorNotDependencies, "WorkflowScheme with filterDescriptorNotDependencies"),
                new TestData(workflowScheme, new HashMap<>(), new HashMap<>(), filterDescriptorNotRelationship, "WorkflowScheme with filterDescriptorNotRelationship"),
                new TestData(workflowScheme, new HashMap<>(), filterDescriptorNotDependenciesRelationship, "WorkflowScheme with filterDescriptorNotDependenciesRelationship")
        );
    }

    private static Collection<TestData> createHostTestCase() throws DotDataException {
        final Host host = new SiteDataGen().nextPersisted();

        final Host hostWithTemplate = new SiteDataGen().nextPersisted();
        final Template template = new TemplateDataGen().host(hostWithTemplate).nextPersisted();

        final Host hostWithContainer = new SiteDataGen().nextPersisted();
        final Container container = new ContainerDataGen()
                .site(hostWithContainer)
                .clearContentTypes()
                .nextPersisted();

        final Host hostWithFolder = new SiteDataGen().nextPersisted();
        final Folder folder = new FolderDataGen().site(hostWithFolder).nextPersisted();

        final Host hostWithContent = new SiteDataGen().nextPersisted();
        final ContentType contentType = new ContentTypeDataGen().host(hostWithContent).nextPersisted();
        final Contentlet contentlet = new ContentletDataGen(contentType.id()).host(hostWithContent).nextPersisted();
        final Language language = APILocator.getLanguageAPI().getLanguage(contentlet.getLanguageId());

        final Host hostWithRule = new SiteDataGen().nextPersisted();
        final Rule rule = new RuleDataGen().host(hostWithRule).nextPersisted();

        final WorkflowScheme systemWorkflowScheme = APILocator.getWorkflowAPI().findSystemWorkflowScheme();
        final Folder systemFolder = APILocator.getFolderAPI().findSystemFolder();

        final Structure folderStructure = CacheLocator.getContentTypeCache().getStructureByInode(systemFolder.getDefaultFileType());
        final ContentType folderContentType = new StructureTransformer(folderStructure).from();

        final Map<ManifestItem, Collection<ManifestItem>> hostWithContentIncludes = Map.of(
                hostWithContent, list(contentType, contentlet),
                contentType, list(systemWorkflowScheme),
                contentlet, list(language, contentType)
        );

        final Map<ManifestItem, Collection<ManifestItem>> hostWithFolderInclude = Map.of(
                hostWithFolder, list(folder),
                folder, list(folderContentType),
                folderContentType, list(systemWorkflowScheme)
        );

        return list(
                new TestData(host, new HashMap<>(), new HashMap<>(), filterDescriptorAllDependencies, "Host with filterDescriptorAllDependencies"),
                new TestData(host, new HashMap<>(), new HashMap<>(), filterDescriptorNotDependencies, "Host with filterDescriptorNotDependencies"),
                new TestData(host, new HashMap<>(), new HashMap<>(), filterDescriptorNotRelationship, "Host with filterDescriptorNotRelationship"),
                new TestData(host, new HashMap<>(), filterDescriptorNotDependenciesRelationship, "Host with filterDescriptorNotDependenciesRelationship"),

                new TestData(hostWithTemplate, Map.of(hostWithTemplate, list(template)),
                        new HashMap<>(), filterDescriptorAllDependencies, "Host with template and filterDescriptorAllDependencies"),
                new TestData(hostWithTemplate, new HashMap<>(), Map.of(FILTER_EXCLUDE_REASON, list(template)),
                        filterDescriptorNotDependencies, "Host with template and  filterDescriptorNotDependencies"),
                new TestData(hostWithTemplate, Map.of(hostWithTemplate, list(template)), new HashMap<>(),
                        filterDescriptorNotRelationship, "Host with template and  filterDescriptorNotRelationship"),
                new TestData(hostWithTemplate, new HashMap<>(), Map.of(FILTER_EXCLUDE_REASON, list(template)),
                        filterDescriptorNotDependenciesRelationship, "Host with template and  filterDescriptorNotDependenciesRelationship"),

                new TestData(hostWithContainer, Map.of(hostWithContainer, list(container)), new HashMap<>(),
                        filterDescriptorAllDependencies, "Host with Container and filterDescriptorAllDependencies"),
                new TestData(hostWithContainer, new HashMap<>(), Map.of(FILTER_EXCLUDE_REASON, list(container)),
                        filterDescriptorNotDependencies, "Host with Container and filterDescriptorNotDependencies"),
                new TestData(hostWithContainer, Map.of(hostWithContainer, list(container)), new HashMap<>(),
                        filterDescriptorNotRelationship, "Host with Container and filterDescriptorNotRelationship"),
                new TestData(hostWithContainer, new HashMap<>(), Map.of(FILTER_EXCLUDE_REASON, list(container)),
                        filterDescriptorNotDependenciesRelationship, "Host with Container and filterDescriptorNotDependenciesRelationship"),

                new TestData(hostWithContent, hostWithContentIncludes, excludeSystemFolder, filterDescriptorAllDependencies, "Host with Content and filterDescriptorAllDependencies"),
                new TestData(hostWithContent, new HashMap<>(), Map.of(FILTER_EXCLUDE_REASON, list(contentType, contentlet)),
                        filterDescriptorNotDependencies, "Host with Content andfilterDescriptorNotDependencies"),
                new TestData(hostWithContent, hostWithContentIncludes, excludeSystemFolder,
                        filterDescriptorNotRelationship, "Host with Content andfilterDescriptorNotRelationship"),
                new TestData(hostWithContent, new HashMap<>(), Map.of(FILTER_EXCLUDE_REASON, list(contentType, contentlet)),
                        filterDescriptorNotDependenciesRelationship, "Host with Content andfilterDescriptorNotDependenciesRelationship"),

                new TestData(hostWithFolder, hostWithFolderInclude, excludeSystemFolderAndSystemHost, filterDescriptorAllDependencies, "Host with Folder and filterDescriptorAllDependencies"),
                new TestData(hostWithFolder, new HashMap<>(), Map.of(FILTER_EXCLUDE_REASON, list(folder)),
                        filterDescriptorNotDependencies, "Host with Folder and filterDescriptorNotDependencies"),
                new TestData(hostWithFolder, hostWithFolderInclude, excludeSystemFolderAndSystemHost,
                        filterDescriptorNotRelationship, "Host with Folder and filterDescriptorNotRelationship"),
                new TestData(hostWithFolder, new HashMap<>(), Map.of(FILTER_EXCLUDE_REASON, list(folder)),
                        filterDescriptorNotDependenciesRelationship, "Host with Folder and filterDescriptorNotDependenciesRelationship"),

                new TestData(hostWithRule, Map.of(hostWithRule, list(rule)), new HashMap<>(),
                        filterDescriptorAllDependencies, "Host with Rule and filterDescriptorAllDependencies"),
                new TestData(hostWithRule, new HashMap<>(), Map.of(FILTER_EXCLUDE_REASON, list(rule)),filterDescriptorNotDependencies, "Host with Rule and filterDescriptorNotDependencies"),
                new TestData(hostWithRule, Map.of(hostWithRule, list(rule)), new HashMap<>(), filterDescriptorNotRelationship, "Host with Rule and filterDescriptorNotRelationship"),
                new TestData(hostWithRule, new HashMap<>(), Map.of(FILTER_EXCLUDE_REASON, list(rule)), filterDescriptorNotDependenciesRelationship, "Host with Rule and filterDescriptorNotDependenciesRelationship")
        );
    }

    private static Collection<TestData> createLinkTestCase() {
        final Host host = new SiteDataGen().nextPersisted();
        final Folder folder = new FolderDataGen().site(host).nextPersisted();

        final Link link = new LinkDataGen(folder)
                .hostId(host.getIdentifier())
                .nextPersisted();

        return list(
                new TestData(link, Map.of(link, list(host, folder)), new HashMap<>(), filterDescriptorAllDependencies, "Link with filterDescriptorAllDependencies"),
                new TestData(link, new HashMap<>(), Map.of(FILTER_EXCLUDE_REASON, list(host, folder)), filterDescriptorNotDependencies, "Link with filterDescriptorNotDependencies"),
                new TestData(link, Map.of(link, list(host, folder)), new HashMap<>(), filterDescriptorNotRelationship, "Link with filterDescriptorNotRelationship"),
                new TestData(link, new HashMap<>(), Map.of(FILTER_EXCLUDE_REASON, list(host, folder)), filterDescriptorNotDependenciesRelationship, "Link with filterDescriptorNotDependenciesRelationship")
        );
    }

    private static Collection<TestData> createFolderTestCase() throws DotDataException, DotSecurityException {
        final Host host = new SiteDataGen().nextPersisted();
        final Folder folder = new FolderDataGen().site(host).nextPersisted();

        final Folder parentFolder = new FolderDataGen().site(host).nextPersisted();
        final Folder folderWithParent = new FolderDataGen()
                .site(host)
                .parent(parentFolder)
                .nextPersisted();

        final Folder folderWithContentType = new FolderDataGen().site(host).nextPersisted();
        final ContentType contentType = new ContentTypeDataGen()
                .folder(folderWithContentType)
                .nextPersisted();

        final Folder folderWithContent = new FolderDataGen().site(host).nextPersisted();

        final File image = new File(Thread.currentThread().getContextClassLoader().getResource("images/test.jpg").getFile());
        final Contentlet contentlet = new FileAssetDataGen(folderWithContent, image)
                .host(host)
                .nextPersisted();
        final Language language = APILocator.getLanguageAPI().getLanguage(contentlet.getLanguageId());


        final Folder folderWithLink = new FolderDataGen().site(host).nextPersisted();
        final Link link = new LinkDataGen(folderWithLink).nextPersisted();

        final Folder folderWithSubFolder = new FolderDataGen().site(host).nextPersisted();
        final Folder subFolder = new FolderDataGen()
                .parent(folderWithSubFolder)
                .nextPersisted();

        final Contentlet contentlet_2 = new FileAssetDataGen(subFolder, image)
                .host(host)
                .nextPersisted();

        final Structure folderStructure = CacheLocator.getContentTypeCache()
                .getStructureByInode(folder.getDefaultFileType());

        final ContentType folderContentType = new StructureTransformer(folderStructure).from();

        final WorkflowScheme systemWorkflowScheme = APILocator.getWorkflowAPI().findSystemWorkflowScheme();

        final Map<ManifestItem, Collection<ManifestItem>> folderIncludes = Map.of(
                folder, list(host, folderContentType),
                folderContentType, list(systemWorkflowScheme)
        );

        final Map<ManifestItem, Collection<ManifestItem>> folderWithParentIncludes = Map.of(
                folderWithParent, list(host, folderContentType, parentFolder),
                folderContentType, list(systemWorkflowScheme)
        );

        final Map<ManifestItem, Collection<ManifestItem>> folderWithContentTypeIncludes = Map.of(
                folderWithContentType, list(host, folderContentType, contentType),
                folderContentType, list(systemWorkflowScheme),
                contentType, list(systemWorkflowScheme)
        );

        final Map<ManifestItem, Collection<ManifestItem>> folderWithContentIncludes = Map.of(
                folderWithContent, list(host, folderContentType, contentlet),
                contentlet, list(contentlet, language, contentlet.getContentType()),
                contentlet.getContentType(), list(systemWorkflowScheme)
        );

        final Map<ManifestItem, Collection<ManifestItem>>  folderWithLinkIncludes = Map.of(
                folderWithLink, list(host, folderContentType, link, systemWorkflowScheme),
                folderContentType, list(systemWorkflowScheme)
        );

        final Map<ManifestItem, Collection<ManifestItem>>  folderWithSubFolderIncludes = Map.of(
                folderWithSubFolder, list(host, folderContentType, subFolder),
                folderContentType, list(systemWorkflowScheme),
                subFolder, list(contentlet_2),
                contentlet_2, list(language)
        );

        //Folder with sub folder
        return list(
                new TestData(folder, folderIncludes, excludeSystemFolderAndSystemHost, filterDescriptorAllDependencies, "Folder with filterDescriptorAllDependencies"),
                new TestData(folder, new HashMap<>(), Map.of(FILTER_EXCLUDE_REASON, list(host, folderContentType)),
                        filterDescriptorNotDependencies, "Folder with filterDescriptorNotDependencies"),
                new TestData(folder, folderIncludes, excludeSystemFolderAndSystemHost, filterDescriptorNotRelationship, "Folder with filterDescriptorNotRelationship"),
                new TestData(folder, new HashMap<>(), Map.of(FILTER_EXCLUDE_REASON, list(host, folderContentType)),
                        filterDescriptorNotDependenciesRelationship, "Folder with filterDescriptorNotDependenciesRelationship"),

                //Dependency manager not add Parent Folder, the Parent Folder is added as dependency in FolderBundle
                new TestData(folderWithParent, folderWithParentIncludes, excludeSystemFolderAndSystemHost,
                        filterDescriptorAllDependencies, "Folder with parent and filterDescriptorAllDependencies"),
                new TestData(folderWithParent, new HashMap<>(), Map.of(FILTER_EXCLUDE_REASON, list(host, folderContentType, parentFolder)),
                        filterDescriptorNotDependencies, "Folder with parent and filterDescriptorNotDependencies"),
                new TestData(folderWithParent, folderWithParentIncludes, excludeSystemFolderAndSystemHost,
                        filterDescriptorNotRelationship, "Folder with parent and filterDescriptorNotRelationship"),
                new TestData(folderWithParent, new HashMap<>(), Map.of(FILTER_EXCLUDE_REASON, list(host, folderContentType, parentFolder)),
                        filterDescriptorNotDependenciesRelationship, "Folder with parent and filterDescriptorNotDependenciesRelationship"),

                new TestData(folderWithContentType, folderWithContentTypeIncludes, excludeSystemFolderAndSystemHost,
                        filterDescriptorAllDependencies, "Folder with ContentType and filterDescriptorAllDependencies"),
                new TestData(folderWithContentType, new HashMap<>(),
                        Map.of(FILTER_EXCLUDE_REASON, list(host, folderContentType, contentType)), filterDescriptorNotDependencies, "Folder with ContentType and filterDescriptorNotDependencies"),
                new TestData(folderWithContentType, folderWithContentTypeIncludes, excludeSystemFolderAndSystemHost,
                        filterDescriptorNotRelationship, "Folder with ContentType and filterDescriptorNotRelationship"),
                new TestData(folderWithContentType, new HashMap<>(),
                        Map.of(FILTER_EXCLUDE_REASON, list(host, folderContentType, contentType)),
                        filterDescriptorNotDependenciesRelationship, "Folder with ContentType and filterDescriptorNotDependenciesRelationship"),

                new TestData(folderWithContent, folderWithContentIncludes, excludeSystemFolderAndSystemHost, filterDescriptorAllDependencies, "Folder with Content and filterDescriptorAllDependencies"),
                new TestData(folderWithContent, new HashMap<>(), Map.of(FILTER_EXCLUDE_REASON, list(host, folderContentType, contentlet)),
                        filterDescriptorNotDependencies, "Folder with Content and filterDescriptorNotDependencies"),
                new TestData(folderWithContent, folderWithContentIncludes, excludeSystemFolderAndSystemHost, filterDescriptorNotRelationship, "Folder with Content and filterDescriptorNotRelationship"),
                new TestData(folderWithContent, new HashMap<>(), Map.of(FILTER_EXCLUDE_REASON, list(host, folderContentType, contentlet)),
                        filterDescriptorNotDependenciesRelationship, "Folder with Content and filterDescriptorNotDependenciesRelationship"),

                new TestData(folderWithLink, folderWithLinkIncludes, excludeSystemFolderAndSystemHost, filterDescriptorAllDependencies, "Folder with Link and filterDescriptorAllDependencies"),
                new TestData(folderWithLink, new HashMap<>(), Map.of(FILTER_EXCLUDE_REASON, list(host, folderContentType, link)),
                        filterDescriptorNotDependencies, "Folder with Link and filterDescriptorNotDependencies"),
                new TestData(folderWithLink, folderWithLinkIncludes, excludeSystemFolderAndSystemHost, filterDescriptorNotRelationship, "Folder with Link and filterDescriptorNotRelationship"),
                new TestData(folderWithLink, new HashMap<>(), Map.of(FILTER_EXCLUDE_REASON, list(host, folderContentType, link)),
                        filterDescriptorNotDependenciesRelationship, "Folder with Link and filterDescriptorNotDependenciesRelationship"),

                new TestData(folderWithSubFolder, folderWithSubFolderIncludes, excludeSystemFolderAndSystemHost, filterDescriptorAllDependencies, "Folder with Subfolder and filterDescriptorAllDependencies"),
                new TestData(folderWithSubFolder, new HashMap<>(), Map.of(FILTER_EXCLUDE_REASON, list(host, folderContentType, subFolder)),
                        filterDescriptorNotDependencies, "Folder with Subfolder and filterDescriptorNotDependencies"),
                new TestData(folderWithSubFolder,folderWithSubFolderIncludes, excludeSystemFolderAndSystemHost,
                        filterDescriptorNotRelationship, "Folder with Subfolder and filterDescriptorNotRelationship"),
                new TestData(folderWithSubFolder, new HashMap<>(), Map.of(FILTER_EXCLUDE_REASON, list(host, folderContentType, subFolder)),
                        filterDescriptorNotDependenciesRelationship, "Folder with Subfolder and filterDescriptorNotDependenciesRelationship")
        );
    }

    private static Collection<TestData> createContainerTestCase() throws DotDataException {
        final Host host = new SiteDataGen().nextPersisted();

        final ContentType contentType = new ContentTypeDataGen().host(host).nextPersisted();
        final Container containerWithoutContentType = new ContainerDataGen()
                .site(host)
                .clearContentTypes()
                .nextPersisted();

        final Container containerWithContentType = new ContainerDataGen()
                .site(host)
                .withContentType(contentType, "")
                .nextPersisted();

        final WorkflowScheme systemWorkflowScheme = APILocator.getWorkflowAPI().findSystemWorkflowScheme();

        final Map<ManifestItem, Collection<ManifestItem>> containerWithContentTypeIncludes = Map.of(
                containerWithContentType, list(host, contentType),
                contentType, list(systemWorkflowScheme)
        );

        return list(
                new TestData(containerWithoutContentType, Map.of(containerWithoutContentType, list(host)),
                        new HashMap<>(), filterDescriptorAllDependencies, "Container without Contenttype and filterDescriptorAllDependencies"),
                new TestData(containerWithoutContentType, new HashMap<>(), Map.of(FILTER_EXCLUDE_REASON, list(host)),
                        filterDescriptorNotDependencies, "Container without Contenttype and der and filterDescriptorNotDependencies"),
                new TestData(containerWithoutContentType, Map.of(containerWithoutContentType, list(host)),
                        new HashMap<>(), filterDescriptorNotRelationship, "Container without Contenttype and filterDescriptorNotRelationship"),
                new TestData(containerWithoutContentType,  new HashMap<>(), Map.of(FILTER_EXCLUDE_REASON, list(host)),
                        filterDescriptorNotDependenciesRelationship, "Container without Contenttype and filterDescriptorNotDependenciesRelationship"),

                new TestData(containerWithContentType,
                        containerWithContentTypeIncludes, excludeSystemFolder, filterDescriptorAllDependencies, "Container with Contenttype and filterDescriptorAllDependencies"),
                new TestData(containerWithContentType, new HashMap<>(), Map.of(FILTER_EXCLUDE_REASON, list(host, contentType)),
                        filterDescriptorNotDependencies, "Container with Contenttype and filterDescriptorNotDependencies"),
                new TestData(containerWithContentType,containerWithContentTypeIncludes, excludeSystemFolder,
                        filterDescriptorNotRelationship, "Container with Contenttype and filterDescriptorNotRelationship"),
                new TestData(containerWithContentType, new HashMap<>(), Map.of(FILTER_EXCLUDE_REASON, list(host, contentType)),
                 filterDescriptorNotDependenciesRelationship, "Container with Contenttype and filterDescriptorNotDependenciesRelationship")
        );
    }

    private static List<TestData> createTemplatesTestCase() throws DotDataException {
        final Host host = new SiteDataGen().nextPersisted();
        final Template advancedTemplateWithoutContainer = new TemplateDataGen().host(host).nextPersisted();

        final ContentType contentType = new ContentTypeDataGen().host(host).nextPersisted();

        final Container container_1 = new ContainerDataGen()
                .site(host)
                .withContentType(contentType, "")
                .nextPersisted();

        final Container container_2 = new ContainerDataGen()
                .site(host)
                .withContentType(contentType, "")
                .nextPersisted();

        final Template advancedTemplateWithContainer = new TemplateDataGen()
                .host(host)
                .withContainer(container_1.getIdentifier())
                .withContainer(container_2.getIdentifier())
                .nextPersisted();

        final TemplateLayout templateLayout = new TemplateLayoutDataGen()
                .withContainer(container_1)
                .withContainer(container_2)
                .next();

        final Template templateWithTemplateLayout = new TemplateDataGen()
                .host(host)
                .drawedBody(templateLayout)
                .nextPersisted();

        final WorkflowScheme systemWorkflowScheme = APILocator.getWorkflowAPI().findSystemWorkflowScheme();

        final Map<ManifestItem, Collection<ManifestItem>> templateWithTemplateLayoutIncludes = Map.of(
                templateWithTemplateLayout, list(host, container_1, container_2),
                container_1, list(contentType),
                container_2, list(contentType),
                contentType, list(systemWorkflowScheme)
        );

        final Container systemContainer = APILocator.getContainerAPI().systemContainer();

        final TemplateLayout systemContainerTemplateLayout = new TemplateLayoutDataGen()
                .withContainer(systemContainer)
                .next();

        final Host systemTemplateHost = new SiteDataGen().nextPersisted();

        final Template templateSystemContainer = new TemplateDataGen()
                .host(systemTemplateHost)
                .drawedBody(systemContainerTemplateLayout)
                .nextPersisted();

        return list(
                new TestData(advancedTemplateWithoutContainer, Map.of(advancedTemplateWithoutContainer, list(host)),
                        new HashMap<>(), filterDescriptorAllDependencies, "Advanced Template without Container and filterDescriptorAllDependencies"),
                new TestData(advancedTemplateWithoutContainer, new HashMap<>(),  Map.of(FILTER_EXCLUDE_REASON, list(host)),
                        filterDescriptorNotDependencies, "Advanced Template without Container and filterDescriptorNotDependencies"),
                new TestData(advancedTemplateWithoutContainer, Map.of(advancedTemplateWithoutContainer, list(host)),
                        new HashMap<>(), filterDescriptorNotRelationship, "Advanced Template without Container and filterDescriptorNotRelationship"),
                new TestData(advancedTemplateWithoutContainer, new HashMap<>(),  Map.of(FILTER_EXCLUDE_REASON, list(host)),
                        filterDescriptorNotDependenciesRelationship, "Advanced Template without Container and filterDescriptorNotDependenciesRelationship"),

                new TestData(advancedTemplateWithContainer, Map.of(advancedTemplateWithContainer, list(host)),
                        new HashMap<>(), filterDescriptorAllDependencies, "Advanced Template with Container and filterDescriptorAllDependencies"),
                new TestData(advancedTemplateWithContainer, new HashMap<>(),  Map.of(FILTER_EXCLUDE_REASON, list(host)),
                        filterDescriptorNotDependencies, "Advanced Template with Container and filterDescriptorNotDependencies"),
                new TestData(advancedTemplateWithContainer, Map.of(advancedTemplateWithContainer, list(host)),
                        new HashMap<>(), filterDescriptorNotRelationship, "Advanced Template with Container and filterDescriptorNotRelationship"),
                new TestData(advancedTemplateWithContainer, new HashMap<>(),  Map.of(FILTER_EXCLUDE_REASON, list(host)),
                        filterDescriptorNotDependenciesRelationship, "Advanced Template with Container and filterDescriptorNotDependenciesRelationship"),

                new TestData(templateWithTemplateLayout, templateWithTemplateLayoutIncludes, excludeSystemFolder,
                        filterDescriptorAllDependencies, "Template with Template Layout and filterDescriptorAllDependencies"),
                new TestData(templateWithTemplateLayout, new HashMap<>(),  Map.of(FILTER_EXCLUDE_REASON, list(host, container_1, container_2)),
                        filterDescriptorNotDependencies, "Template with Template Layout and filterDescriptorNotDependencies"),
                new TestData(templateWithTemplateLayout, templateWithTemplateLayoutIncludes, excludeSystemFolder,
                        filterDescriptorNotRelationship, "Template with Template Layout and filterDescriptorNotRelationship"),
<<<<<<< HEAD
                new TestData(templateWithTemplateLayout, map(),  map(FILTER_EXCLUDE_REASON, list(host, container_1, container_2)),
                        filterDescriptorNotDependenciesRelationship, "Template with Template Layout and filterDescriptorNotDependenciesRelationship"),
                new TestData(templateSystemContainer, map(templateSystemContainer, list(systemTemplateHost)),
                        map(EXCLUDE_SYSTEM_FOLDER_HOST, list(systemContainer)), filterDescriptorAllDependencies, "Template with System_Container")

                );
=======
                new TestData(templateWithTemplateLayout, new HashMap<>(),  Map.of(FILTER_EXCLUDE_REASON, list(host, container_1, container_2)),
                        filterDescriptorNotDependenciesRelationship, "Template with Template Layout and filterDescriptorNotDependenciesRelationship")
        );
>>>>>>> c1fbb01c
    }

    private static List<TestData> createContentTypeTestCase() throws DotDataException {

        final Host host = new SiteDataGen().nextPersisted();
        final ContentType contentType = new ContentTypeDataGen()
                .host(host)
                .nextPersisted();

        final Host folderHost = new SiteDataGen().nextPersisted();
        final Folder folder = new FolderDataGen().site(folderHost).nextPersisted();
        final ContentType contentTypeWithFolder = new ContentTypeDataGen()
                .folder(folder)
                .nextPersisted();

        final WorkflowScheme workflowScheme = new WorkflowDataGen().nextPersisted();
        final ContentType contentTypeWithWorkflow = new ContentTypeDataGen()
                .host(host)
                .workflowId(workflowScheme.getId())
                .nextPersisted();

        final Category category = new CategoryDataGen().nextPersisted();
        final ContentType contentTypeWithCategory=  new ContentTypeDataGen()
                .host(host)
                .addCategory(category)
                .nextPersisted();

        final ContentType contentTypeParent =  new ContentTypeDataGen()
                .host(host)
                .nextPersisted();

        final ContentType contentTypeChild =  new ContentTypeDataGen()
                .host(host)
                .nextPersisted();

        final Relationship relationship = new FieldRelationshipDataGen()
                .child(contentTypeChild)
                .parent(contentTypeParent)
                .nextPersisted();

        final WorkflowScheme systemWorkflowScheme = APILocator.getWorkflowAPI().findSystemWorkflowScheme();
        final Folder systemFolder = APILocator.getFolderAPI().findSystemFolder();

        final Map<ManifestItem, Collection<ManifestItem>> contentTypeWithFolderIncludes = Map.of(
                contentTypeWithFolder, list(folder, systemWorkflowScheme, folderHost));

        final Map<ManifestItem, Collection<ManifestItem>> contentTypeWithWorkflowIncludes = Map.of(
                contentTypeWithWorkflow, list(host, systemWorkflowScheme, workflowScheme));

        final Map<ManifestItem, Collection<ManifestItem>> contentTypeWithCategoryIncludes = Map.of(
                contentTypeWithCategory, list(host, systemWorkflowScheme, category));

        final Map<ManifestItem, Collection<ManifestItem>> contentTypeParentIncludes = Map.of(
                contentTypeParent, list(host, systemWorkflowScheme, relationship),
                relationship, list(contentTypeChild)
        );

        list(host, systemWorkflowScheme, category);
        return list(
                new TestData(contentType,
                        Map.of(contentType, list(host, systemWorkflowScheme)), excludeSystemFolder, filterDescriptorAllDependencies, "Contentype with filterDescriptorAllDependencies"),

                new TestData(contentType, new HashMap<>(),
                        Map.of(
                            FILTER_EXCLUDE_REASON, list(host, systemWorkflowScheme),
                            EXCLUDE_SYSTEM_FOLDER_HOST, list(systemFolder)), filterDescriptorNotDependencies, "Contentype with filterDescriptorNotDependencies"),

                new TestData(contentType,
                        Map.of(contentType, list(host, systemWorkflowScheme)),
                        excludeSystemFolder, filterDescriptorNotRelationship, "Contentype with and filterDescriptorNotRelationship"),

                new TestData(contentType, new HashMap<>(),
                        Map.of(FILTER_EXCLUDE_REASON, list(host, systemWorkflowScheme),
                                EXCLUDE_SYSTEM_FOLDER_HOST, list(systemFolder)), filterDescriptorNotDependenciesRelationship, "Contentype with filterDescriptorNotDependenciesRelationship"),

                new TestData(contentTypeWithFolder, contentTypeWithFolderIncludes, new HashMap<>(),
                        filterDescriptorAllDependencies, "Contentype with Folder and filterDescriptorAllDependencies"),
                new TestData(contentTypeWithFolder, new HashMap<>(),
                        Map.of(FILTER_EXCLUDE_REASON, list(folder, systemWorkflowScheme, folderHost)), filterDescriptorNotDependencies, "Contentype with Folder and filterDescriptorNotDependencies"),
                new TestData(contentTypeWithFolder, contentTypeWithFolderIncludes, new HashMap<>(),
                        filterDescriptorNotRelationship, "Contentype with Folder and filterDescriptorNotRelationship"),
               new TestData(contentTypeWithFolder, new HashMap<>(),
                       Map.of(FILTER_EXCLUDE_REASON, list(folder, systemWorkflowScheme, folderHost)),
                        filterDescriptorNotDependenciesRelationship, "Contentype with Folder and filterDescriptorNotDependenciesRelationship"),

                new TestData(contentTypeWithWorkflow, contentTypeWithWorkflowIncludes, excludeSystemFolder, filterDescriptorAllDependencies, "Contentype with Workflow and filterDescriptorAllDependencies"),
                new TestData(contentTypeWithWorkflow, new HashMap<>(), Map.of(FILTER_EXCLUDE_REASON, list(host, systemWorkflowScheme, workflowScheme),
                        EXCLUDE_SYSTEM_FOLDER_HOST, list(systemFolder)), filterDescriptorNotDependencies, "Contentype with Workflow and filterDescriptorNotDependencies"),
                new TestData(contentTypeWithWorkflow, contentTypeWithWorkflowIncludes, excludeSystemFolder, filterDescriptorNotRelationship, "Contentype with Workflow and filterDescriptorNotRelationship"),
                new TestData(contentTypeWithWorkflow, new HashMap<>(), Map.of(FILTER_EXCLUDE_REASON, list(host, systemWorkflowScheme, workflowScheme),
                        EXCLUDE_SYSTEM_FOLDER_HOST, list(systemFolder)), filterDescriptorNotDependenciesRelationship, "Contentype with Workflow and filterDescriptorNotDependenciesRelationship"),

                new TestData(contentTypeWithCategory, contentTypeWithCategoryIncludes, excludeSystemFolder,
                        filterDescriptorAllDependencies, "Contentype with Category and filterDescriptorAllDependencies"),
                new TestData(contentTypeWithCategory, new HashMap<>(), Map.of(FILTER_EXCLUDE_REASON, list(host, systemWorkflowScheme, category),
                        EXCLUDE_SYSTEM_FOLDER_HOST, list(systemFolder)), filterDescriptorNotDependencies, "Contentype with Category and filterDescriptorNotDependencies"),
                new TestData(contentTypeWithCategory, contentTypeWithCategoryIncludes, excludeSystemFolder,
                        filterDescriptorNotRelationship, "Contentype with Category and filterDescriptorNotRelationship"),
                new TestData(contentTypeWithCategory, new HashMap<>(), Map.of(FILTER_EXCLUDE_REASON, list(host, systemWorkflowScheme, category),
                        EXCLUDE_SYSTEM_FOLDER_HOST, list(systemFolder)), filterDescriptorNotDependenciesRelationship, "Contentype with Category and filterDescriptorNotDependenciesRelationship"),

                new TestData(contentTypeParent, contentTypeParentIncludes, excludeSystemFolder, filterDescriptorAllDependencies, "Contentype with Relationship and filterDescriptorAllDependencies"),
                new TestData(contentTypeParent, Map.of(contentTypeParent, list(relationship)), Map.of(FILTER_EXCLUDE_REASON, list(host, systemWorkflowScheme, contentTypeChild),
                        EXCLUDE_SYSTEM_FOLDER_HOST, list(systemFolder)), filterDescriptorNotDependencies, "Contentype with Relationship and filterDescriptorNotDependencies"),
                new TestData(contentTypeParent, Map.of(contentTypeParent, list(host, systemWorkflowScheme, relationship), relationship, list(contentTypeChild)),
                        Map.of(FILTER_EXCLUDE_REASON, list(), EXCLUDE_SYSTEM_FOLDER_HOST, list(systemFolder)),
                        filterDescriptorNotRelationship, "Contentype with Relationship and filterDescriptorNotRelationship"),
                new TestData(contentTypeParent, Map.of(contentTypeParent, list(relationship)), Map.of(FILTER_EXCLUDE_REASON, list(host, systemWorkflowScheme, contentTypeChild),
                        EXCLUDE_SYSTEM_FOLDER_HOST, list(systemFolder)), filterDescriptorNotDependenciesRelationship, "Contentype with Relationship and filterDescriptorNotDependenciesRelationship")
        );
    }


    /**
     * Method to Test: {@link DependencyBundler#generate(BundleOutput, BundlerStatus)}
     * When: Case tested:
     * - Add a {@link ContentType} into a Bundle
     * - Add a {@link Container} into a Bundle
     * - Add a {@link Template} into a Bundle
     * - Add a {@link Folder} into a Bundle
     * - Add a {@link Host} into a Bundle
     * - Add a {@link Link} into a Bundle
     * - Add a {@link WorkflowScheme} into a Bundle
     * - Add a {@link Language} into a Bundle
     * - Add a {@link Rule} into a Bundle
     * Should:  Add all the dependencies ans created the Manifest file with all the register
     */
    @Test
    @UseDataProvider("assets")
    public void addAssetInBundle(final TestData testData)
            throws IOException, DotBundleException, DotDataException, DotSecurityException {

        PublisherAPIImpl.class.cast(APILocator.getPublisherAPI()).clearFilterDescriptorList();
        APILocator.getPublisherAPI().addFilterDescriptor(testData.filterDescriptor);

        final PushPublisherConfig config = new PushPublisherConfig();
        final BundleOutput bundleOutput = new DirectoryBundleOutput(config);
        final Set<Object> dependencies = new HashSet<>();

        try (CSVManifestBuilder manifestBuilder = new CSVManifestBuilder()) {
            config.setManifestBuilder(manifestBuilder);

            new BundleDataGen()
                    .pushPublisherConfig(config)
                    .addAssets(set(testData.assetsToAddInBundle))
                    .filter(testData.filterDescriptor)
                    .nextPersisted();

            final Set<Object> languagesVariableDependencies = getLanguagesVariableDependencies(
                    true, false, false);

            final PublisherFilter publisherFilter = APILocator.getPublisherAPI()
                    .createPublisherFilter(config.getId());

            if (publisherFilter.isDependencies()) {
                dependencies.addAll(testData.dependencies());
                dependencies.addAll(languagesVariableDependencies);
            }

            dependencies.add(testData.assetsToAddInBundle);

            bundler.setConfig(config);
            bundler.generate(bundleOutput, status);

            manifestBuilder.close();

            final ManifestItemsMapTest manifestLines = testData.manifestLines();

            if (publisherFilter.isDependencies()) {
                PublisherAPIImplTest.addLanguageVariableManifestItem(
                        manifestLines,
                        true,
                        PublisherAPIImplTest.getLanguageVariables()
                );
            }

            PublisherAPIImplTest.assertManifestFile(manifestBuilder.getManifestFile(),
                    manifestLines, list("#Filter:"));
        }

        assertAll(config, dependencies);
    }

    @Test
    public void addLanguageVariableTestCaseInBundle()
            throws DotSecurityException, DotDataException, DotBundleException, IOException {

        Contentlet contentlet = null;

        try {
            final PushPublisherConfig config = new PushPublisherConfig();

            PublisherAPIImplTest.createLanguageVariableIfNeeded();

            final FilterDescriptor filterDescriptor = new FilterDescriptorDataGen().nextPersisted();
            new BundleDataGen()
                    .pushPublisherConfig(config)
                    .filter(filterDescriptor)
                    .nextPersisted();

            final BundleOutput bundleOutput = new DirectoryBundleOutput(config);

            try (ManifestBuilder manifestBuilder = new TestManifestBuilder()) {
                config.setManifestBuilder(manifestBuilder);
                bundler.setConfig(config);
                bundler.generate(bundleOutput, status);

                final Collection<Object> dependencies = getLanguagesVariableDependencies(
                        true, false, false);
                assertAll(config, dependencies);
            }
        } finally {
            if (contentlet != null) {
                ContentletDataGen.archive(contentlet);
                ContentletDataGen.remove(contentlet);
            }
        }

    }

    @DataProvider(format = "%m: %p[0]")
    public static Object[] configs() throws Exception {
        return new ModDateTestData[] {
                new ModDateTestData(false, false, Operation.PUBLISH),
                new ModDateTestData(false, false, Operation.UNPUBLISH),
                new ModDateTestData(true, false, Operation.PUBLISH),
                new ModDateTestData(false, true, Operation.PUBLISH)
        };
    }

    /**
     * Method to Test: {@link DependencyBundler#generate(BundleOutput, BundlerStatus)}
     * When:
     * - Have a Relationship.
     * - Have a parent content related with a child contentlet.
     * - The child contentlet have a moddate before the last Push operation.
     * - Add the parent content into a bundle.
     * Should:
     * - Exclude the child contentlet in the bundle when isForPush is false, isDownload is false and Operation is PUBLISH
     * otherwise should include the content child and content child dependencies
     * - Create the Manifest File
     */
    @Test
    @UseDataProvider("configs")
    public void excludeContenletChildAssetByModDate(ModDateTestData modDateTestData)
            throws DotBundleException, DotDataException, DotSecurityException, IOException {

        PublisherAPIImpl.class.cast(APILocator.getPublisherAPI()).clearFilterDescriptorList();
        APILocator.getPublisherAPI().addFilterDescriptor(filterDescriptorAllDependencies);

        final Map<String, Object> relationShip = createRelationShip();

        final Host host = (Host) relationShip.get("host");
        final Language language = (Language) relationShip.get("language");
        final ContentType contentTypeParent =  (ContentType) relationShip.get("contentTypeParent");
        final ContentType contentTypeChild =  (ContentType) relationShip.get("contentTypeChild");
        final Relationship relationship = (Relationship) relationShip.get("relationship");

        final Contentlet contentletChild =  (Contentlet) relationShip.get("contentletChild");
        final Contentlet contentParent = (Contentlet) relationShip.get("contentParent");

        final Map<String, Object> pushContext = createPushContext(modDateTestData, contentParent);

        final Environment environment = (Environment) pushContext.get("environment");
        final PushPublishingEndPoint publishingEndPoint = (PushPublishingEndPoint) pushContext.get("publishingEndPoint");
        final PushPublisherConfig config = (PushPublisherConfig) pushContext.get("config");
        final Bundle bundle = (Bundle) pushContext.get("bundle");

        final BundleOutput bundleOutput = new DirectoryBundleOutput(config);

        final Calendar yesterday = Calendar.getInstance();
        yesterday.add(Calendar.DATE, -1);
        yesterday.add(Calendar.HOUR, 2);

        createPushAsset(
                yesterday.getTime(),
                contentletChild.getIdentifier(),
                "content",
                environment,
                publishingEndPoint,
                bundle,
                Publisher.class);

        final Collection<Object> dependencies = new HashSet<>();

        try (CSVManifestBuilder manifestBuilder = new CSVManifestBuilder()) {
            config.setManifestBuilder(manifestBuilder);

            bundler.setConfig(config);
            bundler.generate(bundleOutput, status);

            final ManifestItemsMapTest manifestLines = new ManifestItemsMapTest();
            manifestLines.add(contentParent, "Added directly by User");

            final List<Contentlet> languageVariables = PublisherAPIImplTest.getLanguageVariables();
            if (modDateTestData.operation == Operation.PUBLISH) {
                dependencies.addAll(getLanguagesVariableDependencies(true, false, false));

                dependencies.addAll(list(host, language, contentTypeParent, contentTypeChild));
                dependencies.add(APILocator.getWorkflowAPI().findSystemWorkflowScheme());
                dependencies.add(language);

                manifestLines.addDependencies(Map.of(
                        contentParent, list(host, language, contentTypeParent, contentTypeChild, relationship),
                        relationship, list(contentTypeChild, contentTypeParent),
                        contentTypeParent, list(APILocator.getWorkflowAPI().findSystemWorkflowScheme()),
                        contentTypeChild, list(APILocator.getWorkflowAPI().findSystemWorkflowScheme())
                ));

                if (!languageVariables.isEmpty()) {
                    PublisherAPIImplTest.addLanguageVariableManifestItem(
                            manifestLines,
                            true,
                            languageVariables
                    );
                }


            } else {
                final String excludeByOperation = FILTER_EXCLUDE_BY_OPERATION + modDateTestData.operation;
                manifestLines.addExcludes(Map.of(excludeByOperation,
                        list(host, language, contentTypeParent, contentTypeChild, relationship,
                                APILocator.getWorkflowAPI().findSystemWorkflowScheme())));

                final List<? extends Serializable> generalLangVarDependencies = list(
                        PublisherAPIImplTest.getLanguageVariablesContentType(),
                        APILocator.getWorkflowAPI().findSystemWorkflowScheme());

                Stream.concat(PublisherAPIImplTest.getLanguagesVariableDependencies(),
                        languageVariables, generalLangVarDependencies).forEach(asset ->
                        manifestLines.addExclude((ManifestItem) asset, excludeByOperation));
            }

            dependencies.add(contentParent);
            manifestLines.addExclude(APILocator.getFolderAPI().findSystemFolder(), EXCLUDE_SYSTEM_FOLDER_HOST);
            manifestLines.addExclude(APILocator.getHostAPI().findSystemHost(), EXCLUDE_SYSTEM_FOLDER_HOST);

            if (modDateTestData.isDownload || modDateTestData.isForcePush) {
                dependencies.add(contentletChild);
                manifestLines.addDependencies(Map.of(relationship, list(contentletChild)));

                manifestLines.addDependencies(Map.of(contentletChild, list(language, contentTypeChild)));
            } else if (modDateTestData.operation == Operation.PUBLISH) {
                manifestLines.addExclude(contentletChild, "Excluded by mod_date");

                manifestLines.addDependencies(Map.of(contentletChild, list(language, contentTypeChild)));
            } else {
                manifestLines.addExclude(contentletChild, FILTER_EXCLUDE_BY_OPERATION + modDateTestData.operation);
            }

            manifestBuilder.close();
            PublisherAPIImplTest.assertManifestFile(manifestBuilder.getManifestFile(), manifestLines,
                    list("#Filter:"));
        }

         assertAll(config, dependencies);
    }

    /**
     * Method to Test: {@link DependencyBundler#generate(BundleOutput, BundlerStatus)}
     * When:
     * - Have a Relationship.
     * - Have a parent content related with a child contentlet.
     * - The child contentlet have two versions in different languages, one of them after the last
     * Push operation and the another one before it.
     * - Add the parent content into a bundle.
     * Should:
     * - The child contentlet should be include all the time that the operation is equals to PUBLISH
     */
    @Test
    @UseDataProvider("configs")
    public void includeContenletChildWithSeveralVersionAssetByModDate(ModDateTestData modDateTestData)
            throws DotBundleException, DotDataException, DotSecurityException, IOException {

        PublisherAPIImpl.class.cast(APILocator.getPublisherAPI()).clearFilterDescriptorList();
        APILocator.getPublisherAPI().addFilterDescriptor(filterDescriptorAllDependencies);

        final Map<String, Object> relationShip = createRelationShip();

        final Host host = (Host) relationShip.get("host");
        final Language language = (Language) relationShip.get("language");
        final ContentType contentTypeParent =  (ContentType) relationShip.get("contentTypeParent");
        final ContentType contentTypeChild =  (ContentType) relationShip.get("contentTypeChild");

        final Contentlet contentletChild =  (Contentlet) relationShip.get("contentletChild");
        final Contentlet contentParent = (Contentlet) relationShip.get("contentParent");

        final Contentlet contentletChildAnotherLang = ContentletDataGen.checkout(contentletChild);
        final Language anotherLang = new LanguageDataGen().nextPersisted();
        contentletChildAnotherLang.setLanguageId(anotherLang.getId());
        ContentletDataGen.checkin(contentletChildAnotherLang);

        final Map<String, Object> pushContext = createPushContext(modDateTestData, contentParent);

        final Environment environment = (Environment) pushContext.get("environment");
        final PushPublishingEndPoint publishingEndPoint = (PushPublishingEndPoint) pushContext.get("publishingEndPoint");
        final PushPublisherConfig config = (PushPublisherConfig) pushContext.get("config");
        final Bundle bundle = (Bundle) pushContext.get("bundle");

        final BundleOutput bundleOutput = new DirectoryBundleOutput(config);

        final Calendar yesterday = Calendar.getInstance();
        yesterday.add(Calendar.DATE, -1);
        yesterday.add(Calendar.HOUR, 2);

        createPushAsset(
                yesterday.getTime(),
                contentletChild.getIdentifier(),
                "content",
                environment,
                publishingEndPoint,
                bundle,
                Publisher.class);

        try (ManifestBuilder manifestBuilder = new TestManifestBuilder()) {
            config.setManifestBuilder(manifestBuilder);

            bundler.setConfig(config);
            bundler.generate(bundleOutput, status);
        }

        final Collection<Object> dependencies = new HashSet<>();

        if (modDateTestData.operation == Operation.PUBLISH) {
            dependencies.addAll(getLanguagesVariableDependencies(
                    true, false, false));

            dependencies.addAll(list(host, language, contentTypeParent, contentTypeChild));
            dependencies.add(APILocator.getWorkflowAPI().findSystemWorkflowScheme());
            dependencies.add(language);
            dependencies.add(anotherLang);

            dependencies.add(contentletChild);
        }

        dependencies.add(contentParent);

        assertAll(config, dependencies);
    }

    /**
     * Method to Test: {@link DependencyBundler#generate(BundleOutput, BundlerStatus)}
     * When:
     * - Have a Relationship.
     * - Have a parent content related with a child contentlet.
     * - The child contentlet have a moddate before the last Push operation.
     * - Add the child content into a bundle.
     * Should:
     * - Include the child contentlet in the bundle
     */
    @Test
    @UseDataProvider("configs")
    public void notExcludeContenletChildAssetByModDate(ModDateTestData modDateTestData)
            throws DotBundleException, DotDataException, DotSecurityException, IOException {
        PublisherAPIImpl.class.cast(APILocator.getPublisherAPI()).clearFilterDescriptorList();
        APILocator.getPublisherAPI().addFilterDescriptor(filterDescriptorAllDependencies);

        final Map<String, Object> relationShipMap = createRelationShip();

        final Host host = (Host) relationShipMap.get("host");
        final Language language = (Language) relationShipMap.get("language");
        final ContentType contentTypeParent =  (ContentType) relationShipMap.get("contentTypeParent");
        final ContentType contentTypeChild =  (ContentType) relationShipMap.get("contentTypeChild");

        final Calendar yesterday = Calendar.getInstance();
        yesterday.add(Calendar.DATE, -1);

        final Contentlet contentletChild =  (Contentlet) relationShipMap.get("contentletChild");
        final Contentlet contentParent = (Contentlet) relationShipMap.get("contentParent");

        final Map<String, Object> pushContext = createPushContext(modDateTestData, contentletChild);

        final Environment environment = (Environment) pushContext.get("environment");
        final PushPublishingEndPoint publishingEndPoint = (PushPublishingEndPoint) pushContext.get("publishingEndPoint");
        final PushPublisherConfig config = (PushPublisherConfig) pushContext.get("config");
        final Bundle bundle = (Bundle) pushContext.get("bundle");

        yesterday.add(Calendar.HOUR, 2);
        createPushAsset(
                yesterday.getTime(),
                contentletChild.getIdentifier(),
                "content",
                environment,
                publishingEndPoint,
                bundle, Publisher.class);

        final BundleOutput bundleOutput = new DirectoryBundleOutput(config);

        try (ManifestBuilder manifestBuilder = new TestManifestBuilder()) {
            config.setManifestBuilder(manifestBuilder);
            bundler.setConfig(config);
            bundler.generate(bundleOutput, status);
        }

        final Collection<Object> dependencies = new HashSet<>();

        if (modDateTestData.operation == Operation.PUBLISH) {
            dependencies.addAll(getLanguagesVariableDependencies(
                    true, false, false));
            dependencies.addAll(list(host, language, contentTypeParent, contentTypeChild,
                    contentParent));

            dependencies.add(APILocator.getWorkflowAPI().findSystemWorkflowScheme());
            dependencies.add(language);
        }

        dependencies.add(contentletChild);
        assertAll(config, dependencies);
    }

    private Map<String, Object> createPushContext(final ModDateTestData modDateTestData,
            final Object... assets){

        final Environment environment = new EnvironmentDataGen().nextPersisted();

        final PushPublishingEndPoint publishingEndPoint = new PushPublishingEndPointDataGen()
                .environment(environment)
                .nextPersisted();

        final PushPublisherConfig config = new PushPublisherConfig();
        config.setDownloading(modDateTestData.isDownload);
        config.setOperation(modDateTestData.operation);

        final Bundle bundle = new BundleDataGen()
                .pushPublisherConfig(config)
                .filter(filterDescriptorAllDependencies)
                .downloading(modDateTestData.isDownload)
                .addAssets(Arrays.asList(assets))
                .operation(modDateTestData.operation)
                .forcePush(modDateTestData.isForcePush)
                .nextPersisted();

        try {
            final BundleFactoryImpl bundleFactory = new BundleFactoryImpl();
            bundleFactory.saveBundleEnvironment(bundle, environment);

            return Map.of(
                "environment", environment,
                "publishingEndPoint", publishingEndPoint,
                "config", config,
                "bundle", bundle,
                "bundleFactory", bundleFactory
            );
        }catch (DotDataException e) {
            throw new DotRuntimeException(e);
        }
    }

    private Map<String, Object> createRelationShip() {
        final Host host = new SiteDataGen().nextPersisted();
        final Language language = new LanguageDataGen().nextPersisted();

        final ContentType contentTypeParent =  new ContentTypeDataGen()
                .host(host)
                .nextPersisted();

        final ContentType contentTypeChild =  new ContentTypeDataGen()
                .host(host)
                .nextPersisted();

        final Relationship relationship = new FieldRelationshipDataGen()
                .child(contentTypeChild)
                .parent(contentTypeParent)
                .nextPersisted();

        final Calendar yesterday = Calendar.getInstance();
        yesterday.add(Calendar.DATE, -1);

        final Contentlet contentletChild =  new ContentletDataGen(contentTypeChild.id())
                .languageId(language.getId())
                .host(host)
                .modeDate(yesterday.getTime())
                .nextPersisted();

        final Contentlet contentParent = new ContentletDataGen(contentTypeParent.id())
                .languageId(language.getId())
                .host(host)
                .setProperty(contentTypeParent.variable(), list(contentletChild))
                .nextPersisted();

        return Map.of(
            "host", host,
            "language", language,
            "contentTypeParent", contentTypeParent,
            "contentTypeChild", contentTypeChild,
            "relationship", relationship,
            "contentletChild", contentletChild,
            "contentParent", contentParent
        );
    }

    private void createPushAsset(final Date pushDate,
            final String assetId,
            final String assetType,
            final Environment environment,
            final PushPublishingEndPoint publishingEndPoint,
            final Bundle bundle, Class<Publisher> publisherClass) {

        new PushedAssetDataGen()
            .assetId(assetId)
            .assetType(assetType)
            .bundle(bundle)
            .publishingEndPoint(publishingEndPoint)
            .environment(environment)
            .pushDate(pushDate)
            .publisher(publisherClass)
            .nextPersisted();
    }


    /**
     * Method to Test: {@link DependencyBundler#generate(BundleOutput, BundlerStatus)}
     * When:
     * - Have a Page with all its dependencies: Template, Containers, Host.
     * - Template, Containers, Host have a moddate before the last Push operation.
     * - Add the page into a bundle.
     * Should: Exclude all the page's dependencies
     */
    @Test
    @UseDataProvider("configs")
    public void excludeHTMLDependenciesByModDate(ModDateTestData modDateTestData)
            throws DotBundleException, DotDataException, DotSecurityException, IOException {

        PublisherAPIImpl.class.cast(APILocator.getPublisherAPI()).clearFilterDescriptorList();
        APILocator.getPublisherAPI().addFilterDescriptor(filterDescriptorAllDependencies);

        final Calendar yesterday = Calendar.getInstance();
        yesterday.add(Calendar.DATE, -1);

        final Map<String, Object> pageAndDependencies = pageWithDependencies(yesterday.getTime());

        final Host host = (Host) pageAndDependencies.get("host");
        final Container container = (Container) pageAndDependencies.get("container");
        final Template template = (Template) pageAndDependencies.get("template");
        final HTMLPageAsset htmlPageAsset = (HTMLPageAsset) pageAndDependencies.get("htmlPageAsset");

        final Map<String, Object> pushContext = createPushContext(modDateTestData, htmlPageAsset);

        final Environment environment = (Environment) pushContext.get("environment");
        final PushPublishingEndPoint publishingEndPoint = (PushPublishingEndPoint) pushContext.get("publishingEndPoint");
        final PushPublisherConfig config = (PushPublisherConfig) pushContext.get("config");
        final Bundle bundle = (Bundle) pushContext.get("bundle");

        final BundleOutput bundleOutput = new DirectoryBundleOutput(config);

        yesterday.add(Calendar.HOUR, 2);
        createPushAsset(
            yesterday.getTime(),
            host.getIdentifier(),
            "host",
            environment,
            publishingEndPoint,
            bundle, Publisher.class);

        createPushAsset(
            yesterday.getTime(),
            template.getIdentifier(),
            "template",
            environment,
            publishingEndPoint,
            bundle, Publisher.class);

        createPushAsset(
            yesterday.getTime(),
            container.getIdentifier(),
            "container",
            environment,
            publishingEndPoint,
            bundle, Publisher.class);

        try (ManifestBuilder manifestBuilder = new TestManifestBuilder()) {
            config.setManifestBuilder(manifestBuilder);
            bundler.setConfig(config);
            bundler.generate(bundleOutput, status);
        }

        final Collection<Object> dependencies = new HashSet<>();

        if (modDateTestData.operation == Operation.PUBLISH) {
            dependencies.addAll(getLanguagesVariableDependencies(
                    true, false, false));

            final ContentType pageContentType = APILocator.getContentTypeAPI(APILocator.systemUser())
                    .find(htmlPageAsset.getStructureInode());
            dependencies.add(pageContentType);

            dependencies.add(APILocator.getWorkflowAPI().findSystemWorkflowScheme());
            dependencies.add(APILocator.getLanguageAPI().getDefaultLanguage());
        }

        if (modDateTestData.isDownload || modDateTestData.isForcePush) {
            dependencies.addAll(list(host, container, template));
        }

        dependencies.add(htmlPageAsset);
        assertAll(config, dependencies);
    }

    private Map<String, Object> pageWithDependencies(){
        return pageWithDependencies(null);
    }

    private Map<String, Object> pageWithDependencies(final Date modDateParam){
        final Date  modDate = modDateParam == null ? new Date() : modDateParam;

        final Host host = new SiteDataGen()
                .modDate(modDate)
                .nextPersisted();

        final Container container = new ContainerDataGen()
                .modDate(modDate)
                .site(host)
                .nextPersisted();

        final TemplateLayout templateLayout = new TemplateLayoutDataGen().withContainer(container).next();
        final Template template = new TemplateDataGen()
                .modDate(modDate)
                .drawedBody(templateLayout)
                .host(host)
                .nextPersisted();

        final HTMLPageAsset htmlPageAsset = new HTMLPageDataGen(host, template)
                .nextPersisted();

        return Map.of(
            "host", host,
            "container", container,
            "template", template,
            "htmlPageAsset", htmlPageAsset
        );
    }

    /**
     * Method to Test: {@link DependencyBundler#generate(BundleOutput, BundlerStatus)}
     * When:
     * - Have a Page with all its dependencies: Template, Containers, Host.
     * - Template, Containers, Host have a moddate before the last Push operation.
     * - Add the Template, Containers, Host and Page into a bundle.
     * Should: Should include all the pages's dependencies
     */
    @Test
    @UseDataProvider("configs")
    public void includeHTMLDependenciesNoMatterModDate(ModDateTestData modDateTestData)
            throws DotBundleException, DotDataException, DotSecurityException, IOException {

        PublisherAPIImpl.class.cast(APILocator.getPublisherAPI()).clearFilterDescriptorList();
        APILocator.getPublisherAPI().addFilterDescriptor(filterDescriptorAllDependencies);

        final Calendar yesterday = Calendar.getInstance();
        yesterday.add(Calendar.DATE, -1);

        final Map<String, Object> pageAndDependencies = pageWithDependencies(yesterday.getTime());

        final Host host = (Host) pageAndDependencies.get("host");
        final Container container = (Container) pageAndDependencies.get("container");
        final Template template = (Template) pageAndDependencies.get("template");
        final HTMLPageAsset htmlPageAsset = (HTMLPageAsset) pageAndDependencies.get("htmlPageAsset");

        final Map<String, Object> pushContext = createPushContext(modDateTestData, host, container,
                template, htmlPageAsset);

        final Environment environment = (Environment) pushContext.get("environment");
        final PushPublishingEndPoint publishingEndPoint = (PushPublishingEndPoint) pushContext.get("publishingEndPoint");
        final PushPublisherConfig config = (PushPublisherConfig) pushContext.get("config");
        final Bundle bundle = (Bundle) pushContext.get("bundle");

        final BundleOutput bundleOutput = new DirectoryBundleOutput(config);

        yesterday.add(Calendar.HOUR, 2);
        createPushAsset(
                yesterday.getTime(),
                host.getIdentifier(),
                "host",
                environment,
                publishingEndPoint,
                bundle, Publisher.class);

        createPushAsset(
                yesterday.getTime(),
                template.getIdentifier(),
                "template",
                environment,
                publishingEndPoint,
                bundle, Publisher.class);

        createPushAsset(
                yesterday.getTime(),
                container.getIdentifier(),
                "container",
                environment,
                publishingEndPoint,
                bundle, Publisher.class);

        final BundleFactoryImpl bundleFactory = new BundleFactoryImpl();
        bundleFactory.saveBundleEnvironment(bundle, environment);

        try (ManifestBuilder manifestBuilder = new TestManifestBuilder()) {
            config.setManifestBuilder(manifestBuilder);
            bundler.setConfig(config);
            bundler.generate(bundleOutput, status);
        }

        final Collection<Object> dependencies = new HashSet<>();

        if (modDateTestData.operation == Operation.PUBLISH) {
            dependencies.addAll(getLanguagesVariableDependencies(
                    true, false, false));

            final ContentType pageContentType = APILocator.getContentTypeAPI(APILocator.systemUser())
                    .find(htmlPageAsset.getStructureInode());
            dependencies.add(pageContentType);

            dependencies.add(APILocator.getWorkflowAPI().findSystemWorkflowScheme());
            dependencies.add(APILocator.getLanguageAPI().getDefaultLanguage());
        }

        dependencies.addAll(list(host, container, template));
        dependencies.add(htmlPageAsset);
        assertAll(config, dependencies);
    }

    /**
     * Method to Test: {@link DependencyBundler#generate(BundleOutput, BundlerStatus)}
     * When:
     * - Have a Page with all its dependencies: Template, Containers, Host.
     * - Template have a moddate before the last Push operation.
     * - Add the Page into a bundle.
     * Should: Should exclude the template from the bundle but include all the templates's dependencies
     */
    @Test
    @UseDataProvider("configs")
    public void includeDependenciesEvenWhenAssetExcludeByModDate(ModDateTestData modDateTestData)
            throws DotBundleException, DotDataException, DotSecurityException, IOException {

        PublisherAPIImpl.class.cast(APILocator.getPublisherAPI()).clearFilterDescriptorList();
        APILocator.getPublisherAPI().addFilterDescriptor(filterDescriptorAllDependencies);

        final Calendar yesterday = Calendar.getInstance();
        yesterday.add(Calendar.DATE, -1);

        final Map<String, Object> pageAndDependencies = pageWithDependencies(yesterday.getTime());

        final Host host = (Host) pageAndDependencies.get("host");
        final Container container = (Container) pageAndDependencies.get("container");
        final Template template = (Template) pageAndDependencies.get("template");
        final HTMLPageAsset htmlPageAsset = (HTMLPageAsset) pageAndDependencies.get("htmlPageAsset");

        final Map<String, Object> pushContext = createPushContext(modDateTestData, htmlPageAsset);

        final Environment environment = (Environment) pushContext.get("environment");
        final PushPublishingEndPoint publishingEndPoint = (PushPublishingEndPoint) pushContext.get("publishingEndPoint");
        final PushPublisherConfig config = (PushPublisherConfig) pushContext.get("config");
        final Bundle bundle = (Bundle) pushContext.get("bundle");

        final BundleOutput bundleOutput = new DirectoryBundleOutput(config);

        yesterday.add(Calendar.HOUR, 2);

        createPushAsset(
                yesterday.getTime(),
                template.getIdentifier(),
                "template",
                environment,
                publishingEndPoint,
                bundle, Publisher.class);

        final BundleFactoryImpl bundleFactory = new BundleFactoryImpl();
        bundleFactory.saveBundleEnvironment(bundle, environment);

        try (ManifestBuilder manifestBuilder = new TestManifestBuilder()) {
            config.setManifestBuilder(manifestBuilder);
            bundler.setConfig(config);
            bundler.generate(bundleOutput, status);
        }

        final Collection<Object> dependencies = new HashSet<>();

        if (modDateTestData.operation == Operation.PUBLISH) {
            dependencies.addAll(getLanguagesVariableDependencies(
                    true, false, false));

            final ContentType pageContentType = APILocator.getContentTypeAPI(APILocator.systemUser())
                    .find(htmlPageAsset.getStructureInode());
            dependencies.add(pageContentType);

            dependencies.add(APILocator.getWorkflowAPI().findSystemWorkflowScheme());
            dependencies.add(APILocator.getLanguageAPI().getDefaultLanguage());

            dependencies.addAll(list(host, container));
        }

        if (modDateTestData.isDownload || modDateTestData.isForcePush) {
            dependencies.add(template);
        }

        dependencies.add(htmlPageAsset);
        assertAll(config, dependencies);
    }

    /**
     * Method to Test: {@link DependencyBundler#generate(BundleOutput, BundlerStatus)}
     * When:
     * - Have a Page with all its dependencies: Template, Containers, Host.
     * - Template is exclude by Filter.
     * - Add the Page into a bundle.
     * Should: Should exclude the template and all the templates's dependencies from the bundle
     */
    @Test
    @UseDataProvider("configs")
    public void excludeDependenciesWhenAssetExcludeByFilter(ModDateTestData modDateTestData)
            throws DotBundleException, DotDataException, DotSecurityException, IOException {

        final FilterDescriptor filterDescriptor = new FilterDescriptorDataGen()
                .dependencies(true)
                .relationships(true)
                .excludeDependencyClasses(list("Template"))
                .nextPersisted();

        PublisherAPIImpl.class.cast(APILocator.getPublisherAPI()).clearFilterDescriptorList();
        APILocator.getPublisherAPI().addFilterDescriptor(filterDescriptor);

        final Map<String, Object> pageAndDependencies = pageWithDependencies();

        final Host host = (Host) pageAndDependencies.get("host");
        final Container container = (Container) pageAndDependencies.get("container");
        final Template template = (Template) pageAndDependencies.get("template");
        final HTMLPageAsset htmlPageAsset = (HTMLPageAsset) pageAndDependencies.get("htmlPageAsset");

        final Map<String, Object> pushContext = createPushContext(modDateTestData, htmlPageAsset);

        final Environment environment = (Environment) pushContext.get("environment");
        final PushPublishingEndPoint publishingEndPoint = (PushPublishingEndPoint) pushContext.get("publishingEndPoint");
        final PushPublisherConfig config = (PushPublisherConfig) pushContext.get("config");
        final Bundle bundle = (Bundle) pushContext.get("bundle");

        final BundleOutput bundleOutput = new DirectoryBundleOutput(config);

        final BundleFactoryImpl bundleFactory = new BundleFactoryImpl();
        bundleFactory.saveBundleEnvironment(bundle, environment);

        try (ManifestBuilder manifestBuilder = new TestManifestBuilder()) {
            config.setManifestBuilder(manifestBuilder);
            bundler.setConfig(config);
            bundler.generate(bundleOutput, status);
        }

        final Collection<Object> dependencies = new HashSet<>();

        if (modDateTestData.operation == Operation.PUBLISH) {
            dependencies.addAll(getLanguagesVariableDependencies(
                    true, false, false));

            final ContentType pageContentType = APILocator.getContentTypeAPI(APILocator.systemUser())
                    .find(htmlPageAsset.getStructureInode());
            dependencies.add(pageContentType);

            dependencies.add(APILocator.getWorkflowAPI().findSystemWorkflowScheme());
            dependencies.add(APILocator.getLanguageAPI().getDefaultLanguage());

            dependencies.addAll(list(host));
        }

        dependencies.add(htmlPageAsset);
        assertAll(config, dependencies);
    }

    /**
     * Method to Test: {@link DependencyBundler#generate(BundleOutput, BundlerStatus)}
     * When:  {@link HTMLPageAsset}'s template has a modDate before the last Push Publish for one environment,
     * but exists another environment
     * should: the {@link Template} should be include in the bundle
     */
    @Test
    public void includeTemplateUsingTwoEnvironment()
            throws DotBundleException, DotDataException, DotSecurityException, IOException {

        PublisherAPIImpl.class.cast(APILocator.getPublisherAPI()).clearFilterDescriptorList();
        APILocator.getPublisherAPI().addFilterDescriptor(filterDescriptorAllDependencies);

        final Calendar yesterday = Calendar.getInstance();
        yesterday.add(Calendar.DATE, -1);

        final Host host = new SiteDataGen().nextPersisted();

        final Template template = new TemplateDataGen()
                .modDate(yesterday.getTime())
                .host(host)
                .nextPersisted();

        final HTMLPageAsset htmlPageAsset = new HTMLPageDataGen(host, template).nextPersisted();

        final PushPublisherConfig config = new PushPublisherConfig();
        config.setDownloading(false);
        config.setOperation(Operation.PUBLISH);

        final Environment environment_1 = new EnvironmentDataGen().nextPersisted();
        final Environment environment_2 = new EnvironmentDataGen().nextPersisted();

        final PushPublishingEndPoint publishingEndPoint_1 = new PushPublishingEndPointDataGen()
                .environment(environment_1)
                .nextPersisted();

        final PushPublishingEndPoint publishingEndPoint_2 = new PushPublishingEndPointDataGen()
                .environment(environment_2)
                .nextPersisted();

        final Bundle bundle = new BundleDataGen()
                .pushPublisherConfig(config)
                .filter(filterDescriptorAllDependencies)
                .downloading(false)
                .addAssets(set(htmlPageAsset))
                .operation(Operation.PUBLISH)
                .forcePush(false)
                .nextPersisted();

        final BundleOutput bundleOutput = new DirectoryBundleOutput(config);

        yesterday.add(Calendar.HOUR, 2);
        createPushAsset(
                yesterday.getTime(),
                template.getIdentifier(),
                "template",
                environment_1,
                publishingEndPoint_1,
                bundle, Publisher.class);

        final BundleFactoryImpl bundleFactory = new BundleFactoryImpl();
        bundleFactory.saveBundleEnvironment(bundle, environment_1);
        bundleFactory.saveBundleEnvironment(bundle, environment_2);

        try (ManifestBuilder manifestBuilder = new TestManifestBuilder()) {
            config.setManifestBuilder(manifestBuilder);
            bundler.setConfig(config);
            bundler.generate(bundleOutput, status);
        }

        final ContentType pageContentType = APILocator.getContentTypeAPI(APILocator.systemUser())
                .find(htmlPageAsset.getStructureInode());

        final Collection<Object> dependencies = list(
                pageContentType, host, template, htmlPageAsset,
                APILocator.getWorkflowAPI().findSystemWorkflowScheme(),
                APILocator.getLanguageAPI().getDefaultLanguage()
        );

        dependencies.addAll(getLanguagesVariableDependencies(
                true, false, false));

        assertAll(config, dependencies);

        final List<PushedAsset> allPushedAssets = APILocator.getPushedAssetsAPI()
                .getPushedAssets(template.getIdentifier());
        final List<String> newBundlePushedAssets = allPushedAssets.stream()
                .filter(pushedAsset -> pushedAsset.getPushDate().getTime() != yesterday.getTimeInMillis())
                .map(pushedAsset -> pushedAsset.getEnvironmentId())
                .collect(toList());

        assertEquals(2, newBundlePushedAssets.size());
        assertTrue(newBundlePushedAssets.contains(environment_2.getId()));
        assertTrue(newBundlePushedAssets.contains(environment_1.getId()));

        final List<String> oldBundlePushedAssets = allPushedAssets.stream()
                .filter(pushedAsset -> pushedAsset.getPushDate().getTime() == yesterday.getTimeInMillis())
                .map(pushedAsset -> pushedAsset.getEnvironmentId())
                .collect(toList());

        assertEquals(1, oldBundlePushedAssets.size());
        assertTrue(oldBundlePushedAssets.contains(environment_1.getId()));
    }

    private void assertAll(final PushPublisherConfig config, final Collection<Object> dependenciesToAssert) {
        AssignableFromMap<Integer> counts = new AssignableFromMap<>();
        Set<String> alreadyCounts = new HashSet<>();

        for (Object asset : dependenciesToAssert) {
            if ( Config.getBooleanProperty("PUSH_PUBLISHING_PUSH_STRUCTURES", false) &&
                    Relationship.class.isInstance(asset)) {
                continue;
            }

            final boolean justExactlyClass = Host.class == asset.getClass() || Folder.class == asset.getClass();
            final BundleDataGen.MetaData metaData = BundleDataGen.howAddInBundle.get(asset.getClass(), null, justExactlyClass);

            final String assetId = metaData.dataToAdd.apply(asset);

            if (!alreadyCounts.contains(assetId)) {
                assertTrue(String.format("Not Contain %s in %s Class %s", assetId, metaData.collection.apply(config), asset.getClass()),
                        metaData.collection.apply(config).contains(assetId));

                final Class key = BundleDataGen.howAddInBundle.getKey(asset.getClass());
                counts.addOrUpdate(key, 1, (Integer value) -> value + 1);
                alreadyCounts.add(assetId);
            }
        }

        for (Class clazz : BundleDataGen.howAddInBundle.keySet()) {
            final boolean justExactlyClass = Host.class == clazz || Folder.class == clazz;

            final Integer expectedCount = counts.get(clazz, 0, justExactlyClass);

            final BundleDataGen.MetaData metaData = BundleDataGen.howAddInBundle.get(clazz, null, justExactlyClass);
            final Integer count = metaData.collection.apply(config).size();

            assertEquals(String.format("Expected %d not %d to %s: %s", expectedCount, count, clazz.getSimpleName(),
                    metaData.collection.apply(config).stream()
                            .map(object -> object.toString())
                            .collect(joining(","))),
                    expectedCount, count);
        }
    }

    private static class ModDateTestData {

        /**
         * True if {@link Bundle#isForcePush()} have to be true in te test
         */
        private boolean isForcePush;
        /**
         * True if {@link PushPublisherConfig#isDownloading()} have to be true in the test
         */
        private boolean isDownload;
        /**
         * Value to set in {@link Bundle#setOperation(Integer)}
         */
        private Operation operation;

        public ModDateTestData(
                boolean isForcePush,
                boolean isDownload,
                Operation operation) {

            this.isForcePush = isForcePush;
            this.isDownload = isDownload;
            this.operation = operation;
        }
    }

    private static class TestData {
        ManifestItem assetsToAddInBundle;
        Map<ManifestItem, Collection<ManifestItem>> dependenciesToAssert;
        FilterDescriptor filterDescriptor;
        Map<String, List<ManifestItem>> excludes;
        String message;

        public TestData(
                final ManifestItem assetsToAddInBundle,
                final Map<ManifestItem, Collection<ManifestItem>> dependenciesToAssert,
                final FilterDescriptor filterDescriptor,
                final String message)  {
            this(assetsToAddInBundle, dependenciesToAssert, null, filterDescriptor, message);
        }

        public TestData(
                final ManifestItem assetsToAddInBundle,
                final Map<ManifestItem, Collection<ManifestItem>> dependenciesToAssert,
                final Map<String, List<ManifestItem>> excludes,
                final FilterDescriptor filterDescriptor,
                final String message)  {
            this.assetsToAddInBundle = assetsToAddInBundle;
            this.filterDescriptor = filterDescriptor;
            this.dependenciesToAssert = dependenciesToAssert;
            this.excludes = excludes;
            this.message = message;
        }

        public Collection<ManifestItem> dependencies(){
            return dependenciesToAssert.values().stream()
                    .flatMap(dependencies -> dependencies.stream())
                    .collect(Collectors.toSet());
        }

        public ManifestItemsMapTest manifestLines() {
            final ManifestItemsMapTest manifestItemsMap = new ManifestItemsMapTest();
            final ManifestItem assetManifestItem = (ManifestItem) assetsToAddInBundle;
            manifestItemsMap.add(assetManifestItem, "Added directly by User");

            manifestItemsMap.addDependencies(dependenciesToAssert);

            if (excludes != null) {
                manifestItemsMap.addExcludes(excludes);
            }

            return manifestItemsMap;
        }

        @Override
        public String toString() {
            return message;
        }
    }
}<|MERGE_RESOLUTION|>--- conflicted
+++ resolved
@@ -86,16 +86,7 @@
 import java.io.IOException;
 import java.io.Serializable;
 import java.net.URL;
-import java.util.ArrayList;
-import java.util.Arrays;
-import java.util.Calendar;
-import java.util.Collection;
-import java.util.Date;
-import java.util.HashMap;
-import java.util.HashSet;
-import java.util.List;
-import java.util.Map;
-import java.util.Set;
+import java.util.*;
 import java.util.stream.Collectors;
 
 import static com.dotcms.publishing.PublisherAPIImplTest.getLanguagesVariableDependencies;
@@ -752,7 +743,7 @@
                 .host(systemHost)
                 .nextPersisted();
 
-        final Map<ManifestItem, Collection<ManifestItem>> systemHostContentletInclude = map(
+        final Map<ManifestItem, Collection<ManifestItem>> systemHostContentletInclude = Map.of(
                 systemHostContentlet_1, list(systemHostContentType, language),
                 systemHostContentType, list(systemWorkflowScheme)
         );
@@ -799,16 +790,15 @@
                 new TestData(contentletWithImage, contentletWithImageIncludes, excludeSystemFolder, filterDescriptorAllDependencies, "Contentlet with Image and filterDescriptorAllDependencies"),
                 new TestData(contentletWithImage, new HashMap<>(), contentletWithImageExcludes, filterDescriptorNotDependencies, "Contentlet with Image and filterDescriptorNotDependencies"),
                 new TestData(contentletWithImage, contentletWithImageIncludes, excludeSystemFolder, filterDescriptorNotRelationship, "Contentlet with Image and filterDescriptorNotRelationship"),
-<<<<<<< HEAD
-                new TestData(contentletWithImage, map(), contentletWithImageExcludes, filterDescriptorNotDependenciesRelationship, "Contentlet with Image and filterDescriptorNotDependenciesRelationship"),
+
+                new TestData(contentletWithImage, Collections.emptyMap(), contentletWithImageExcludes, filterDescriptorNotDependenciesRelationship, "Contentlet with Image and filterDescriptorNotDependenciesRelationship"),
 
                 new TestData(systemHostContentlet_1, systemHostContentletInclude,
-                        map(EXCLUDE_SYSTEM_FOLDER_HOST, list(systemHost)), filterDescriptorAllDependencies,
-                        "Contentlet In System Host")
-
-=======
+                        Map.of(EXCLUDE_SYSTEM_FOLDER_HOST, list(systemHost)), filterDescriptorAllDependencies,
+                        "Contentlet In System Host"),
+
+
                 new TestData(contentletWithImage, new HashMap<>(), contentletWithImageExcludes, filterDescriptorNotDependenciesRelationship, "Contentlet with Image and filterDescriptorNotDependenciesRelationship")
->>>>>>> c1fbb01c
         );
     }
 
@@ -1215,18 +1205,17 @@
                         filterDescriptorNotDependencies, "Template with Template Layout and filterDescriptorNotDependencies"),
                 new TestData(templateWithTemplateLayout, templateWithTemplateLayoutIncludes, excludeSystemFolder,
                         filterDescriptorNotRelationship, "Template with Template Layout and filterDescriptorNotRelationship"),
-<<<<<<< HEAD
-                new TestData(templateWithTemplateLayout, map(),  map(FILTER_EXCLUDE_REASON, list(host, container_1, container_2)),
+
+                new TestData(templateWithTemplateLayout, Collections.emptyMap(),  Map.of(FILTER_EXCLUDE_REASON, list(host, container_1, container_2)),
                         filterDescriptorNotDependenciesRelationship, "Template with Template Layout and filterDescriptorNotDependenciesRelationship"),
-                new TestData(templateSystemContainer, map(templateSystemContainer, list(systemTemplateHost)),
-                        map(EXCLUDE_SYSTEM_FOLDER_HOST, list(systemContainer)), filterDescriptorAllDependencies, "Template with System_Container")
-
-                );
-=======
+                new TestData(templateSystemContainer, Map.of(templateSystemContainer, list(systemTemplateHost)),
+                        Map.of(EXCLUDE_SYSTEM_FOLDER_HOST, list(systemContainer)), filterDescriptorAllDependencies, "Template with System_Container"),
+
+
                 new TestData(templateWithTemplateLayout, new HashMap<>(),  Map.of(FILTER_EXCLUDE_REASON, list(host, container_1, container_2)),
                         filterDescriptorNotDependenciesRelationship, "Template with Template Layout and filterDescriptorNotDependenciesRelationship")
         );
->>>>>>> c1fbb01c
+
     }
 
     private static List<TestData> createContentTypeTestCase() throws DotDataException {
