package com.dotcms;

import com.dotcms.jitsu.validators.AnalyticsValidatorUtilTest;
import com.dotcms.junit.MainBaseSuite;
import com.dotcms.telemetry.collectors.experiment.CountPagesWithAllEndedExperimentsMetricTypeTest;
import com.dotcms.telemetry.collectors.experiment.CountPagesWithArchivedExperimentsMetricTypeTest;
import com.dotcms.telemetry.collectors.experiment.CountPagesWithDraftExperimentsMetricTypeTest;
import com.dotcms.telemetry.collectors.experiment.CountPagesWithRunningExperimentsMetricTypeTest;
import com.dotcms.telemetry.collectors.experiment.CountPagesWithScheduledExperimentsMetricTypeTest;
import com.dotcms.telemetry.collectors.experiment.CountVariantsInAllArchivedExperimentsMetricTypeTest;
import com.dotcms.telemetry.collectors.experiment.CountVariantsInAllDraftExperimentsMetricTypeTest;
import com.dotcms.telemetry.collectors.experiment.CountVariantsInAllEndedExperimentsMetricTypeTest;
import com.dotcms.telemetry.collectors.experiment.CountVariantsInAllRunningExperimentsMetricTypeTest;
import com.dotcms.telemetry.collectors.experiment.CountVariantsInAllScheduledExperimentsMetricTypeTest;
import com.dotcms.telemetry.collectors.experiment.ExperimentFeatureFlagMetricTypeTest;
import com.dotcms.telemetry.collectors.theme.TotalSizeOfFilesPerThemeMetricTypeTest;
import com.dotcms.util.TimeMachineUtilTest;
import com.dotmarketing.business.DeterministicIdentifierAPITest;
import com.dotmarketing.startup.runonce.Task230630CreateRunningIdsExperimentFieldIntegrationTest;
import com.dotmarketing.startup.runonce.Task250604UpdateFolderInodesTest;
import org.junit.runner.RunWith;
import org.junit.runners.Suite;

@RunWith(MainBaseSuite.class)
@Suite.SuiteClasses({
        DeterministicIdentifierAPITest.class,
        ExperimentFeatureFlagMetricTypeTest.class,
        CountPagesWithAllEndedExperimentsMetricTypeTest.class,
        CountPagesWithArchivedExperimentsMetricTypeTest.class,
        CountPagesWithDraftExperimentsMetricTypeTest.class,
        CountPagesWithRunningExperimentsMetricTypeTest.class,
        CountPagesWithScheduledExperimentsMetricTypeTest.class,
        CountVariantsInAllArchivedExperimentsMetricTypeTest.class,
        CountVariantsInAllDraftExperimentsMetricTypeTest.class,
        CountVariantsInAllEndedExperimentsMetricTypeTest.class,
        CountVariantsInAllRunningExperimentsMetricTypeTest.class,
        CountVariantsInAllScheduledExperimentsMetricTypeTest.class,
        Task230630CreateRunningIdsExperimentFieldIntegrationTest.class,
        TotalSizeOfFilesPerThemeMetricTypeTest.class,
        TimeMachineUtilTest.class,
<<<<<<< HEAD
        Task250604UpdateFolderInodesTest.class
=======
        AnalyticsValidatorUtilTest.class
>>>>>>> 4ae28fbb
})
public class MainSuite3a {
}<|MERGE_RESOLUTION|>--- conflicted
+++ resolved
@@ -38,11 +38,8 @@
         Task230630CreateRunningIdsExperimentFieldIntegrationTest.class,
         TotalSizeOfFilesPerThemeMetricTypeTest.class,
         TimeMachineUtilTest.class,
-<<<<<<< HEAD
         Task250604UpdateFolderInodesTest.class
-=======
         AnalyticsValidatorUtilTest.class
->>>>>>> 4ae28fbb
 })
 public class MainSuite3a {
 }