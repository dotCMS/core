--- conflicted
+++ resolved
@@ -1,5 +1,6 @@
 package com.dotcms.rest.api.v1.user;
 
+import com.dotcms.datagen.FolderDataGen;
 import com.dotcms.datagen.SiteDataGen;
 import com.dotcms.datagen.TestUserUtils;
 import com.dotcms.rest.ErrorResponseHelper;
@@ -18,6 +19,10 @@
 import com.dotmarketing.beans.Permission;
 import com.dotmarketing.business.APILocator;
 import com.dotmarketing.business.PermissionAPI;
+import com.dotmarketing.business.Role;
+import com.dotcms.rest.exception.ForbiddenException;
+import com.dotmarketing.portlets.folders.model.Folder;
+import com.liferay.portal.ejb.UserTestUtil;
 import com.liferay.portal.model.User;
 import com.liferay.portal.util.WebKeys;
 import javax.servlet.http.HttpServletRequest;
@@ -26,14 +31,12 @@
 import javax.ws.rs.core.Response.Status;
 import java.util.Base64;
 import static org.junit.Assert.*;
+import java.util.List;
+import java.util.Map;
 
 import org.junit.BeforeClass;
 import org.junit.Test;
 
-/**
- * Integration tests for UserResource loginAs/logoutAs functionality.
- * Permission-related tests have been moved to PermissionResourceIntegrationTest.
- */
 public class UserResourceIntegrationTest {
 
     static HttpServletResponse response;
@@ -42,24 +45,30 @@
     static User user;
     static Host host;
     static User adminUser;
+    
+    // Additional test data for permissions testing
+    static User permissionTestUser;
+    static Host permissionTestHost;
+    static Folder permissionTestFolder1;
+    static Folder permissionTestFolder2;
+    static User limitedUser;
 
     @BeforeClass
     public static void prepare() throws Exception {
         // Setting web app environment
         IntegrationTestInitService.getInstance().init();
-
+        
         UserPermissionHelper userPermissionHelper = new UserPermissionHelper();
-
+        
         // Create resource with 5-parameter constructor demonstrating constructor chaining
         resource = new UserResource(new WebResource(new ApiProvider()), UserResourceHelper.getInstance(),
                 new PaginationUtil(new UserPaginator()), new DotRestInstanceProvider()
                         .setUserAPI(APILocator.getUserAPI())
                         .setHostAPI(APILocator.getHostAPI())
                         .setRoleAPI(APILocator.getRoleAPI())
-                        .setPermissionAPI(APILocator.getPermissionAPI())
                         .setErrorHelper(ErrorResponseHelper.INSTANCE),
                 userPermissionHelper);
-
+                
         adminUser = TestUserUtils.getAdminUser();
         host = new SiteDataGen().nextPersisted();
         user = TestUserUtils.getChrisPublisherUser(host);
@@ -75,6 +84,62 @@
         final Permission readPermissionsPermission = new Permission( host.getPermissionId(),
                 APILocator.getRoleAPI().getUserRole(user).getId(), PermissionAPI.PERMISSION_READ, true );
         APILocator.getPermissionAPI().save(readPermissionsPermission,host,adminUser,false);
+
+        // Setup comprehensive permission test data
+        setupPermissionTestData();
+    }
+    
+    private static void setupPermissionTestData() throws Exception {
+        // Create test host and folders with comprehensive permissions
+        permissionTestHost = new SiteDataGen().nextPersisted();
+        permissionTestFolder1 = new FolderDataGen()
+                .site(permissionTestHost)
+                .title("test-folder-1")
+                .nextPersisted();
+        permissionTestFolder2 = new FolderDataGen()
+                .site(permissionTestHost)
+                .title("test-folder-2")
+                .nextPersisted();
+
+        // Create test users
+        permissionTestUser = TestUserUtils.getChrisPublisherUser(permissionTestHost);
+        limitedUser = UserTestUtil.getUser("limiteduser", false, true);
+        
+        // Give limited user backend access role (required for REST API access)
+        Role backendRole = APILocator.getRoleAPI().loadBackEndUserRole();
+        if (!APILocator.getRoleAPI().doesUserHaveRole(limitedUser, backendRole)) {
+            APILocator.getRoleAPI().addRoleToUser(backendRole, limitedUser);
+        }
+
+        // Set up comprehensive permissions
+        Role userRole = APILocator.getRoleAPI().getUserRole(permissionTestUser);
+
+        // Host permissions: READ, WRITE, PUBLISH
+        Permission hostPerms = new Permission(
+                permissionTestHost.getPermissionId(),
+                userRole.getId(),
+                PermissionAPI.PERMISSION_READ | PermissionAPI.PERMISSION_WRITE | PermissionAPI.PERMISSION_PUBLISH,
+                true
+        );
+        APILocator.getPermissionAPI().save(hostPerms, permissionTestHost, adminUser, false);
+
+        // Folder1: READ, WRITE, CAN_ADD_CHILDREN  
+        Permission folder1Perms = new Permission(
+                permissionTestFolder1.getInode(),
+                userRole.getId(),
+                PermissionAPI.PERMISSION_READ | PermissionAPI.PERMISSION_WRITE | PermissionAPI.PERMISSION_CAN_ADD_CHILDREN,
+                true
+        );
+        APILocator.getPermissionAPI().save(folder1Perms, permissionTestFolder1, adminUser, false);
+
+        // Folder2: READ only
+        Permission folder2Perms = new Permission(
+                permissionTestFolder2.getInode(),
+                userRole.getId(),
+                PermissionAPI.PERMISSION_READ,
+                true
+        );
+        APILocator.getPermissionAPI().save(folder2Perms, permissionTestFolder2, adminUser, false);
     }
 
     private static HttpServletRequest mockRequest() {
@@ -119,8 +184,6 @@
         assertNull(request.getSession().getAttribute(WebKeys.USER));
         assertNull(request.getSession().getAttribute(WebKeys.PRINCIPAL_USER_ID));
     }
-<<<<<<< HEAD
-=======
 
     @Test
     public void test_getUserPermissions_adminAccessingOtherUser_success() throws Exception {
@@ -266,5 +329,4 @@
         assertTrue(individualPerms2.contains("READ"));
         assertFalse(individualPerms2.contains("WRITE"));
     }
->>>>>>> 38651e07
 }