--- conflicted
+++ resolved
@@ -1,10 +1,6 @@
 {
   "name": "dotcms-ui",
-<<<<<<< HEAD
-  "version": "22.12.0-rc.5",
-=======
   "version": "23.1.0-next.12",
->>>>>>> 5b66d7c9
   "license": "MIT",
   "engines": {
     "node": ">=16.13.2"
