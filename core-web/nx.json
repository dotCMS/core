{
  "affected": {
    "defaultBase": "master"
  },
  "npmScope": "dotcms",
  "tasksRunnerOptions": {
    "default": {
      "runner": "nx/tasks-runners/default",
      "options": {
        "cacheableOperations": [
          "build",
          "lint",
          "test",
          "e2e",
          "build-storybook"
        ],
        "parallel": 1
      }
    }
  },
  "cli": {
    "defaultCollection": "@nx/angular",
    "packageManager": "yarn"
  },
  "defaultProject": "dotcms-ui",
  "generators": {
    "@nx/angular:application": {
      "style": "scss",
      "linter": "eslint",
      "unitTestRunner": "jest",
      "e2eTestRunner": "cypress"
    },
    "@nx/angular:library": {
      "linter": "eslint",
      "unitTestRunner": "jest"
    },
    "@nx/angular:component": {
      "style": "scss",
      "changeDetection": "OnPush"
    },
    "@nx/angular": {
      "application": {
        "linter": "eslint"
      },
      "library": {
        "linter": "eslint"
      },
      "storybook-configuration": {
        "linter": "eslint"
      }
    },
<<<<<<< HEAD
    "@nrwl/angular:application": {
      "style": "scss",
      "linter": "eslint",
      "unitTestRunner": "karma",
      "e2eTestRunner": "cypress"
=======
    "$schema": "./node_modules/nx/schemas/nx-schema.json",
    "targetDefaults": {
        "build": {
            "dependsOn": ["^build"],
            "inputs": ["production", "^production"]
        },
        "test": {
            "inputs": ["default", "^production", "{workspaceRoot}/karma.conf.js"]
        },
        "e2e": {
            "inputs": ["default", "^production"]
        },
        "lint": {
            "inputs": ["default", "{workspaceRoot}/.eslintrc.json"]
        },
        "build-storybook": {
            "inputs": [
                "default",
                "^production",
                "{workspaceRoot}/.storybook/**/*",
                "{projectRoot}/.storybook/**/*",
                "{projectRoot}/tsconfig.storybook.json"
            ]
        },
        "@nx/jest:jest": {
            "inputs": ["default", "^production", "{workspaceRoot}/karma.conf.js"],
            "cache": true,
            "options": {
                "passWithNoTests": true
            },
            "configurations": {
                "ci": {
                    "ci": true,
                    "codeCoverage": true
                }
            }
        },
        "@nx/eslint:lint": {
            "inputs": ["default", "{workspaceRoot}/.eslintrc.json"],
            "cache": true
        }
>>>>>>> 41c83470
    },
    "@nrwl/angular:library": {
      "linter": "eslint",
      "unitTestRunner": "karma"
    },
    "@nrwl/angular:component": {
      "style": "scss",
      "changeDetection": "OnPush"
    },
    "@nrwl/react": {
      "application": {
        "babel": true
      },
      "library": {
        "unitTestRunner": "jest"
      }
    }
  },
  "$schema": "./node_modules/nx/schemas/nx-schema.json",
  "targetDefaults": {
    "build": {
      "dependsOn": ["^build"],
      "inputs": ["production", "^production"]
    },
    "test": {
      "inputs": ["default", "^production", "{workspaceRoot}/karma.conf.js"]
    },
    "e2e": {
      "inputs": ["default", "^production"]
    },
    "lint": {
      "inputs": ["default", "{workspaceRoot}/.eslintrc.json"]
    },
    "build-storybook": {
      "inputs": [
        "default",
        "^production",
        "{workspaceRoot}/.storybook/**/*",
        "{projectRoot}/.storybook/**/*",
        "{projectRoot}/tsconfig.storybook.json"
      ]
    },
    "@nx/jest:jest": {
      "inputs": ["default", "^production", "{workspaceRoot}/karma.conf.js"],
      "cache": true,
      "options": {
        "passWithNoTests": true
      },
      "configurations": {
        "ci": {
          "ci": true,
          "codeCoverage": true
        }
      }
    }
  },
  "namedInputs": {
    "default": ["{projectRoot}/**/*", "sharedGlobals"],
    "sharedGlobals": [
      "{workspaceRoot}/angular.json",
      "{workspaceRoot}/tsconfig.base.json",
      "{workspaceRoot}/tslint.json",
      "{workspaceRoot}/nx.json",
      "{workspaceRoot}/babel.config.json"
    ],
    "production": [
      "default",
      "!{projectRoot}/**/*.spec.[jt]s",
      "!{projectRoot}/tsconfig.spec.json",
      "!{projectRoot}/karma.conf.js",
      "!{projectRoot}/**/?(*.)+(spec|test).[jt]s?(x)?(.snap)",
      "!{projectRoot}/jest.config.[jt]s",
      "!{projectRoot}/.eslintrc.json",
      "!{projectRoot}/.storybook/**/*",
      "!{projectRoot}/**/*.stories.@(js|jsx|ts|tsx|mdx)",
      "!{projectRoot}/.storybook/**/*",
      "!{projectRoot}/**/*.stories.@(js|jsx|ts|tsx|mdx)",
      "!{projectRoot}/tsconfig.storybook.json",
      "!{projectRoot}/src/test-setup.[jt]s"
    ]
  }
}<|MERGE_RESOLUTION|>--- conflicted
+++ resolved
@@ -1,182 +1,167 @@
 {
   "affected": {
-    "defaultBase": "master"
+  "defaultBase": "master"
   },
   "npmScope": "dotcms",
   "tasksRunnerOptions": {
-    "default": {
-      "runner": "nx/tasks-runners/default",
-      "options": {
-        "cacheableOperations": [
-          "build",
-          "lint",
-          "test",
-          "e2e",
-          "build-storybook"
-        ],
-        "parallel": 1
-      }
-    }
+  "default": {
+  "runner": "nx/tasks-runners/default",
+  "options": {
+  "cacheableOperations": [
+  "build",
+  "lint",
+  "test",
+  "e2e",
+  "build-storybook"
+  ],
+  "parallel": 1
+  }
+  }
   },
   "cli": {
-    "defaultCollection": "@nx/angular",
-    "packageManager": "yarn"
+  "defaultCollection": "@nx/angular",
+  "packageManager": "yarn"
   },
   "defaultProject": "dotcms-ui",
   "generators": {
-    "@nx/angular:application": {
-      "style": "scss",
-      "linter": "eslint",
-      "unitTestRunner": "jest",
-      "e2eTestRunner": "cypress"
-    },
-    "@nx/angular:library": {
-      "linter": "eslint",
-      "unitTestRunner": "jest"
-    },
-    "@nx/angular:component": {
-      "style": "scss",
-      "changeDetection": "OnPush"
-    },
-    "@nx/angular": {
-      "application": {
-        "linter": "eslint"
-      },
-      "library": {
-        "linter": "eslint"
-      },
-      "storybook-configuration": {
-        "linter": "eslint"
-      }
-    },
-<<<<<<< HEAD
-    "@nrwl/angular:application": {
-      "style": "scss",
-      "linter": "eslint",
-      "unitTestRunner": "karma",
-      "e2eTestRunner": "cypress"
-=======
-    "$schema": "./node_modules/nx/schemas/nx-schema.json",
-    "targetDefaults": {
-        "build": {
-            "dependsOn": ["^build"],
-            "inputs": ["production", "^production"]
-        },
-        "test": {
-            "inputs": ["default", "^production", "{workspaceRoot}/karma.conf.js"]
-        },
-        "e2e": {
-            "inputs": ["default", "^production"]
-        },
-        "lint": {
-            "inputs": ["default", "{workspaceRoot}/.eslintrc.json"]
-        },
-        "build-storybook": {
-            "inputs": [
-                "default",
-                "^production",
-                "{workspaceRoot}/.storybook/**/*",
-                "{projectRoot}/.storybook/**/*",
-                "{projectRoot}/tsconfig.storybook.json"
-            ]
-        },
-        "@nx/jest:jest": {
-            "inputs": ["default", "^production", "{workspaceRoot}/karma.conf.js"],
-            "cache": true,
-            "options": {
-                "passWithNoTests": true
-            },
-            "configurations": {
-                "ci": {
-                    "ci": true,
-                    "codeCoverage": true
-                }
-            }
-        },
-        "@nx/eslint:lint": {
-            "inputs": ["default", "{workspaceRoot}/.eslintrc.json"],
-            "cache": true
-        }
->>>>>>> 41c83470
-    },
-    "@nrwl/angular:library": {
-      "linter": "eslint",
-      "unitTestRunner": "karma"
-    },
-    "@nrwl/angular:component": {
-      "style": "scss",
-      "changeDetection": "OnPush"
-    },
-    "@nrwl/react": {
-      "application": {
-        "babel": true
-      },
-      "library": {
-        "unitTestRunner": "jest"
-      }
-    }
+  "@nx/angular:application": {
+  "style": "scss",
+  "linter": "eslint",
+  "unitTestRunner": "jest",
+  "e2eTestRunner": "cypress"
+  },
+  "@nx/angular:library": {
+  "linter": "eslint",
+  "unitTestRunner": "jest"
+  },
+  "@nx/angular:component": {
+  "style": "scss",
+  "changeDetection": "OnPush"
+  },
+  "@nx/angular": {
+  "application": {
+  "linter": "eslint"
+  },
+  "library": {
+  "linter": "eslint"
+  },
+  "storybook-configuration": {
+  "linter": "eslint"
+  }
+  },
+  "@nrwl/angular:application": {
+  "style": "scss",
+  "linter": "eslint",
+  "unitTestRunner": "karma",
+  "e2eTestRunner": "cypress"
+  },
+  "@nrwl/angular:library": {
+  "linter": "eslint",
+  "unitTestRunner": "karma"
+  },
+  "@nrwl/angular:component": {
+  "style": "scss",
+  "changeDetection": "OnPush"
+  },
+  "@nrwl/react": {
+  "application": {
+  "babel": true
+  },
+  "library": {
+  "unitTestRunner": "jest"
+  }
+  }
   },
   "$schema": "./node_modules/nx/schemas/nx-schema.json",
   "targetDefaults": {
-    "build": {
-      "dependsOn": ["^build"],
-      "inputs": ["production", "^production"]
-    },
-    "test": {
-      "inputs": ["default", "^production", "{workspaceRoot}/karma.conf.js"]
-    },
-    "e2e": {
-      "inputs": ["default", "^production"]
-    },
-    "lint": {
-      "inputs": ["default", "{workspaceRoot}/.eslintrc.json"]
-    },
-    "build-storybook": {
-      "inputs": [
-        "default",
-        "^production",
-        "{workspaceRoot}/.storybook/**/*",
-        "{projectRoot}/.storybook/**/*",
-        "{projectRoot}/tsconfig.storybook.json"
-      ]
-    },
-    "@nx/jest:jest": {
-      "inputs": ["default", "^production", "{workspaceRoot}/karma.conf.js"],
-      "cache": true,
-      "options": {
-        "passWithNoTests": true
-      },
-      "configurations": {
-        "ci": {
-          "ci": true,
-          "codeCoverage": true
-        }
-      }
-    }
+  "build": {
+  "dependsOn": [
+  "^build"
+  ],
+  "inputs": [
+  "production",
+  "^production"
+  ]
+  },
+  "test": {
+  "inputs": [
+  "default",
+  "^production",
+  "{workspaceRoot}/karma.conf.js"
+  ]
+  },
+  "e2e": {
+  "inputs": [
+  "default",
+  "^production"
+  ]
+  },
+  "lint": {
+  "inputs": [
+  "default",
+  "{workspaceRoot}/.eslintrc.json"
+  ]
+  },
+  "build-storybook": {
+  "inputs": [
+  "default",
+  "^production",
+  "{workspaceRoot}/.storybook/**/*",
+  "{projectRoot}/.storybook/**/*",
+  "{projectRoot}/tsconfig.storybook.json"
+  ]
+  },
+  "@nx/jest:jest": {
+  "inputs": [
+  "default",
+  "^production",
+  "{workspaceRoot}/karma.conf.js"
+  ],
+  "cache": true,
+  "options": {
+  "passWithNoTests": true
+  },
+  "configurations": {
+  "ci": {
+  "ci": true,
+  "codeCoverage": true
+  }
+  }
+  },
+  "@nx/eslint:lint": {
+  "inputs": [
+  "default",
+  "{workspaceRoot}/.eslintrc.json"
+  ],
+  "cache": true
+  }
   },
   "namedInputs": {
-    "default": ["{projectRoot}/**/*", "sharedGlobals"],
-    "sharedGlobals": [
-      "{workspaceRoot}/angular.json",
-      "{workspaceRoot}/tsconfig.base.json",
-      "{workspaceRoot}/tslint.json",
-      "{workspaceRoot}/nx.json",
-      "{workspaceRoot}/babel.config.json"
-    ],
-    "production": [
-      "default",
-      "!{projectRoot}/**/*.spec.[jt]s",
-      "!{projectRoot}/tsconfig.spec.json",
-      "!{projectRoot}/karma.conf.js",
-      "!{projectRoot}/**/?(*.)+(spec|test).[jt]s?(x)?(.snap)",
-      "!{projectRoot}/jest.config.[jt]s",
-      "!{projectRoot}/.eslintrc.json",
-      "!{projectRoot}/.storybook/**/*",
-      "!{projectRoot}/**/*.stories.@(js|jsx|ts|tsx|mdx)",
-      "!{projectRoot}/.storybook/**/*",
-      "!{projectRoot}/**/*.stories.@(js|jsx|ts|tsx|mdx)",
-      "!{projectRoot}/tsconfig.storybook.json",
-      "!{projectRoot}/src/test-setup.[jt]s"
-    ]
+  "default": [
+  "{projectRoot}/**/*",
+  "sharedGlobals"
+  ],
+  "sharedGlobals": [
+  "{workspaceRoot}/angular.json",
+  "{workspaceRoot}/tsconfig.base.json",
+  "{workspaceRoot}/tslint.json",
+  "{workspaceRoot}/nx.json",
+  "{workspaceRoot}/babel.config.json"
+  ],
+  "production": [
+  "default",
+  "!{projectRoot}/**/*.spec.[jt]s",
+  "!{projectRoot}/tsconfig.spec.json",
+  "!{projectRoot}/karma.conf.js",
+  "!{projectRoot}/**/?(*.)+(spec|test).[jt]s?(x)?(.snap)",
+  "!{projectRoot}/jest.config.[jt]s",
+  "!{projectRoot}/.eslintrc.json",
+  "!{projectRoot}/.storybook/**/*",
+  "!{projectRoot}/**/*.stories.@(js|jsx|ts|tsx|mdx)",
+  "!{projectRoot}/.storybook/**/*",
+  "!{projectRoot}/**/*.stories.@(js|jsx|ts|tsx|mdx)",
+  "!{projectRoot}/tsconfig.storybook.json",
+  "!{projectRoot}/src/test-setup.[jt]s"
+  ]
   }
-}+  }