{
    "tasksRunnerOptions": {
        "default": {
            "runner": "nx/tasks-runners/default",
            "options": {
                "cacheableOperations": ["build", "lint", "test", "e2e", "build-storybook"],
                "parallel": 3
            }
        }
    },
    "cli": {
        "packageManager": "yarn"
    },
    "defaultProject": "dotcms-ui",
    "generators": {
        "@nx/angular:application": {
            "e2eTestRunner": "playwright",
            "linter": "eslint",
            "style": "scss",
            "unitTestRunner": "jest"
        },
        "@nx/angular:library": {
            "linter": "eslint",
            "unitTestRunner": "jest"
        },
        "@nx/angular:component": {
            "style": "scss",
            "changeDetection": "OnPush",
            "type": "component"
        },
        "@nx/angular": {
            "application": {
                "linter": "eslint"
            },
            "library": {
                "linter": "eslint"
            },
            "storybook-configuration": {
                "linter": "eslint"
            },
            "directive": {
                "type": "directive"
            },
            "service": {
                "type": "service"
            },
            "scam": {
                "type": "component"
            },
            "scam-directive": {
                "type": "directive"
            },
            "guard": {
                "typeSeparator": "."
            },
            "interceptor": {
                "typeSeparator": "."
            },
            "module": {
                "typeSeparator": "."
            },
            "pipe": {
                "typeSeparator": "."
            },
            "resolver": {
                "typeSeparator": "."
            }
        },
        "@nx/react": {
            "library": {
                "unitTestRunner": "jest"
            }
        },
        "@schematics/angular:component": {
            "type": "component"
        },
        "@schematics/angular:directive": {
            "type": "directive"
        },
        "@schematics/angular:service": {
            "type": "service"
        },
        "@schematics/angular:guard": {
            "typeSeparator": "."
        },
        "@schematics/angular:interceptor": {
            "typeSeparator": "."
        },
        "@schematics/angular:module": {
            "typeSeparator": "."
        },
        "@schematics/angular:pipe": {
            "typeSeparator": "."
        },
        "@schematics/angular:resolver": {
            "typeSeparator": "."
        }
    },
    "$schema": "./node_modules/nx/schemas/nx-schema.json",
    "targetDefaults": {
        "build": {
            "dependsOn": ["^build"],
            "inputs": ["production", "^production"]
        },
        "serve": {
            "dependsOn": []
        },
        "test": {
            "inputs": ["default", "^production", "{workspaceRoot}/karma.conf.js"]
        },
        "e2e": {
            "inputs": ["default", "^production"]
        },
        "lint": {
            "inputs": ["default", "{workspaceRoot}/.eslintrc.json"]
        },
        "build-storybook": {
            "inputs": [
                "default",
                "^production",
                "{workspaceRoot}/.storybook/**/*",
                "{projectRoot}/.storybook/**/*",
                "{projectRoot}/tsconfig.storybook.json"
            ]
        },
        "@nx/jest:jest": {
            "inputs": ["default", "^production", "{workspaceRoot}/karma.conf.js"],
            "cache": true,
            "options": {
                "passWithNoTests": true
            },
            "configurations": {
                "ci": {
                    "ci": true,
                    "codeCoverage": true
                }
            }
        },
        "@nx/eslint:lint": {
            "inputs": ["default", "{workspaceRoot}/.eslintrc.json"],
            "cache": true
        },
        "@nx/rollup:rollup": {
            "cache": true,
            "dependsOn": ["^build"],
            "inputs": ["production", "^production"]
        },
        "@nx/vite:build": {
            "cache": true,
            "dependsOn": ["^build"],
            "inputs": ["production", "^production"]
        },
        "@nx/angular:package": {
            "cache": true,
            "dependsOn": ["^build"],
            "inputs": ["production", "^production"]
        },
        "@nx/js:tsc": {
            "cache": true,
            "dependsOn": ["^build"],
            "inputs": ["production", "^production"]
        },
        "@angular-devkit/build-angular:application": {
            "cache": true,
            "dependsOn": ["^build"],
            "inputs": ["production", "^production"]
        },
        "e2e-ci--**/*": {
            "dependsOn": ["^build"]
        },
        "@nx/esbuild:esbuild": {
            "cache": true,
            "dependsOn": ["^build"],
            "inputs": ["production", "^production"]
        }
    },
    "namedInputs": {
        "default": ["{projectRoot}/**/*", "sharedGlobals"],
        "sharedGlobals": [
            "{workspaceRoot}/angular.json",
            "{workspaceRoot}/tsconfig.base.json",
            "{workspaceRoot}/tslint.json",
            "{workspaceRoot}/nx.json",
            "{workspaceRoot}/babel.config.json"
        ],
        "production": [
            "default",
            "!{projectRoot}/**/*.spec.[jt]s",
            "!{projectRoot}/tsconfig.spec.json",
            "!{projectRoot}/karma.conf.js",
            "!{projectRoot}/**/?(*.)+(spec|test).[jt]s?(x)?(.snap)",
            "!{projectRoot}/jest.config.[jt]s",
            "!{projectRoot}/.eslintrc.json",
            "!{projectRoot}/.storybook/**/*",
            "!{projectRoot}/**/*.stories.@(js|jsx|ts|tsx|mdx)",
            "!{projectRoot}/tsconfig.storybook.json",
            "!{projectRoot}/src/test-setup.[jt]s"
        ]
    },
    "plugins": [
        {
            "plugin": "@nx/eslint/plugin",
            "options": {
                "targetName": "lint"
            }
        },
        {
            "plugin": "@nx/vite/plugin",
            "options": {
                "buildTargetName": "build",
                "previewTargetName": "preview",
                "testTargetName": "test",
                "serveTargetName": "serve",
                "serveStaticTargetName": "serve-static"
            }
        },
        {
            "plugin": "@nx/rollup/plugin",
            "options": {
                "buildTargetName": "rollup:build"
            }
        },
        {
            "plugin": "@nx/playwright/plugin",
            "options": {
                "targetName": "e2e"
            }
        }
    ],
    "defaultBase": "main",
    "ignorePatterns": [
        "**/node_modules",
        "**/*vite.config*.timestamp*",
        "**/*vitest.config*.timestamp*"
    ],
    "release": {
        "version": {
            "preVersionCommand": "yarn nx run-many -t build"
        }
<<<<<<< HEAD
=======
    },
    "serve": {
        "dependsOn": []
>>>>>>> 90b29309
    }
}<|MERGE_RESOLUTION|>--- conflicted
+++ resolved
@@ -237,11 +237,8 @@
         "version": {
             "preVersionCommand": "yarn nx run-many -t build"
         }
-<<<<<<< HEAD
-=======
     },
     "serve": {
         "dependsOn": []
->>>>>>> 90b29309
     }
 }