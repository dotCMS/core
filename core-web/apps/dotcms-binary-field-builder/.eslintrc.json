--- conflicted
+++ resolved
@@ -1,9 +1,5 @@
 {
-<<<<<<< HEAD
-    "extends": ["../../.eslintrc.json", "../../.eslintrc.base.json"],
-=======
     "extends": ["../../.eslintrc.base.json"],
->>>>>>> 270ac3c4
     "ignorePatterns": ["!**/*"],
     "overrides": [
         {
