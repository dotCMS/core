/* eslint-env es6 */
/* eslint-disable */
export default [
    // 1. Dedicated WebSocket Proxy (Must be first)
    {
        context: ['/api/ws'],
        target: 'http://localhost:8080',
        ws: true,
        secure: false,
        changeOrigin: true,
        logLevel: 'debug'
    },
    // 2. Main API Proxy
    {
        context: [
            '/api', // Note: /api/ws will be caught by the rule above first
            '/c/portal',
            '/html',
            '/dwr',
            '/dA',
            '/dotcms-webcomponents',
            '/DotAjaxDirector',
            '/contentAsset',
            '/application',
            '/assets',
            '/dotcms-block-editor',
            '/dotcms-binary-field-builder',
            '/edit-content-bridge',
            '/categoriesServlet',
            '/JSONTags',
            '/api/vtl',
            '/tinymce',
            '/ext',
            '/image'
        ],
        target: 'http://localhost:8080',
        secure: false,
<<<<<<< HEAD
        changeOrigin: true, // Essential for Firefox compatibility
        logLevel: 'debug',
        timeout: 300000, // 5 minute timeout for large file uploads
        proxyTimeout: 300000, // Proxy-specific timeout for large file uploads
        ws: true, // Enable WebSocket proxying for real-time features
        // CRITICAL: followRedirects must be false to avoid 10MB body limit from follow-redirects library
=======
        changeOrigin: true,
        logLevel: 'debug',
        timeout: 300000,
        proxyTimeout: 300000,
        ws: false, // Explicitly disable WS here to avoid EPIPE errors on HTTP requests
>>>>>>> 714d6d3f
        followRedirects: false,
        headers: {
            Connection: 'keep-alive'
        },
        pathRewrite: {
            '^/assets/manifest.json': '/dotAdmin/assets/manifest.json',
            '^/assets/monaco-editor/min': '/dotAdmin/assets/monaco-editor/min',
            '^/assets/edit-ema': '/dotAdmin/assets/edit-ema',
            '^/assets/seo': '/dotAdmin/assets/seo',
            '^/assets': '/dotAdmin',
            '^/tinymce': '/dotAdmin/tinymce'
        }
    }
];<|MERGE_RESOLUTION|>--- conflicted
+++ resolved
@@ -35,20 +35,11 @@
         ],
         target: 'http://localhost:8080',
         secure: false,
-<<<<<<< HEAD
-        changeOrigin: true, // Essential for Firefox compatibility
-        logLevel: 'debug',
-        timeout: 300000, // 5 minute timeout for large file uploads
-        proxyTimeout: 300000, // Proxy-specific timeout for large file uploads
-        ws: true, // Enable WebSocket proxying for real-time features
-        // CRITICAL: followRedirects must be false to avoid 10MB body limit from follow-redirects library
-=======
         changeOrigin: true,
         logLevel: 'debug',
         timeout: 300000,
         proxyTimeout: 300000,
         ws: false, // Explicitly disable WS here to avoid EPIPE errors on HTTP requests
->>>>>>> 714d6d3f
         followRedirects: false,
         headers: {
             Connection: 'keep-alive'
