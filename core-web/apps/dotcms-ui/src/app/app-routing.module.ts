--- conflicted
+++ resolved
@@ -17,7 +17,6 @@
 
 const PORTLETS_ANGULAR = [
     {
-<<<<<<< HEAD
         path: 'container-new',
         loadChildren: () =>
             import('@dotcms/app/portlets/dot-containers/dot-containers.module').then(
@@ -25,9 +24,7 @@
             )
     },
     {
-=======
         path: 'templates',
->>>>>>> 100280ce
         canActivate: [MenuGuardService],
         canActivateChild: [MenuGuardService],
         loadChildren: () =>
