--- conflicted
+++ resolved
@@ -2,10 +2,6 @@
 import { ModuleWithProviders, NgModule } from '@angular/core';
 
 // Common Modules
-<<<<<<< HEAD
-
-=======
->>>>>>> 6a3f53c2
 import { MainNavigationModule } from '@components/dot-navigation/dot-navigation.module';
 import { DotNavigationService } from '@components/dot-navigation/services/dot-navigation.service';
 import { DotEventsService } from '@dotcms/data-access';
@@ -34,19 +30,11 @@
 @NgModule({
     declarations: [],
     imports: [CommonModule, MainNavigationModule],
-<<<<<<< HEAD
-    exports: [CommonModule, MainNavigationModule]
-=======
     exports: [
-        CommonModule,
-        // Common Modules
-        MainNavigationModule
     ]
->>>>>>> 6a3f53c2
 })
 export class SharedModule {
     static forRoot(): ModuleWithProviders<SharedModule> {
-        return {
             ngModule: SharedModule,
             providers: [
                 ApiRoot,
