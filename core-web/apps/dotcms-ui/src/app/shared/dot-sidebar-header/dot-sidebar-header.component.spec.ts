--- conflicted
+++ resolved
@@ -2,11 +2,6 @@
 
 import { Sidebar } from 'primeng/sidebar';
 
-<<<<<<< HEAD
-import { UiDotIconButtonComponent, UiDotIconButtonModule } from '@dotcms/ui';
-
-=======
->>>>>>> dfa26407
 import { DotSidebarHeaderComponent } from './dot-sidebar-header.component';
 
 describe('DotSidebarHeaderComponent', () => {
