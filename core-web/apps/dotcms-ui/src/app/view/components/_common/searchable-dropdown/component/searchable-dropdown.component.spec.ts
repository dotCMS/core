/* eslint-disable @typescript-eslint/no-explicit-any */

import * as _ from 'lodash';

import { Component, DebugElement, Input } from '@angular/core';
import {
    ComponentFixture,
    fakeAsync,
    flush,
    TestBed,
    tick,
    waitForAsync
} from '@angular/core/testing';
import { By } from '@angular/platform-browser';
import { BrowserAnimationsModule } from '@angular/platform-browser/animations';

import { DotMessageService } from '@dotcms/data-access';
<<<<<<< HEAD
import { DotIconModule } from '@dotcms/ui';
=======
import { DotIconModule, DotMessagePipe, UiDotIconButtonModule } from '@dotcms/ui';
>>>>>>> 67d464af
import { MockDotMessageService } from '@dotcms/utils-testing';
import { DotPipesModule } from '@pipes/dot-pipes.module';

import { SearchableDropdownComponent } from './searchable-dropdown.component';

import { SEARCHABLE_NGFACES_MODULES } from '../searchable-dropdown.module';

@Component({
    selector: 'dot-host-component',
    template: ` <dot-searchable-dropdown
        [action]="action"
        [cssClass]="cssClass"
        [data]="data"
        [labelPropertyName]="labelPropertyName"
        [multiple]="multiple"
        [pageLinkSize]="pageLinkSize"
        [persistentPlaceholder]="persistentPlaceholder"
        [placeholder]="placeholder"
        [rows]="rows"
        [totalRecords]="totalRecords"
        [valuePropertyName]="valuePropertyName"
        [overlayWidth]="overlayWidth"
        [width]="width"
        [disabled]="disabled"
    >
    </dot-searchable-dropdown>`
})
class HostTestComponent {
    @Input()
    data: any[];

    @Input()
    cssClass: string;

    @Input() action: (action: any) => void;

    @Input()
    labelPropertyName: string | string[];

    @Input()
    valuePropertyName: string;

    @Input()
    pageLinkSize = 3;

    @Input()
    rows: number;

    @Input()
    totalRecords: number;

    @Input()
    placeholder = '';

    @Input()
    persistentPlaceholder: boolean;

    @Input()
    width: string;

    @Input()
    overlayWidth: string;

    @Input()
    multiple: boolean;

    @Input()
    disabled: boolean;
}

describe('SearchableDropdownComponent', () => {
    const NROWS = 6;

    let hostFixture: ComponentFixture<HostTestComponent>;
    let hostComp: HostTestComponent;
    let de: DebugElement;
    let comp: SearchableDropdownComponent;
    const data = [];
    let rows: number;
    let pageLinkSize: number;
    let mainButton: DebugElement;

    beforeEach(waitForAsync(() => {
        const messageServiceMock = new MockDotMessageService({
            search: 'Search'
        });

        TestBed.configureTestingModule({
            declarations: [SearchableDropdownComponent, HostTestComponent],
            imports: [
                ...SEARCHABLE_NGFACES_MODULES,
                BrowserAnimationsModule,
                DotIconModule,
<<<<<<< HEAD
                DotPipesModule
=======
                UiDotIconButtonModule,
                DotPipesModule,
                DotMessagePipe
>>>>>>> 67d464af
            ],
            providers: [{ provide: DotMessageService, useValue: messageServiceMock }]
        }).compileComponents();

        hostFixture = TestBed.createComponent(HostTestComponent);
        hostComp = hostFixture.componentInstance;
        de = hostFixture.debugElement.query(By.css('dot-searchable-dropdown'));
        comp = de.componentInstance;

        for (let i = 0; i < NROWS; i++) {
            data[i] = {
                id: i,
                label: `site-${i}`,
                name: `site-${i}`,
                parentPermissionable: {
                    hostname: 'demo.dotcms.com'
                }
            };
        }

        rows = NROWS / 3;
        pageLinkSize = 1;

        hostComp.totalRecords = NROWS;
        hostComp.rows = rows;
        hostComp.pageLinkSize = pageLinkSize;
    }));

    beforeEach(() => {
        hostComp.placeholder = 'placeholder';
        hostFixture.detectChanges();

        mainButton = de.query(By.css('button'));
        mainButton.nativeElement.dispatchEvent(new MouseEvent('click'));
    });

    it('should have placeholder set', () => {
        expect(mainButton.nativeElement.innerText).toBe('placeholder');
    });

    it('should disabled', () => {
        comp.disabled = true;
        hostFixture.detectChanges();

        expect(mainButton.componentInstance.disabled).toBe(true);
    });

    it('should renderer the pagination links', () => {
        hostFixture.detectChanges();

        const paginator = de.query(By.css('p-paginator'));

        const componentInstance = paginator.componentInstance;
        const rowParameter = componentInstance.rows;
        const totalRecordsParam = componentInstance.totalRecords;
        const pageLinkSizeParam = componentInstance.pageLinkSize;

        expect(rows).toEqual(rowParameter);
        expect(NROWS).toEqual(totalRecordsParam);
        expect(pageLinkSize).toEqual(pageLinkSizeParam);
    });

    it('should renderer the data', () => {
        hostComp.data = data;
        hostComp.labelPropertyName = 'name';

        hostFixture.detectChanges();

        const pdataview = de.query(By.css('p-dataview')).componentInstance;

        expect(
            hostComp.data.map((item) => {
                item.label = item.name;

                return item;
            })
        ).toEqual(pdataview.value);
    });

    it('should render a string property in p-dataview', () => {
        hostComp.data = data;
        hostComp.labelPropertyName = 'name';

        hostFixture.detectChanges();

        const dataviewDataEl = de.query(
            By.css('p-dataview .p-dataview-content .searchable-dropdown__data-list-item')
        );
        expect(dataviewDataEl.nativeElement.textContent).toEqual('site-0');
        expect(comp.selectedOptionIndex).toBe(0);
        expect(comp.selectedOptionValue).toBe(data[0].name);
    });

    it('should set CSS class, width', fakeAsync(() => {
        hostComp.data = data;
        hostComp.cssClass = 'testClass';
        hostComp.overlayWidth = '650px';
        hostFixture.detectChanges();
        tick();

        const overlay = de.query(By.css('.p-overlaypanel'));
        expect(comp.cssClass).toContain('searchable-dropdown paginator');

        expect(overlay.componentInstance.styleClass).toBe('testClass');
        expect(overlay.componentInstance.style.width).toEqual('650px');
        flush();
    }));

    it('should reset Panel Min Height', () => {
        comp.overlayPanelMinHeight = '456';
        comp.resetPanelMinHeight();
        expect(comp.overlayPanelMinHeight).toBe('');
    });

    it('should display Action button', () => {
        hostComp.action = () => {
            //
        };

        hostFixture.detectChanges();
        const actionBtn = de.query(
            By.css('.searchable-dropdown__search-action p-button')
        ).componentInstance;
        expect(actionBtn.icon).toBe('pi pi-plus');
    });

    it('should display defaultFilterTemplate', () => {
        hostFixture.detectChanges();
        const searchInput = de.query(By.css('[data-testid="searchInput"]'));
        expect(searchInput.attributes.autofocus).toBeDefined();
        expect(searchInput).not.toBeNull();
    });

    it('should not display Action button', () => {
        const actionBtn = de.query(By.css('.searchable-dropdown__search-action p-button'));
        expect(actionBtn).toBeNull();
    });

    it('should render a string array of properties in p-dataview', () => {
        hostComp.data = data;
        hostComp.labelPropertyName = ['name', 'parentPermissionable.hostname'];

        hostFixture.detectChanges();

        const dataviewDataEl = de.query(
            By.css('p-dataview .p-dataview-content .searchable-dropdown__data-list-item')
        );
        expect(dataviewDataEl.nativeElement.textContent).toEqual('site-0 - demo.dotcms.com');
    });

    it('should the pageChange call the paginate method', async () => {
        const first = 0;
        const page = 3;
        const pageCount = 4;
        rows = 2;
        const filter = 'filter';
        let event;

        comp.pageChange.subscribe((e) => {
            event = e;
        });

        hostFixture.detectChanges();
        const input = hostFixture.debugElement.query(By.css('input[type="text"]'));
        input.nativeElement.value = filter;

        const dataview = hostFixture.debugElement.query(By.css('p-dataview'));
        const dataviewComponentInstance = dataview.componentInstance;
        dataviewComponentInstance.onLazyLoad.emit({
            first: first,
            page: page,
            pageCount: pageCount,
            rows: rows
        });

        await hostFixture.whenStable().then(() => {
            expect(first).toEqual(event.first);
            expect(rows).toEqual(event.rows);
            expect(filter).toEqual(event.filter);
        });
    });

    describe('emit the change event', () => {
        let items;
        let dataExpected;

        beforeEach(() => {
            hostComp.data = data;
            hostComp.labelPropertyName = 'name';
            spyOn(comp.switch, 'emit');

            hostFixture.detectChanges();
            items = de.queryAll(By.css('.searchable-dropdown__data-list-item'));

            dataExpected = _.cloneDeep(data[0]);
            dataExpected.label = dataExpected.name;
        });

        it('should change the value', () => {
            items[0].triggerEventHandler('click', null);
            expect(comp.switch.emit).toHaveBeenCalledWith(dataExpected);
        });

        it('should emit the same value twice when multiple equal true', () => {
            comp.multiple = true;

            items[0].triggerEventHandler('click', null);
            items[0].triggerEventHandler('click', null);

            expect(comp.switch.emit).toHaveBeenCalledWith(dataExpected);
            expect(comp.switch.emit).toHaveBeenCalledTimes(2);
        });

        it('should emit change the value once when multiple equal false', () => {
            items[0].triggerEventHandler('click', null);
            items[0].triggerEventHandler('click', null);

            expect(comp.switch.emit).toHaveBeenCalledWith(dataExpected);
            expect(comp.switch.emit).toHaveBeenCalledTimes(1);
        });
    });

    it('should be valueString equals to placeholder', () => {
        hostComp.placeholder = 'testing placeholder';

        hostFixture.detectChanges();
        expect(hostComp.placeholder).toEqual(comp.valueString);
    });

    describe('star class', () => {
        it('should add the star css class when item has default property set to true', () => {
            hostComp.data = [
                {
                    id: 1,
                    label: `label`,
                    name: `label`,
                    parentPermissionable: {
                        hostname: 'demo.dotcms.com'
                    },
                    default: true
                }
            ];

            hostFixture.detectChanges();

            const item = de.query(
                By.css('p-dataview .p-dataview-content .searchable-dropdown__data-list-item')
            );

            expect(item.classes['star']).toBeTruthy();
        });
        it('should not add css star class when item default property is set to false', () => {
            hostComp.data = [
                {
                    id: 1,
                    label: `label`,
                    name: `label`,
                    parentPermissionable: {
                        hostname: 'demo.dotcms.com'
                    },
                    default: false
                }
            ];

            hostFixture.detectChanges();

            const item = de.query(
                By.css('p-dataview .p-dataview-content .searchable-dropdown__data-list-item')
            );

            expect(item.classes['star']).toBeFalsy();
        });
    });
});

@Component({
    selector: 'dot-host-component',
    template: ` <dot-searchable-dropdown
        #searchableDropdown
        [action]="action"
        [cssClass]="cssClass"
        [data]="data"
        [labelPropertyName]="labelPropertyName"
        [multiple]="multiple"
        [pageLinkSize]="pageLinkSize"
        [persistentPlaceholder]="persistentPlaceholder"
        [placeholder]="placeholder"
        [rows]="rows"
        [totalRecords]="totalRecords"
        [valuePropertyName]="valuePropertyName"
        [width]="width"
    >
        <ng-template let-data="item" pTemplate="listItem">
            <div
                class="searchable-dropdown__data-list-item templateTestItem"
                (click)="handleClick(item)"
            >
                {{ data.label }}
            </div>
        </ng-template>
        <ng-template let-persona="item" pTemplate="select">
            <div
                class="dot-persona-selector__testContainer"
                (click)="searchableDropdown.toggleOverlayPanel($event)"
            >
                Test
            </div>
        </ng-template>
    </dot-searchable-dropdown>`
})
class HostTestExternalTemplateComponent {
    @Input() data: any[];

    @Input()
    cssClass: string;

    @Input() action: (action: any) => void;

    @Input()
    labelPropertyName: string | string[];

    @Input()
    valuePropertyName: string;

    @Input()
    pageLinkSize = 3;

    @Input()
    rows: number;

    @Input()
    totalRecords: number;

    @Input()
    placeholder = '';

    @Input()
    persistentPlaceholder: boolean;

    @Input()
    width: string;

    @Input()
    multiple: boolean;
}

describe('SearchableDropdownComponent', () => {
    const NROWS = 6;

    let hostFixture: ComponentFixture<HostTestExternalTemplateComponent>;
    let hostComp: HostTestExternalTemplateComponent;
    let de: DebugElement;
    let comp: SearchableDropdownComponent;
    const data = [];
    let rows: number;
    let pageLinkSize: number;
    let mainButton: DebugElement;

    beforeEach(waitForAsync(() => {
        const messageServiceMock = new MockDotMessageService({
            search: 'Search'
        });

        TestBed.configureTestingModule({
            declarations: [SearchableDropdownComponent, HostTestExternalTemplateComponent],
            imports: [
                ...SEARCHABLE_NGFACES_MODULES,
                BrowserAnimationsModule,
                DotIconModule,
<<<<<<< HEAD
                DotPipesModule
=======
                UiDotIconButtonModule,
                DotPipesModule,
                DotMessagePipe
>>>>>>> 67d464af
            ],
            providers: [{ provide: DotMessageService, useValue: messageServiceMock }]
        }).compileComponents();

        hostFixture = TestBed.createComponent(HostTestExternalTemplateComponent);
        hostComp = hostFixture.componentInstance;
        de = hostFixture.debugElement.query(By.css('dot-searchable-dropdown'));
        comp = de.componentInstance;

        for (let i = 0; i < NROWS; i++) {
            data[i] = {
                id: i,
                label: `site-${i}`,
                name: `site-${i}`,
                parentPermissionable: {
                    hostname: 'demo.dotcms.com'
                }
            };
        }

        rows = 10;
        pageLinkSize = 1;

        hostComp.totalRecords = NROWS;
        hostComp.rows = rows;
        hostComp.pageLinkSize = pageLinkSize;
    }));

    beforeEach(() => {
        hostComp.placeholder = 'placeholder';
        hostComp.data = data;
        hostComp.labelPropertyName = 'name';
        hostFixture.detectChanges();

        mainButton = de.query(By.css('.dot-persona-selector__testContainer'));
        mainButton.nativeElement.dispatchEvent(new MouseEvent('click'));
    });

    it('should render external dropdown template', () => {
        const dropdown = de.query(By.css('.dot-persona-selector__testContainer')).nativeElement;
        expect(dropdown).not.toBeNull();
    });

    it('should allow keyboad nav on filter Input - ArrowDown', () => {
        hostFixture.detectChanges();
        const searchInput = de.query(By.css('[data-testid="searchInput"]'));
        const keyboardEvent = new KeyboardEvent('keyup', { key: 'ArrowDown' });
        searchInput.nativeElement.dispatchEvent(keyboardEvent);

        expect(comp.selectedOptionIndex).toBe(1);
        expect(comp.selectedOptionValue).toBe(data[1].name);
    });

    it('should allow keyboad nav on filter Input - ArrowUp', () => {
        comp.selectedOptionIndex = 3;

        hostFixture.detectChanges();
        const searchInput = de.query(By.css('[data-testid="searchInput"]'));
        const keyboardEvent = new KeyboardEvent('keyup', { key: 'ArrowUp' });
        searchInput.nativeElement.dispatchEvent(keyboardEvent);

        expect(comp.selectedOptionIndex).toBe(2);
        expect(comp.selectedOptionValue).toBe(data[2].name);
    });

    it('should allow keyboad nav on filter Input - Enter', () => {
        comp.selectedOptionIndex = 3;
        spyOn(comp, 'handleClick');

        hostFixture.detectChanges();
        const searchInput = de.query(By.css('[data-testid="searchInput"]'));
        const keyboardEvent = new KeyboardEvent('keyup', { key: 'Enter' });
        searchInput.nativeElement.dispatchEvent(keyboardEvent);

        expect(comp.handleClick).toHaveBeenCalledWith(data[3]);
    });

    it('should render external listItem template', () => {
        hostFixture.detectChanges();
        const listItems = de.queryAll(
            By.css('.searchable-dropdown__data-list-item.templateTestItem')
        );
        expect(listItems.length).toBe(6);
    });
});<|MERGE_RESOLUTION|>--- conflicted
+++ resolved
@@ -15,11 +15,7 @@
 import { BrowserAnimationsModule } from '@angular/platform-browser/animations';
 
 import { DotMessageService } from '@dotcms/data-access';
-<<<<<<< HEAD
-import { DotIconModule } from '@dotcms/ui';
-=======
-import { DotIconModule, DotMessagePipe, UiDotIconButtonModule } from '@dotcms/ui';
->>>>>>> 67d464af
+import { DotIconModule, DotMessagePipe } from '@dotcms/ui';
 import { MockDotMessageService } from '@dotcms/utils-testing';
 import { DotPipesModule } from '@pipes/dot-pipes.module';
 
@@ -113,13 +109,8 @@
                 ...SEARCHABLE_NGFACES_MODULES,
                 BrowserAnimationsModule,
                 DotIconModule,
-<<<<<<< HEAD
-                DotPipesModule
-=======
-                UiDotIconButtonModule,
                 DotPipesModule,
                 DotMessagePipe
->>>>>>> 67d464af
             ],
             providers: [{ provide: DotMessageService, useValue: messageServiceMock }]
         }).compileComponents();
@@ -489,13 +480,8 @@
                 ...SEARCHABLE_NGFACES_MODULES,
                 BrowserAnimationsModule,
                 DotIconModule,
-<<<<<<< HEAD
-                DotPipesModule
-=======
-                UiDotIconButtonModule,
                 DotPipesModule,
                 DotMessagePipe
->>>>>>> 67d464af
             ],
             providers: [{ provide: DotMessageService, useValue: messageServiceMock }]
         }).compileComponents();
