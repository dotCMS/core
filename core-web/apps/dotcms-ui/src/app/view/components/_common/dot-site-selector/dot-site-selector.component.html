<<<<<<< HEAD
@if (moreThanOneSite || asField) {
=======
@if ($moreThanOneSite() || asField) {
>>>>>>> 9dea6672
    <dot-searchable-dropdown
        (switch)="siteChange($event)"
        (filterChange)="handleFilterChange($event)"
        (hide)="hide.emit()"
        (pageChange)="handlePageChange($event)"
        (display)="display.emit()"
<<<<<<< HEAD
        [data]="sitesCurrentPage"
        [ngModel]="currentSite"
=======
        [data]="$sitesCurrentPage()"
        [ngModel]="$currentSite()"
>>>>>>> 9dea6672
        [pageLinkSize]="3"
        [rows]="pageSize"
        [totalRecords]="paginationService.totalRecords"
        [class]="'site-selector__field ' + cssClass"
        [width]="width"
        #searchableDropdown
        labelPropertyName="hostname"
        cssClassDataList="site_selector__data-list" />
} @else {
<<<<<<< HEAD
    <span class="site-selector__title">{{ currentSite?.hostname }}</span>
=======
    <span class="site-selector__title">{{ $currentSite()?.hostname }}</span>
>>>>>>> 9dea6672
}<|MERGE_RESOLUTION|>--- conflicted
+++ resolved
@@ -1,21 +1,12 @@
-<<<<<<< HEAD
-@if (moreThanOneSite || asField) {
-=======
 @if ($moreThanOneSite() || asField) {
->>>>>>> 9dea6672
     <dot-searchable-dropdown
         (switch)="siteChange($event)"
         (filterChange)="handleFilterChange($event)"
         (hide)="hide.emit()"
         (pageChange)="handlePageChange($event)"
         (display)="display.emit()"
-<<<<<<< HEAD
-        [data]="sitesCurrentPage"
-        [ngModel]="currentSite"
-=======
         [data]="$sitesCurrentPage()"
         [ngModel]="$currentSite()"
->>>>>>> 9dea6672
         [pageLinkSize]="3"
         [rows]="pageSize"
         [totalRecords]="paginationService.totalRecords"
@@ -25,9 +16,5 @@
         labelPropertyName="hostname"
         cssClassDataList="site_selector__data-list" />
 } @else {
-<<<<<<< HEAD
-    <span class="site-selector__title">{{ currentSite?.hostname }}</span>
-=======
     <span class="site-selector__title">{{ $currentSite()?.hostname }}</span>
->>>>>>> 9dea6672
 }