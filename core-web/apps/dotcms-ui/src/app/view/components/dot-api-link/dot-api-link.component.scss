--- conflicted
+++ resolved
@@ -4,47 +4,23 @@
     display: inline-flex;
 }
 
-<<<<<<< HEAD
-a {
-    align-items: center;
-    border-radius: 2px;
-    border: solid 1px $color-palette-secondary-500;
-    color: $color-palette-secondary;
-    display: inline-flex;
-    line-height: 1em;
-    padding: 0.25rem 6px 0.25rem $spacing-1;
-=======
 a,
 a:focus,
 a:active {
->>>>>>> 70229c6b
     text-decoration: none;
 }
 
-<<<<<<< HEAD
-    &:hover {
-        background-color: $color-palette-secondary;
-        color: $white;
-=======
 .p-button {
     gap: 0.25rem;
 }
->>>>>>> 70229c6b
 
 .material-icons {
-    color: $color-primary-500;
-    font-size: $font-size-medium;
+    color: $color-palette-primary;
+    font-size: $font-size-default;
 }
 
-<<<<<<< HEAD
-dot-icon {
-    color: $color-palette-secondary;
-    margin-right: $spacing-1;
-    transition: color $basic-speed ease;
-=======
 .p-button:hover,
 .p-button:active {
-    background: rgba(96, 125, 139, 0.04);
-    border-color: $brand-secondary;
->>>>>>> 70229c6b
+    background: rgba($color-palette-secondary, 0.04);
+    border-color: $color-palette-secondary;
 }