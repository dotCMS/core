import { Observable } from 'rxjs';

import { CommonModule } from '@angular/common';
import { Component, EventEmitter, OnInit, Output, inject } from '@angular/core';

import { DotWorkflowTaskDetailService } from './services/dot-workflow-task-detail.service';

import { DotIframeDialogComponent } from '../dot-iframe-dialog/dot-iframe-dialog.component';

/**
 * Allow user to view a workflow task to a DotCMS instance
 *
 * @export
 * @class DotWorkflowTaskDetailComponent
 * @implements {OnInit}
 */
@Component({
    selector: 'dot-workflow-task-detail',
    templateUrl: './dot-workflow-task-detail.component.html',
<<<<<<< HEAD
    imports: [CommonModule, DotIframeDialogComponent],
    providers: [DotWorkflowTaskDetailService]
=======
    imports: [CommonModule, DotIframeDialogComponent]
>>>>>>> 714d6d3f
})
export class DotWorkflowTaskDetailComponent implements OnInit {
    private dotWorkflowTaskDetailService = inject(DotWorkflowTaskDetailService);

    @Output()
    shutdown: EventEmitter<unknown> = new EventEmitter();

    @Output()
    custom: EventEmitter<CustomEvent<Record<string, unknown>>> = new EventEmitter();

    url$: Observable<string>;
    header$: Observable<string>;

    ngOnInit() {
        this.url$ = this.dotWorkflowTaskDetailService.viewUrl$;
        this.header$ = this.dotWorkflowTaskDetailService.header$;
    }

    /**
     * Handle close dialog event
     *
     * @memberof DotWorkflowTaskDetailComponent
     */
    onClose(): void {
        this.dotWorkflowTaskDetailService.clear();
        this.shutdown.emit();
    }
}<|MERGE_RESOLUTION|>--- conflicted
+++ resolved
@@ -17,12 +17,7 @@
 @Component({
     selector: 'dot-workflow-task-detail',
     templateUrl: './dot-workflow-task-detail.component.html',
-<<<<<<< HEAD
-    imports: [CommonModule, DotIframeDialogComponent],
-    providers: [DotWorkflowTaskDetailService]
-=======
     imports: [CommonModule, DotIframeDialogComponent]
->>>>>>> 714d6d3f
 })
 export class DotWorkflowTaskDetailComponent implements OnInit {
     private dotWorkflowTaskDetailService = inject(DotWorkflowTaskDetailService);
