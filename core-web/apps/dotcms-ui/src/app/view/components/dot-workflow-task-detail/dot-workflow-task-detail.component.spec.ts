--- conflicted
+++ resolved
@@ -33,10 +33,7 @@
         component: DotWorkflowTaskDetailComponent,
         imports: [DotIframeDialogComponent, HttpClientTestingModule],
         providers: [
-<<<<<<< HEAD
-=======
             DotWorkflowTaskDetailService,
->>>>>>> 714d6d3f
             DotIframeService,
             DotUiColorsService,
             IframeOverlayService,
