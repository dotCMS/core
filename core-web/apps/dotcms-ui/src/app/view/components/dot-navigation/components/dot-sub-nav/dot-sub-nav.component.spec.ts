import { provideHttpClient } from '@angular/common/http';
import { provideHttpClientTesting } from '@angular/common/http/testing';
import { DebugElement } from '@angular/core';
import { ComponentFixture, TestBed, waitForAsync } from '@angular/core/testing';
import { By } from '@angular/platform-browser';
import { BrowserAnimationsModule } from '@angular/platform-browser/animations';
import { RouterTestingModule } from '@angular/router/testing';

import { DotSystemConfigService } from '@dotcms/data-access';
import { DotMenu } from '@dotcms/dotcms-models';
import { GlobalStore } from '@dotcms/store';

import { DotSubNavComponent } from './dot-sub-nav.component';

import { dotMenuMock } from '../../services/dot-navigation.service.spec';

const data: DotMenu = {
    ...dotMenuMock(),
    menuItems: [
        {
            ...dotMenuMock().menuItems[0]
        },
        {
            ...dotMenuMock().menuItems[1],
            active: true
        }
    ]
};

describe('DotSubNavComponent', () => {
    let component: DotSubNavComponent;
    let fixture: ComponentFixture<DotSubNavComponent>;
    let de: DebugElement;

    beforeEach(waitForAsync(() => {
        TestBed.configureTestingModule({
<<<<<<< HEAD
            declarations: [DotSubNavComponent],
            imports: [RouterTestingModule, BrowserAnimationsModule],
            providers: [
                {
                    provide: DotSystemConfigService,
                    useValue: { getSystemConfig: () => ({ of: jest.fn() }) }
                },
                GlobalStore,
                provideHttpClient(),
                provideHttpClientTesting()
            ]
=======
            imports: [RouterTestingModule, BrowserAnimationsModule, DotSubNavComponent]
>>>>>>> 0cdf5818
        }).compileComponents();
    }));

    beforeEach(() => {
        fixture = TestBed.createComponent(DotSubNavComponent);
        de = fixture.debugElement;
        component = fixture.componentInstance;
        component.data = data;
        fixture.detectChanges();
    });

    it('should have two menu links when expanded', () => {
        component.collapsed = false;
        fixture.detectChanges();
        expect(de.queryAll(By.css('.dot-nav-sub li')).length).toBe(2);
    });

    it('should have three list items when collapsed (group header + 2 menu items)', () => {
        component.collapsed = true;
        fixture.detectChanges();
        expect(de.queryAll(By.css('.dot-nav-sub li')).length).toBe(3);
    });

    it('should NOT show group name when expanded', () => {
        component.collapsed = false;
        fixture.detectChanges();
        const groupName = de.query(By.css('[data-testid="nav-sub-group-name"]'));
        expect(groupName).toBeNull();
    });

    it('should show group name when collapsed', () => {
        component.collapsed = true;
        fixture.detectChanges();
        const groupName = de.query(By.css('[data-testid="nav-sub-group-name"]'));
        expect(groupName).not.toBeNull();
        expect(groupName.nativeElement.textContent.trim()).toBe(data.tabName);
    });

    it('should have group name element with proper styling when collapsed', () => {
        component.collapsed = true;
        fixture.detectChanges();
        const groupName = de.query(By.css('[data-testid="nav-sub-group-name"]'));
        expect(groupName).not.toBeNull();
        expect(groupName.nativeElement.textContent.trim()).toBe(data.tabName);
        // Verify it's a span element (not a link) so it won't navigate
        expect(groupName.nativeElement.tagName.toLowerCase()).toBe('span');
    });

    it('should set <li> correctly when expanded', () => {
        component.collapsed = false;
        fixture.detectChanges();
        const items: DebugElement[] = de.queryAll(By.css('.dot-nav-sub li'));

        items.forEach((item: DebugElement) => {
            expect(item.nativeElement.classList.contains('dot-nav-sub__item')).toBe(true);
        });
    });

    it('should have group header when collapsed', () => {
        component.collapsed = true;
        fixture.detectChanges();
        const items: DebugElement[] = de.queryAll(By.css('.dot-nav-sub li'));
        const groupHeader = items.find((item) =>
            item.nativeElement.classList.contains('dot-nav-sub__group-header')
        );
        expect(groupHeader).not.toBeNull();
    });

    it('should set <a> correctly', () => {
        const links: DebugElement[] = de.queryAll(By.css('.dot-nav-sub li a'));

        links.forEach((link: DebugElement, index) => {
            expect(link.nativeElement.classList.contains('dot-nav-sub__link')).toBe(true);
            expect(link.nativeElement.textContent.trim()).toBe(`Label ${index + 1}`);
            expect(link.properties.href).toContain(`/url/link${index + 1}`);

            if (index === 1) {
                expect(link.nativeElement.classList.contains('dot-nav-sub__link--active')).toBe(
                    true
                );
            }
        });
    });

    it('should emit event on link click', () => {
        const link: DebugElement = de.query(By.css('.dot-nav-sub li a'));

        component.itemClick.subscribe((event) => {
            expect(event).toEqual({
                originalEvent: { hello: 'world' } as unknown as MouseEvent,
                data: data.menuItems[0]
            });
        });

        link.triggerEventHandler('click', { hello: 'world' });
    });

    it('should NOT have collapsed class', () => {
        expect(de.query(By.css('.dot-nav-sub__collapsed'))).toBeNull();
    });

    describe('dot-sub-nav', () => {
        describe('is Open', () => {
            beforeEach(() => {
                component.data.isOpen = true;
            });

            describe('menu collapsed', () => {
                beforeEach(() => {
                    component.collapsed = true;
                    fixture.detectChanges();
                });

                it('should set expandAnimation collapsed', () => {
                    expect(component.getAnimation).toEqual('collapsed');
                });

                it('should have collapsed class', () => {
                    expect(de.query(By.css('.dot-nav-sub__collapsed'))).not.toBeNull();
                });

                it('should show group name when collapsed', () => {
                    const groupName = de.query(By.css('.dot-nav-sub__group-name'));
                    expect(groupName).not.toBeNull();
                    expect(groupName.nativeElement.textContent.trim()).toBe(data.tabName);
                });
            });

            describe('menu expanded', () => {
                beforeEach(() => {
                    component.collapsed = false;
                    fixture.detectChanges();
                });

                it('should set expandAnimation expanded', () => {
                    expect(component.getAnimation).toEqual('expanded');
                });
            });
        });

        describe('is Close', () => {
            beforeEach(() => {
                component.data.isOpen = false;
            });

            describe('menu collapsed', () => {
                beforeEach(() => {
                    component.collapsed = true;
                    fixture.detectChanges();
                });

                it('should set expandAnimation collapsed', () => {
                    expect(component.getAnimation).toEqual('collapsed');
                });
            });

            describe('menu expanded', () => {
                beforeEach(() => {
                    component.collapsed = false;
                    fixture.detectChanges();
                });

                it('should set expandAnimation expanded', () => {
                    expect(component.getAnimation).toEqual('collapsed');
                });
            });
        });
    });
});<|MERGE_RESOLUTION|>--- conflicted
+++ resolved
@@ -34,9 +34,7 @@
 
     beforeEach(waitForAsync(() => {
         TestBed.configureTestingModule({
-<<<<<<< HEAD
-            declarations: [DotSubNavComponent],
-            imports: [RouterTestingModule, BrowserAnimationsModule],
+            imports: [RouterTestingModule, BrowserAnimationsModule, DotSubNavComponent],
             providers: [
                 {
                     provide: DotSystemConfigService,
@@ -46,9 +44,6 @@
                 provideHttpClient(),
                 provideHttpClientTesting()
             ]
-=======
-            imports: [RouterTestingModule, BrowserAnimationsModule, DotSubNavComponent]
->>>>>>> 0cdf5818
         }).compileComponents();
     }));
 
