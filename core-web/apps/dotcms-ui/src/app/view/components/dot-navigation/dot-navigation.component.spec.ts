import { Spectator, SpyObject, createComponentFactory, mockProvider } from '@ngneat/spectator/jest';
import { of } from 'rxjs';

import { provideHttpClient } from '@angular/common/http';
import { provideHttpClientTesting } from '@angular/common/http/testing';
import { BrowserAnimationsModule } from '@angular/platform-browser/animations';
import { provideRouter } from '@angular/router';

import { TooltipModule } from 'primeng/tooltip';

import { DotSystemConfigService } from '@dotcms/data-access';
import { LoginService } from '@dotcms/dotcms-js';
<<<<<<< HEAD
import { GlobalStore } from '@dotcms/store';
import { DotIconModule } from '@dotcms/ui';
=======
import { DotIconComponent } from '@dotcms/ui';
>>>>>>> 0cdf5818
import { LoginServiceMock } from '@dotcms/utils-testing';

import { DotNavIconComponent } from './components/dot-nav-icon/dot-nav-icon.component';
import { DotNavItemComponent } from './components/dot-nav-item/dot-nav-item.component';
import { DotNavigationComponent } from './dot-navigation.component';
import { DotNavigationService } from './services/dot-navigation.service';
import { dotMenuMock, dotMenuMock1 } from './services/dot-navigation.service.spec';

import { DotMenuService } from '../../../api/services/dot-menu.service';
import { DotRandomIconPipe } from '../../pipes/dot-radom-icon/dot-random-icon.pipe';
import { IframeOverlayService } from '../_common/iframe/service/iframe-overlay.service';

describe('DotNavigationComponent collapsed', () => {
    let spectator: Spectator<DotNavigationComponent>;
    let navigationService: SpyObject<DotNavigationService>;
    let iframeOverlayService: SpyObject<IframeOverlayService>;

    const createComponent = createComponentFactory({
        component: DotNavigationComponent,
        imports: [
            DotNavIconComponent,
            DotIconComponent,
            BrowserAnimationsModule,
            TooltipModule,
            DotRandomIconPipe
        ],
        providers: [
            provideRouter([]),
            DotMenuService,
            mockProvider(IframeOverlayService),
            mockProvider(DotNavigationService, {
                items$: of([dotMenuMock(), dotMenuMock1()]),
                collapsed$: of(true)
            }),
            {
                provide: LoginService,
                useClass: LoginServiceMock
            },
            {
                provide: DotSystemConfigService,
                useValue: { getSystemConfig: () => of({}) }
            },
            GlobalStore,
            provideHttpClient(),
            provideHttpClientTesting()
        ]
    });

    beforeEach(() => {
        spectator = createComponent({
            detectChanges: false
        });

        navigationService = spectator.inject(DotNavigationService);
        iframeOverlayService = spectator.inject(IframeOverlayService);
    });

    it('should have all menus closed', () => {
        spectator.detectChanges();
        const items = spectator.queryAll('.dot-nav__list-item');

        items.forEach((item) => {
            expect(item.classList.contains('dot-nav__list-item--active')).toBe(false);
        });
    });

    it('should have dot-nav-item print correctly', () => {
        spectator.detectChanges();

        const items = spectator.queryAll(DotNavItemComponent);

        expect(items.length).toBe(2);
        expect(items[0].data).toEqual(dotMenuMock());
        expect(items[1].data).toEqual(dotMenuMock1());
    });

    it('should close on document click', () => {
        spectator.detectChanges();

        spectator.dispatchMouseEvent(spectator.element, 'click');
        expect(navigationService.closeAllSections).toHaveBeenCalledTimes(1);
    });

    describe('itemClick event', () => {
        it('should reload portlet and hide overlay', () => {
            spectator.detectChanges();

            const stopPropSpy = jest.fn();

            spectator.component.onItemClick({
                originalEvent: {
                    stopPropagation: stopPropSpy,
                    ctrlKey: false,
                    metaKey: false
                } as unknown as MouseEvent,
                data: dotMenuMock().menuItems[0]
            });

            expect(stopPropSpy).toHaveBeenCalled();
            expect(navigationService.reloadCurrentPortlet).toHaveBeenCalledWith('123');
            expect(navigationService.reloadCurrentPortlet).toHaveBeenCalledTimes(1);
            expect(iframeOverlayService.hide).toHaveBeenCalledTimes(1);
        });

        it('should NOT reload portlet', () => {
            spectator.detectChanges();

            const stopPropSpy = jest.fn();

            spectator.component.onItemClick({
                originalEvent: {
                    stopPropagation: stopPropSpy,
                    ctrlKey: true,
                    metaKey: false
                } as unknown as MouseEvent,
                data: dotMenuMock().menuItems[0]
            });

            expect(stopPropSpy).toHaveBeenCalled();
            expect(navigationService.reloadCurrentPortlet).not.toHaveBeenCalled();
        });
    });

    describe('menuClick event collapsed', () => {
        it('should navigate to portlet when menu is collapsed', () => {
            spectator.detectChanges();

            spectator.component.onMenuClick({
                originalEvent: {} as unknown as MouseEvent,
                data: dotMenuMock()
            });

            expect(navigationService.goTo).toHaveBeenCalledWith('url/link1');
            expect(navigationService.goTo).toHaveBeenCalledTimes(1);
        });

        it('should not have scroll', () => {
            spectator.detectChanges();

            spectator.component.onMenuClick({
                originalEvent: {} as unknown as MouseEvent,
                data: dotMenuMock()
            });

            expect(spectator.debugElement.styles.cssText).toEqual('');
        });
    });
});

describe('DotNavigationComponent expanded', () => {
    let spectator: Spectator<DotNavigationComponent>;
    let navigationService: SpyObject<DotNavigationService>;
    let iframeOverlayService: SpyObject<IframeOverlayService>;

    const createComponent = createComponentFactory({
        component: DotNavigationComponent,
        imports: [
            DotNavIconComponent,
            DotIconComponent,
            BrowserAnimationsModule,
            TooltipModule,
            DotRandomIconPipe
        ],
        providers: [
            provideRouter([]),
            DotMenuService,
            mockProvider(IframeOverlayService),
            mockProvider(DotNavigationService, {
                items$: of([dotMenuMock(), dotMenuMock1()]),
                collapsed$: of(false)
            }),
            {
                provide: LoginService,
                useClass: LoginServiceMock
            }
        ]
    });

    beforeEach(() => {
        spectator = createComponent({
            detectChanges: false
        });

        navigationService = spectator.inject(DotNavigationService);
        iframeOverlayService = spectator.inject(IframeOverlayService);
    });

    it('should have all menus closed', () => {
        spectator.detectChanges();
        const items = spectator.queryAll('.dot-nav__list-item');

        items.forEach((item) => {
            expect(item.classList.contains('dot-nav__list-item--active')).toBe(false);
        });
    });

    it('should have dot-nav-item print correctly', () => {
        spectator.detectChanges();

        const items = spectator.queryAll(DotNavItemComponent);

        expect(items.length).toBe(2);
        expect(items[0].data).toEqual(dotMenuMock());
        expect(items[1].data).toEqual(dotMenuMock1());
    });

    it('should close on document click', () => {
        spectator.detectChanges();

        spectator.dispatchMouseEvent(spectator.element, 'click');
        expect(navigationService.closeAllSections).not.toHaveBeenCalledTimes(1);
    });

    describe('itemClick event', () => {
        it('should reload portlet and hide overlay', () => {
            spectator.detectChanges();

            const stopPropSpy = jest.fn();

            spectator.component.onItemClick({
                originalEvent: {
                    stopPropagation: stopPropSpy,
                    ctrlKey: false,
                    metaKey: false
                } as unknown as MouseEvent,
                data: dotMenuMock().menuItems[0]
            });

            expect(stopPropSpy).toHaveBeenCalled();
            expect(navigationService.reloadCurrentPortlet).toHaveBeenCalledWith('123');
            expect(navigationService.reloadCurrentPortlet).toHaveBeenCalledTimes(1);
            expect(iframeOverlayService.hide).toHaveBeenCalledTimes(1);
        });

        it('should NOT reload portlet', () => {
            spectator.detectChanges();

            const stopPropSpy = jest.fn();

            spectator.component.onItemClick({
                originalEvent: {
                    stopPropagation: stopPropSpy,
                    ctrlKey: true,
                    metaKey: false
                } as unknown as MouseEvent,
                data: dotMenuMock().menuItems[0]
            });

            expect(stopPropSpy).toHaveBeenCalled();
            expect(navigationService.reloadCurrentPortlet).not.toHaveBeenCalled();
        });

        it('should have scroll', () => {
            spectator.detectChanges();

            expect(spectator.debugElement.styles.cssText).toEqual('overflow-y: auto;');
        });
    });

    describe('menuClick event expanded', () => {
        it('should navigate and set open when menu is closed', () => {
            spectator.detectChanges();

            const mockMenu = {
                ...dotMenuMock(),
                isOpen: false
            };

            spectator.component.onMenuClick({
                originalEvent: {} as unknown as MouseEvent,
                data: mockMenu
            });

            expect(navigationService.goTo).toHaveBeenCalledWith('url/link1');
            expect(navigationService.goTo).toHaveBeenCalledTimes(1);
            expect(navigationService.setOpen).toHaveBeenCalledWith('123');
            expect(navigationService.setOpen).toHaveBeenCalledTimes(1);
        });

        it('should only set open when menu is already open', () => {
            spectator.detectChanges();

            const mockMenu = {
                ...dotMenuMock(),
                isOpen: true
            };

            spectator.component.onMenuClick({
                originalEvent: {} as unknown as MouseEvent,
                data: mockMenu
            });

            expect(navigationService.goTo).not.toHaveBeenCalled();
            expect(navigationService.setOpen).toHaveBeenCalledWith('123');
            expect(navigationService.setOpen).toHaveBeenCalledTimes(1);
        });
    });

    describe('collapse button', () => {
        it('should toggle navigation when collapse button is clicked', () => {
            spectator.detectChanges();

            spectator.component.handleCollapseButtonClick();

            expect(navigationService.toggle).toHaveBeenCalledTimes(1);
        });
    });
});<|MERGE_RESOLUTION|>--- conflicted
+++ resolved
@@ -10,12 +10,8 @@
 
 import { DotSystemConfigService } from '@dotcms/data-access';
 import { LoginService } from '@dotcms/dotcms-js';
-<<<<<<< HEAD
 import { GlobalStore } from '@dotcms/store';
-import { DotIconModule } from '@dotcms/ui';
-=======
 import { DotIconComponent } from '@dotcms/ui';
->>>>>>> 0cdf5818
 import { LoginServiceMock } from '@dotcms/utils-testing';
 
 import { DotNavIconComponent } from './components/dot-nav-icon/dot-nav-icon.component';
