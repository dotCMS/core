/* eslint-disable @typescript-eslint/no-empty-function */
/* eslint-disable @typescript-eslint/no-explicit-any */

import { Component, DebugElement, EventEmitter, HostBinding, Input, Output } from '@angular/core';
import { ComponentFixture, fakeAsync, tick } from '@angular/core/testing';
import { UntypedFormControl, UntypedFormGroup } from '@angular/forms';
import { By } from '@angular/platform-browser';
import { BrowserAnimationsModule } from '@angular/platform-browser/animations';

import { ButtonModule } from 'primeng/button';
import { TooltipModule } from 'primeng/tooltip';

import { DotContainerSelectorLayoutModule } from '@components/dot-container-selector-layout/dot-container-selector-layout.module';
import { DotDialogActions } from '@components/dot-dialog/dot-dialog.component';
import { DotEditLayoutService } from '@dotcms/app/api/services/dot-edit-layout/dot-edit-layout.service';
import { DotTemplateContainersCacheService } from '@dotcms/app/api/services/dot-template-containers-cache/dot-template-containers-cache.service';
import { DOTTestBed } from '@dotcms/app/test/dot-test-bed';
import {
    DotAlertConfirmService,
    DotEventsService,
    DotMessageService,
    PaginatorService
} from '@dotcms/data-access';
import { NgGridModule } from '@dotcms/dot-layout-grid';
import { DotAutofocusModule } from '@dotcms/dot-rules';
import { DotLayoutBody } from '@dotcms/dotcms-models';
import { DotMessagePipe } from '@dotcms/ui';
import { MockDotMessageService } from '@dotcms/utils-testing';

import { DotEditLayoutGridComponent } from './dot-edit-layout-grid.component';

let fakeValue: DotLayoutBody;

@Component({
    selector: 'dot-test-host-component',
    template: `
        <form [formGroup]="form">
            <dot-edit-layout-grid formControlName="body"></dot-edit-layout-grid>
        </form>
    `
})
class TestHostComponent {
    form: UntypedFormGroup;

    constructor() {
        this.createForm();
    }

    createForm(): void {
        this.form = new UntypedFormGroup({
            body: new UntypedFormControl(fakeValue)
        });
    }
}

@Component({
    selector: 'dot-dialog',
    template: '<ng-content></ng-content>'
})
class DotDialogMockComponent {
    @Input()
    actions: DotDialogActions;

    @Input()
    @HostBinding('class.active')
    visible: boolean;

    @Input()
    header = '';

    @Input()
    width: string;

    @Output()
    hide: EventEmitter<any> = new EventEmitter();

    close(): void {}
}

describe('DotEditLayoutGridComponent', () => {
    let component: DotEditLayoutGridComponent;
    let de: DebugElement;
    let hostComponentfixture: ComponentFixture<TestHostComponent>;
    let dotEditLayoutService: DotEditLayoutService;

    beforeEach(() => {
        fakeValue = {
            rows: [
                {
                    styleClass: '',
                    columns: [
                        {
                            styleClass: '',
                            containers: [],
                            leftOffset: 1,
                            width: 2
                        }
                    ]
                }
            ]
        };

        const messageServiceMock = new MockDotMessageService({
            cancel: 'Cancel',
            'dot.common.dialog.accept': 'Accept',
            'dot.common.dialog.reject': 'Cancel',
            'editpage.action.cancel': 'Cancel',
            'editpage.action.delete': 'Delete',
            'editpage.action.save': 'Save',
            'editpage.confirm.header': 'Header',
            'editpage.confirm.message.delete': 'Delete',
            'editpage.confirm.message.delete.warning': 'Warning',
            'editpage.layout.css.class.add.to.box': 'Add class to box',
            'editpage.layout.css.class.add.to.row': 'Add class to row'
        });

        DOTTestBed.configureTestingModule({
            declarations: [DotEditLayoutGridComponent, TestHostComponent, DotDialogMockComponent],
            imports: [
                NgGridModule,
                DotContainerSelectorLayoutModule,
                BrowserAnimationsModule,
<<<<<<< HEAD
                DotAutofocusModule,
                ButtonModule,
                TooltipModule
=======
                UiDotIconButtonTooltipModule,
                DotAutofocusModule,
                DotMessagePipe
>>>>>>> 67d464af
            ],
            providers: [
                DotAlertConfirmService,
                DotEditLayoutService,
                DotTemplateContainersCacheService,
                PaginatorService,
                { provide: DotMessageService, useValue: messageServiceMock }
            ]
        });

        hostComponentfixture = DOTTestBed.createComponent(TestHostComponent);
        de = hostComponentfixture.debugElement.query(By.css('dot-edit-layout-grid'));
        component = de.componentInstance;

        dotEditLayoutService = de.injector.get(DotEditLayoutService);

        hostComponentfixture.detectChanges();
    });

    it('should show set one element in the grid of 12 columns', () => {
        hostComponentfixture.componentInstance.form = new UntypedFormGroup({
            body: new UntypedFormControl({})
        });

        hostComponentfixture.detectChanges();

        expect(component.grid.boxes.length).toEqual(1);
        expect(component.grid.boxes[0].config.sizex).toEqual(12);
    });

    it('should subscribe to layour service and call addBox', () => {
        spyOn(component, 'addBox');
        dotEditLayoutService.addBox();
        expect(component.addBox).toHaveBeenCalledTimes(1);
    });

    it('should add one Container to the grid of 3 columns', () => {
        component.addBox();
        expect(component.grid.boxes.length).toEqual(2);
        expect(component.grid.boxes[1].config.sizex).toEqual(3);
    });

    it('should add a new Container in the same row', () => {
        component.addBox();
        component.addBox();

        expect(component.grid.boxes.length).toEqual(3);
        expect(component.grid.boxes[1].config.row).toEqual(1);
        expect(component.grid.boxes[2].config.row).toEqual(1);
    });

    it('should each box has its own payload object', () => {
        component.addBox();
        component.addBox();

        const length = component.grid.boxes.length;

        expect(component.grid.boxes[length - 1].config.payload).not.toBe(
            component.grid.boxes[length - 2].config.payload
        );
    });

    it('should add a new add class button', () => {
        fakeValue.rows[0].columns[0].width = 12;
        hostComponentfixture.componentInstance.form = new UntypedFormGroup({
            body: new UntypedFormControl(fakeValue)
        });

        hostComponentfixture.detectChanges();

        component.addBox();

        hostComponentfixture.detectChanges();

        const addRowClassButtons = hostComponentfixture.debugElement.queryAll(
            By.css('.box__add-row-class-button')
        );

        expect(addRowClassButtons.length).toBe(2);
    });

    it('should add a new Container in a new row, when there is no space in the last row', () => {
        fakeValue.rows[0].columns[0].width = 12;
        hostComponentfixture.componentInstance.form = new UntypedFormGroup({
            body: new UntypedFormControl(fakeValue)
        });

        hostComponentfixture.detectChanges();

        component.addBox();
        expect(component.grid.boxes.length).toEqual(2);
        expect(component.grid.boxes[1].config.row).toEqual(2);
    });

    it('should remove one Container from the Grid', () => {
        component.addBox();
        const dotDialogService =
            hostComponentfixture.debugElement.injector.get(DotAlertConfirmService);
        spyOn(dotDialogService, 'confirm').and.callFake((conf) => {
            conf.accept();
        });
        component.onRemoveContainer(1);
        expect(component.grid.boxes.length).toEqual(1);
    });

    it('should create a new row with a basic configuration object', () => {
        fakeValue.rows[0].columns[0].width = 12;
        hostComponentfixture.componentInstance.form = new UntypedFormGroup({
            body: new UntypedFormControl(fakeValue)
        });

        hostComponentfixture.detectChanges();

        component.addBox();
        expect(component.grid.boxes[1].config).toEqual({
            row: 2,
            sizex: 3,
            col: 1,
            fixed: true,
            maxCols: 12,
            maxRows: 1,
            payload: {
                styleClass: ''
            }
        });
    });

    it('should remove the empty rows in the grid', fakeAsync(() => {
        component.addBox();
        component.addBox();
        component.grid.boxes[0].config.row = 5;
        component.grid.boxes[0].config.sizex = 5;
        component.grid.boxes[1].config.row = 2;
        component.grid.boxes[2].config.row = 4;
        component.grid.boxes[2].config.sizex = 1;
        component.updateModel();
        tick();
        expect(component.grid.boxes[0].config.sizex).toEqual(3);
        expect(component.grid.boxes[1].config.sizex).toEqual(1);
        expect(component.grid.boxes[2].config.sizex).toEqual(5);
    }));

    it('should Propagate Change after a grid box is deleted', () => {
        component.addBox();
        const dotDialogService =
            hostComponentfixture.debugElement.injector.get(DotAlertConfirmService);
        spyOn(dotDialogService, 'confirm').and.callFake((conf) => {
            conf.accept();
        });
        spyOn(component, 'propagateChange');
        component.onRemoveContainer(1);
        expect(component.propagateChange).toHaveBeenCalledWith(fakeValue);
    });

    it('should Propagate Change after a grid box is moved', () => {
        spyOn(component, 'propagateChange');
        component.updateModel();
        expect(component.propagateChange).toHaveBeenCalledWith(fakeValue);
    });

    it('should Propagate Change after a grid box is added', () => {
        fakeValue.rows[0].columns.push({
            containers: [],
            leftOffset: 3,
            width: 3
        });
        spyOn(component, 'propagateChange');
        component.addBox();
        expect(component.propagateChange).toHaveBeenCalled();
    });

    it('should resize the grid when the left menu is toggle', fakeAsync(() => {
        const dotEventsService = hostComponentfixture.debugElement.injector.get(DotEventsService);
        spyOn(component.ngGrid, 'triggerResize');
        dotEventsService.notify('dot-side-nav-toggle');
        tick(210);
        expect(component.ngGrid.triggerResize).toHaveBeenCalled();
    }));

    it('should resize the grid when the layout sidebar change', fakeAsync(() => {
        const dotEventsService = hostComponentfixture.debugElement.injector.get(DotEventsService);
        spyOn(component.ngGrid, 'triggerResize');
        dotEventsService.notify('layout-sidebar-change');
        tick(0);
        expect(component.ngGrid.triggerResize).toHaveBeenCalled();
    }));

    it('should call writeValue to define the initial value of grid', () => {
        hostComponentfixture.detectChanges();
        expect(component.value).toEqual(fakeValue);
    });

    it('should be multiple true on dot-container-selector', () => {
        const containerSelector = de.query(By.css('dot-container-selector-layout'));
        expect(containerSelector.attributes['ng-reflect-multiple']).toBeTruthy();
    });

    it('should have a dot-dialog but not form', () => {
        const dotDialog = hostComponentfixture.debugElement.query(By.css('dot-dialog'));
        const form = hostComponentfixture.debugElement.query(By.css('dot-dialog form'));

        expect(dotDialog).not.toBeNull();
        expect(form).toBeNull();
    });

    describe('show dialog for add class', () => {
        let dotDialog;
        let dotText;
        let dotDialogForm;

        function showDialog(type) {
            const addRowClassButtons = hostComponentfixture.debugElement.query(
                By.css(
                    type === 'box'
                        ? `.box__add-box-class-button`
                        : `.box__add-${type}-class-button p-button`
                )
            );

            addRowClassButtons.triggerEventHandler('click', null);
            hostComponentfixture.detectChanges();

            dotDialog = hostComponentfixture.debugElement.query(
                By.css('dot-dialog')
            ).componentInstance;
            dotDialogForm = hostComponentfixture.debugElement.query(By.css('dot-dialog form'));
            dotText = hostComponentfixture.debugElement.query(By.css('.box__add-class-text'));
        }

        it('should show dot-dialog when click any add class to row button', () => {
            showDialog('row');
            expect(dotDialog.visible).toBe(true);
            expect(dotDialog.header).toBe('Add class to row');
            expect(dotText.nativeElement.value).toBe('');
            expect(dotDialogForm).toBeDefined();
        });

        it('should show dot-dialog when click any add class to box button', () => {
            showDialog('box');
            expect(dotDialog.visible).toBe(true);
            expect(dotDialog.header).toBe('Add class to box');
            expect(dotText.nativeElement.value).toBe('');
            expect(dotDialogForm).toBeDefined();
        });
    });

    it('should set row class as text value', () => {
        fakeValue.rows[0].styleClass = 'test_row_class';
        hostComponentfixture.componentInstance.createForm();
        hostComponentfixture.detectChanges();

        const addRowClassButtons = hostComponentfixture.debugElement.query(
            By.css('.box__add-row-class-button p-button')
        );
        addRowClassButtons.triggerEventHandler('click', null);

        hostComponentfixture.detectChanges();

        const dotText = hostComponentfixture.debugElement.query(By.css('.box__add-class-text'));
        expect(dotText.nativeElement.value).toBe('test_row_class');
    });

    it('should trigger change when row class is added', () => {
        const dotDialog = hostComponentfixture.debugElement.query(By.css('dot-dialog'));
        spyOn(dotDialog.componentInstance, 'close').and.callThrough();

        const addRowClassButtons = hostComponentfixture.debugElement.query(
            By.css('.box__add-row-class-button p-button')
        );

        addRowClassButtons.triggerEventHandler('click', null);

        component.form.setValue({ classToAdd: 'test_row_class' });
        hostComponentfixture.detectChanges();

        const dotText = hostComponentfixture.debugElement.query(By.css('.box__add-class-text'));
        expect(dotText.nativeElement.value).toBe('test_row_class');

        dotDialog.componentInstance.actions.accept.action(dotDialog.componentInstance);

        expect(hostComponentfixture.componentInstance.form.value.body.rows[0].styleClass).toBe(
            'test_row_class'
        );
        expect(dotDialog.componentInstance.close).toHaveBeenCalled();
    });

    it('should trigger change when row class is add', () => {
        fakeValue.rows[0].styleClass = 'test_row_class';
        hostComponentfixture.componentInstance.createForm();
        hostComponentfixture.detectChanges();

        const dotDialog = hostComponentfixture.debugElement.query(By.css('dot-dialog'));
        spyOn(dotDialog.componentInstance, 'close').and.callThrough();

        const addRowClassButtons = hostComponentfixture.debugElement.query(
            By.css('.box__add-row-class-button p-button')
        );
        addRowClassButtons.triggerEventHandler('click', null);

        component.form.setValue({ classToAdd: 'test_row_class_2' });

        hostComponentfixture.detectChanges();

        const dotText = hostComponentfixture.debugElement.query(By.css('.box__add-class-text'));
        expect(dotText.nativeElement.value).toBe('test_row_class_2');

        dotDialog.componentInstance.actions.accept.action(dotDialog.componentInstance);

        expect(hostComponentfixture.componentInstance.form.value.body.rows[0].styleClass).toBe(
            'test_row_class_2'
        );
        expect(dotDialog.componentInstance.close).toHaveBeenCalled();
    });

    it('should show dot-dialog when click any add class to column button', () => {
        const addRowClassButtons = hostComponentfixture.debugElement.query(
            By.css('.box__add-box-class-button')
        );
        addRowClassButtons.triggerEventHandler('click', null);

        hostComponentfixture.detectChanges();

        const dotDialog = hostComponentfixture.debugElement.query(By.css('dot-dialog'));
        expect(dotDialog.componentInstance.visible).toBe(true);

        const dotText = hostComponentfixture.debugElement.query(By.css('.box__add-class-text'));
        expect(dotText.nativeElement.value).toBe('');
    });

    it('should disabled accept add class ok button when class is undefined', () => {
        const addRowClassButtons = hostComponentfixture.debugElement.query(
            By.css('.box__add-box-class-button')
        );
        addRowClassButtons.triggerEventHandler('click', null);

        hostComponentfixture.detectChanges();

        expect(component.addClassDialogActions.accept.disabled).toBe(true);
    });

    it('should enabled accept add class ok button when class is not undefined', () => {
        const addRowClassButtons = hostComponentfixture.debugElement.query(
            By.css('.box__add-box-class-button')
        );
        addRowClassButtons.triggerEventHandler('click', null);

        component.form.setValue({ classToAdd: 'test_class' });

        hostComponentfixture.detectChanges();

        expect(component.addClassDialogActions.accept.disabled).toBe(false);
    });

    it('should set column class as text value', () => {
        fakeValue.rows[0].columns[0].styleClass = 'test_column_class';
        hostComponentfixture.componentInstance.createForm();
        hostComponentfixture.detectChanges();

        const addRowClassButtons = hostComponentfixture.debugElement.query(
            By.css('.box__add-box-class-button')
        );
        addRowClassButtons.triggerEventHandler('click', null);

        hostComponentfixture.detectChanges();

        const dotText = hostComponentfixture.debugElement.query(By.css('.box__add-class-text'));
        expect(dotText.nativeElement.value).toBe('test_column_class');
    });

    it('should trigger change when column class is added', () => {
        const dotDialog = hostComponentfixture.debugElement.query(By.css('dot-dialog'));
        spyOn(dotDialog.componentInstance, 'close').and.callThrough();

        const addRowClassButtons = hostComponentfixture.debugElement.query(
            By.css('.box__add-box-class-button')
        );
        addRowClassButtons.triggerEventHandler('click', null);

        component.form.setValue({ classToAdd: 'test_column_class' });

        hostComponentfixture.detectChanges();

        const dotText = hostComponentfixture.debugElement.query(By.css('.box__add-class-text'));
        expect(dotText.nativeElement.value).toBe('test_column_class');

        dotDialog.componentInstance.actions.accept.action(dotDialog.componentInstance);

        expect(
            hostComponentfixture.componentInstance.form.value.body.rows[0].columns[0].styleClass
        ).toBe('test_column_class');
        expect(dotDialog.componentInstance.close).toHaveBeenCalled();
    });

    it('should trigger change when column class is edit', () => {
        hostComponentfixture.componentInstance.form.value.body.rows[0].columns[0].styleClass =
            'test_column_class';
        hostComponentfixture.componentInstance.createForm();
        hostComponentfixture.detectChanges();

        const dotDialog = hostComponentfixture.debugElement.query(By.css('dot-dialog'));
        spyOn(dotDialog.componentInstance, 'close').and.callThrough();

        const addRowClassButtons = hostComponentfixture.debugElement.query(
            By.css('.box__add-box-class-button')
        );
        addRowClassButtons.triggerEventHandler('click', null);

        component.form.setValue({ classToAdd: 'test_column_class_2' });

        hostComponentfixture.detectChanges();

        const dotText = hostComponentfixture.debugElement.query(By.css('.box__add-class-text'));
        expect(dotText.nativeElement.value).toBe('test_column_class_2');

        dotDialog.componentInstance.actions.accept.action(dotDialog.componentInstance);

        expect(
            hostComponentfixture.componentInstance.form.value.body.rows[0].columns[0].styleClass
        ).toBe('test_column_class_2');
        expect(dotDialog.componentInstance.close).toHaveBeenCalled();
    });
});<|MERGE_RESOLUTION|>--- conflicted
+++ resolved
@@ -120,15 +120,10 @@
                 NgGridModule,
                 DotContainerSelectorLayoutModule,
                 BrowserAnimationsModule,
-<<<<<<< HEAD
                 DotAutofocusModule,
                 ButtonModule,
-                TooltipModule
-=======
-                UiDotIconButtonTooltipModule,
-                DotAutofocusModule,
+                TooltipModule,
                 DotMessagePipe
->>>>>>> 67d464af
             ],
             providers: [
                 DotAlertConfirmService,
