@use "variables" as *;

:host {
    display: inline-flex;
}

<<<<<<< HEAD
.label {
    @include truncate-text;
    align-items: center;
    background-color: transparent;
    border-radius: $border-radius-xs;
    border: solid 1px $color-palette-secondary-500;
    color: $color-palette-secondary;
    cursor: pointer;
    display: inline-flex;
    font-size: 0.75rem;
    line-height: 1em;
    padding: 0.25rem 6px 0.25rem $spacing-1;
    text-decoration: none;
    text-transform: uppercase;
    transition: background-color $basic-speed ease, color $basic-speed ease;
    &:hover {
        background-color: $color-palette-secondary;
        color: $white;
    }
=======
.p-button {
    gap: 0.25rem;
}

.material-icons {
    color: $color-primary-500;
    font-size: $font-size-medium;
>>>>>>> 70229c6b
}<|MERGE_RESOLUTION|>--- conflicted
+++ resolved
@@ -4,33 +4,11 @@
     display: inline-flex;
 }
 
-<<<<<<< HEAD
-.label {
-    @include truncate-text;
-    align-items: center;
-    background-color: transparent;
-    border-radius: $border-radius-xs;
-    border: solid 1px $color-palette-secondary-500;
-    color: $color-palette-secondary;
-    cursor: pointer;
-    display: inline-flex;
-    font-size: 0.75rem;
-    line-height: 1em;
-    padding: 0.25rem 6px 0.25rem $spacing-1;
-    text-decoration: none;
-    text-transform: uppercase;
-    transition: background-color $basic-speed ease, color $basic-speed ease;
-    &:hover {
-        background-color: $color-palette-secondary;
-        color: $white;
-    }
-=======
 .p-button {
     gap: 0.25rem;
 }
 
 .material-icons {
-    color: $color-primary-500;
-    font-size: $font-size-medium;
->>>>>>> 70229c6b
+    color: $color-palette-primary;
+    font-size: $font-size-default;
 }