import { ComponentFixture } from '@angular/core/testing';
import { DotLanguageSelectorComponent } from './dot-language-selector.component';
import { DotLanguagesService } from '@dotcms/data-access';

import { BrowserAnimationsModule } from '@angular/platform-browser/animations';
<<<<<<< HEAD
import { DOTTestBed } from '@dotcms/app/test/dot-test-bed';
import { DebugElement, Component } from '@angular/core';
=======
import { DOTTestBed } from '../../../test/dot-test-bed';
import { Component, DebugElement } from '@angular/core';
>>>>>>> fdea6118
import { By } from '@angular/platform-browser';
import {
    DotLanguagesServiceMock,
    mockDotLanguage,
    MockDotMessageService
} from '@dotcms/utils-testing';
import { DotMessageService } from '@dotcms/data-access';
import { DotIconModule } from '@dotcms/ui';
import { of } from 'rxjs';
import { DotLanguage } from '@dotcms/dotcms-models';

const messageServiceMock = new MockDotMessageService({
    'editpage.viewas.label.language': 'Language'
});

@Component({
    selector: 'dot-test-host-component',
    template: ` <dot-language-selector [value]="value"></dot-language-selector> `
})
class TestHostComponent {
    value: DotLanguage = mockDotLanguage;
    contentInode = '123';
}

describe('DotLanguageSelectorComponent', () => {
    let fixtureHost: ComponentFixture<TestHostComponent>;
    let deHost: DebugElement;
    let dotLanguagesService: DotLanguagesService;
    let component: DotLanguageSelectorComponent;
    let de: DebugElement;

    beforeEach(() => {
        const testbed = DOTTestBed.configureTestingModule({
            declarations: [TestHostComponent, DotLanguageSelectorComponent],
            imports: [BrowserAnimationsModule, DotIconModule],
            providers: [
                {
                    provide: DotMessageService,
                    useValue: messageServiceMock
                },
                {
                    provide: DotLanguagesService,
                    useClass: DotLanguagesServiceMock
                }
            ]
        });

        fixtureHost = DOTTestBed.createComponent(TestHostComponent);
        deHost = fixtureHost.debugElement;
        de = deHost.query(By.css('dot-language-selector'));
        component = de.componentInstance;

        dotLanguagesService = testbed.get(DotLanguagesService);
    });

    it('should have icon', () => {
        fixtureHost.detectChanges();
        const icon = de.query(By.css('dot-icon'));
        expect(icon.attributes.name).toBe('language');
    });

    it('should load languages in the dropdown', () => {
        fixtureHost.detectChanges();
        const decoratedLanguage = {
            ...mockDotLanguage,
            language: `${mockDotLanguage.language} (${mockDotLanguage.countryCode})`
        };
        expect(component.options).toEqual([decoratedLanguage]);
    });

    it('should have right attributes on dropdown', () => {
        const pDropDown: DebugElement = de.query(By.css('p-dropdown'));
        expect(pDropDown.attributes.dataKey).toBe('id');
        expect(pDropDown.attributes.optionLabel).toBe('language');
        expect(pDropDown.classes['p-dropdown-sm']).toEqual(true);
    });

    it('should emit the selected language', () => {
        const pDropDown: DebugElement = de.query(By.css('p-dropdown'));

        spyOn(component.selected, 'emit');
        spyOn(component, 'change').and.callThrough();

        pDropDown.triggerEventHandler('onChange', { value: mockDotLanguage });

        expect(component.change).toHaveBeenCalledWith(mockDotLanguage);
        expect(component.selected.emit).toHaveBeenCalledWith(mockDotLanguage);
    });

    describe('disabled', () => {
        it('should set disable when no lang options present', () => {
            spyOn(dotLanguagesService, 'get').and.returnValue(of([]));

            fixtureHost.detectChanges();

            expect(dotLanguagesService.get).toHaveBeenCalledTimes(1);
            const pDropDown: DebugElement = de.query(By.css('p-dropdown'));
            expect(pDropDown.componentInstance.disabled).toBe(true);
        });

        it('should add class to the host when disabled', () => {
            spyOn(dotLanguagesService, 'get').and.returnValue(of([]));
            fixtureHost.detectChanges();
            expect(de.nativeElement.classList.contains('disabled')).toBe(true);
        });
    });
});<|MERGE_RESOLUTION|>--- conflicted
+++ resolved
@@ -3,13 +3,8 @@
 import { DotLanguagesService } from '@dotcms/data-access';
 
 import { BrowserAnimationsModule } from '@angular/platform-browser/animations';
-<<<<<<< HEAD
 import { DOTTestBed } from '@dotcms/app/test/dot-test-bed';
-import { DebugElement, Component } from '@angular/core';
-=======
-import { DOTTestBed } from '../../../test/dot-test-bed';
 import { Component, DebugElement } from '@angular/core';
->>>>>>> fdea6118
 import { By } from '@angular/platform-browser';
 import {
     DotLanguagesServiceMock,
