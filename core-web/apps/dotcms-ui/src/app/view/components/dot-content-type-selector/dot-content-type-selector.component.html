--- conflicted
+++ resolved
@@ -1,10 +1,6 @@
 <p-dropdown
     [options]="options$ | async"
-<<<<<<< HEAD
-    [style]="{ 'min-width': '155px' }"
-=======
     [style]="{ width: '185px' }"
->>>>>>> 4d041d50
     [filter]="true"
     [showClear]="true"
     [resetFilterOnHide]="true"
