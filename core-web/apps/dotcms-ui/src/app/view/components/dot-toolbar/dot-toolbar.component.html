--- conflicted
+++ resolved
@@ -1,41 +1,8 @@
 <p-toolbar>
-<<<<<<< HEAD
-    <div class="p-toolbar-group-left">
-        <div class="toolbar__dot-wrapper">
-            <div class="toolbar__button-wrapper">
-                <p-button
-                    (click)="handleMainButtonClick()"
-                    [icon]="
-                        (dotNavigationService.collapsed$ | async)
-                            ? 'pi pi-bars'
-                            : 'pi pi-arrow-left'
-                    "
-                    styleClass="p-button-rounded p-button-text" />
-            </div>
-            <div
-                [class.toolbar__logo-wrapper--collapsed]="dotNavigationService.collapsed$ | async"
-                [class.toolbar__logo-wrapper--whitelabel]="logo$ | async"
-                class="toolbar__logo-wrapper">
-                @let logo = logo$ | async;
-                @if (logo) {
-                    <span
-                        [ngStyle]="{ 'background-image': logo }"
-                        class="toolbar__logo--whitelabel"></span>
-                } @else {
-                    <span class="toolbar__logo"></span>
-                }
-                <span class="toolbar__logo-bg"></span>
-            </div>
-        </div>
-        <dot-crumbtrail class="toolbar__crumbtrail" />
-    </div>
-    <div class="p-toolbar-group-right">
-=======
     <ng-template pTemplate="start">
         <dot-crumbtrail class="toolbar__crumbtrail" />
     </ng-template>
     <ng-template pTemplate="end">
->>>>>>> 6a3f53c2
         <dot-site-selector
             (switch)="siteChange($event)"
             (hide)="iframeOverlayService.hide()"
@@ -43,13 +10,6 @@
             [archive]="false"
             class="toolbar__site-selector"
             #siteSelector
-<<<<<<< HEAD
-            cssClass="d-secondary"
-            width="200px" />
-        <dot-toolbar-notifications />
-        <dot-toolbar-user />
-    </div>
-=======
             width="12.5rem"
             cssClass="d-secondary" />
         <div class="flex gap-1">
@@ -60,5 +20,4 @@
         </div>
         <dot-toolbar-user />
     </ng-template>
->>>>>>> 6a3f53c2
 </p-toolbar>