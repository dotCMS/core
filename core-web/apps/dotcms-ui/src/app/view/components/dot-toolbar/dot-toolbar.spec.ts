/* eslint-disable @typescript-eslint/no-explicit-any */
<<<<<<< HEAD
import { Spectator, createComponentFactory, mockProvider } from '@ngneat/spectator';
import { MockComponent } from 'ng-mocks';

import { provideHttpClient } from '@angular/common/http';
import { provideHttpClientTesting } from '@angular/common/http/testing';
import { Component, DebugElement, Injectable } from '@angular/core';
import { ComponentFixture } from '@angular/core/testing';
import { By } from '@angular/platform-browser';
import { ActivatedRoute } from '@angular/router';

import { DotCrumbtrailComponent } from '@components/dot-crumbtrail/dot-crumbtrail.component';
import { DotNavLogoService } from '@dotcms/app/api/services/dot-nav-logo/dot-nav-logo.service';
import { DotEventsService, DotRouterService } from '@dotcms/data-access';
=======
import { Spectator, SpyObject, createComponentFactory, mockProvider } from '@ngneat/spectator';
import { MockComponent } from 'ng-mocks';
import { of } from 'rxjs';

import { provideHttpClient } from '@angular/common/http';
import { provideHttpClientTesting } from '@angular/common/http/testing';
import { Component, Injectable } from '@angular/core';
import { ActivatedRoute } from '@angular/router';

import { ToolbarModule } from 'primeng/toolbar';

import { DotSiteSelectorComponent } from '@components/_common/dot-site-selector/dot-site-selector.component';
import { DotCrumbtrailComponent } from '@components/dot-crumbtrail/dot-crumbtrail.component';
import { DotNavLogoService } from '@dotcms/app/api/services/dot-nav-logo/dot-nav-logo.service';
import { DotShowHideFeatureDirective } from '@dotcms/app/shared/directives/dot-show-hide-feature/dot-show-hide-feature.directive';
import { DotEventsService, DotRouterService, DotPropertiesService } from '@dotcms/data-access';
>>>>>>> 6a3f53c2
import {
    CoreWebService,
    CoreWebServiceMock,
    DotcmsConfigService,
    DotcmsEventsService,
    DotEventsSocket,
    DotEventsSocketURL,
    SiteService,
    LoggerService,
    StringUtils
} from '@dotcms/dotcms-js';
import { MockDotRouterService, mockSites, SiteServiceMock } from '@dotcms/utils-testing';

<<<<<<< HEAD
=======
import { DotToolbarAnnouncementsComponent } from './components/dot-toolbar-announcements/dot-toolbar-announcements.component';
>>>>>>> 6a3f53c2
import { DotToolbarNotificationsComponent } from './components/dot-toolbar-notifications/dot-toolbar-notifications.component';
import { DotToolbarUserComponent } from './components/dot-toolbar-user/dot-toolbar-user.component';
import { DotToolbarComponent } from './dot-toolbar.component';

import { IframeOverlayService } from '../_common/iframe/service/iframe-overlay.service';
import { DotNavigationService } from '../dot-navigation/services/dot-navigation.service';

@Injectable()
class MockDotNavigationService {
    collapsed = false;

    toggle() {
        this.collapsed = !this.collapsed;
    }
}

<<<<<<< HEAD
@Component({
    selector: 'dot-toolbar-user',
    standalone: true,
=======
@Component({
    selector: 'dot-toolbar-user',
    template: ''
})
class MockToolbarUsersComponent {}

@Component({
    selector: 'dot-toolbar-notifications',
    template: ''
})
class MockToolbarNotificationsComponent {}

@Component({
    selector: 'dot-toolbar-announcements',
>>>>>>> 6a3f53c2
    template: ''
})
class MockToolbarAnnouncementsComponent {}

export const dotEventSocketURLFactory = () => {
    return new DotEventsSocketURL(
        `${window.location.hostname}:${window.location.port}/api/ws/v1/system/events`,
        window.location.protocol === 'https:'
    );
};

describe('DotToolbarComponent', () => {
    let spectator: Spectator<DotToolbarComponent>;
    let dotRouterService: SpyObject<DotRouterService>;
    let dotPropertiesService: SpyObject<DotPropertiesService>;

    const siteServiceMock = new SiteServiceMock();
    const siteMock = mockSites[0];

<<<<<<< HEAD
    let spectator: Spectator<DotToolbarComponent>;

    const createComponent = createComponentFactory({
        component: DotToolbarComponent,
        detectChanges: false,
        declarations: [
            MockComponent(DotToolbarNotificationsComponent),
            MockComponent(DotCrumbtrailComponent)
=======
    const createComponent = createComponentFactory({
        component: DotToolbarComponent,
        imports: [ToolbarModule, DotShowHideFeatureDirective],
        detectChanges: false,
        declarations: [
            MockComponent(DotCrumbtrailComponent),
            MockComponent(DotSiteSelectorComponent)
>>>>>>> 6a3f53c2
        ],
        providers: [
            provideHttpClient(),
            provideHttpClientTesting(),
<<<<<<< HEAD
=======
            mockProvider(DotPropertiesService, {
                getFeatureFlag: jasmine.createSpy().and.returnValue(of(true))
            }),
>>>>>>> 6a3f53c2
            { provide: DotNavigationService, useClass: MockDotNavigationService },
            { provide: SiteService, useValue: siteServiceMock },
            mockProvider(ActivatedRoute, {
                snapshot: {
                    _routerState: {
                        url: 'any/url'
                    }
                }
            }),
            { provide: CoreWebService, useClass: CoreWebServiceMock },
            { provide: DotRouterService, useClass: MockDotRouterService },
            { provide: DotEventsSocketURL, useFactory: dotEventSocketURLFactory },
            DotEventsService,
            DotcmsEventsService,
            IframeOverlayService,
            DotNavLogoService,
            DotEventsSocket,
            DotcmsConfigService,
            LoggerService,
            StringUtils
        ],
<<<<<<< HEAD
        componentImports: [[DotToolbarUserComponent, MockToolbarUsersComponent]]
    });

    beforeEach(() => {
        spectator = createComponent();

        fixture = spectator.fixture;
        comp = fixture.componentInstance;
        de = fixture.debugElement;
        dotRouterService = spectator.inject(DotRouterService);
        dotNavigationService = spectator.inject(DotNavigationService);
        dotNavLogoService = spectator.inject(DotNavLogoService);
        spyOn(comp, 'siteChange').and.callThrough();
=======
        componentImports: [
            [DotToolbarUserComponent, MockToolbarUsersComponent],
            [DotToolbarNotificationsComponent, MockToolbarNotificationsComponent],
            [DotToolbarAnnouncementsComponent, MockToolbarAnnouncementsComponent]
        ]
    });

    beforeEach(() => {
        spectator = createComponent();
        dotRouterService = spectator.inject(DotRouterService);
        dotPropertiesService = spectator.inject(DotPropertiesService);
        spyOn(spectator.component, 'siteChange').and.callThrough();
>>>>>>> 6a3f53c2
    });

    it(`should has a dot-crumbtrail`, () => {
        spectator.detectChanges();

        const crumbtrail = spectator.query('dot-crumbtrail');
        expect(crumbtrail).not.toBeNull();
    });

    it(`should has a dot-toolbar-notifications`, () => {
        spectator.detectChanges();

        const dotToolbarNotifications = spectator.query('dot-toolbar-notifications');
        expect(dotToolbarNotifications).not.toBeNull();
    });

    it(`should has a dot-toolbar-user`, () => {
        spectator.detectChanges();

        const dotToolbarUser = spectator.query('dot-toolbar-user');
        expect(dotToolbarUser).not.toBeNull();
    });

    it(`should has a dot-toolbar-announcements`, () => {
        dotPropertiesService.getFeatureFlag.and.returnValue(of(true));
        spectator.detectChanges();

        const dotToolbarAnnouncements = spectator.query('dot-toolbar-announcements');
        expect(dotToolbarAnnouncements).not.toBeNull();
    });

    it(`should has not a dot-toolbar-announcements with feature flag disabled`, () => {
        dotPropertiesService.getFeatureFlag.and.returnValue(of(false));
        spectator.detectChanges();

        const dotToolbarAnnouncements = spectator.query('dot-toolbar-announcements');
        expect(dotToolbarAnnouncements).toBeNull();
    });

    it(`should NOT go to site browser when site change in any portlet but edit page`, () => {
        spyOn(dotRouterService, 'isEditPage').and.returnValue(false);
        spectator.detectChanges();
        spectator.triggerEventHandler('dot-site-selector', 'switch', { value: siteMock });
        expect(dotRouterService.goToSiteBrowser).not.toHaveBeenCalled();
        expect<any>(spectator.component.siteChange).toHaveBeenCalledWith({ value: siteMock });
    });

    it(`should go to site-browser when site change on edit page url`, () => {
        spyOnProperty(dotRouterService, 'currentPortlet', 'get').and.returnValue({
            id: 'edit-page',
            url: ''
        });
        spyOn(dotRouterService, 'isEditPage').and.returnValue(true);
        spectator.detectChanges();
        spectator.triggerEventHandler('dot-site-selector', 'switch', { value: siteMock });

        expect(dotRouterService.goToSiteBrowser).toHaveBeenCalled();
        expect<any>(spectator.component.siteChange).toHaveBeenCalledWith({ value: siteMock });
    });

    it(`should pass class and width`, () => {
        spectator.detectChanges();
        const siteSelector = spectator.query('dot-site-selector');
        expect(siteSelector.getAttribute('cssClass')).toContain('d-secondary');
        expect(siteSelector.getAttribute('width')).toContain('12.5rem');
    });
});<|MERGE_RESOLUTION|>--- conflicted
+++ resolved
@@ -1,19 +1,4 @@
 /* eslint-disable @typescript-eslint/no-explicit-any */
-<<<<<<< HEAD
-import { Spectator, createComponentFactory, mockProvider } from '@ngneat/spectator';
-import { MockComponent } from 'ng-mocks';
-
-import { provideHttpClient } from '@angular/common/http';
-import { provideHttpClientTesting } from '@angular/common/http/testing';
-import { Component, DebugElement, Injectable } from '@angular/core';
-import { ComponentFixture } from '@angular/core/testing';
-import { By } from '@angular/platform-browser';
-import { ActivatedRoute } from '@angular/router';
-
-import { DotCrumbtrailComponent } from '@components/dot-crumbtrail/dot-crumbtrail.component';
-import { DotNavLogoService } from '@dotcms/app/api/services/dot-nav-logo/dot-nav-logo.service';
-import { DotEventsService, DotRouterService } from '@dotcms/data-access';
-=======
 import { Spectator, SpyObject, createComponentFactory, mockProvider } from '@ngneat/spectator';
 import { MockComponent } from 'ng-mocks';
 import { of } from 'rxjs';
@@ -30,7 +15,6 @@
 import { DotNavLogoService } from '@dotcms/app/api/services/dot-nav-logo/dot-nav-logo.service';
 import { DotShowHideFeatureDirective } from '@dotcms/app/shared/directives/dot-show-hide-feature/dot-show-hide-feature.directive';
 import { DotEventsService, DotRouterService, DotPropertiesService } from '@dotcms/data-access';
->>>>>>> 6a3f53c2
 import {
     CoreWebService,
     CoreWebServiceMock,
@@ -44,10 +28,7 @@
 } from '@dotcms/dotcms-js';
 import { MockDotRouterService, mockSites, SiteServiceMock } from '@dotcms/utils-testing';
 
-<<<<<<< HEAD
-=======
 import { DotToolbarAnnouncementsComponent } from './components/dot-toolbar-announcements/dot-toolbar-announcements.component';
->>>>>>> 6a3f53c2
 import { DotToolbarNotificationsComponent } from './components/dot-toolbar-notifications/dot-toolbar-notifications.component';
 import { DotToolbarUserComponent } from './components/dot-toolbar-user/dot-toolbar-user.component';
 import { DotToolbarComponent } from './dot-toolbar.component';
@@ -60,15 +41,7 @@
     collapsed = false;
 
     toggle() {
-        this.collapsed = !this.collapsed;
-    }
 }
-
-<<<<<<< HEAD
-@Component({
-    selector: 'dot-toolbar-user',
-    standalone: true,
-=======
 @Component({
     selector: 'dot-toolbar-user',
     template: ''
@@ -83,7 +56,6 @@
 
 @Component({
     selector: 'dot-toolbar-announcements',
->>>>>>> 6a3f53c2
     template: ''
 })
 class MockToolbarAnnouncementsComponent {}
@@ -103,16 +75,6 @@
     const siteServiceMock = new SiteServiceMock();
     const siteMock = mockSites[0];
 
-<<<<<<< HEAD
-    let spectator: Spectator<DotToolbarComponent>;
-
-    const createComponent = createComponentFactory({
-        component: DotToolbarComponent,
-        detectChanges: false,
-        declarations: [
-            MockComponent(DotToolbarNotificationsComponent),
-            MockComponent(DotCrumbtrailComponent)
-=======
     const createComponent = createComponentFactory({
         component: DotToolbarComponent,
         imports: [ToolbarModule, DotShowHideFeatureDirective],
@@ -120,17 +82,13 @@
         declarations: [
             MockComponent(DotCrumbtrailComponent),
             MockComponent(DotSiteSelectorComponent)
->>>>>>> 6a3f53c2
         ],
         providers: [
             provideHttpClient(),
             provideHttpClientTesting(),
-<<<<<<< HEAD
-=======
             mockProvider(DotPropertiesService, {
                 getFeatureFlag: jasmine.createSpy().and.returnValue(of(true))
             }),
->>>>>>> 6a3f53c2
             { provide: DotNavigationService, useClass: MockDotNavigationService },
             { provide: SiteService, useValue: siteServiceMock },
             mockProvider(ActivatedRoute, {
@@ -152,21 +110,6 @@
             LoggerService,
             StringUtils
         ],
-<<<<<<< HEAD
-        componentImports: [[DotToolbarUserComponent, MockToolbarUsersComponent]]
-    });
-
-    beforeEach(() => {
-        spectator = createComponent();
-
-        fixture = spectator.fixture;
-        comp = fixture.componentInstance;
-        de = fixture.debugElement;
-        dotRouterService = spectator.inject(DotRouterService);
-        dotNavigationService = spectator.inject(DotNavigationService);
-        dotNavLogoService = spectator.inject(DotNavLogoService);
-        spyOn(comp, 'siteChange').and.callThrough();
-=======
         componentImports: [
             [DotToolbarUserComponent, MockToolbarUsersComponent],
             [DotToolbarNotificationsComponent, MockToolbarNotificationsComponent],
@@ -179,7 +122,6 @@
         dotRouterService = spectator.inject(DotRouterService);
         dotPropertiesService = spectator.inject(DotPropertiesService);
         spyOn(spectator.component, 'siteChange').and.callThrough();
->>>>>>> 6a3f53c2
     });
 
     it(`should has a dot-crumbtrail`, () => {
