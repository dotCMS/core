<p-dialog
    [(visible)]="visible"
    [header]="'my-account' | dm"
    [modal]="true"
    [draggable]="false"
    [resizable]="false"
    [style]="{ width: '380px' }"
    appendTo="body"
    styleClass="dot-my-account-dialog"
    data-testid="dot-my-account-dialog"
    (onHide)="handleClose()">
    <div class="my-account-container" data-testid="dot-my-account-container">
        <form class="my-account p-fluid" [formGroup]="form" data-testid="dot-my-account-form">
            <div class="field">
                <label dotFieldRequired for="dot-my-account-first-name-input">
                    {{ 'First-Name' | dm }}
                </label>
                <input
                    formControlName="givenName"
                    id="dot-my-account-first-name-input"
                    data-testid="dot-my-account-first-name-input"
                    pInputText />
                @if (form.get('givenName')?.invalid && form.get('givenName')?.touched) {
                    <small class="p-invalid" data-testid="dot-my-account-first-name-error">
                        {{ errorMessages().firstName }}
                    </small>
                }
            </div>

            <div class="field">
                <label dotFieldRequired for="dot-my-account-last-name-input">
                    {{ 'Last-Name' | dm }}
                </label>
                <input
                    formControlName="surname"
                    id="dot-my-account-last-name-input"
                    data-testid="dot-my-account-last-name-input"
                    pInputText />
                @if (form.get('surname')?.invalid && form.get('surname')?.touched) {
                    <small class="p-invalid" data-testid="dot-my-account-last-name-error">
                        {{ errorMessages().lastName }}
                    </small>
                }
            </div>

            <div class="field">
                <label dotFieldRequired for="dot-my-account-email-input">
                    {{ 'email-address' | dm }}
                </label>
                <input
                    formControlName="email"
                    id="dot-my-account-email-input"
                    data-testid="dot-my-account-email-input"
                    pInputText
                    type="email" />
                @if (form.get('email')?.invalid && form.get('email')?.touched) {
                    <small class="p-invalid" data-testid="dot-my-account-email-error">
                        @if (form.get('email')?.errors?.['required']) {
                            <span>
                                {{ errorMessages().email.required }}
                            </span>
                        }
                        @if (form.get('email')?.errors?.['pattern']) {
                            <span>
                                {{ errorMessages().email.pattern }}
                            </span>
                        }
                    </small>
                }
            </div>

<<<<<<< HEAD
        <div class="field">
            <div class="flex items-center">
                <p-checkbox
                    [(ngModel)]="showStarter"
                    [ngModelOptions]="{ standalone: true }"
                    #showStarterCheckbox
                    data-testid="showStarterBtn"
                    binary="true"
                    inputId="showStarter">
                </p-checkbox>
                <label for="showStarter" class="ml-2">{{ 'starter.show.getting.started' | dm }}</label>
            </div>
        </div>
=======
            <div class="field">
                <p-checkbox
                    [ngModel]="showStarter()"
                    (ngModelChange)="showStarter.set($event); setShowStarter()"
                    [ngModelOptions]="{ standalone: true }"
                    data-testid="dot-my-account-show-starter-checkbox"
                    binary="true"
                    label="{{ 'starter.show.getting.started' | dm }}"></p-checkbox>
            </div>
>>>>>>> b0cdc8dc

            <div class="field">
                <label dotFieldRequired for="dot-my-account-current-password-input">
                    {{ 'current-password' | dm }}
                </label>
                <input
                    formControlName="currentPassword"
                    [feedback]="false"
                    id="dot-my-account-current-password-input"
                    data-testid="dot-my-account-current-password-input"
                    pPassword
                    type="password" />

<<<<<<< HEAD
            @if (confirmPasswordFailedMsg) {
                <small class="p-invalid" data-testId="dotCurrrentPasswordFailedMsg">
                    {{ confirmPasswordFailedMsg }}
                </small>
            }
        </div>
        <div class="field">
            <div class="flex items-center">
                <p-checkbox
                    (onChange)="toggleChangePasswordOption()"
                    id="dot-my-account-change-password-option"
                    binary="true"
                    inputId="changePassword">
                </p-checkbox>
                <label for="changePassword" class="ml-2">{{ 'change-password' | dm }}</label>
            </div>
        </div>
        <div class="field">
            <label for="dot-my-account-new-password-input">{{ 'new-password' | dm }}</label>
            <input
                (keyup)="checkPasswords()"
                [(ngModel)]="dotAccountUser.newPassword"
                [disabled]="!changePasswordOption"
                id="dot-my-account-new-password-input"
                #passwordInput="ngModel"
                pPassword
                name="newPassword"
                type="password" />
=======
                @if (confirmPasswordFailedMsg()) {
                    <small class="p-invalid" data-testid="dot-my-account-current-password-error">
                        {{ confirmPasswordFailedMsg() }}
                    </small>
                }
            </div>
            <div class="field">
                <p-checkbox
                    [ngModel]="changePasswordOption()"
                    (ngModelChange)="toggleChangePasswordOption()"
                    [ngModelOptions]="{ standalone: true }"
                    id="dot-my-account-change-password-option"
                    data-testid="dot-my-account-change-password-checkbox"
                    binary="true"
                    label="{{ 'change-password' | dm }}"></p-checkbox>
            </div>
            <div class="field">
                <label for="dot-my-account-new-password-input">{{ 'new-password' | dm }}</label>
                <input
                    formControlName="newPassword"
                    id="dot-my-account-new-password-input"
                    data-testid="dot-my-account-new-password-input"
                    pPassword
                    type="password" />
>>>>>>> b0cdc8dc

                @if (newPasswordFailedMsg()) {
                    <small class="p-invalid" data-testid="dot-my-account-new-password-error">
                        {{ newPasswordFailedMsg() }}
                    </small>
                }
            </div>
            <div class="field">
                <label for="dot-my-account-confirm-new-password-input">
                    {{ 're-enter-new-password' | dm }}
                </label>
                <input
                    formControlName="confirmPassword"
                    [feedback]="false"
                    id="dot-my-account-confirm-new-password-input"
                    data-testid="dot-my-account-confirm-password-input"
                    pPassword
                    type="password" />
                @if (
                    form.get('confirmPassword')?.errors?.['passwordMismatch'] &&
                    form.get('confirmPassword')?.touched
                ) {
                    <small class="p-invalid" data-testid="dot-my-account-confirm-password-error">
                        {{ errorMessages().passwordsDontMatch }}
                    </small>
                }
            </div>
        </form>
    </div>
    <ng-template pTemplate="footer">
        <button
            pButton
            class="p-button-outlined"
            [label]="'modes.Close' | dm"
            [disabled]="isSaving()"
            data-testid="dot-my-account-close-button"
            (click)="handleClose()"></button>
        <button
            pButton
            [label]="'save' | dm"
            [loading]="isSaving()"
            [disabled]="form.invalid || isSaving()"
            data-testid="dot-my-account-save-button"
            (click)="save()"></button>
    </ng-template>
</p-dialog><|MERGE_RESOLUTION|>--- conflicted
+++ resolved
@@ -47,12 +47,17 @@
                 <label dotFieldRequired for="dot-my-account-email-input">
                     {{ 'email-address' | dm }}
                 </label>
-                <input
-                    formControlName="email"
-                    id="dot-my-account-email-input"
-                    data-testid="dot-my-account-email-input"
-                    pInputText
-                    type="email" />
+                <div class="flex items-center">
+                    <p-checkbox
+                        [(ngModel)]="showStarter"
+                        [ngModelOptions]="{ standalone: true }"
+                        #showStarterCheckbox
+                        data-testid="showStarterBtn"
+                        binary="true"
+                        inputId="showStarter">
+                    </p-checkbox>
+                    <label for="showStarter" class="ml-2">{{ 'starter.show.getting.started' | dm }}</label>
+                </div>
                 @if (form.get('email')?.invalid && form.get('email')?.touched) {
                     <small class="p-invalid" data-testid="dot-my-account-email-error">
                         @if (form.get('email')?.errors?.['required']) {
@@ -69,21 +74,6 @@
                 }
             </div>
 
-<<<<<<< HEAD
-        <div class="field">
-            <div class="flex items-center">
-                <p-checkbox
-                    [(ngModel)]="showStarter"
-                    [ngModelOptions]="{ standalone: true }"
-                    #showStarterCheckbox
-                    data-testid="showStarterBtn"
-                    binary="true"
-                    inputId="showStarter">
-                </p-checkbox>
-                <label for="showStarter" class="ml-2">{{ 'starter.show.getting.started' | dm }}</label>
-            </div>
-        </div>
-=======
             <div class="field">
                 <p-checkbox
                     [ngModel]="showStarter()"
@@ -93,7 +83,6 @@
                     binary="true"
                     label="{{ 'starter.show.getting.started' | dm }}"></p-checkbox>
             </div>
->>>>>>> b0cdc8dc
 
             <div class="field">
                 <label dotFieldRequired for="dot-my-account-current-password-input">
@@ -107,36 +96,6 @@
                     pPassword
                     type="password" />
 
-<<<<<<< HEAD
-            @if (confirmPasswordFailedMsg) {
-                <small class="p-invalid" data-testId="dotCurrrentPasswordFailedMsg">
-                    {{ confirmPasswordFailedMsg }}
-                </small>
-            }
-        </div>
-        <div class="field">
-            <div class="flex items-center">
-                <p-checkbox
-                    (onChange)="toggleChangePasswordOption()"
-                    id="dot-my-account-change-password-option"
-                    binary="true"
-                    inputId="changePassword">
-                </p-checkbox>
-                <label for="changePassword" class="ml-2">{{ 'change-password' | dm }}</label>
-            </div>
-        </div>
-        <div class="field">
-            <label for="dot-my-account-new-password-input">{{ 'new-password' | dm }}</label>
-            <input
-                (keyup)="checkPasswords()"
-                [(ngModel)]="dotAccountUser.newPassword"
-                [disabled]="!changePasswordOption"
-                id="dot-my-account-new-password-input"
-                #passwordInput="ngModel"
-                pPassword
-                name="newPassword"
-                type="password" />
-=======
                 @if (confirmPasswordFailedMsg()) {
                     <small class="p-invalid" data-testid="dot-my-account-current-password-error">
                         {{ confirmPasswordFailedMsg() }}
@@ -161,7 +120,6 @@
                     data-testid="dot-my-account-new-password-input"
                     pPassword
                     type="password" />
->>>>>>> b0cdc8dc
 
                 @if (newPasswordFailedMsg()) {
                     <small class="p-invalid" data-testid="dot-my-account-new-password-error">
