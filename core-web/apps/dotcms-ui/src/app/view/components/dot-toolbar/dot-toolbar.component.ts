--- conflicted
+++ resolved
@@ -1,18 +1,6 @@
 import { Component, DestroyRef, OnInit, inject } from '@angular/core';
 import { takeUntilDestroyed } from '@angular/core/rxjs-interop';
 
-<<<<<<< HEAD
-import { NgStyle, AsyncPipe } from '@angular/common';
-import { Component, inject, OnInit } from '@angular/core';
-
-import { ButtonModule } from 'primeng/button';
-import { ToolbarModule } from 'primeng/toolbar';
-
-import { DotSiteSelectorModule } from '@components/_common/dot-site-selector/dot-site-selector.module';
-import { DotCrumbtrailComponent } from '@components/dot-crumbtrail/dot-crumbtrail.component';
-import { DotNavLogoService } from '@dotcms/app/api/services/dot-nav-logo/dot-nav-logo.service';
-=======
->>>>>>> 6a3f53c2
 import { DotRouterService } from '@dotcms/data-access';
 import { DotcmsEventsService, Site, SiteService } from '@dotcms/dotcms-js';
 import { FeaturedFlags } from '@dotcms/dotcms-models';
@@ -42,36 +30,6 @@
     readonly #dotRouterService = inject(DotRouterService);
     readonly #dotcmsEventsService = inject(DotcmsEventsService);
     readonly #siteService = inject(SiteService);
-<<<<<<< HEAD
-    readonly #dotNavLogoService = inject(DotNavLogoService);
-    readonly iframeOverlayService = inject(IframeOverlayService);
-    readonly dotNavigationService = inject(DotNavigationService);
-
-    logo$: BehaviorSubject<string> = this.#dotNavLogoService.navBarLogo$;
-
-    ngOnInit(): void {
-        this.#dotcmsEventsService.subscribeTo<Site>('ARCHIVE_SITE').subscribe((data: Site) => {
-            if (data.hostname === this.#siteService.currentSite.hostname && data.archived) {
-                this.#siteService.switchToDefaultSite().subscribe((defaultSite: Site) => {
-                    this.siteChange(defaultSite);
-                });
-            }
-        });
-    }
-
-    siteChange(site: Site): void {
-        this.#siteService.switchSite(site).subscribe(() => {
-            // wait for the site to be switched
-            // before redirecting to the site browser
-            if (this.#dotRouterService.isEditPage()) {
-                this.#dotRouterService.goToSiteBrowser();
-            }
-        });
-    }
-
-    handleMainButtonClick(): void {
-        this.dotNavigationService.toggle();
-=======
     readonly #destroyRef = inject(DestroyRef);
     iframeOverlayService = inject(IframeOverlayService);
 
@@ -101,6 +59,5 @@
                     this.#dotRouterService.goToSiteBrowser();
                 }
             });
->>>>>>> 6a3f53c2
     }
 }