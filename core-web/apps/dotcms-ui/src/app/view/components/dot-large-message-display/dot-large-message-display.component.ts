--- conflicted
+++ resolved
@@ -103,16 +103,9 @@
     }
 
     private createContent(dialogComponent: Dialog, content: DotLargeMessageDisplayParams): void {
-<<<<<<< HEAD
-        // Access the dialog container element - container is already the native element
-        // TODO: (migration) update to use signal because it was failing in the build after upgrading to primeng 21, needs to test
-        const dialogElement = dialogComponent.container as unknown as WritableSignal<HTMLElement | undefined>;
-        const target = dialogElement()?.querySelector('.dialog-message__body') as HTMLElement;
-=======
         // Access the dialog container element - container is a WritableSignal<HTMLElement> in PrimeNG v21
         const dialogElement = dialogComponent.container();
         const target = dialogElement?.querySelector('.dialog-message__body') as HTMLElement;
->>>>>>> 8ca2d867
         if (target) {
             this.dotParseHtmlService.parse(content.body, target, true);
             if (content.script) {
