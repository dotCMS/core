import { Component, CUSTOM_ELEMENTS_SCHEMA, DebugElement } from '@angular/core';
import { ComponentFixture, TestBed } from '@angular/core/testing';
import { By } from '@angular/platform-browser';
import { of, throwError } from 'rxjs';

import {
    FormsModule,
    ReactiveFormsModule,
    UntypedFormBuilder,
    UntypedFormGroup
} from '@angular/forms';
<<<<<<< HEAD
import { DotTempFileUploadService } from '@dotcms/app/api/services/dot-temp-file-upload/dot-temp-file-upload.service';
import {
    DotCrudService,
    DotMessageService,
    DotWorkflowActionsFireService
} from '@dotcms/data-access';
import { dotcmsContentletMock, MockDotMessageService } from '@dotcms/utils-testing';
import { DotTemplateThumbnailFieldComponent } from './dot-template-thumbnail-field.component';
=======
import { DotMessagePipe } from '@dotcms/app/view/pipes/dot-message/dot-message.pipe';
>>>>>>> ba3de62a

const messageServiceMock = new MockDotMessageService({
    'templates.properties.form.thumbnail.error.invalid.url': 'Invalid url',
    'templates.properties.form.thumbnail.error': 'Error',
    'templates.properties.form.thumbnail.error.invalid.image': 'Invalid image',
    'templates.properties.form.thumbnail.placeholder': 'Drop or paste image or image url'
});

@Component({
    selector: 'dot-fake-form',
    template: `
        <form [formGroup]="form">
            <dot-template-thumbnail-field formControlName="id"></dot-template-thumbnail-field>
        </form>
    `
})
class TestHostComponent {
    form: UntypedFormGroup;

    constructor(private fb: UntypedFormBuilder) {
        this.form = this.fb.group({
            id: '123'
        });
    }
}

describe('DotTemplateThumbnailFieldComponent', () => {
    let de: DebugElement;
    let dotTempFileUploadService: DotTempFileUploadService;
    let dotWorkflowActionsFireService: DotWorkflowActionsFireService;
    let dotCrudService: DotCrudService;

    beforeEach(async () => {
        await TestBed.configureTestingModule({
            declarations: [DotTemplateThumbnailFieldComponent, TestHostComponent, DotMessagePipe],
            providers: [
                {
                    provide: DotTempFileUploadService,
                    useValue: {
                        upload: () => of({})
                    }
                },
                {
                    provide: DotWorkflowActionsFireService,
                    useValue: {
                        publishContentletAndWaitForIndex: () => of({})
                    }
                },
                {
                    provide: DotCrudService,
                    useValue: {
                        getDataById: () => of({})
                    }
                },
                {
                    provide: DotMessageService,
                    useValue: messageServiceMock
                }
            ],
            imports: [FormsModule, ReactiveFormsModule],
            schemas: [CUSTOM_ELEMENTS_SCHEMA]
        }).compileComponents();
    });

    describe('basic', () => {
        let fixture: ComponentFixture<DotTemplateThumbnailFieldComponent>;
        let component: DotTemplateThumbnailFieldComponent;

        beforeEach(() => {
            fixture = TestBed.createComponent(DotTemplateThumbnailFieldComponent);
            de = fixture.debugElement;
            component = fixture.componentInstance;
            dotTempFileUploadService = TestBed.inject(DotTempFileUploadService);
            dotWorkflowActionsFireService = TestBed.inject(DotWorkflowActionsFireService);
            spyOn(component, 'propagateChange').and.callThrough();
        });

        it('should have basic attr', () => {
            fixture.detectChanges();
            const field = de.query(By.css('dot-binary-file'));

            expect(field.attributes).toEqual(
                jasmine.objectContaining({ accept: 'image/*', style: 'height: 3.35rem;' })
            );

            expect(field.nativeNode.previewImageUrl).toBeNull();
            expect(field.nativeNode.previewImageName).toBeNull();
            expect(field.nativeNode.placeholder).toBe('Drop or paste image or image url');
        });

        it('should have fillted attr', () => {
            component.asset = {
                ...dotcmsContentletMock,
                assetVersion: 'path/to/something.png',
                name: 'Something',
                inode: '123inode'
            };

            fixture.detectChanges();
            const field = de.query(By.css('dot-binary-file'));

            expect(field.attributes).toEqual(
                jasmine.objectContaining({ accept: 'image/*', style: 'height: 7.14rem;' })
            );

            expect(field.nativeNode.previewImageUrl).toBe('/dA/123inode');
            expect(field.nativeNode.previewImageName).toBe('Something');
        });

        describe('events', () => {
            it('should show error because bad image', () => {
                fixture.detectChanges();
                const field = de.query(By.css('dot-binary-file'));

                const event = new CustomEvent('dotValueChange', {
                    detail: {
                        name: '',
                        value: null
                    }
                });

                field.nativeNode.dispatchEvent(event);
                fixture.detectChanges();

                const error = de.query(By.css('[data-testId="error"]'));
                expect(error.nativeElement.innerText).toBe('Invalid image');
            });

            it('should set asset to null and propagate', () => {
                component.asset = {
                    ...dotcmsContentletMock,
                    assetVersion: 'path/to/something.png',
                    name: 'Something'
                };
                fixture.detectChanges();
                const field = de.query(By.css('dot-binary-file'));

                const event = new CustomEvent('dotValueChange', {
                    detail: {
                        name: '',
                        value: null
                    }
                });

                field.nativeNode.dispatchEvent(event);
                fixture.detectChanges();
                expect(component.asset).toBeNull();
                expect(component.propagateChange).toHaveBeenCalledWith('');
            });

            it('should show error for invalid image url', () => {
                spyOn(dotWorkflowActionsFireService, 'publishContentletAndWaitForIndex');
                spyOn(dotTempFileUploadService, 'upload').and.returnValue(
                    of([
                        {
                            fileName: '',
                            folder: '',
                            image: false,
                            length: 10,
                            referenceUrl: '',
                            thumbnailUrl: '',
                            id: '123',
                            mimeType: 'application/pdf'
                        }
                    ])
                );

                const event = new CustomEvent('dotValueChange', {
                    detail: {
                        name: 'filename.pdf',
                        value: 'path/to/filename.pdf'
                    }
                });

                fixture.detectChanges();
                const field = de.query(By.css('dot-binary-file'));

                field.nativeNode.dispatchEvent(event);
                fixture.detectChanges();

                expect(
                    dotWorkflowActionsFireService.publishContentletAndWaitForIndex
                ).toHaveBeenCalledTimes(0);

                const error = de.query(By.css('[data-testId="error"]'));
                expect(error.nativeElement.innerText).toBe('Invalid url');
            });

            it('should show default error', () => {
                spyOn(
                    dotWorkflowActionsFireService,
                    'publishContentletAndWaitForIndex'
                ).and.returnValue(throwError({}));
                spyOn(dotTempFileUploadService, 'upload').and.returnValue(
                    of([
                        {
                            fileName: '',
                            folder: '',
                            image: true,
                            length: 10,
                            referenceUrl: '',
                            thumbnailUrl: '',
                            id: '123',
                            mimeType: 'application/image'
                        }
                    ])
                );

                const event = new CustomEvent('dotValueChange', {
                    detail: {
                        name: 'filename.pdf',
                        value: 'path/to/filename.pdf'
                    }
                });

                fixture.detectChanges();
                const field = de.query(By.css('dot-binary-file'));

                field.nativeNode.dispatchEvent(event);
                fixture.detectChanges();

                expect(
                    dotWorkflowActionsFireService.publishContentletAndWaitForIndex
                ).toHaveBeenCalledWith('dotAsset', { asset: '123' });

                expect(dotTempFileUploadService.upload).toHaveBeenCalledOnceWith(
                    'path/to/filename.pdf'
                );

                const error = de.query(By.css('[data-testId="error"]'));
                expect(error.nativeElement.innerText).toBe('Error');
            });

            it('should show set asset and propagate', () => {
                const mock = {
                    ...dotcmsContentletMock,
                    assetVersion: 'path/to/something.png',
                    name: 'Something',
                    identifier: '456'
                };
                spyOn(
                    dotWorkflowActionsFireService,
                    'publishContentletAndWaitForIndex'
                ).and.returnValue(of(mock));
                spyOn(dotTempFileUploadService, 'upload').and.returnValue(
                    of([
                        {
                            fileName: '',
                            folder: '',
                            image: true,
                            length: 10,
                            referenceUrl: '',
                            thumbnailUrl: '',
                            id: '123',
                            mimeType: 'application/image'
                        }
                    ])
                );

                const event = new CustomEvent('dotValueChange', {
                    detail: {
                        name: 'filename.pdf',
                        value: 'path/to/filename.pdf'
                    }
                });

                fixture.detectChanges();
                const field = de.query(By.css('dot-binary-file'));

                field.nativeNode.dispatchEvent(event);
                fixture.detectChanges();

                expect(component.propagateChange).toHaveBeenCalledWith('456');
                expect(component.asset).toEqual(mock);

                const error = de.query(By.css('[data-testId="error"]'));
                expect(error.nativeElement.innerText).toBe('');
            });
        });
    });

    describe('formcontrol', () => {
        let fixture: ComponentFixture<TestHostComponent>;
        let field: DotTemplateThumbnailFieldComponent;

        beforeEach(() => {
            fixture = TestBed.createComponent(TestHostComponent);

            de = fixture.debugElement;
            dotCrudService = TestBed.inject(DotCrudService);
            field = de.query(By.css('dot-template-thumbnail-field')).componentInstance;
        });

        it('should set asset', () => {
            spyOn(dotCrudService, 'getDataById').and.returnValue(
                of([
                    {
                        ...dotcmsContentletMock,
                        assetVersion: 'path/to/something.png',
                        name: 'Something'
                    }
                ])
            );
            fixture.detectChanges();
            expect(dotCrudService.getDataById).toHaveBeenCalledWith(
                '/api/content',
                '123',
                'contentlets'
            );
            expect(field.asset).toEqual({
                ...dotcmsContentletMock,
                assetVersion: 'path/to/something.png',
                name: 'Something'
            });
        });
    });
});<|MERGE_RESOLUTION|>--- conflicted
+++ resolved
@@ -1,26 +1,25 @@
 import { Component, CUSTOM_ELEMENTS_SCHEMA, DebugElement } from '@angular/core';
 import { ComponentFixture, TestBed } from '@angular/core/testing';
-import { By } from '@angular/platform-browser';
-import { of, throwError } from 'rxjs';
-
 import {
     FormsModule,
     ReactiveFormsModule,
     UntypedFormBuilder,
     UntypedFormGroup
 } from '@angular/forms';
-<<<<<<< HEAD
+import { By } from '@angular/platform-browser';
+
+import { of, throwError } from 'rxjs';
+
+import { DotTemplateThumbnailFieldComponent } from './dot-template-thumbnail-field.component';
+
 import { DotTempFileUploadService } from '@dotcms/app/api/services/dot-temp-file-upload/dot-temp-file-upload.service';
+import { DotMessagePipe } from '@dotcms/app/view/pipes/dot-message/dot-message.pipe';
 import {
     DotCrudService,
     DotMessageService,
     DotWorkflowActionsFireService
 } from '@dotcms/data-access';
 import { dotcmsContentletMock, MockDotMessageService } from '@dotcms/utils-testing';
-import { DotTemplateThumbnailFieldComponent } from './dot-template-thumbnail-field.component';
-=======
-import { DotMessagePipe } from '@dotcms/app/view/pipes/dot-message/dot-message.pipe';
->>>>>>> ba3de62a
 
 const messageServiceMock = new MockDotMessageService({
     'templates.properties.form.thumbnail.error.invalid.url': 'Invalid url',
