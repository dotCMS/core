<p-tabView>
    <p-tabPanel
        [header]="item.type === 'advanced' ? ('code' | dm) : ('design' | dm)"
        data-testId="builder"
    >
        <ng-container *ngIf="item.type === 'advanced'; else elseBlock">
            <dot-template-advanced
                [didTemplateChanged]="didTemplateChanged"
                [body]="item.body"
                (updateTemplate)="onTemplateItemChange($event)"
                (save)="save.emit($event)"
                (cancel)="cancel.emit()"
            ></dot-template-advanced>
        </ng-container>
        <ng-template #elseBlock>
            <ng-template #enabledComponent>
                <dotcms-template-builder
<<<<<<< HEAD
                    [layout]="item.layout"
                    [themeId]="item.theme"
                    (templateChange)="updateTemplate.emit($event)"
=======
                    [templateLayout]="item.layout"
                    [containerMap]="item.containers"
                    (layoutChange)="onLayoutChange($event)"
>>>>>>> 84216b22
                    data-testId="new-template-builder"
                >
                    <dot-global-message toolbar-left></dot-global-message>
                    <button
                        [label]="'Publish' | dm"
                        (click)="saveAndPublish.emit(item)"
                        type="button"
                        data-testId="save-and-publish-btn"
                        toolbar-actions-right
                        pButton
                    ></button>
                </dotcms-template-builder>
            </ng-template>
            <ng-template #disabledComponent>
                <dot-edit-layout-designer
                    [theme]="item.theme"
                    [disablePublish]="item.live"
                    [layout]="item.layout"
                    (saveAndPublish)="saveAndPublish.emit($event)"
                    (updateTemplate)="onTemplateItemChange($event)"
                    (save)="save.emit($event)"
                ></dot-edit-layout-designer>
            </ng-template>
            <ng-container
                *dotShowHideFeature="featureFlag; alternate: disabledComponent"
                [ngTemplateOutlet]="enabledComponent"
            ></ng-container>
        </ng-template>
    </p-tabPanel>
    <p-tabPanel [header]="'Permissions' | dm">
        <ng-template pTemplate="content">
            <dot-portlet-box>
                <dot-iframe [src]="permissionsUrl" data-testId="permissionsIframe"></dot-iframe>
            </dot-portlet-box>
        </ng-template>
    </p-tabPanel>
    <p-tabPanel [header]="'History' | dm">
        <ng-template pTemplate="content">
            <dot-portlet-box>
                <dot-iframe
                    #historyIframe
                    [src]="historyUrl"
                    (custom)="custom.emit($event)"
                    data-testId="historyIframe"
                ></dot-iframe>
            </dot-portlet-box>
        </ng-template>
    </p-tabPanel>
</p-tabView><|MERGE_RESOLUTION|>--- conflicted
+++ resolved
@@ -15,15 +15,10 @@
         <ng-template #elseBlock>
             <ng-template #enabledComponent>
                 <dotcms-template-builder
-<<<<<<< HEAD
                     [layout]="item.layout"
                     [themeId]="item.theme"
-                    (templateChange)="updateTemplate.emit($event)"
-=======
-                    [templateLayout]="item.layout"
                     [containerMap]="item.containers"
-                    (layoutChange)="onLayoutChange($event)"
->>>>>>> 84216b22
+                    (templateChange)="onTemplateItemChange($event)"
                     data-testId="new-template-builder"
                 >
                     <dot-global-message toolbar-left></dot-global-message>
