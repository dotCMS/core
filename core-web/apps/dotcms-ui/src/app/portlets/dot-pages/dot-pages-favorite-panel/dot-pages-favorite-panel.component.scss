--- conflicted
+++ resolved
@@ -2,12 +2,8 @@
 
 ::ng-deep {
     .p-panel-toggleable {
-<<<<<<< HEAD
-        border: 1px solid $gray-lighter;
+        border: 1px solid $color-palette-gray-300;
         cursor: pointer;
-=======
-        border: 1px solid $color-palette-gray-300;
->>>>>>> 6dc18880
 
         &.p-panel-expanded {
             border-color: $white;
@@ -86,10 +82,7 @@
         width: max-content;
 
         dot-icon {
-<<<<<<< HEAD
-=======
             color: $color-palette-primary;
->>>>>>> 6dc18880
             margin-bottom: $spacing-3;
         }
     }
