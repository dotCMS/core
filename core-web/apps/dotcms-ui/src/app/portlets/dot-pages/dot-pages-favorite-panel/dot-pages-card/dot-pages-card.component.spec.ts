--- conflicted
+++ resolved
@@ -8,11 +8,7 @@
 import { TooltipModule } from 'primeng/tooltip';
 
 import { DotMessageService } from '@dotcms/data-access';
-<<<<<<< HEAD
-import { DotIconModule } from '@dotcms/ui';
-=======
-import { DotIconModule, DotMessagePipe, UiDotIconButtonModule } from '@dotcms/ui';
->>>>>>> 67d464af
+import { DotIconModule, DotMessagePipe } from '@dotcms/ui';
 import { MockDotMessageService } from '@dotcms/utils-testing';
 import { DotPipesModule } from '@pipes/dot-pipes.module';
 
@@ -38,12 +34,8 @@
                 DotPagesFavoritePageEmptySkeletonComponent,
                 TooltipModule,
                 DotPipesModule,
-<<<<<<< HEAD
-                ButtonModule
-=======
-                DotMessagePipe,
-                UiDotIconButtonModule
->>>>>>> 67d464af
+                ButtonModule,
+                DotMessagePipe
             ],
             declarations: [DotPagesCardComponent],
             providers: [{ provide: DotMessageService, useValue: messageServiceMock }]
