import { Subject } from 'rxjs';

import { CommonModule } from '@angular/common';
import { Component, DebugElement, Input } from '@angular/core';
import { ComponentFixture, TestBed } from '@angular/core/testing';
import { By } from '@angular/platform-browser';

import { ButtonModule } from 'primeng/button';
import { CheckboxModule } from 'primeng/checkbox';
import { DropdownModule } from 'primeng/dropdown';
import { DialogService } from 'primeng/dynamicdialog';
import { InputTextModule } from 'primeng/inputtext';
import { OverlayPanelModule } from 'primeng/overlaypanel';
import { SkeletonModule } from 'primeng/skeleton';
import { TableModule } from 'primeng/table';
import { TooltipModule } from 'primeng/tooltip';

import { of } from 'rxjs/internal/observable/of';

import { UiDotIconButtonModule } from '@components/_common/dot-icon-button/dot-icon-button.module';
import { DotAutofocusModule } from '@directives/dot-autofocus/dot-autofocus.module';
<<<<<<< HEAD
import { DotMessageService } from '@dotcms/data-access';
import { CoreWebService, CoreWebServiceMock } from '@dotcms/dotcms-js';
import { DotMessagePipeModule } from '@dotcms/ui';
=======
import { DotMessagePipeModule } from '@dotcms/app/view/pipes/dot-message/dot-message-pipe.module';
import { DotRelativeDatePipe } from '@dotcms/app/view/pipes/dot-relative-date/dot-relative-date.pipe';
import { DotMessageService } from '@dotcms/data-access';
>>>>>>> 92be5d2b
import {
    CoreWebService,
    CoreWebServiceMock,
    DotcmsConfigService,
    SiteService
} from '@dotcms/dotcms-js';
import {
    DotcmsConfigServiceMock,
    dotcmsContentletMock,
    dotcmsContentTypeBasicMock,
    MockDotMessageService,
    mockSites
} from '@dotcms/utils-testing';

import { DotPagesListingPanelComponent } from './dot-pages-listing-panel.component';

import { DotPageStore } from '../dot-pages-store/dot-pages.store';

@Component({
    selector: 'dot-icon',
    template: ''
})
class MockDotIconComponent {
    @Input() name: string;
}

const messageServiceMock = new MockDotMessageService({});

export const favoritePagesInitialTestData = [
    {
        ...dotcmsContentletMock,
        live: true,
        baseType: 'CONTENT',
        modDate: '2020-09-02 16:45:15.569',
        title: 'preview1',
        screenshot: 'test1',
        url: '/index1?host_id=A&language_id=1&device_inode=123',
        owner: 'admin'
    },
    {
        ...dotcmsContentletMock,
        title: 'preview2',
        modDate: '2020-09-02 16:45:15.569',
        screenshot: 'test2',
        url: '/index2',
        owner: 'admin2'
    }
];

describe('DotPagesListingPanelComponent', () => {
    let fixture: ComponentFixture<DotPagesListingPanelComponent>;
    let component: DotPagesListingPanelComponent;
    let de: DebugElement;
    let store: DotPageStore;

    const switchSiteSubject = new Subject();

    class storeMock {
        get vm$() {
            return of({
                favoritePages: {
                    items: [],
                    showLoadMoreButton: false,
                    total: 0
                },
                isEnterprise: true,
                environments: true,
                languages: [],
                loggedUser: {
                    id: 'admin',
                    canRead: { contentlets: true, htmlPages: true },
                    canWrite: { contentlets: true, htmlPages: true }
                },
                pages: {
                    actionMenuDomId: '',
                    items: [...favoritePagesInitialTestData],
                    addToBundleCTId: 'test1'
                },
                languageOptions: [
                    { label: 'En-en', value: 1 },
                    { label: 'ES-es', value: 2 }
                ],
                languageLabels: { 1: 'En-en', 2: 'Es-es' }
            });
        }
        get languageOptions$() {
            return of([
                { label: 'En-en', value: 1 },
                { label: 'ES-es', value: 2 }
            ]);
        }
        get languageLabels$() {
            return of({ 1: 'En-en', 2: 'Es-es' });
        }
        getPages(): void {
            /* */
        }
        getPageTypes(): void {
            /* */
        }
        setKeyword(): void {
            /* */
        }
        setLanguageId(): void {
            /* */
        }
        setArchived(): void {
            /* */
        }
        setSessionStorageFilterParams(): void {
            /* */
        }
        get actionMenuDomId$() {
            return of('');
        }
        get pageTypes$() {
            return of([{ ...dotcmsContentTypeBasicMock }]);
        }
    }

    describe('Empty state', () => {
        beforeEach(() => {
            TestBed.configureTestingModule({
                declarations: [DotPagesListingPanelComponent, MockDotIconComponent],
                imports: [
                    CommonModule,
                    ButtonModule,
                    CheckboxModule,
                    DropdownModule,
                    DotAutofocusModule,
                    DotMessagePipeModule,
                    DotRelativeDatePipe,
                    InputTextModule,
                    SkeletonModule,
                    TableModule,
                    TooltipModule,
                    UiDotIconButtonModule,
                    OverlayPanelModule
                ],
                providers: [
                    DialogService,
                    { provide: DotcmsConfigService, useClass: DotcmsConfigServiceMock },
                    { provide: CoreWebService, useClass: CoreWebServiceMock },
                    { provide: DotPageStore, useClass: storeMock },
                    { provide: DotMessageService, useValue: messageServiceMock },
                    {
                        provide: SiteService,
                        useValue: {
                            get currentSite() {
                                return undefined;
                            },

                            get switchSite$() {
                                return switchSiteSubject.asObservable();
                            }
                        }
                    }
                ]
            }).compileComponents();
        });

        beforeEach(async () => {
            store = TestBed.inject(DotPageStore);
            fixture = TestBed.createComponent(DotPagesListingPanelComponent);
            de = fixture.debugElement;
            component = fixture.componentInstance;

            spyOn(store, 'getPages');
            spyOn(store, 'getPageTypes');
            spyOn(store, 'setKeyword');
            spyOn(store, 'setLanguageId');
            spyOn(store, 'setArchived');
            spyOn(store, 'setSessionStorageFilterParams');
            spyOn(component.goToUrl, 'emit');

            fixture.detectChanges();
            await fixture.whenStable();
        });

        it('should set table with params', () => {
            const elem = de.query(By.css('p-table')).componentInstance;
            expect(elem.scrollable).toBe(true);
            expect(elem.loading).toBe(undefined);
            expect(elem.lazy).toBe(true);
            expect(elem.selectionMode).toBe('single');
            expect(elem.scrollHeight).toBe('calc(100vh - 600px)');
            expect(elem.sortField).toEqual('modDate');
            expect(elem.sortOrder).toEqual(-1);
            expect(elem.rows).toEqual(40);
            expect(elem.paginator).toEqual(true);
            expect(elem.showPageLinks).toEqual(false);
            expect(elem.showCurrentPageReport).toEqual(true);
            expect(elem.showFirstLastIcon).toEqual(false);
        });

        it('should contain header with filter for keyword, language and archived', () => {
            const elem = de.query(By.css('[data-testId="dot-pages-listing-header__keyword-input"'));
            expect(elem.attributes.dotAutofocus).toBeDefined();
            expect(elem.attributes.placeholder).toBe('Type-To-Search');
            expect(de.query(By.css('.dot-pages-listing-header__inputs p-dropdown'))).toBeTruthy();
            expect(
                de.query(By.css('.dot-pages-listing-header__inputs p-checkbox')).componentInstance
                    .label
            ).toBe('Show-Archived');
        });

        it('should getPages method from store have been called', () => {
            expect(store.getPages).toHaveBeenCalledWith({
                offset: 0,
                sortField: 'modDate',
                sortOrder: -1
            });
        });

        it('should send event to create page when button clicked', () => {
            const elem = de.query(By.css('[data-testId="createPageButton"'));
            elem.triggerEventHandler('click', {});

            expect(store.getPageTypes).toHaveBeenCalledTimes(1);
        });

        it('should send event to filter keyword', () => {
            const elem = de.query(By.css('.dot-pages-listing-header__inputs input'));
            elem.triggerEventHandler('input', { target: { value: 'test' } });

            expect(store.setKeyword).toHaveBeenCalledWith('test');
            expect(store.getPages).toHaveBeenCalledWith({ offset: 0 });
            expect(store.setSessionStorageFilterParams).toHaveBeenCalledTimes(1);
        });

        it('should send event to filter language', () => {
            const elem = de.query(By.css('.dot-pages-listing-header__inputs p-dropdown'));
            elem.triggerEventHandler('onChange', { value: '1' });

            expect(store.setLanguageId).toHaveBeenCalledWith('1');
            expect(store.getPages).toHaveBeenCalledWith({ offset: 0 });
            expect(store.setSessionStorageFilterParams).toHaveBeenCalledTimes(1);
        });

        it('should send event to filter archived', () => {
            const elem = de.query(By.css('.dot-pages-listing-header__inputs p-checkbox'));
            elem.triggerEventHandler('onChange', { checked: '1' });

            expect(store.setArchived).toHaveBeenCalledWith('1');
            expect(store.getPages).toHaveBeenCalledWith({ offset: 0 });
            expect(store.setSessionStorageFilterParams).toHaveBeenCalledTimes(1);
        });

        it('should send event to emit URL value', () => {
            const elem = de.query(By.css('p-table'));
            elem.triggerEventHandler('onRowSelect', { data: { url: 'abc123', languageId: '1' } });

            expect(component.goToUrl.emit).toHaveBeenCalledOnceWith(
                'abc123?language_id=1&device_inode='
            );
        });

        it('should reload portlet only when the site change', () => {
            switchSiteSubject.next(mockSites[0]); // setting the site
            switchSiteSubject.next(mockSites[1]); // switching the site
            expect(store.getPages).toHaveBeenCalledWith({ offset: 0 });
        });
    });
});<|MERGE_RESOLUTION|>--- conflicted
+++ resolved
@@ -19,21 +19,15 @@
 
 import { UiDotIconButtonModule } from '@components/_common/dot-icon-button/dot-icon-button.module';
 import { DotAutofocusModule } from '@directives/dot-autofocus/dot-autofocus.module';
-<<<<<<< HEAD
-import { DotMessageService } from '@dotcms/data-access';
-import { CoreWebService, CoreWebServiceMock } from '@dotcms/dotcms-js';
-import { DotMessagePipeModule } from '@dotcms/ui';
-=======
-import { DotMessagePipeModule } from '@dotcms/app/view/pipes/dot-message/dot-message-pipe.module';
 import { DotRelativeDatePipe } from '@dotcms/app/view/pipes/dot-relative-date/dot-relative-date.pipe';
 import { DotMessageService } from '@dotcms/data-access';
->>>>>>> 92be5d2b
 import {
     CoreWebService,
     CoreWebServiceMock,
     DotcmsConfigService,
     SiteService
 } from '@dotcms/dotcms-js';
+import { DotMessagePipeModule } from '@dotcms/ui';
 import {
     DotcmsConfigServiceMock,
     dotcmsContentletMock,
