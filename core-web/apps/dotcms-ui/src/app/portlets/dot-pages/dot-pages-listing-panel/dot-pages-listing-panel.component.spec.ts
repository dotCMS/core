--- conflicted
+++ resolved
@@ -223,19 +223,10 @@
 
         it('should send event to emit URL value', () => {
             const elem = de.query(By.css('p-table'));
-<<<<<<< HEAD
             elem.triggerEventHandler('onRowSelect', { data: { url: 'abc123', languageId: '1' } });
 
             expect(component.goToUrl.emit).toHaveBeenCalledOnceWith(
                 'abc123?language_id=1&device_inode='
-=======
-            elem.triggerEventHandler('onRowSelect', {
-                data: { url: 'abc123', host: '1', languageId: '1' }
-            });
-
-            expect(component.goToUrl.emit).toHaveBeenCalledOnceWith(
-                'abc123?host_id=1&language_id=1'
->>>>>>> 59aa6b0b
             );
         });
     });
