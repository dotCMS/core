--- conflicted
+++ resolved
@@ -26,11 +26,7 @@
     DotcmsConfigService,
     SiteService
 } from '@dotcms/dotcms-js';
-<<<<<<< HEAD
-import { DotMessagePipeModule } from '@dotcms/ui';
-=======
-import { DotMessagePipe, UiDotIconButtonModule } from '@dotcms/ui';
->>>>>>> 67d464af
+import { DotMessagePipe } from '@dotcms/ui';
 import {
     DotcmsConfigServiceMock,
     dotcmsContentletMock,
