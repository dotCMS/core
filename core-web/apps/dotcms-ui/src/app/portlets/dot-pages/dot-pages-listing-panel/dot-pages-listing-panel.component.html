--- conflicted
+++ resolved
@@ -12,21 +12,14 @@
         [loading]="vm.isPagesLoading"
         [scrollable]="true"
         [lazy]="true"
-<<<<<<< HEAD
         [paginator]="true"
         [rows]="40"
         [scrollHeight]="vm.isFavoritePanelCollaped ? 'calc(100vh - 350px)' : 'calc(100vh - 600px)'"
         (onLazyLoad)="loadPagesLazy($event)"
         (onRowSelect)="onRowSelect($event)"
         selectionMode="single"
-=======
+        sortField="modDate"
         [sortOrder]="-1"
-        (onLazyLoad)="loadPagesLazy($event)"
-        (onRowSelect)="onRowSelect($event)"
-        selectionMode="single"
-        scrollHeight="flex"
-        sortField="modDate"
->>>>>>> 409c3ca2
     >
         <ng-template pTemplate="caption">
             <div class="flex justify-content-between dot-pages-listing-header">
