--- conflicted
+++ resolved
@@ -11,11 +11,7 @@
     @Input() title: string;
     @Input() url: string;
     @Input() ownerPage: boolean;
-<<<<<<< HEAD
-    @Output() showActionMenu = new EventEmitter<MouseEvent>();
-=======
-
     @Output() edit = new EventEmitter<boolean>();
     @Output() goTo = new EventEmitter<boolean>();
->>>>>>> eb903521
+    @Output() showActionMenu = new EventEmitter<MouseEvent>();
 }