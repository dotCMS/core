--- conflicted
+++ resolved
@@ -6,16 +6,13 @@
 import { TooltipModule } from 'primeng/tooltip';
 
 import { UiDotIconButtonModule } from '@components/_common/dot-icon-button/dot-icon-button.module';
-<<<<<<< HEAD
 import { DebugElement } from '@angular/core';
-=======
 import { DotMessageService } from '@dotcms/data-access';
 import { DotIconModule } from '@dotcms/ui';
 import { MockDotMessageService } from '@dotcms/utils-testing';
 import { DotPipesModule } from '@pipes/dot-pipes.module';
 
 import { DotPagesCardComponent } from './dot-pages-card.component';
->>>>>>> c02587d7
 
 describe('DotPagesCardComponent', () => {
     let component: DotPagesCardComponent;
