--- conflicted
+++ resolved
@@ -40,16 +40,12 @@
     SiteServiceMock,
     StringUtils
 } from '@dotcms/dotcms-js';
-<<<<<<< HEAD
-import { DotCMSContentlet, DotCMSContentType, ESContent } from '@dotcms/dotcms-models';
-=======
 import {
     ComponentStatus,
     DotCMSContentlet,
     DotCMSContentType,
     ESContent
 } from '@dotcms/dotcms-models';
->>>>>>> 4ea0b063
 import {
     DotcmsConfigServiceMock,
     dotcmsContentTypeBasicMock,
@@ -288,11 +284,7 @@
         expect(dotESContentService.get).toHaveBeenCalledTimes(1);
     });
 
-<<<<<<< HEAD
-    it('should get all Page Types value in store', () => {
-=======
     it('should get all Page Types value in store and show dialog', () => {
->>>>>>> 4ea0b063
         const expectedInputArray = [{ ...dotcmsContentTypeBasicMock, ...contentTypeDataMock[0] }];
         spyOn(dotPageTypesService, 'getPages').and.returnValue(
             of(expectedInputArray as unknown as DotCMSContentType[])
@@ -303,27 +295,12 @@
             expect(data.pageTypes).toEqual(expectedInputArray);
         });
         expect(dotPageTypesService.getPages).toHaveBeenCalledTimes(1);
-<<<<<<< HEAD
-    });
-
-    it('should set all Pages value in store', () => {
-        const relativeDate = (date: string) => {
-            return formatDistanceStrict(
-                new Date(parseInt(new Date(date).getTime().toString(), 10)),
-                new Date(),
-                {
-                    addSuffix: true
-                }
-            );
-        };
-=======
         expect(dialogService.open).toHaveBeenCalledWith(DotPagesCreatePageDialogComponent, {
             header: 'create.page',
             width: '58rem',
             data: expectedInputArray
         });
     });
->>>>>>> 4ea0b063
 
     it('should set all Pages value in store', () => {
         const expectedInputArray = [
