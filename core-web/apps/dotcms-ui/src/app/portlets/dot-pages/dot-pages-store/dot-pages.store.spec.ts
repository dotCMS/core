--- conflicted
+++ resolved
@@ -99,11 +99,8 @@
     let dotESContentService: DotESContentService;
     let dotPageTypesService: DotPageTypesService;
     let dotWorkflowsActionsService: DotWorkflowsActionsService;
-<<<<<<< HEAD
     let dotPageWorkflowsActionsService: DotPageWorkflowsActionsService;
-=======
     let dotHttpErrorManagerService: DotHttpErrorManagerService;
->>>>>>> 8ad4d58b
 
     beforeEach(() => {
         TestBed.configureTestingModule({
