--- conflicted
+++ resolved
@@ -617,27 +617,17 @@
             extraQueryParams = `+DotFavoritePage.url_dotraw:${url}`;
         }
 
-<<<<<<< HEAD
-        return this.dotESContentService.get({
-            itemsPerPage: limit,
-            offset: '0',
-            query: `${FAVORITE_PAGES_ES_QUERY} ${extraQueryParams}`,
-            sortField: 'dotFavoritePage.order',
-            sortOrder: ESOrderDirection.ASC
-        });
-=======
         return this.dotCurrentUser.getCurrentUser().pipe(
             switchMap(({ userId }) => {
                 return this.dotESContentService.get({
                     itemsPerPage: limit,
                     offset: '0',
-                    query: `${FAVORITE_PAGES_ES_QUERY} +owner:${userId} ${identifierQuery}`,
+                    query: `${FAVORITE_PAGES_ES_QUERY} +owner:${userId} ${extraQueryParams}`,
                     sortField: 'dotFavoritePage.order',
                     sortOrder: ESOrderDirection.ASC
                 });
             })
         );
->>>>>>> 707fea3d
     };
 
     private getSelectActions(
