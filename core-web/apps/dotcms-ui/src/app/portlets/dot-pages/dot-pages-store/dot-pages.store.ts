--- conflicted
+++ resolved
@@ -394,21 +394,11 @@
         (params$: Observable<{ item: DotCMSContentlet; actionMenuDomId: string }>) => {
             return params$.pipe(
                 switchMap(({ item, actionMenuDomId }) => {
-<<<<<<< HEAD
-                    // console.log('****item', item);
-
-                    return this.getWorflowActionsFn(item).pipe(
-                        take(1),
-                        map((actions: DotCMSWorkflowAction[]) => {
-                            return {
-                                actions: this.getSelectActions(actions, item),
-=======
                     return this.getWorflowActionsFn(item).pipe(
                         take(1),
                         map((data: DotCMSPageWorkflowState) => {
                             return {
                                 actions: this.getSelectActions(data.actions, data.page),
->>>>>>> 5d9c64a5
                                 actionMenuDomId
                             };
                         })
@@ -479,27 +469,6 @@
         return `+conhost:${hostId} +working:true  +(urlmap:* OR basetype:5) ${langQuery} ${archivedQuery} ${keywordQuery} ${identifierQuery}`;
     }
 
-<<<<<<< HEAD
-    private getWorflowActionsFn = (item: DotCMSContentlet): Observable<DotCMSWorkflowAction[]> => {
-        if (item?.contentType === 'dotFavoritePage') {
-            const urlParams: { [key: string]: string } = { url: item.url.split('?')[0] };
-            const searchParams = new URLSearchParams(item.url.split('?')[1]);
-
-            for (const entry of searchParams) {
-                urlParams[entry[0]] = entry[1];
-            }
-
-            const { host_id, language_id, url } = urlParams;
-
-            return this.dotWorkflowsActionsService.getByUrl(host_id, language_id, url);
-        } else {
-            return this.dotWorkflowsActionsService.getByInode(item.inode, DotRenderMode.LISTING);
-        }
-
-        return;
-    };
-
-=======
     private getWorflowActionsFn = (item: DotCMSContentlet): Observable<DotCMSPageWorkflowState> => {
         if (item?.contentType === 'dotFavoritePage') {
             return this.getFavoritePageWorflowActions(item);
@@ -531,7 +500,6 @@
         return this.dotPageWorkflowsActionsService.getByUrl({ host_id, language_id, url });
     }
 
->>>>>>> 5d9c64a5
     private getPagesDataFn(
         isFavoritePage: boolean,
         sortOrderValue: ESOrderDirection,
