--- conflicted
+++ resolved
@@ -262,14 +262,11 @@
                             this.patchState({
                                 pageTypes
                             });
-<<<<<<< HEAD
-=======
                             this.dialogService.open(DotPagesCreatePageDialogComponent, {
                                 header: this.dotMessageService.get('create.page'),
                                 width: '58rem',
                                 data: pageTypes
                             });
->>>>>>> 9bb36aa6
                         },
                         (error: HttpErrorResponse) => {
                             return this.httpErrorManagerService.handle(error);
@@ -280,10 +277,6 @@
         )
     );
 
-<<<<<<< HEAD
-    readonly getPages = this.effect(
-        (params$: Observable<{ offset: number; sortField?: string; sortOrder?: number }>) => {
-=======
     readonly updateSinglePageData = this.effect(
         (
             params$: Observable<{
@@ -291,7 +284,6 @@
                 isFavoritePage: boolean;
             }>
         ) => {
->>>>>>> 9bb36aa6
             return params$.pipe(
                 mergeMap((params) => {
                     let localPageData: DotCMSContentlet;
@@ -595,10 +587,6 @@
         private httpErrorManagerService: DotHttpErrorManagerService,
         private dotESContentService: DotESContentService,
         private dotPageTypesService: DotPageTypesService,
-<<<<<<< HEAD
-        private dotFormatDateService: DotFormatDateService,
-=======
->>>>>>> 9bb36aa6
         private dotMessageService: DotMessageService,
         private dialogService: DialogService,
         private dotLanguagesService: DotLanguagesService,
