import { Subject } from 'rxjs';

<<<<<<< HEAD
import { HttpClient, HttpHandler } from '@angular/common/http';
import { Component, DebugElement, EventEmitter, Injectable, Input, Output } from '@angular/core';
=======
import { HttpClient, HttpErrorResponse, HttpHandler, HttpResponse } from '@angular/common/http';
import { Component, DebugElement, EventEmitter, Input, Output } from '@angular/core';
>>>>>>> 9bb36aa6
import { ComponentFixture, TestBed } from '@angular/core/testing';
import { By } from '@angular/platform-browser';

import { DialogService } from 'primeng/dynamicdialog';
import { MenuModule } from 'primeng/menu';

import { of } from 'rxjs/internal/observable/of';

import { DotMessageDisplayServiceMock } from '@components/dot-message-display/dot-message-display.component.spec';
import { DotMessageSeverity, DotMessageType } from '@components/dot-message-display/model';
import { DotMessageDisplayService } from '@components/dot-message-display/services';
import { DotHttpErrorManagerService } from '@dotcms/app/api/services/dot-http-error-manager/dot-http-error-manager.service';
import { DotRouterService } from '@dotcms/app/api/services/dot-router/dot-router.service';
<<<<<<< HEAD
import { DotEventsService } from '@dotcms/data-access';
import { CoreWebService, CoreWebServiceMock, mockSites, SiteService } from '@dotcms/dotcms-js';
=======
import { MockDotHttpErrorManagerService } from '@dotcms/app/test/dot-http-error-manager.service.mock';
import { DotEventsService, DotPageRenderService } from '@dotcms/data-access';
import {
    CoreWebService,
    CoreWebServiceMock,
    HttpCode,
    mockSites,
    SiteService
} from '@dotcms/dotcms-js';
>>>>>>> 9bb36aa6
import {
    dotcmsContentletMock,
    dotcmsContentTypeBasicMock,
    MockDotRouterService
} from '@dotcms/utils-testing';

import { DotPageStore } from './dot-pages-store/dot-pages.store';
import { DotActionsMenuEventParams, DotPagesComponent } from './dot-pages.component';

@Component({
    selector: 'dot-pages-favorite-panel',
    template: ''
})
class MockDotPagesFavoritePanelComponent {
    @Output() goToUrl = new EventEmitter<string>();
    @Output() showActionsMenu = new EventEmitter<DotActionsMenuEventParams>();
}

@Component({
    selector: 'dot-pages-listing-panel',
    template: ''
})
class MockDotPagesListingPanelComponent {
    @Output() goToUrl = new EventEmitter<string>();
    @Output() showActionsMenu = new EventEmitter<DotActionsMenuEventParams>();
}

@Component({
    selector: 'dot-add-to-bundle',
    template: ''
})
class MockDotAddToBundleComponent {
    @Input() assetIdentifier: string;
    @Output() cancel = new EventEmitter<boolean>();
}

export const favoritePagesInitialTestData = [
    {
        ...dotcmsContentletMock,
        live: true,
        baseType: 'CONTENT',
        identifier: '123',
        modDate: '2020-09-02 16:45:15.569',
        title: 'preview1',
        screenshot: 'test1',
        url: '/index1?host_id=A&language_id=1&device_inode=123',
        owner: 'admin'
    },
    {
        ...dotcmsContentletMock,
        title: 'preview2',
        modDate: '2020-09-02 16:45:15.569',
        identifier: '456',
        screenshot: 'test2',
        url: '/index2',
        owner: 'admin2'
    }
];

const storeMock = {
    get actionMenuDomId$() {
        return of('');
    },
    get languageOptions$() {
        return of([]);
    },
    get languageLabels$() {
        return of({});
    },
    get pageTypes$() {
        return of([{ ...dotcmsContentTypeBasicMock }]);
    },
    clearMenuActions: jasmine.createSpy(),
    getFavoritePages: jasmine.createSpy(),
    getPages: jasmine.createSpy(),
    getPageTypes: jasmine.createSpy(),
    showActionsMenu: jasmine.createSpy(),
    setInitialStateData: jasmine.createSpy(),
    limitFavoritePages: jasmine.createSpy(),
    updateSinglePageData: jasmine.createSpy(),
    vm$: of({
        favoritePages: {
            items: [],
            showLoadMoreButton: false,
            total: 0
        },
        isEnterprise: true,
        environments: true,
        languages: [],
        loggedUser: {
            id: 'admin',
            canRead: { contentlets: true, htmlPages: true },
            canWrite: { contentlets: true, htmlPages: true }
        },
        pages: {
            actionMenuDomId: '',
            items: [],
            addToBundleCTId: 'test1'
        },
        pageTypes: []
    })
};
@Injectable()
export class DialogServiceMock {
    open(): void {
        /* */
    }
}

describe('DotPagesComponent', () => {
    let fixture: ComponentFixture<DotPagesComponent>;
    let component: DotPagesComponent;
    let de: DebugElement;
    let store: DotPageStore;
    let dialogService: DialogService;
    let dotRouterService: DotRouterService;
    let dotMessageDisplayService: DotMessageDisplayService;
    let dotPageRenderService: DotPageRenderService;
    let dotHttpErrorManagerService: DotHttpErrorManagerService;

    const switchSiteSubject = new Subject();

    const switchSiteSubject = new Subject();

    beforeEach(() => {
        TestBed.configureTestingModule({
            declarations: [
                MockDotPagesFavoritePanelComponent,
                MockDotPagesListingPanelComponent,
                MockDotAddToBundleComponent,
                DotPagesComponent
            ],
            imports: [MenuModule],
            providers: [
                DotEventsService,
                HttpClient,
                HttpHandler,
<<<<<<< HEAD
                { provide: CoreWebService, useClass: CoreWebServiceMock },
                { provide: DotMessageDisplayService, useClass: DotMessageDisplayServiceMock },
                { provide: DotRouterService, useClass: MockDotRouterService },
                { provide: DialogService, useClass: DialogServiceMock },
=======
                DotPageRenderService,
                {
                    provide: DotHttpErrorManagerService,
                    useClass: MockDotHttpErrorManagerService
                },
                { provide: CoreWebService, useClass: CoreWebServiceMock },
                { provide: DotMessageDisplayService, useClass: DotMessageDisplayServiceMock },
                { provide: DotRouterService, useClass: MockDotRouterService },
>>>>>>> 9bb36aa6
                {
                    provide: SiteService,
                    useValue: {
                        get currentSite() {
                            return undefined;
                        },

                        get switchSite$() {
                            return switchSiteSubject.asObservable();
                        }
                    }
                }
            ]
        }).compileComponents();
    });

    beforeEach(() => {
        TestBed.overrideProvider(DotPageStore, {
            useValue: storeMock
        });
        store = TestBed.inject(DotPageStore);
        dialogService = TestBed.inject(DialogService);
        dotRouterService = TestBed.inject(DotRouterService);
        dotMessageDisplayService = TestBed.inject(DotMessageDisplayService);
        dotPageRenderService = TestBed.inject(DotPageRenderService);
        dotHttpErrorManagerService = TestBed.inject(DotHttpErrorManagerService);
        fixture = TestBed.createComponent(DotPagesComponent);
        de = fixture.debugElement;
        component = fixture.componentInstance;

        fixture.detectChanges();
        spyOn(component.menu, 'hide');
        spyOn(dotMessageDisplayService, 'push');
<<<<<<< HEAD
        spyOn(dialogService, 'open').and.callThrough();
=======
        spyOn(dotPageRenderService, 'checkPermission').and.returnValue(of(true));
        spyOn(dotHttpErrorManagerService, 'handle');
>>>>>>> 9bb36aa6
    });

    it('should init store', () => {
        expect(store.setInitialStateData).toHaveBeenCalledWith(5);
    });

    it('should have favorite page panel, menu, pages panel and DotAddToBundle components', () => {
        expect(de.query(By.css('dot-pages-favorite-panel'))).toBeTruthy();
        expect(de.query(By.css('p-menu'))).toBeTruthy();
        expect(de.query(By.css('dot-pages-listing-panel'))).toBeTruthy();
        expect(de.query(By.css('dot-add-to-bundle'))).toBeTruthy();
    });

    it('should call goToUrl method from DotPagesFavoritePanel', () => {
        const elem = de.query(By.css('dot-pages-favorite-panel'));
        elem.triggerEventHandler('goToUrl', '/page/1?lang=1');

        expect(dotPageRenderService.checkPermission).toHaveBeenCalledWith({
            lang: '1',
            url: '/page/1'
        });
        expect(dotRouterService.goToEditPage).toHaveBeenCalledWith({
            lang: '1',
            url: '/page/1'
        });
    });

    it('should call goToUrl method from DotPagesFavoritePanel2', () => {
        dotPageRenderService.checkPermission = jasmine.createSpy().and.returnValue(of(false));

        const elem = de.query(By.css('dot-pages-favorite-panel'));
        elem.triggerEventHandler('goToUrl', '/page/1?lang=1');

        expect(dotHttpErrorManagerService.handle).toHaveBeenCalledWith(
            new HttpErrorResponse(
                new HttpResponse({
                    body: null,
                    status: HttpCode.FORBIDDEN,
                    headers: null,
                    url: ''
                })
            )
        );
    });

    it('should call showActionsMenu method from DotPagesFavoritePanel', () => {
        const eventMock = new MouseEvent('click');
        Object.defineProperty(eventMock, 'currentTarget', {
            value: { id: 'test' },
            enumerable: true
        });

        const actionMenuParam = {
            event: eventMock,
            actionMenuDomId: 'test1',
            item: dotcmsContentletMock
        };

        const elem = de.query(By.css('dot-pages-favorite-panel'));
        elem.triggerEventHandler('showActionsMenu', actionMenuParam);

        expect(component.menu.hide).toHaveBeenCalledTimes(1);
        expect(store.showActionsMenu).toHaveBeenCalledWith({
            item: dotcmsContentletMock,
            actionMenuDomId: 'test1'
        });
    });

    it('should call goToUrl method from DotPagesListingPanel', () => {
        const elem = de.query(By.css('dot-pages-listing-panel'));
        elem.triggerEventHandler('goToUrl', '/page/1?lang=1');

        expect(dotRouterService.goToEditPage).toHaveBeenCalledWith({
            lang: '1',
            url: '/page/1'
        });
    });

    it('should call showActionsMenu method from DotPagesListingPanel', () => {
        const eventMock = new MouseEvent('click');
        Object.defineProperty(eventMock, 'currentTarget', {
            value: { id: 'test' },
            enumerable: true
        });

        const actionMenuParam = {
            event: eventMock,
            actionMenuDomId: 'test1',
            item: dotcmsContentletMock
        };

        const elem = de.query(By.css('dot-pages-listing-panel'));
        elem.triggerEventHandler('showActionsMenu', actionMenuParam);

        expect(component.menu.hide).toHaveBeenCalledTimes(1);
        expect(store.showActionsMenu).toHaveBeenCalledWith({
            item: dotcmsContentletMock,
            actionMenuDomId: 'test1'
        });
    });

    it('should call closedActionsMenu method from p-menu', () => {
        const elem = de.query(By.css('p-menu'));
        elem.triggerEventHandler('onHide', {});

        expect(store.clearMenuActions).toHaveBeenCalledTimes(1);
    });

    it('should call push method in dotMessageDisplayService once a save-page is received for a non favorite page', () => {
        const dotEventsService: DotEventsService = de.injector.get(DotEventsService);

        dotEventsService.notify('save-page', { payload: { identifier: '123' }, value: 'test3' });

        expect(dotMessageDisplayService.push).toHaveBeenCalledWith({
            life: 3000,
            message: 'test3',
            severity: DotMessageSeverity.SUCCESS,
            type: DotMessageType.SIMPLE_MESSAGE
        });
        expect(store.updateSinglePageData).toHaveBeenCalledWith({
            identifier: '123',
            isFavoritePage: false
        });
    });

    it('should update a single page once a save-page is received for a favorite page', () => {
        const dotEventsService: DotEventsService = de.injector.get(DotEventsService);

        dotEventsService.notify('save-page', {
            payload: { contentType: 'dotFavoritePage', identifier: '123' },
            value: 'test3'
        });

        expect(store.updateSinglePageData).toHaveBeenCalledWith({
            identifier: '123',
            isFavoritePage: true
        });
    });

    it('should reload portlet only when the site change', () => {
        switchSiteSubject.next(mockSites[0]); // setting the site
        switchSiteSubject.next(mockSites[1]); // switching the site
        expect(store.getPages).toHaveBeenCalledWith({ offset: 0 });
    });

    it('should reload portlet only when the site change', () => {
        switchSiteSubject.next(mockSites[0]); // setting the site
        switchSiteSubject.next(mockSites[1]); // switching the site
        expect(store.getPages).toHaveBeenCalledWith({ offset: 0 });
    });

    it('should reload portlet only when the site change', () => {
        switchSiteSubject.next(mockSites[0]); // setting the site
        switchSiteSubject.next(mockSites[1]); // switching the site
        expect(store.getPages).toHaveBeenCalledWith({ offset: 0 });
    });
});<|MERGE_RESOLUTION|>--- conflicted
+++ resolved
@@ -1,16 +1,10 @@
 import { Subject } from 'rxjs';
 
-<<<<<<< HEAD
-import { HttpClient, HttpHandler } from '@angular/common/http';
-import { Component, DebugElement, EventEmitter, Injectable, Input, Output } from '@angular/core';
-=======
 import { HttpClient, HttpErrorResponse, HttpHandler, HttpResponse } from '@angular/common/http';
 import { Component, DebugElement, EventEmitter, Input, Output } from '@angular/core';
->>>>>>> 9bb36aa6
 import { ComponentFixture, TestBed } from '@angular/core/testing';
 import { By } from '@angular/platform-browser';
 
-import { DialogService } from 'primeng/dynamicdialog';
 import { MenuModule } from 'primeng/menu';
 
 import { of } from 'rxjs/internal/observable/of';
@@ -20,10 +14,6 @@
 import { DotMessageDisplayService } from '@components/dot-message-display/services';
 import { DotHttpErrorManagerService } from '@dotcms/app/api/services/dot-http-error-manager/dot-http-error-manager.service';
 import { DotRouterService } from '@dotcms/app/api/services/dot-router/dot-router.service';
-<<<<<<< HEAD
-import { DotEventsService } from '@dotcms/data-access';
-import { CoreWebService, CoreWebServiceMock, mockSites, SiteService } from '@dotcms/dotcms-js';
-=======
 import { MockDotHttpErrorManagerService } from '@dotcms/app/test/dot-http-error-manager.service.mock';
 import { DotEventsService, DotPageRenderService } from '@dotcms/data-access';
 import {
@@ -33,7 +23,6 @@
     mockSites,
     SiteService
 } from '@dotcms/dotcms-js';
->>>>>>> 9bb36aa6
 import {
     dotcmsContentletMock,
     dotcmsContentTypeBasicMock,
@@ -136,25 +125,16 @@
         pageTypes: []
     })
 };
-@Injectable()
-export class DialogServiceMock {
-    open(): void {
-        /* */
-    }
-}
 
 describe('DotPagesComponent', () => {
     let fixture: ComponentFixture<DotPagesComponent>;
     let component: DotPagesComponent;
     let de: DebugElement;
     let store: DotPageStore;
-    let dialogService: DialogService;
     let dotRouterService: DotRouterService;
     let dotMessageDisplayService: DotMessageDisplayService;
     let dotPageRenderService: DotPageRenderService;
     let dotHttpErrorManagerService: DotHttpErrorManagerService;
-
-    const switchSiteSubject = new Subject();
 
     const switchSiteSubject = new Subject();
 
@@ -171,12 +151,6 @@
                 DotEventsService,
                 HttpClient,
                 HttpHandler,
-<<<<<<< HEAD
-                { provide: CoreWebService, useClass: CoreWebServiceMock },
-                { provide: DotMessageDisplayService, useClass: DotMessageDisplayServiceMock },
-                { provide: DotRouterService, useClass: MockDotRouterService },
-                { provide: DialogService, useClass: DialogServiceMock },
-=======
                 DotPageRenderService,
                 {
                     provide: DotHttpErrorManagerService,
@@ -185,7 +159,6 @@
                 { provide: CoreWebService, useClass: CoreWebServiceMock },
                 { provide: DotMessageDisplayService, useClass: DotMessageDisplayServiceMock },
                 { provide: DotRouterService, useClass: MockDotRouterService },
->>>>>>> 9bb36aa6
                 {
                     provide: SiteService,
                     useValue: {
@@ -207,7 +180,6 @@
             useValue: storeMock
         });
         store = TestBed.inject(DotPageStore);
-        dialogService = TestBed.inject(DialogService);
         dotRouterService = TestBed.inject(DotRouterService);
         dotMessageDisplayService = TestBed.inject(DotMessageDisplayService);
         dotPageRenderService = TestBed.inject(DotPageRenderService);
@@ -219,12 +191,8 @@
         fixture.detectChanges();
         spyOn(component.menu, 'hide');
         spyOn(dotMessageDisplayService, 'push');
-<<<<<<< HEAD
-        spyOn(dialogService, 'open').and.callThrough();
-=======
         spyOn(dotPageRenderService, 'checkPermission').and.returnValue(of(true));
         spyOn(dotHttpErrorManagerService, 'handle');
->>>>>>> 9bb36aa6
     });
 
     it('should init store', () => {
