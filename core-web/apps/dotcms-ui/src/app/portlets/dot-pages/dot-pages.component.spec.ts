--- conflicted
+++ resolved
@@ -224,11 +224,7 @@
         });
     });
 
-<<<<<<< HEAD
     it('should call goToUrl method from DotPagesFavoritePanel and throw User permission error', () => {
-=======
-    it('should throw error dialog when call GoTo and user does not have access', () => {
->>>>>>> 6d154fe2
         dotPageRenderService.checkPermission = jasmine.createSpy().and.returnValue(of(false));
 
         const elem = de.query(By.css('dot-pages-favorite-panel'));
