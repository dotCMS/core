--- conflicted
+++ resolved
@@ -89,11 +89,8 @@
     clearMenuActions: jasmine.createSpy(),
     getFavoritePages: jasmine.createSpy(),
     getPages: jasmine.createSpy(),
-<<<<<<< HEAD
     getPagesRetry: jasmine.createSpy(),
-=======
     getPageTypes: jasmine.createSpy(),
->>>>>>> 511ed969
     showActionsMenu: jasmine.createSpy(),
     setInitialStateData: jasmine.createSpy(),
     limitFavoritePages: jasmine.createSpy(),
