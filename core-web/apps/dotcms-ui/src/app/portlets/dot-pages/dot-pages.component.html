<div class="dot-pages__container" *ngIf="vm$ | async as vm">
    <p-panel
        [ngClass]="{
            'dot-pages-panel__expanded': vm.favoritePages.total === vm.favoritePages.items.length,
            'dot-pages-panel__hide-panel-actions': !vm.favoritePages.showLoadMoreButton,
            'dot-pages-panel__empty-state': vm.favoritePages?.items?.length === 0
        }"
        [toggleable]="true"
        [header]="'favorites' | dm"
        iconPos="start"
        expandIcon="pi pi-angle-down"
        collapseIcon="pi pi-angle-up"
    >
        <ng-template *ngIf="vm.favoritePages.showLoadMoreButton" pTemplate="icons">
            <button
                class="p-button-secondary dot-pages-panel-action__button"
                [label]="
                    vm.favoritePages.total > vm.favoritePages.items.length
                        ? ('see.all' | dm)
                        : ('see.less' | dm)
                "
                (click)="
                    toggleFavoritePagesData(
                        vm.favoritePages.total === vm.favoritePages.items.length,
                        vm.favoritePages.total
                    )
                "
                pButton
                type="button"
                data-testid="seeAllBtn"
            ></button>
        </ng-template>

        <ng-template [ngIf]="vm.favoritePages?.items?.length !== 0" [ngIfElse]="emptyState">
            <dot-pages-card
<<<<<<< HEAD
                *ngFor="let item of vm.favoritePages.items; let i = index"
                [actionButtonId]="'favoritePageActionButton-' + i"
                [imageUri]="item.screenshot"
                [title]="item.title"
                [url]="item.url"
                [ownerPage]="item.owner === vm.loggedUser.id"
                (click)="goToUrl(item.url)"
                (showActionMenu)="showActionsMenu($event, 'favoritePageActionButton-' + i, item)"
=======
                *ngFor="let item of vm.favoritePages.items"
                [imageUri]="item.screenshot + '?' + timeStamp"
                [title]="item.title"
                [url]="item.url"
                [ownerPage]="item.owner === vm.loggedUserId"
                (edit)="editFavoritePage(item)"
                (goTo)="goToUrl(item.url)"
>>>>>>> eb903521
            ></dot-pages-card>
        </ng-template>

        <ng-template #emptyState>
            <dot-pages-card-empty *ngFor="let item of [1, 2, 3, 4, 5]"></dot-pages-card-empty>

            <div class="dot-pages-empty__container">
                <dot-icon name="library_add" size="40"></dot-icon>
                <div class="dot-pages-empty__header">
                    {{ 'favoritePage.listing.empty.header' | dm }}
                </div>
                <p>
                    {{ 'favoritePage.listing.empty.content' | dm }}
                </p>
            </div>
        </ng-template>
    </p-panel>
    <div>{{ vm.pages.addToBundleCTId | json }}</div>
    <p-menu
        #menu
        [popup]="true"
        [model]="vm.pages.menuActions"
        (onHide)="closedActionsMenu($event)"
    ></p-menu>
    <p-table
        [value]="vm.pages.items"
        [scrollable]="true"
        [virtualScroll]="true"
        [virtualScrollItemSize]="26"
        [lazy]="true"
        (onLazyLoad)="loadPagesLazy($event)"
        (onRowSelect)="onRowSelect($event)"
        selectionMode="single"
        scrollHeight="600px"
    >
        <ng-template pTemplate="caption">
            <div class="flex justify-content-between dot-pages-listing-header">
                <div class="dot-pages-listing-header__inputs">
                    <input
                        [placeholder]="'Type-To-Search' | dm"
                        (input)="filterData($event.target.value)"
                        type="text"
                        pInputText
                        dotAutofocus
                    />
                    <p-dropdown
                        [options]="vm.languageOptions"
                        (onChange)="setPagesLanguage($event.value)"
                    ></p-dropdown>
                    <p-checkbox
                        [binary]="true"
                        [label]="'Show-Archived' | dm"
                        (onChange)="setPagesArchived($event.checked)"
                    ></p-checkbox>
                </div>
                <button
                    class="p-button-primary"
                    [label]="'create.page' | dm"
                    routerLink="/c/content/new/htmlpageasset"
                    data-testid="createPageButton"
                    pButton
                ></button>
            </div>
        </ng-template>
        <ng-template pTemplate="header" let-columns>
            <tr>
                <th pSortableColumn="title" style="width: 25%">
                    {{ 'title' | dm }}<p-sortIcon field="title"></p-sortIcon>
                </th>
                <th pSortableColumn="urlMap" style="width: 20%">
                    {{ 'url' | dm }}<p-sortIcon field="urlMap"></p-sortIcon>
                </th>
                <th pSortableColumn="contentType" style="width: 12%">
                    {{ 'type' | dm }}<p-sortIcon field="contentType"></p-sortIcon>
                </th>
                <th pSortableColumn="languageId" style="text-align: center; width: 12%">
                    {{ 'status' | dm }}<p-sortIcon field="languageId"></p-sortIcon>
                </th>
                <th style="width: 13%">
                    {{ 'Last-Editor' | dm }}
                </th>
                <th pSortableColumn="modDate" style="width: 13%">
                    {{ 'last.edited' | dm }}<p-sortIcon field="modDate"></p-sortIcon>
                </th>
                <th style="width: 5%"></th>
            </tr>
        </ng-template>
        <ng-template pTemplate="body" let-rowData let-columns="columns" let-rowIndex="rowIndex">
            <tr [pSelectableRow]="rowData" style="height: 26px">
                <td>
                    {{ rowData['title'] }}
                </td>
                <td [pTooltip]="rowData['urlMap'] || rowData['url']" tooltipPosition="bottom">
                    {{ rowData['urlMap'] || rowData['url'] }}
                </td>
                <td>
                    {{ rowData['contentType'] }}
                </td>
                <td>
                    <div class="dot-pages-table__status-field">
                        <dot-state-icon
                            [labels]="dotStateLabels"
                            [state]="rowData"
                            size="14px"
                        ></dot-state-icon>
                        <dot-badge bordered="{true}">{{
                            vm.languageLabels[rowData['languageId']]
                        }}</dot-badge>
                        <dot-contentlet-lock-icon
                            locked="{{ rowData['locked'] }}"
                        ></dot-contentlet-lock-icon>
                    </div>
                </td>
                <td>
                    {{ rowData['modUserName'] }}
                </td>
                <td>
                    {{ rowData['modDate'] }}
                </td>
                <td>
                    <dot-icon-button
                        id="pageActionButton-{{ rowIndex }}"
                        (click)="showActionsMenu($event, 'pageActionButton-' + rowIndex, rowData)"
                        icon="more_vert"
                        size="32"
                    ></dot-icon-button>
                </td>
            </tr>
        </ng-template>
        <ng-template pTemplate="loadingbody">
            <tr style="height: 26px">
                <td><p-skeleton [ngStyle]="{ width: '25%' }"></p-skeleton></td>
                <td><p-skeleton [ngStyle]="{ width: '20%' }"></p-skeleton></td>
                <td><p-skeleton [ngStyle]="{ width: '12%' }"></p-skeleton></td>
                <td><p-skeleton [ngStyle]="{ width: '12%' }"></p-skeleton></td>
                <td><p-skeleton [ngStyle]="{ width: '13%' }"></p-skeleton></td>
                <td><p-skeleton [ngStyle]="{ width: '13%' }"></p-skeleton></td>
                <td><p-skeleton [ngStyle]="{ width: '5%' }"></p-skeleton></td>
            </tr>
        </ng-template>
    </p-table>

    <dot-add-to-bundle
        *ngIf="vm.pages.addToBundleCTId"
        [assetIdentifier]="vm.pages.addToBundleCTId"
        (cancel)="vm.pages.addToBundleCTId = null"
    ></dot-add-to-bundle>
</div>
<router-outlet></router-outlet><|MERGE_RESOLUTION|>--- conflicted
+++ resolved
@@ -33,24 +33,15 @@
 
         <ng-template [ngIf]="vm.favoritePages?.items?.length !== 0" [ngIfElse]="emptyState">
             <dot-pages-card
-<<<<<<< HEAD
                 *ngFor="let item of vm.favoritePages.items; let i = index"
                 [actionButtonId]="'favoritePageActionButton-' + i"
-                [imageUri]="item.screenshot"
+                [imageUri]="item.screenshot + '?' + timeStamp"
                 [title]="item.title"
                 [url]="item.url"
                 [ownerPage]="item.owner === vm.loggedUser.id"
-                (click)="goToUrl(item.url)"
-                (showActionMenu)="showActionsMenu($event, 'favoritePageActionButton-' + i, item)"
-=======
-                *ngFor="let item of vm.favoritePages.items"
-                [imageUri]="item.screenshot + '?' + timeStamp"
-                [title]="item.title"
-                [url]="item.url"
-                [ownerPage]="item.owner === vm.loggedUserId"
                 (edit)="editFavoritePage(item)"
                 (goTo)="goToUrl(item.url)"
->>>>>>> eb903521
+                (showActionMenu)="showActionsMenu($event, 'favoritePageActionButton-' + i, item)"
             ></dot-pages-card>
         </ng-template>
 
