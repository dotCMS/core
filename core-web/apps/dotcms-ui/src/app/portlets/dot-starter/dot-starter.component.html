<ng-container *ngIf="userData$ | async as user">
    <div class="grid dot-starter-top-content">
        <div class="col-12 dot-starter-header">
            <div>
                <h2 class="dot-starter-title" data-testId="dot-starter-title">
                    {{ 'starter.title' | dm }}
                </h2>
                <p
                    class="dot-starter-description"
<<<<<<< HEAD
                    [innerHTML]="'starter.description' | dm"
                ></p>
=======
                    [innerHTML]="'starter.description' | dm : [user.username]"></p>

>>>>>>> 159b5a2e
            </div>
            <p-checkbox
                [binary]="true"
                [label]="'starter.dont.show' | dm"
                (onChange)="handleVisibility($event.checked)"
            ></p-checkbox>
        </div>
        <div class="col-12">
            <div class="grid">
                <div class="md:col-12">
                    <div class="dot-starter-top-main__section">
                        <a
                            class="dot-starter-top-main__block"
                            *ngIf="user.showCreateDataModelLink"
                            data-testId="starter.main.link.data.model"
                            routerLink="/content-types-angular/create/content"
                        >
                            <div class="dot-starter-top-main__link-number">
                                <span></span>
                            </div>
                            <div class="dot-starter-top-main__link-data">
                                <h4>
                                    {{
                                        'starter.main.link.data.model.title'
                                            | dm
                                    }}
                                </h4>
                                <p>
                                    {{
                                        'starter.main.link.data.model.description'
                                            | dm
                                    }}
                                </p>
                            </div>
                        </a>
                        <a
                            class="dot-starter-top-main__block"
                            *ngIf="user.showCreateContentLink"
                            data-testId="starter.main.link.content"
                            routerLink="/c/content/new/webPageContent"
                        >
                            <div class="dot-starter-top-main__link-number">
                                <span></span>
                            </div>
                            <div class="dot-starter-top-main__link-data">
                                <h4>
                                    {{
                                        'starter.main.link.add.content.title'
                                            | dm
                                    }}
                                </h4>
                                <p>
                                    {{
                                        'starter.main.link.add.content.description'
                                            | dm
                                    }}
                                </p>
                            </div>
                        </a>
                        <a
                            class="dot-starter-top-main__block"
                            *ngIf="user.showCreateTemplateLink"
                            data-testId="starter.main.link.design.layout"
                            routerLink="/templates/new/designer"
                        >
                            <div class="dot-starter-top-main__link-number">
                                <span></span>
                            </div>
                            <div class="dot-starter-top-main__link-data">
                                <h4>
                                    {{
                                        'starter.main.link.design.layout.title'
                                            | dm
                                    }}
                                </h4>
                                <p>
                                    {{
                                        'starter.main.link.design.layout.description'
                                            | dm
                                    }}
                                </p>
                            </div>
                        </a>
                        <a
                            class="dot-starter-top-main__block"
                            *ngIf="user.showCreatePageLink"
                            data-testId="starter.main.link.create.page"
                            routerLink="/c/content/new/htmlpageasset"
                        >
                            <div class="dot-starter-top-main__link-number">
                                <span></span>
                            </div>
                            <div class="dot-starter-top-main__link-data">
                                <h4>
                                    {{
                                        'starter.main.link.create.page.title'
                                            | dm
                                    }}
                                </h4>
                                <p>
                                    {{
                                        'starter.main.link.create.page.description'
                                            | dm
                                    }}
                                </p>
                            </div>
                        </a>
                    </div>
                </div>
                <div class="md:col-12 dot-starter-offset">
                    <h5
                        class="dot-starter-top-main__title"
                        data-testId="dot-side-title"
                    >
                        {{ 'starter.side.title' | dm }}
                    </h5>
                </div>

                <div class="md:col-12 lg:col-6 dot-starter-offset">
                    <a
                        class="dot-starter-top-secondary__block"
                        href="https://dotcms.com/docs/latest/graphql"
                        data-testId="starter.side.link.graphQl"
                        target="_blank"
                    >
                        <div class="dot-starter-top-secondary__link-data-apis">
                            <h4>
                                {{ 'starter.side.link.graphQl.title' | dm }}
                            </h4>
                            <p>
                                {{
                                    'starter.side.link.graphQl.description' | dm
                                }}
                            </p>
                        </div>
                    </a>
                    <a
                        class="dot-starter-top-secondary__block"
                        href="https://dotcms.com/product/features/image-api/"
                        data-testId="starter.side.link.image.processing"
                        target="_blank"
                    >
                        <div class="dot-starter-top-secondary__link-data-apis">
                            <h4>
                                {{
                                    'starter.side.link.image.processing.title'
                                        | dm
                                }}
                            </h4>
                            <p>
                                {{
                                    'starter.side.link.image.processing.description'
                                        | dm
                                }}
                            </p>
                        </div>
                    </a>
                    <a
                        class="dot-starter-top-secondary__block"
                        href="https://dotcms.com/docs/latest/rest-api-authentication#APIToken"
                        data-testId="starter.side.link.generate.key"
                        target="_blank"
                    >
                        <div class="dot-starter-top-secondary__link-data-apis">
                            <h4>
                                {{
                                    'starter.side.link.generate.key.title' | dm
                                }}
                            </h4>
                            <p>
                                {{
                                    'starter.side.link.generate.key.description'
                                        | dm
                                }}
                            </p>
                        </div>
                    </a>
                </div>
                <div class="md:col-12 lg:col-5 dot-starter-offset">
                    <a
                        class="dot-starter-top-secondary__block"
                        href="https://dotcms.com/docs/latest/content-api"
                        data-testId="starter.side.link.content"
                        target="_blank"
                    >
                        <div class="dot-starter-top-secondary__link-data-apis">
                            <h4>
                                {{ 'starter.side.link.content.title' | dm }}
                            </h4>
                            <p>
                                {{
                                    'starter.side.link.content.description' | dm
                                }}
                            </p>
                        </div>
                    </a>

                    <a
                        class="dot-starter-top-secondary__block"
                        href="https://dotcms.com/docs/latest/page-rest-api-layout-as-a-service-laas"
                        data-testId="starter.side.link.page.layout"
                        target="_blank"
                    >
                        <div class="dot-starter-top-secondary__link-data-apis">
                            <h4>
                                {{ 'starter.side.link.page.layout.title' | dm }}
                            </h4>
                            <p>
                                {{
                                    'starter.side.link.page.layout.description'
                                        | dm
                                }}
                            </p>
                        </div>
                    </a>
                </div>
            </div>
        </div>
    </div>

    <div class="dot-starter-bottom-content">
        <div class="md:col-12 dot-starter-offset">
            <h3
                class="dot-starter-top-main__title"
                data-test="dot-resources-title"
            >
                {{ 'starter.side.resources.title' | dm }}
            </h3>
        </div>
        <div class="lg:col-4 md:col-12">
            <a
                class="dot-starter-bottom__block"
                href="https://dotcms.com/docs/latest/"
                data-testId="starter.footer.link.documentation"
                target="_blank"
            >
                <div class="dot-starter-bottom__link-icon">
                    <i class="pi pi-file-import"></i>
                </div>
                <div class="dot-starter-bottom__link-data">
                    <h4>
                        {{ 'starter.footer.link.documentation.title' | dm }}
                    </h4>
                    <p>
                        {{
                            'starter.footer.link.documentation.description' | dm
                        }}
                    </p>
                </div>
            </a>
        </div>
        <div class="lg:col-4 md:col-12">
            <a
                class="dot-starter-bottom__block"
                href="https://dotcms.com/codeshare/"
                data-testId="starter.footer.link.examples"
                target="_blank"
            >
                <div class="dot-starter-bottom__link-icon">
                    <i class="pi pi-code"></i>
                </div>
                <div class="dot-starter-bottom__link-data">
                    <h4>{{ 'starter.footer.link.examples.title' | dm }}</h4>
                    <p>{{ 'starter.footer.link.examples.description' | dm }}</p>
                </div>
            </a>
        </div>
        <div class="lg:col-4 md:col-12">
            <a
                class="dot-starter-bottom__block"
                href="https://dotcms.com/forum/"
                data-testId="starter.footer.link.community"
                target="_blank"
            >
                <div class="dot-starter-bottom__link-icon">
                    <i class="pi pi-users"></i>
                </div>
                <div class="dot-starter-bottom__link-data">
                    <h4>{{ 'starter.footer.link.community.title' | dm }}</h4>
                    <p>
                        {{ 'starter.footer.link.community.description' | dm }}
                    </p>
                </div>
            </a>
        </div>
        <div class="lg:col-4 md:col-12">
            <a
                class="dot-starter-bottom__block"
                href="https://dotcms.com/courses/"
                data-testId="starter.footer.link.training"
                target="_blank"
            >
                <div class="dot-starter-bottom__link-icon">
                    <i class="pi pi-video"></i>
                </div>
                <div class="dot-starter-bottom__link-data">
                    <h4>{{ 'starter.footer.link.training.title' | dm }}</h4>
                    <p>{{ 'starter.footer.link.training.description' | dm }}</p>
                </div>
            </a>
        </div>
        <div class="lg:col-4 md:col-12">
            <a
                class="dot-starter-bottom__block"
                href="https://dotcms.com/review/"
                data-testId="starter.footer.link.review"
                target="_blank"
            >
                <div class="dot-starter-bottom__link-icon">
                    <i class="pi pi-star"></i>
                </div>
                <div class="dot-starter-bottom__link-data">
                    <h4>{{ 'starter.footer.link.review.title' | dm }}</h4>
                    <p>{{ 'starter.footer.link.review.description' | dm }}</p>
                </div>
            </a>
        </div>
        <div class="lg:col-4 md:col-12">
            <a
                class="dot-starter-bottom__block"
                href="https://dotcms.com/contact-us/"
                data-testId="starter.footer.link.feedback"
                target="_blank"
            >
                <div class="dot-starter-bottom__link-icon">
                    <i class="pi pi-comment"></i>
                </div>
                <div class="dot-starter-bottom__link-data">
                    <h4>{{ 'starter.footer.link.feedback.title' | dm }}</h4>
                    <p>{{ 'starter.footer.link.feedback.description' | dm }}</p>
                </div>
            </a>
        </div>
    </div>
</ng-container><|MERGE_RESOLUTION|>--- conflicted
+++ resolved
@@ -7,13 +7,8 @@
                 </h2>
                 <p
                     class="dot-starter-description"
-<<<<<<< HEAD
-                    [innerHTML]="'starter.description' | dm"
+                    [innerHTML]="'starter.description' | dm : [user.username]"
                 ></p>
-=======
-                    [innerHTML]="'starter.description' | dm : [user.username]"></p>
-
->>>>>>> 159b5a2e
             </div>
             <p-checkbox
                 [binary]="true"
