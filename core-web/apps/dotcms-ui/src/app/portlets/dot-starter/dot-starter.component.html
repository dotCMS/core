--- conflicted
+++ resolved
@@ -5,13 +5,10 @@
                 <h2 class="dot-starter-title" data-testId="dot-starter-title">
                     {{ 'starter.title' | dm }}
                 </h2>
-<<<<<<< HEAD
                 <p
                     class="dot-starter-description"
                     [innerHTML]="'starter.description' | dm : [user.username]"></p>
-=======
-                <p class="dot-starter-description" [innerHTML]="'starter.description' | dm"></p>
->>>>>>> db57cc14
+
             </div>
             <p-checkbox
                 [binary]="true"
