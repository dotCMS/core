--- conflicted
+++ resolved
@@ -18,19 +18,12 @@
     vm$ = this.store.vm$.pipe(
         map((res) => {
             const variables = res.variables.filter(
-<<<<<<< HEAD
-                (variable) => variable.fieldType !== 'Column' && variable.fieldType !== 'Row'
-            );
-
-            return { variables: variables };
-=======
                 (variable) =>
                     variable.fieldType !== FilteredFieldTypes.Column &&
                     variable.fieldType !== FilteredFieldTypes.Row
             );
 
             return { variables };
->>>>>>> 89c62c9b
         })
     );
 
