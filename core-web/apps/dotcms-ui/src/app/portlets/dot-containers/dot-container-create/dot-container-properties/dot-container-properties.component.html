<ng-container *ngIf="vm$ | async as vm">
    <form [formGroup]="form">
        <div class="dot-container-properties__button-container">
            <button
                class="p-button-secondary p-button-sm"
                [label]="'Cancel' | dm"
                (click)="cancel()"
                pButton
                type="button"
            ></button>
            <button
<<<<<<< HEAD
                class="p-button-primary"
                [disabled]="form.pristine || !form.valid"
=======
                class="p-button-primary p-button-sm"
                [disabled]="!form.valid || form.pristine"
>>>>>>> 764c2c80
                [label]="'Save' | dm"
                (click)="save()"
                pButton
                type="submit"
            ></button>
        </div>
        <div class="dot-container-properties__title-container">
            <p-inplace #editText [active]="!form?.value?.identifier">
                <ng-template pTemplate="content">
                    <span class="p-input-icon-right">
                        <i class="pi pi-times" (click)="editText.deactivate()"></i>
                        <input
                            class="dot-container-properties__title-input"
                            [required]="true"
                            type="text"
                            pInputText
                            formControlName="title"
                        />
                    </span>
                </ng-template>
                <ng-template pTemplate="display">
                    <span
                        class="dot-container-properties__title-text"
                        *ngIf="!form?.value?.title"
                        >{{ 'message.containers.create.click_to_edit' | dm }}</span
                    >
                    <span class="dot-container-properties__title-text" *ngIf="form?.value?.title">{{
                        form?.value?.title
                    }}</span>
                    <i class="pi pi-pencil"></i>
                </ng-template>
            </p-inplace>
        </div>
        <div class="field">
            <label class="block p-label-input-required" for="description">{{
                'message.containers.create.description' | dm
            }}</label>
            <input
                class="dot-container-properties__description-input"
                id="description"
                [required]="true"
                type="text"
                formControlName="friendlyName"
                pInputText
            />
        </div>
        <div class="field">
            <label class="block p-label-input-required" for="max-contents">{{
                'message.containers.create.max_contents' | dm
            }}</label>
            <input
                class="dot-container-properties__max-contents-input"
                id="max-contents"
                [required]="true"
                type="text"
                formControlName="maxContentlets"
                pInputText
            />
            <button
                class="p-button-secondary dot-container-properties__button-clear"
                *ngIf="vm.isContentTypeVisible"
                [label]="'message.containers.create.clear' | dm"
                (click)="clearContent()"
                pButton
                type="button"
            ></button>
            <button
                *ngIf="!vm.isContentTypeVisible"
                [label]="'message.containers.create.content_type_code' | dm"
                [disabled]="!vm.isContentTypeButtonEnabled"
                (click)="showContentTypeAndCode()"
                pButton
                type="button"
            ></button>
        </div>

        <div class="dot-container-properties__code-container-outer">
            <div
                class="dot-container-properties__code-loop-container"
                *ngIf="vm.isContentTypeVisible"
            >
                <dot-loop-editor
                    [isEditorVisible]="vm.showPrePostLoopInput"
                    [control]="$any(form).get('preLoop')"
                    (buttonClick)="showLoopInput()"
                ></dot-loop-editor>
                <dot-content-code-editor
                    [containerStructures]="vm.contentTypes"
                    (updateContainerStructure)="updateContainerStructure($event)"
                ></dot-content-code-editor>
                <dot-loop-editor
                    [isEditorVisible]="vm.showPrePostLoopInput"
                    [control]="$any(form).get('postLoop')"
                    (buttonClick)="showLoopInput()"
                ></dot-loop-editor>
            </div>
            <div class="field" *ngIf="!vm.isContentTypeVisible">
                <label class="block p-label-input-required" for="code">Code</label>
                <dot-textarea-content
                    id="code"
                    [show]="['code']"
                    formControlName="code"
                    language="html"
                ></dot-textarea-content>
            </div>
        </div>
    </form>
</ng-container><|MERGE_RESOLUTION|>--- conflicted
+++ resolved
@@ -9,13 +9,8 @@
                 type="button"
             ></button>
             <button
-<<<<<<< HEAD
-                class="p-button-primary"
+                class="p-button-primary p-button-sm"
                 [disabled]="form.pristine || !form.valid"
-=======
-                class="p-button-primary p-button-sm"
-                [disabled]="!form.valid || form.pristine"
->>>>>>> 764c2c80
                 [label]="'Save' | dm"
                 (click)="save()"
                 pButton
