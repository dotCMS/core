import {
    Component,
    DebugElement,
    ElementRef,
    EventEmitter,
    Input,
    Output,
    ViewChild
} from '@angular/core';
import { ComponentFixture, TestBed } from '@angular/core/testing';
import { By } from '@angular/platform-browser';

import { DotPortletBoxModule } from '@components/dot-portlet-base/components/dot-portlet-box/dot-portlet-box.module';
import { DotRouterService } from '@dotcms/data-access';
import { MockDotRouterService } from '@dotcms/utils-testing';

import { DotContainerHistoryComponent } from './dot-container-history.component';

@Component({
    selector: 'dot-iframe',
    template: ''
})
export class IframeMockComponent {
    @Input() src: string;
    @Output() custom: EventEmitter<CustomEvent> = new EventEmitter();
    @ViewChild('iframeElement') iframeElement: ElementRef;
}

@Component({
    selector: `dot-host-component`,
    template: `
        <dot-container-history [containerId]="containerId"></dot-container-history>
    `
})
class DotTestHostComponent {
    containerId = '';
}

describe('ContainerHistoryComponent', () => {
    let hostComponent: DotTestHostComponent;
    let fixture: ComponentFixture<DotTestHostComponent>;
    let de: DebugElement;
    let dotRouterService: DotRouterService;

    beforeEach(async () => {
        await TestBed.configureTestingModule({
            declarations: [DotContainerHistoryComponent, IframeMockComponent, DotTestHostComponent],
            imports: [DotPortletBoxModule],
<<<<<<< HEAD
            providers: [
                {
                    provide: DotRouterService,
                    useValue: new MockDotRouterService()
                }
            ]
=======
            providers: [{ provide: DotRouterService, useClass: MockDotRouterService }]
>>>>>>> 68e17830
        }).compileComponents();

        fixture = TestBed.createComponent(DotTestHostComponent);
        de = fixture.debugElement;
        hostComponent = fixture.componentInstance;
        hostComponent.containerId = '123';
        fixture.detectChanges();

        dotRouterService = TestBed.inject(DotRouterService);
    });

    it('should create', () => {
        expect(hostComponent).toBeTruthy();
    });

    describe('history', () => {
        it('should set iframe history url', () => {
            hostComponent.containerId = '123';
            fixture.detectChanges();
            const permissions = de.query(By.css('[data-testId="historyIframe"]'));
            expect(permissions.componentInstance.src).toBe(
                '/html/containers/push_history.jsp?containerId=123&popup=true'
            );
        });
    });

    describe('onCustomEvent', () => {
        it('should call the service method when dotDialog emits custom output', () => {
            const historyIframe: IframeMockComponent = de.query(
                By.css('[data-testId="historyIframe"]')
            ).componentInstance;

            const customEvent = new CustomEvent('custom', {
                detail: {
                    data: { id: '456' },
                    name: 'bring-back-version'
                }
            });

            historyIframe.custom.emit(customEvent);

            expect(dotRouterService.goToEditContainer).toHaveBeenCalledWith('456');
        });
    });
});<|MERGE_RESOLUTION|>--- conflicted
+++ resolved
@@ -46,16 +46,7 @@
         await TestBed.configureTestingModule({
             declarations: [DotContainerHistoryComponent, IframeMockComponent, DotTestHostComponent],
             imports: [DotPortletBoxModule],
-<<<<<<< HEAD
-            providers: [
-                {
-                    provide: DotRouterService,
-                    useValue: new MockDotRouterService()
-                }
-            ]
-=======
             providers: [{ provide: DotRouterService, useClass: MockDotRouterService }]
->>>>>>> 68e17830
         }).compileComponents();
 
         fixture = TestBed.createComponent(DotTestHostComponent);
