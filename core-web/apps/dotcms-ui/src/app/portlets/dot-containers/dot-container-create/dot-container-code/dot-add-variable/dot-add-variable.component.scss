@use "variables" as *;

:host ::ng-deep {
    .p-dataview-content {
        padding: 0;
        margin-bottom: $spacing-4;
    }
}

.dot-add-variable-list__item {
    h3 {
        font-size: $font-size-md;
        margin: 0;
    }

    p {
        margin: 0;
    }

    small {
        color: $color-palette-gray-700;
    }
}

.dot-add-variable-list__item {
    display: flex;
    flex-basis: 100%;
    padding: $spacing-2 $spacing-6;
    justify-content: space-between;
    align-items: center;
<<<<<<< HEAD

=======
>>>>>>> 6b985dfd
    button {
        align-self: center;
    }
}<|MERGE_RESOLUTION|>--- conflicted
+++ resolved
@@ -28,10 +28,7 @@
     padding: $spacing-2 $spacing-6;
     justify-content: space-between;
     align-items: center;
-<<<<<<< HEAD
-
-=======
->>>>>>> 6b985dfd
+  
     button {
         align-self: center;
     }
