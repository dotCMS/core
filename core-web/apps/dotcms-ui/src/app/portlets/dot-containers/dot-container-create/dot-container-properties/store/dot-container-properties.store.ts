--- conflicted
+++ resolved
@@ -10,11 +10,7 @@
 import { DotHttpErrorManagerService } from '@dotcms/app/api/services/dot-http-error-manager/dot-http-error-manager.service';
 import { DotRouterService } from '@services/dot-router/dot-router.service';
 import { ActivatedRoute } from '@angular/router';
-<<<<<<< HEAD
-import { DotCMSContentType } from '@dotcms/dotcms-models';
-import { DotContentTypeService } from '@dotcms/app/api/services/dot-content-type';
 import * as _ from 'lodash';
-=======
 import {
     DotCMSContentType,
     DotContainer,
@@ -22,7 +18,6 @@
     DotContainerPayload,
     DotContainerStructure
 } from '@dotcms/dotcms-models';
->>>>>>> e1cf8815
 
 export interface DotContainerPropertiesState {
     showPrePostLoopInput: boolean;
