--- conflicted
+++ resolved
@@ -1,16 +1,10 @@
-<<<<<<< HEAD
-<div class="dot-container-code__content-tab-container" [formGroup]="fg">
-    <label class="block p-label-input-required field">{{
-        'message.containers.create.content_type_code' | dm
-    }}</label>
-=======
+
 <div class="dot-container-code__content-tab-container">
     <div class="field mb-0">
         <label class="block p-label-input-required">{{
             'message.containers.create.content_type_code' | dm
         }}</label>
     </div>
->>>>>>> ff98057e
     <p-tabView
         [scrollable]="true"
         [activeIndex]="activeTabIndex"
@@ -34,7 +28,6 @@
             formArrayName="containerStructures"
             closable="true"
         >
-<<<<<<< HEAD
             <div [formGroupName]="i">
                 <button
                     class="p-button-secondary dot-container-code__variable-btn ml-3 mb-2 mt-2 p-button-sm"
@@ -54,24 +47,6 @@
                     language="html"
                 ></dot-textarea-content>
             </div>
-=======
-            <button
-                class="p-button-secondary dot-container-code__variable-btn ml-3 mb-2 mt-2 p-button-sm"
-                [label]="'add-variable' | dm"
-                (click)="handleAddVariable(containerContent.value)"
-                pButton
-            ></button>
-            <dot-textarea-content
-                #body
-                [value]="containerContent.value.code"
-                [editorName]="containerContent.value.variable"
-                [show]="['code']"
-                [customStyles]="{ border: 'none', height: '390px' }"
-                (monacoInit)="monacoInit($event)"
-                (valueChange)="updateContentTypeText($event)"
-                language="html"
-            ></dot-textarea-content>
->>>>>>> ff98057e
         </p-tabPanel>
     </p-tabView>
 </div>