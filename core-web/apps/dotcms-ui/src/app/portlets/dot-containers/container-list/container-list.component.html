--- conflicted
+++ resolved
@@ -1,7 +1,7 @@
-<<<<<<< HEAD
 <div class="container-listing">
     <dot-portlet-base *ngIf="vm$ | async as vm">
         <dot-portlet-toolbar title="Containers"></dot-portlet-toolbar>
+
         <dot-listing-data-table
             #listing
             *ngIf="vm.tableColumns && vm.actionHeaderOptions"
@@ -9,6 +9,7 @@
             [columns]="vm.tableColumns"
             [actions]="[]"
             [checkbox]="true"
+            [mapItems]="mapTableItems"
             (selectedItems)="updateSelectedContainers($event)"
             url="v1/containers?system=true"
             dataKey="inode"
@@ -28,38 +29,51 @@
                         data-testid="archiveCheckbox"
                     ></p-checkbox>
                 </div>
-=======
-<dot-portlet-base *ngIf="vm$ | async as vm">
-    <dot-portlet-toolbar title="Containers"></dot-portlet-toolbar>
 
-    <dot-listing-data-table
-        #listing
-        *ngIf="vm.tableColumns && vm.actionHeaderOptions"
-        [actionHeaderOptions]="vm.actionHeaderOptions"
-        [columns]="vm.tableColumns"
-        [actions]="[]"
-        [checkbox]="true"
-        [mapItems]="mapTableItems"
-        (selectedItems)="updateSelectedContainers($event)"
-        url="v1/containers?system=true"
-        dataKey="inode"
-    >
-        <div class="container-listing__header-options">
-            <div class="container-listing__filter-controls">
-                <button
-                    class="p-button-secondary p-button"
-                    [label]="'Search' | dm"
-                    type="button"
-                    pButton
-                ></button>
-                <p-checkbox
-                    [label]="'Show-Archived' | dm"
-                    [binary]="true"
-                    (onChange)="handleArchivedFilter($event.checked)"
-                    data-testid="archiveCheckbox"
-                ></p-checkbox>
+                <div>
+                    <button
+                        class="p-button-secondary p-button"
+                        [label]="'Actions' | dm"
+                        [disabled]="!vm.selectedContainers.length"
+                        (click)="actionsMenu.toggle($event)"
+                        type="button"
+                        pButton
+                        icon="pi pi-ellipsis-v"
+                        attr.data-testid="bulkActions"
+                    ></button>
+
+                    <p-menu
+                        #actionsMenu
+                        [popup]="true"
+                        [model]="vm.containerBulkActions"
+                        appendTo="body"
+                    ></p-menu>
+                </div>
             </div>
->>>>>>> ef741d49
+            <dot-empty-state
+                [rows]="10"
+                [colsTextWidth]="[60, 50, 60, 80]"
+                [title]="'message.container.empty.title' | dm"
+                [content]="'message.container.empty.content' | dm"
+                [buttonLabel]="'message.container.empty.button.label' | dm"
+                (buttonClick)="handleEmptyStateButtonClick()"
+                icon="web"
+            ></dot-empty-state>
+            <div class="container-listing__header-options">
+                <div class="container-listing__filter-controls">
+                    <button
+                        class="p-button-secondary p-button"
+                        [label]="'Search' | dm"
+                        type="button"
+                        pButton
+                    ></button>
+                    <p-checkbox
+                        [label]="'Show-Archived' | dm"
+                        [binary]="true"
+                        (onChange)="handleArchivedFilter($event.checked)"
+                        data-testid="archiveCheckbox"
+                    ></p-checkbox>
+                </div>
 
                 <div>
                     <button
