--- conflicted
+++ resolved
@@ -18,14 +18,10 @@
     height: 100%;
 }
 
-<<<<<<< HEAD
 .container-listing__path {
     color: $gray-light;
 }
 
-dot-base-type-selector {
-=======
 dot-content-type-selector {
->>>>>>> 0dea6164
     margin-right: $spacing-3;
 }