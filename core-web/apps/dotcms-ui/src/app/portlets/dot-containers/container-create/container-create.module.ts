--- conflicted
+++ resolved
@@ -6,10 +6,7 @@
 import { DotPortletBaseModule } from '@components/dot-portlet-base/dot-portlet-base.module';
 import { TabViewModule } from 'primeng/tabview';
 import { DotMessagePipeModule } from '@pipes/dot-message/dot-message-pipe.module';
-<<<<<<< HEAD
 import { DotContainerPropertiesModule } from '@portlets/dot-containers/container-create/dot-container-properties/dot-container-properties.module';
-=======
->>>>>>> 5a102768
 
 @NgModule({
     declarations: [ContainerCreateComponent],
@@ -18,12 +15,9 @@
         ContainerCreateRoutingModule,
         DotPortletBaseModule,
         TabViewModule,
-<<<<<<< HEAD
         DotMessagePipeModule,
-        DotContainerPropertiesModule
-=======
+        DotContainerPropertiesModule,
         DotMessagePipeModule
->>>>>>> 5a102768
     ]
 })
 export class ContainerCreateModule {}