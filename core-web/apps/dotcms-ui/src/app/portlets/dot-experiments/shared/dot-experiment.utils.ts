import { formatPercent } from '@angular/common';

import {
    ComponentStatus,
    DEFAULT_VARIANT_ID,
    DotBayesianVariantResult,
    DotCreditabilityInterval,
    DotExperiment,
    DotResultDate,
    ExperimentChartDatasetColorsVariants,
    ExperimentSteps,
    LineChartColorsProperties,
    PROP_NOT_FOUND,
    TIME_14_DAYS,
    TIME_90_DAYS
} from '@dotcms/dotcms-models';

export const orderVariants = (arrayToOrder: Array<string>): Array<string> => {
    const index = arrayToOrder.indexOf(DEFAULT_VARIANT_ID);
    if (index > -1) {
        arrayToOrder.splice(index, 1);
    }

    arrayToOrder.unshift(DEFAULT_VARIANT_ID);

    return arrayToOrder;
};

export const getParsedChartData = (data: Record<string, DotResultDate>): number[] => {
    return Object.values(data).map((day) => day.multiBySession);
};

export const getPropertyColors = (index: number): LineChartColorsProperties => {
    return ExperimentChartDatasetColorsVariants[index];
};

/**
 * Process the config properties that comes form the BE as days,
 * return the object with the values in milliseconds
 * @param configProps
 *
 * @private
 */
export const processExperimentConfigProps = (
    configProps: Record<string, string>
): Record<string, number> => {
    const config: Record<string, number> = {};

    config.EXPERIMENTS_MIN_DURATION =
        configProps.EXPERIMENTS_MIN_DURATION === PROP_NOT_FOUND
            ? TIME_14_DAYS
            : daysToMilliseconds(+configProps.EXPERIMENTS_MIN_DURATION);
    config.EXPERIMENTS_MAX_DURATION =
        configProps.EXPERIMENTS_MAX_DURATION === PROP_NOT_FOUND
            ? TIME_90_DAYS
            : daysToMilliseconds(+configProps.EXPERIMENTS_MAX_DURATION);

    return config;
};

export const daysToMilliseconds = (days: number): number => {
    return days * 24 * 60 * 60 * 1000;
};

<<<<<<< HEAD
/* Start function to extract data from the experiment and results endpoint
 *  To put together the summary table in the experiment results screen  */
export const getConversionRateRage = (
    data: DotCreditabilityInterval,
    noDataLabel: string
): string => {
    return data
        ? `${formatPercent(data.lower, 'en-US', '1.0-2')} to ${formatPercent(
              data.upper,
              'en-US',
              '1.0-2'
          )}`
        : noDataLabel;
};

export const getConversionRate = (uniqueBySession: number, sessions: number): string => {
    if (uniqueBySession !== 0 && sessions !== 0) {
        return formatPercent(uniqueBySession / sessions, 'en-US', '1.0-2');
    }

    return '0%';
};

export const getBayesianVariantResult = (
    variantName: string,
    results: DotBayesianVariantResult[]
): DotBayesianVariantResult => {
    return results.find((variant) => variant.variant === variantName);
};

export const getProbabilityToBeBest = (probability: number, noDataLabel: string): string => {
    return probability ? formatPercent(probability, 'en-US', '1.0-2') : noDataLabel;
};

export const isPromotedVariant = (experiment: DotExperiment, variantName: string): boolean => {
    return experiment.trafficProportion.variants.find(({ id }) => id === variantName)?.promoted;
};

/*End summary functions */
=======
export const checkIfExperimentDescriptionIsSaving = (stepStatusSidebar) =>
    stepStatusSidebar &&
    stepStatusSidebar.experimentStep === ExperimentSteps.EXPERIMENT_DESCRIPTION &&
    stepStatusSidebar.status === ComponentStatus.SAVING;
>>>>>>> 40f811d8
<|MERGE_RESOLUTION|>--- conflicted
+++ resolved
@@ -62,7 +62,11 @@
     return days * 24 * 60 * 60 * 1000;
 };
 
-<<<<<<< HEAD
+export const checkIfExperimentDescriptionIsSaving = (stepStatusSidebar) =>
+    stepStatusSidebar &&
+    stepStatusSidebar.experimentStep === ExperimentSteps.EXPERIMENT_DESCRIPTION &&
+    stepStatusSidebar.status === ComponentStatus.SAVING;
+
 /* Start function to extract data from the experiment and results endpoint
  *  To put together the summary table in the experiment results screen  */
 export const getConversionRateRage = (
@@ -101,10 +105,4 @@
     return experiment.trafficProportion.variants.find(({ id }) => id === variantName)?.promoted;
 };
 
-/*End summary functions */
-=======
-export const checkIfExperimentDescriptionIsSaving = (stepStatusSidebar) =>
-    stepStatusSidebar &&
-    stepStatusSidebar.experimentStep === ExperimentSteps.EXPERIMENT_DESCRIPTION &&
-    stepStatusSidebar.status === ComponentStatus.SAVING;
->>>>>>> 40f811d8
+/*End summary functions */