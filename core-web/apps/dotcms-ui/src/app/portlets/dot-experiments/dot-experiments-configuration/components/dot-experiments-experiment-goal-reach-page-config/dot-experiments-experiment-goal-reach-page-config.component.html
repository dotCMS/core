--- conflicted
+++ resolved
@@ -1,27 +1,5 @@
 <div class="flex flex-column wrapper" [formGroup]="primaryFormGroup">
     <div class="field flex-auto flex flex-column">
-<<<<<<< HEAD
-        <label dotFieldRequired>{{ 'experiments.goal.reach_page.form.name.label' | dm }}</label>
-        <input
-            id="name"
-            data-testId="goal-name-input"
-            dotAutofocus
-            formControlName="name"
-            name="name"
-            pInputText
-            placeholder="{{ 'experiments.goal.reach_page.form.name.placeholder' | dm }}"
-            required
-            type="text"
-        />
-
-        <dot-field-validation-message
-            [field]="primaryFormGroup.controls.name"
-        ></dot-field-validation-message>
-    </div>
-
-    <div class="field flex-auto flex flex-column">
-=======
->>>>>>> 164d3e81
         <h3>{{ 'experiments.goal.reach_page.form.conditions.label' | dm }}</h3>
 
         <ng-container
