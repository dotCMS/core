--- conflicted
+++ resolved
@@ -151,17 +151,10 @@
         });
 
         it('should add a variant to the store', (done) => {
-<<<<<<< HEAD
-            dotExperimentsService.getById.and.callThrough().and.returnValue(of(ExperimentMocks[1]));
+            dotExperimentsService.getById.and.callThrough().and.returnValue(of(EXPERIMENT_MOCK_1));
             const newVariant: { experimentId: string; name: string } = {
                 name: '333',
-                experimentId: EXPERIMENT_ID
-=======
-            dotExperimentsService.getById.and.callThrough().and.returnValue(of(EXPERIMENT_MOCK_1));
-            const newVariant: { experimentId: string; data: Pick<DotExperiment, 'name'> } = {
-                data: { name: '333' },
                 experimentId: EXPERIMENT_MOCK_1.id
->>>>>>> 8b2a523f
             };
 
             const expectedExperiment = {
