--- conflicted
+++ resolved
@@ -71,8 +71,6 @@
         expect(spectator.queryAll(Card).length).toEqual(2);
         expect(spectator.query(byTestId('traffic-card-title'))).toHaveText('Traffic');
         expect(spectator.query(byTestId('traffic-allocation-button'))).toExist();
-<<<<<<< HEAD
-=======
         expect(spectator.query(byTestId('traffic-split-title'))).toHaveText('Split');
         expect(spectator.query(byTestId('traffic-split-change-button'))).toExist();
         expect(spectator.query(byTestId('traffic-step-done'))).toHaveClass('isDone');
@@ -87,7 +85,6 @@
         spectator.detectChanges();
 
         expect(spectator.query(byTestId('traffic-step-done'))).not.toHaveClass('isDone');
->>>>>>> feb0feb6
     });
 
     it('should open sidebar of traffic allocation', () => {
