--- conflicted
+++ resolved
@@ -57,11 +57,8 @@
             },
             mockProvider(DotExperimentsService),
             mockProvider(MessageService),
-<<<<<<< HEAD
+            mockProvider(DotMessagePipe),
             mockProvider(DotHttpErrorManagerService)
-=======
-            mockProvider(DotMessagePipe)
->>>>>>> 7679f893
         ]
     });
     beforeEach(() => {
