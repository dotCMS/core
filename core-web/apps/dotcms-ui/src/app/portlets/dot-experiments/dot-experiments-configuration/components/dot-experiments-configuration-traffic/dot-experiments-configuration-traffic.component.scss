@use "variables" as *;

h2 {
    margin: 0;
    font-size: $font-size-lg;
    font-weight: 500;
    text-transform: uppercase;
<<<<<<< HEAD
=======
}

:host ::ng-deep {
    dot-icon {
        color: $color-palette-gray-500;

        &.isDone {
            color: $color-accessible-text-green;
        }
    }

    p-card .p-card-content {
        .card-load {
            border-bottom-left-radius: 0;
            border-bottom-right-radius: 0;
            border-bottom: 0;
        }

        .card-split {
            border-top-left-radius: 0;
            border-top-right-radius: 0;
        }
    }
>>>>>>> feb0feb6
}<|MERGE_RESOLUTION|>--- conflicted
+++ resolved
@@ -5,8 +5,6 @@
     font-size: $font-size-lg;
     font-weight: 500;
     text-transform: uppercase;
-<<<<<<< HEAD
-=======
 }
 
 :host ::ng-deep {
@@ -17,18 +15,4 @@
             color: $color-accessible-text-green;
         }
     }
-
-    p-card .p-card-content {
-        .card-load {
-            border-bottom-left-radius: 0;
-            border-bottom-right-radius: 0;
-            border-bottom: 0;
-        }
-
-        .card-split {
-            border-top-left-radius: 0;
-            border-top-right-radius: 0;
-        }
-    }
->>>>>>> feb0feb6
 }