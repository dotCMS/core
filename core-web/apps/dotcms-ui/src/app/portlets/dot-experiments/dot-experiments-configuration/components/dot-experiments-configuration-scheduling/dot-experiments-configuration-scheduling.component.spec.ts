--- conflicted
+++ resolved
@@ -87,7 +87,6 @@
         expect(store.openSidebar).toHaveBeenCalledOnceWith(ExperimentSteps.SCHEDULING);
     });
 
-<<<<<<< HEAD
     it('should disable button and show tooltip when experiment is nos on draft', () => {
         dotExperimentsService.getById.and.returnValue(
             of({
@@ -107,11 +106,7 @@
         );
     });
 
-    //TODO: Will test this in the edit scheduling task since need to define the time zone handling.
-    xit('should render the date range in the button when present', () => {
-=======
     it('should render the date range in the button when present', () => {
->>>>>>> 9ba54fa2
         dotExperimentsService.getById.and.returnValue(of(ExperimentMocks[0]));
         store.loadExperiment(ExperimentMocks[0].id);
         spectator.detectChanges();
