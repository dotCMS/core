--- conflicted
+++ resolved
@@ -9,10 +9,7 @@
 
 import { DotCopyLinkModule } from '@dotcms/app/view/components/dot-copy-link/dot-copy-link.module';
 import { DotAlertConfirmService, DotMessageService } from '@dotcms/data-access';
-<<<<<<< HEAD
-=======
-import { DotIconModule, DotMessagePipe, UiDotIconButtonModule } from '@dotcms/ui';
->>>>>>> 67d464af
+import { DotMessagePipe } from '@dotcms/ui';
 import { MockDotMessageService } from '@dotcms/utils-testing';
 import { DotPipesModule } from '@pipes/dot-pipes.module';
 
@@ -61,11 +58,8 @@
                 TooltipModule,
                 HttpClientTestingModule,
                 DotPipesModule,
-<<<<<<< HEAD
-                ButtonModule
-=======
+                ButtonModule,
                 DotMessagePipe
->>>>>>> 67d464af
             ],
             declarations: [DotAppsConfigurationItemComponent],
             providers: [
