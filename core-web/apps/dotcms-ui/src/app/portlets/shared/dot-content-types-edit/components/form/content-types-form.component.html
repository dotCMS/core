<form [formGroup]="form" class="form" id="content-type-form" novalidate>
    @if (newContentEditorEnabled) {
        <div class="banner" data-test-id="content-type__new-content-banner">
            <p-checkbox
                class="p-checkbox-sm"
                formControlName="newEditContent"
                binary="true"
                inputId="newEditContentLabel" />
            <label for="newEditContentLabel">
                <span [innerHTML]="'content.type.form.banner.message' | dm"></span>
            </label>
        </div>
    }
    <div class="field">
        <label dotFieldRequired for="content-type-form-name">{{ nameFieldLabel }}</label>
        <input
            [tabindex]="1"
            id="content-type-form-name"
            #name
            pInputText
            type="text"
            name="name"
            formControlName="name"
            dotAutofocus />
        <dot-field-validation-message
            [message]="'dot.common.message.field.required' | dm: [nameFieldLabel]"
            [field]="form.get('name')" />
    </div>
    <div class="field">
        <label for="content-type-form-description">{{ 'contenttypes.form.label.icon' | dm }}</label>
        <dot-md-icon-selector [tabindex]="2" id="content-type-form-icon" formControlName="icon" />
    </div>

    <div class="field">
        <label for="content-type-form-description">
            {{ 'contenttypes.form.label.description' | dm }}
        </label>
        <input
            [tabindex]="3"
            id="content-type-form-description"
            pInputText
            type="text"
            name="description"
            formControlName="description" />
    </div>
    <div class="field">
        <label for="content-type-form-host">
            {{ 'contenttypes.form.field.host_folder.label' | dm }}
        </label>
        <dot-site
            [tabindex]="4"
            id="content-type-form-host"
            formControlName="host"
<<<<<<< HEAD
        />
=======
            width="100%" />
>>>>>>> 8ca2d867
    </div>
    <div class="field">
        <label for="content-type-form-workflow">
            {{ 'contenttypes.form.label.workflow' | dm }}
        </label>
        <dot-workflows-selector-field
            [tabindex]="5"
            id="content-type-form-workflow"
            formControlName="workflows" />
    </div>
    <div class="field" formGroupName="systemActionMappings">
        <label for="content-type-form-workflow">
            {{ 'contenttypes.form.label.workflow.actions' | dm }}
        </label>
        <dot-workflows-actions-selector-field
            [tabindex]="6"
            [workflows]="workflowsSelected$ | async"
            formControlName="NEW" />
    </div>
    @if (form.get('workflows').disabled) {
        <span class="p-field-hint form-workflow-community-message" id="field-workflow-hint">
            {{ 'contenttypes.form.hint.error.only.default.scheme.available.in.Community' | dm }}
        </span>
    }
    <div class="flex flex-col gap-1">
        <div class="flex gap-2">
            <div class="field flex-1">
                <label for="content-type-form-publish-date-field">
                    {{ 'contenttypes.form.label.publish.date.field' | dm }}
                </label>
                <p-select
                    (onChange)="handleDateVarChange($event, 'publishDateVar')"
                    [options]="dateVarOptions"
                    [tabindex]="7"
                    [placeholder]="'contenttypes.form.date.field.placeholder' | dm"
                    [showClear]="true"
                    id="content-type-form-publish-date-field"
                    appendTo="body"
                    name="publishDateVar"
                    formControlName="publishDateVar"></p-select>
            </div>
            <div class="field flex-1">
                <label for="content-type-form-expire-date-field">
                    {{ 'contenttypes.form.field.expire.date.field' | dm }}
                </label>
                <p-select
                    (onChange)="handleDateVarChange($event, 'expireDateVar')"
                    [showClear]="true"
                    [options]="dateVarOptions"
                    [tabindex]="8"
                    [placeholder]="'contenttypes.form.date.field.placeholder' | dm"
                    id="content-type-form-expire-date-field"
                    appendTo="body"
                    name="expireDateVar"
                    formControlName="expireDateVar"></p-select>
            </div>
        </div>
        @if (!dateVarOptions.length) {
            <small class="p-field-hint field__date-hint" id="field-dates-hint">
                {{ 'contenttypes.form.message.no.date.fields.defined' | dm }}
            </small>
        }
    </div>
    @if (form.get('detailPage')) {
        <div class="field">
            <label for="content-type-form-detail-page">
                {{ 'contenttypes.form.field.detail.page' | dm }}
            </label>
            <dot-page-selector
                [tabindex]="9"
                id="content-type-form-detail-page"
                formControlName="detailPage" />
        </div>
    }
    @if (form.get('urlMapPattern')) {
        <div class="field">
            <dot-field-helper
                [message]="'contenttypes.hint.URL.map.pattern.hint1' | dm"></dot-field-helper>
            <label for="content-type-form-url-map-pattern">
                {{ 'contenttypes.form.label.URL.pattern' | dm }}
            </label>
            <input
                [tabindex]="10"
                id="content-type-form-url-map-pattern"
                pInputText
                type="text"
                name="urlMapPattern"
                formControlName="urlMapPattern" />
        </div>
    }
</form><|MERGE_RESOLUTION|>--- conflicted
+++ resolved
@@ -51,11 +51,7 @@
             [tabindex]="4"
             id="content-type-form-host"
             formControlName="host"
-<<<<<<< HEAD
         />
-=======
-            width="100%" />
->>>>>>> 8ca2d867
     </div>
     <div class="field">
         <label for="content-type-form-workflow">
