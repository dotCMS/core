import { Subject } from 'rxjs';

import {
    Component,
    EventEmitter,
    Input,
    OnChanges,
    OnDestroy,
    OnInit,
    Output,
    SimpleChanges,
    ViewChild,
    computed,
    inject,
    input
} from '@angular/core';
import { AbstractControl, UntypedFormBuilder, UntypedFormGroup } from '@angular/forms';

import { takeUntil } from 'rxjs/operators';

import {
    DotCMSClazzes,
    DotCMSContentType,
    DotCMSContentTypeField,
    FeaturedFlags,
    NEW_RENDER_MODE_VARIABLE_KEY
} from '@dotcms/dotcms-models';
import { isEqual } from '@dotcms/utils';

import { FieldPropertyService } from '../service';

@Component({
    selector: 'dot-content-type-fields-properties-form',
    styleUrls: ['./content-type-fields-properties-form.component.scss'],
    templateUrl: './content-type-fields-properties-form.component.html',
    standalone: false
})
export class ContentTypeFieldsPropertiesFormComponent implements OnChanges, OnInit, OnDestroy {
    /** Form builder instance for creating reactive forms */
    private fb = inject(UntypedFormBuilder);

    /** Service for managing field properties */
    private fieldPropertyService = inject(FieldPropertyService);

    /** Event emitter for saving field properties */
    @Output() saveField: EventEmitter<DotCMSContentTypeField> = new EventEmitter();

    /** Event emitter for form validation status */
    @Output() valid: EventEmitter<boolean> = new EventEmitter();

    /** Input data for the form field being edited */
    @Input() formFieldData: DotCMSContentTypeField;

    /** Signal containing the content type information */
    readonly $contentType = input.required<DotCMSContentType>({ alias: 'contentType' });

    /** Reference to the properties container element */
    @ViewChild('properties') propertiesContainer;

    /** Reactive form group for field properties */
    form: UntypedFormGroup;

    /** Array of field property names to display */
    fieldProperties: string[] = [];

    /** Array of checkbox field names */
    checkboxFields: string[] = ['indexed', 'listed', 'required', 'searchable', 'unique'];

    /** Original form value used for change detection */
    private originalValue: DotCMSContentTypeField;

    /** Subject for managing component destruction and unsubscribing from observables */
    private destroy$: Subject<boolean> = new Subject<boolean>();

    /** Computed signal indicating if the new content editor is enabled */
    $isNewContentEditorEnabled = computed(() => {
        const contentType = this.$contentType();
        return contentType.metadata?.[FeaturedFlags.FEATURE_FLAG_CONTENT_EDITOR2_ENABLED] === true;
    });

    /**
     * Angular lifecycle hook called when input properties change
     *
     * @param {SimpleChanges} changes - Object containing changed properties
     */
    ngOnChanges(changes: SimpleChanges): void {
        if (changes.formFieldData?.currentValue && this.formFieldData) {
            this.destroy();

            setTimeout(this.init.bind(this), 0);
        }
    }

    /**
     * Angular lifecycle hook called after component initialization
     */
    ngOnInit(): void {
        // TODO: Migrate to Signal Forms
        this.initFormGroup();
    }

    /**
     * Angular lifecycle hook called before component destruction
     */
    ngOnDestroy(): void {
        this.destroy$.next(true);
        this.destroy$.complete();
    }

    /**
     * Emit the form data to be saved
     * Validates the form and marks all fields as touched if invalid
     */
    saveFieldProperties(): void {
        if (this.form.valid) {
<<<<<<< HEAD
            this.saveField.emit(this.transformFormValue(this.form.value));
=======
            const transformedValue = this.transformFormValue(this.form.value);
            this.saveField.emit(transformedValue);
>>>>>>> 714d6d3f
        } else {
            this.fieldProperties.forEach((property) => this.form.get(property).markAsTouched());
        }

        this.valid.emit(false);
    }

    /**
     * Transform form value before saving
     * Handles special case for custom fields with new render mode variable
     *
     * @param {any} value - The form value to transform
     * @returns {any} The transformed form value
     */
    transformFormValue(value) {
        if (this.formFieldData.clazz === DotCMSClazzes.CUSTOM_FIELD) {
            const existingVariables = this.formFieldData.fieldVariables || [];
            const otherVariables = existingVariables.filter(
                (v) => v.key !== NEW_RENDER_MODE_VARIABLE_KEY
            );
<<<<<<< HEAD
            return {
=======
            const existingNewRenderMode = existingVariables.find(
                (v) => v.key === NEW_RENDER_MODE_VARIABLE_KEY
            );
            const newFormValue = {
>>>>>>> 714d6d3f
                ...value,
                fieldVariables: [
                    ...otherVariables,
                    {
<<<<<<< HEAD
=======
                        ...(existingNewRenderMode || {}), // Preserve existing properties (id, etc.)
>>>>>>> 714d6d3f
                        clazz: DotCMSClazzes.FIELD_VARIABLE,
                        key: NEW_RENDER_MODE_VARIABLE_KEY,
                        value: value.newRenderMode
                    }
                ]
            };
<<<<<<< HEAD
=======
            return newFormValue;
>>>>>>> 714d6d3f
        }
        return value;
    }

    /**
     * Clean up component state and remove dynamically created property components
     */
    destroy(): void {
        this.fieldProperties = [];

        if (this.propertiesContainer) {
            const propertiesContainer = this.propertiesContainer.nativeElement;
            propertiesContainer.childNodes.forEach((child) => {
                if (child.tagName) {
                    propertiesContainer.removeChild(child);
                }
            });
        }
    }

    /**
     * Initialize the form with field properties
     * Updates form field data, retrieves properties, and initializes form group
     */
    private init(): void {
        this.updateFormFieldData();

        const properties: string[] = this.fieldPropertyService.getProperties(
            this.formFieldData.clazz
        );

        this.initFormGroup(properties);
        this.sortProperties(properties);
    }

    /**
     * Initialize the reactive form group with field properties
     *
     * @param {string[]} [properties] - Optional array of property names to include in the form
     */
    private initFormGroup(properties?: string[]): void {
        const formFields = {};

        if (properties) {
            properties
                .filter((property) => this.fieldPropertyService.existsComponent(property))
                .filter((property) => {
                    if (property === NEW_RENDER_MODE_VARIABLE_KEY) {
                        return this.$isNewContentEditorEnabled();
                    }
                    return true;
                })
                .forEach((property) => {
                    formFields[property] = [
                        {
                            value:
                                this.fieldPropertyService.getValue(this.formFieldData, property) ||
                                this.fieldPropertyService.getDefaultValue(
                                    property,
                                    this.formFieldData.clazz
                                ),
                            disabled: this.formFieldData.id && this.isPropertyDisabled(property)
                        },
                        this.fieldPropertyService.getValidations(property)
                    ];
                });

            formFields['clazz'] = this.formFieldData.clazz;
            formFields['id'] = this.formFieldData.id;
        }

        this.form = this.fb.group(formFields);
        this.setAutoCheckValues();
        this.notifyFormChanges();
    }

    /**
     * Subscribe to form value changes and emit validation status
     * Tracks original value for change detection
     */
    private notifyFormChanges() {
        this.originalValue = this.form.value;
        this.form.valueChanges.pipe(takeUntil(this.destroy$)).subscribe(() => {
            this.valid.emit(this.isFormValueUpdated() && this.form.valid);
        });
    }

    /**
     * Check if the form value has been updated from the original value
     *
     * @returns {boolean} True if the form value differs from the original value
     */
    private isFormValueUpdated(): boolean {
        return !isEqual(this.form.value, this.originalValue);
    }

    /**
     * Check if a property should be disabled in edit mode
     *
     * @param {string} property - The property name to check
     * @returns {boolean} True if the property should be disabled
     */
    private isPropertyDisabled(property: string): boolean {
        return this.fieldPropertyService.isDisabledInEditMode(property);
    }

    /**
     * Sort and filter properties based on component availability and feature flags
     *
     * @param {string[]} properties - Array of property names to sort
     */
    private sortProperties(properties: string[]): void {
        this.fieldProperties = properties
            .filter((property) => this.fieldPropertyService.existsComponent(property))
            .filter((property) => {
                if (property === NEW_RENDER_MODE_VARIABLE_KEY) {
                    return this.$isNewContentEditorEnabled();
                }
                return true;
            })
            .sort(
                (property1, property2) =>
                    this.fieldPropertyService.getOrder(property1) -
                    this.fieldPropertyService.getOrder(property2)
            );
    }

    /**
     * Set up automatic checkbox value handling for searchable, listed, and unique fields
     */
    private setAutoCheckValues(): void {
        [this.form.get('searchable'), this.form.get('listed'), this.form.get('unique')]
            .filter((checkbox) => !!checkbox)
            .forEach((checkbox) => {
                this.handleCheckValues(checkbox);
            });
    }

    /**
     * Handle checkbox value changes and set up value change subscriptions
     *
     * @param {AbstractControl} checkbox - The checkbox form control to handle
     */
    private handleCheckValues(checkbox: AbstractControl): void {
        if (checkbox.value) {
            if (checkbox === this.form.get('unique')) {
                this.handleDisabledRequired(true);
            }

            this.handleDisabledIndexed(true);
        }

        checkbox.valueChanges.subscribe((res) => {
            checkbox === this.form.get('unique')
                ? this.handleUniqueValuesChecked(res)
                : this.setIndexedValueChecked(res);
        });
    }

    /**
     * Set the indexed checkbox value and handle its disabled state
     *
     * @param {boolean} propertyValue - The value to set for the indexed property
     */
    private setIndexedValueChecked(propertyValue: boolean): void {
        if (this.form.get('indexed') && propertyValue) {
            this.form.get('indexed').setValue(propertyValue);
        }

        this.handleDisabledIndexed(propertyValue);
    }

    /**
     * Handle unique checkbox value changes
     * Sets indexed and required values, and manages their disabled states
     *
     * @param {boolean} propertyValue - The value of the unique checkbox
     */
    private handleUniqueValuesChecked(propertyValue: boolean): void {
        this.setIndexedValueChecked(propertyValue);

        if (this.form.get('required') && propertyValue) {
            this.form.get('required').setValue(propertyValue);
        }

        this.handleDisabledRequired(propertyValue);
        this.handleDisabledIndexed(true);
    }

    /**
     * Enable or disable the indexed form control
     *
     * @param {boolean} disable - True to disable, false to enable
     */
    private handleDisabledIndexed(disable: boolean): void {
        if (this.form.get('indexed')) {
            disable ? this.form.get('indexed').disable() : this.form.get('indexed').enable();
        }
    }

    /**
     * Enable or disable the required form control
     *
     * @param {boolean} disable - True to disable, false to enable
     */
    private handleDisabledRequired(disable: boolean): void {
        if (this.form.get('required')) {
            disable ? this.form.get('required').disable() : this.form.get('required').enable();
        }
    }

    /**
     * Update form field data by removing the name property for new fields
     */
    private updateFormFieldData() {
        if (!this.formFieldData.id) {
            delete this.formFieldData['name'];
        }
    }
}<|MERGE_RESOLUTION|>--- conflicted
+++ resolved
@@ -113,12 +113,8 @@
      */
     saveFieldProperties(): void {
         if (this.form.valid) {
-<<<<<<< HEAD
-            this.saveField.emit(this.transformFormValue(this.form.value));
-=======
             const transformedValue = this.transformFormValue(this.form.value);
             this.saveField.emit(transformedValue);
->>>>>>> 714d6d3f
         } else {
             this.fieldProperties.forEach((property) => this.form.get(property).markAsTouched());
         }
@@ -139,32 +135,22 @@
             const otherVariables = existingVariables.filter(
                 (v) => v.key !== NEW_RENDER_MODE_VARIABLE_KEY
             );
-<<<<<<< HEAD
-            return {
-=======
             const existingNewRenderMode = existingVariables.find(
                 (v) => v.key === NEW_RENDER_MODE_VARIABLE_KEY
             );
             const newFormValue = {
->>>>>>> 714d6d3f
                 ...value,
                 fieldVariables: [
                     ...otherVariables,
                     {
-<<<<<<< HEAD
-=======
                         ...(existingNewRenderMode || {}), // Preserve existing properties (id, etc.)
->>>>>>> 714d6d3f
                         clazz: DotCMSClazzes.FIELD_VARIABLE,
                         key: NEW_RENDER_MODE_VARIABLE_KEY,
                         value: value.newRenderMode
                     }
                 ]
             };
-<<<<<<< HEAD
-=======
             return newFormValue;
->>>>>>> 714d6d3f
         }
         return value;
     }
