import { Subject } from 'rxjs';

import { HttpErrorResponse } from '@angular/common/http';
import { Component, DestroyRef, OnDestroy, OnInit, ViewChild, inject } from '@angular/core';
import { takeUntilDestroyed } from '@angular/core/rxjs-interop';
import { ActivatedRoute, Router } from '@angular/router';

import { MenuItem } from 'primeng/api';

<<<<<<< HEAD
import { map, mergeMap, take, takeUntil } from 'rxjs/operators';
=======
import { mergeMap, pluck, take, map } from 'rxjs/operators';
>>>>>>> e8ac669b

import {
    DotContentTypesInfoService,
    DotCrudService,
    DotEventsService,
    DotHttpErrorManagerService,
    DotMessageService,
    DotRouterService
} from '@dotcms/data-access';
import {
    DotCMSContentType,
    DotCMSContentTypeField,
    DotCMSContentTypeLayoutRow,
    DotCMSWorkflow,
    DotDialogActions
} from '@dotcms/dotcms-models';

import { DotEditContentTypeCacheService } from './components/fields/content-type-fields-properties-form/field-properties/dot-relationships-property/services/dot-edit-content-type-cache.service';
import { ContentTypeFieldsDropZoneComponent } from './components/fields/index';
import { FieldService } from './components/fields/service';
import { ContentTypesFormComponent } from './components/form';

/**
 * Portlet component for edit content types
 *
 * @export
 * @class DotContentTypesEditComponent
 * @implements {OnInit}
 */
@Component({
    selector: 'dot-content-types-edit',
    templateUrl: './dot-content-types-edit.component.html',
    styleUrls: ['./dot-content-types-edit.component.scss'],
    standalone: false
})
export class DotContentTypesEditComponent implements OnInit, OnDestroy {
    private contentTypesInfoService = inject(DotContentTypesInfoService);
    private crudService = inject(DotCrudService);
    private dotHttpErrorManagerService = inject(DotHttpErrorManagerService);
    private dotEventsService = inject(DotEventsService);
    private dotRouterService = inject(DotRouterService);
    private fieldService = inject(FieldService);
    private route = inject(ActivatedRoute);
    private dotMessageService = inject(DotMessageService);
    router = inject(Router);
    private dotEditContentTypeCacheService = inject(DotEditContentTypeCacheService);

    @ViewChild('form')
    contentTypesForm: ContentTypesFormComponent;

    @ViewChild('fieldsDropZone')
    fieldsDropZone: ContentTypeFieldsDropZoneComponent;

    contentTypeActions: MenuItem[];
    dialogCloseable = false;
    data: DotCMSContentType;
    dialogActions: DotDialogActions;
    layout: DotCMSContentTypeLayoutRow[];
    show: boolean;
    templateInfo = {
        icon: '',
        header: ''
    };

    loadingFields = false;

    private destroy$: Subject<boolean> = new Subject<boolean>();
    private destroyRef = inject(DestroyRef);
    ngOnInit(): void {
        this.route.data
            .pipe(
<<<<<<< HEAD
                map((x: any) => x?.contentType),
                takeUntil(this.destroy$)
=======
                map((data) => data.contentType),
                takeUntilDestroyed(this.destroyRef)
>>>>>>> e8ac669b
            )
            .subscribe((contentType: DotCMSContentType) => {
                this.data = contentType;
                this.dotEditContentTypeCacheService.set(contentType);
                this.layout = contentType.layout;
                this.checkAndOpenFormDialog();
            });

        this.contentTypeActions = [
            {
                label: this.dotMessageService.get('contenttypes.dropzone.rows.add'),
                command: () => this.notifyAddEvt('add-row')
            },
            {
                label: this.dotMessageService.get('contenttypes.dropzone.rows.tab_divider'),
                command: () => this.notifyAddEvt('add-tab-divider')
            }
        ];

        this.dialogCloseable = this.isEditMode();
        this.setTemplateInfo();
    }

    ngOnDestroy(): void {
        this.destroy$.next(true);
        this.destroy$.complete();
    }

    /**
     * Handle hide dialog
     *
     * @memberof DotContentTypesEditComponent
     */
    onDialogHide(): void {
        if (!this.isEditMode()) {
            this.dotRouterService.gotoPortlet(`/${this.dotRouterService.currentPortlet.id}`);
        } else {
            this.router.navigate([], {
                relativeTo: this.route,
                queryParams: { 'open-config': null },
                queryParamsHandling: 'merge'
            });
        }
    }

    /**
     * Show and set options for dialog
     *
     * @memberof DotContentTypesEditComponent
     */
    startFormDialog(): void {
        this.show = true;
        this.setEditContentletDialogOptions();
    }

    /**
     * Set updated name on Content Type and send a request to save it
     * @param {string} name
     *
     * @memberof DotContentTypesEditComponent
     */
    editContentTypeName(name: string): void {
        // eslint-disable-next-line @typescript-eslint/no-unused-vars
        const { layout, fields, ...updatedContentType } = { ...this.data, name };

        this.updateContentType(updatedContentType as DotCMSContentType);
    }

    /**
     * Set the icon, labels and placeholder in the template
     * @memberof DotContentTypesEditComponent
     */
    setTemplateInfo(): void {
        const type = this.contentTypesInfoService.getLabel(this.data.baseType);
        const contentTypeName = this.dotMessageService.get(`contenttypes.content.${type}`);

        this.templateInfo = {
            icon: this.contentTypesInfoService.getIcon(type),
            header: this.isEditMode()
                ? this.dotMessageService.get(
                      'contenttypes.content.edit.contenttype',
                      contentTypeName
                  )
                : this.dotMessageService.get(
                      'contenttypes.content.create.contenttype',
                      contentTypeName
                  )
        };
    }

    /**
     * Set the state for the ok action for the dialog
     *
     * @param {boolean} $event
     * @memberof DotContentTypesEditComponent
     */
    setDialogOkButtonState(formIsValid: boolean): void {
        this.dialogActions = {
            ...this.dialogActions,
            accept: {
                ...this.dialogActions.accept,
                disabled: !formIsValid
            }
        };
    }

    /**
     * Check if we need to update or create a content type
     *
     * @param {DotCMSContentType} value
     * @memberof DotContentTypesEditComponent
     */
    handleFormSubmit(value: DotCMSContentType): void {
        this.isEditMode() ? this.updateContentType(value) : this.createContentType(value);
    }

    /**
     * Check if the component is in edit mode
     *
     * @returns boolean
     * @memberof DotContentTypesEditComponent
     */
    isEditMode(): boolean {
        return !!(this.data && this.data.id);
    }

    /**
     * Remove fields from the content type
     * @param DotContentTypeField[] fieldsToDelete Fields to be removed
     * @memberof DotContentTypesEditComponent
     */
    removeFields(fieldsToDelete: DotCMSContentTypeField[]): void {
        this.fieldService
            .deleteFields(this.data.id, fieldsToDelete)
            .pipe(
                map((x: any) => x?.fields),
                take(1)
            )
            .subscribe(
                (fields: DotCMSContentTypeLayoutRow[]) => {
                    this.layout = fields;
                },
                (err) => {
                    this.dotHttpErrorManagerService
                        .handle(err)
                        .pipe(take(1))
                        .subscribe(() => {
                            //
                        });
                }
            );
    }

    /**
     * Save fields to the content type
     * @param layout layout to be save
     * @memberof DotContentTypesEditComponent
     */
    saveFields(layout: DotCMSContentTypeLayoutRow[]): void {
        this.loadingFields = true;
        this.fieldService
            .saveFields(this.data.id, layout)
            .pipe(take(1))
            .subscribe(
                (fields: DotCMSContentTypeLayoutRow[]) => {
                    this.layout = fields;
                    this.loadingFields = false;
                },
                (err) => {
                    this.dotHttpErrorManagerService
                        .handle(err)
                        .pipe(take(1))
                        .subscribe(() => {
                            this.fieldsDropZone.cancelLastDragAndDrop();
                            this.loadingFields = false;
                        });
                }
            );
    }

    /**
     * Edit the properties of a field
     *
     * @param {DotCMSContentTypeField} fieldsToEdit field to be edit
     * @memberof DotContentTypesEditComponent
     */
    editField(fieldsToEdit: DotCMSContentTypeField): void {
        this.loadingFields = true;
        this.fieldService
            .updateField(this.data.id, fieldsToEdit)
            .pipe(take(1))
            .subscribe(
                (fields: DotCMSContentTypeLayoutRow[]) => {
                    this.layout = fields;
                    this.loadingFields = false;
                },
                (err) => {
                    this.dotHttpErrorManagerService
                        .handle(err)
                        .pipe(take(1))
                        .subscribe(() => {
                            this.fieldsDropZone.cancelLastDragAndDrop();
                            this.loadingFields = false;
                        });
                }
            );
    }

    /**
     * Send a notification of Add Row event to be handle elsewhere
     *
     * @memberof DotContentTypesEditComponent
     */
    notifyAddEvt(typeEvt: string): void {
        this.dotEventsService.notify(typeEvt);
    }

    private setEditContentletDialogOptions(): void {
        this.dialogActions = {
            accept: {
                disabled: true,
                label: this.isEditMode()
                    ? this.dotMessageService.get('contenttypes.action.update')
                    : this.dotMessageService.get('contenttypes.action.create'),
                action: () => {
                    this.contentTypesForm.submitForm();
                }
            },
            cancel: {
                label: 'Cancel'
            }
        };
    }

    private createContentType(value: DotCMSContentType): void {
        const createdContentType: DotCMSContentType = this.cleanUpFormValue({
            ...value
        });

        this.crudService
            .postData<DotCMSContentType[], DotCMSContentType>('v1/contenttype', createdContentType)
            .pipe(
                mergeMap((contentTypes: DotCMSContentType[]) => contentTypes),
                take(1)
            )
            .subscribe(
                (contentType: DotCMSContentType) => {
                    this.data = contentType;
                    this.layout = this.data.layout;
                    this.dotRouterService.goToEditContentType(
                        this.data.id,
                        this.dotRouterService.currentPortlet.id
                    );
                    this.show = false;
                },
                (err) => {
                    this.handleHttpError(err);
                }
            );
    }

    private handleHttpError(err: HttpErrorResponse) {
        this.dotHttpErrorManagerService.handle(err).pipe(take(1));
    }

    private updateContentType(value: DotCMSContentType): void {
        const updatedContentType = this.cleanUpFormValue({
            ...value,
            id: this.data.id
        });

        this.crudService
            .putData<DotCMSContentType>(`v1/contenttype/id/${this.data.id}`, updatedContentType)
            .pipe(take(1))
            .subscribe(
                (contentType: DotCMSContentType) => {
                    this.data = contentType;
                    this.show = false;
                },
                (err) => {
                    this.handleHttpError(err);
                }
            );
    }

    // The Content Types endpoint returns workflows (plural) but receive workflow (singular)
    private cleanUpFormValue(value: DotCMSContentType): DotCMSContentType {
        if (value.workflows) {
            value['workflow'] = this.getWorkflowsIds(value.workflows);
            delete value.workflows;
        }

        return value;
    }

    private getWorkflowsIds(workflows: DotCMSWorkflow[]): string[] {
        return workflows.map((workflow: DotCMSWorkflow) => workflow.id);
    }

    /**
     * Checks conditions to open the form dialog
     * @private
     * @memberof DotContentTypesEditComponent
     */
    private checkAndOpenFormDialog(): void {
        // Subscribe to query params only if we're in edit mode
        if (this.isEditMode()) {
            this.route.queryParams.pipe(take(1)).subscribe((params) => {
                if (params['open-config'] === 'true') {
                    this.startFormDialog();
                }
            });
        } else {
            // Always open form dialog in create mode
            this.startFormDialog();
        }
    }
}<|MERGE_RESOLUTION|>--- conflicted
+++ resolved
@@ -7,11 +7,7 @@
 
 import { MenuItem } from 'primeng/api';
 
-<<<<<<< HEAD
-import { map, mergeMap, take, takeUntil } from 'rxjs/operators';
-=======
-import { mergeMap, pluck, take, map } from 'rxjs/operators';
->>>>>>> e8ac669b
+import { map, mergeMap, take } from 'rxjs/operators';
 
 import {
     DotContentTypesInfoService,
@@ -83,13 +79,8 @@
     ngOnInit(): void {
         this.route.data
             .pipe(
-<<<<<<< HEAD
-                map((x: any) => x?.contentType),
-                takeUntil(this.destroy$)
-=======
                 map((data) => data.contentType),
                 takeUntilDestroyed(this.destroyRef)
->>>>>>> e8ac669b
             )
             .subscribe((contentType: DotCMSContentType) => {
                 this.data = contentType;
