import { CommonModule } from '@angular/common';
import { NgModule } from '@angular/core';

import { ButtonModule } from 'primeng/button';
import { SplitButtonModule } from 'primeng/splitbutton';
import { TooltipModule } from 'primeng/tooltip';

<<<<<<< HEAD
=======
import { DotMessagePipe, UiDotIconButtonModule } from '@dotcms/ui';
>>>>>>> 67d464af
import { DotPipesModule } from '@pipes/dot-pipes.module';

import { ContentTypeFieldsAddRowComponent } from './content-type-fields-add-row.component';

@NgModule({
    declarations: [ContentTypeFieldsAddRowComponent],
    exports: [ContentTypeFieldsAddRowComponent],
<<<<<<< HEAD
    imports: [CommonModule, ButtonModule, TooltipModule, SplitButtonModule, DotPipesModule]
=======
    imports: [
        CommonModule,
        ButtonModule,
        TooltipModule,
        UiDotIconButtonModule,
        SplitButtonModule,
        DotPipesModule,
        DotMessagePipe
    ]
>>>>>>> 67d464af
})
export class ContentTypeFieldsAddRowModule {}<|MERGE_RESOLUTION|>--- conflicted
+++ resolved
@@ -5,10 +5,7 @@
 import { SplitButtonModule } from 'primeng/splitbutton';
 import { TooltipModule } from 'primeng/tooltip';
 
-<<<<<<< HEAD
-=======
-import { DotMessagePipe, UiDotIconButtonModule } from '@dotcms/ui';
->>>>>>> 67d464af
+import { DotMessagePipe } from '@dotcms/ui';
 import { DotPipesModule } from '@pipes/dot-pipes.module';
 
 import { ContentTypeFieldsAddRowComponent } from './content-type-fields-add-row.component';
@@ -16,18 +13,14 @@
 @NgModule({
     declarations: [ContentTypeFieldsAddRowComponent],
     exports: [ContentTypeFieldsAddRowComponent],
-<<<<<<< HEAD
-    imports: [CommonModule, ButtonModule, TooltipModule, SplitButtonModule, DotPipesModule]
-=======
+
     imports: [
         CommonModule,
         ButtonModule,
         TooltipModule,
-        UiDotIconButtonModule,
         SplitButtonModule,
         DotPipesModule,
         DotMessagePipe
     ]
->>>>>>> 67d464af
 })
 export class ContentTypeFieldsAddRowModule {}