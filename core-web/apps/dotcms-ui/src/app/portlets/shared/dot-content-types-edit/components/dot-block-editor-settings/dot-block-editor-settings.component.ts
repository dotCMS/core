--- conflicted
+++ resolved
@@ -5,18 +5,16 @@
     ChangeDetectionStrategy,
     Component,
     EventEmitter,
-    Input, OnChanges, OnDestroy,
+    Input,
+    OnChanges,
+    OnDestroy,
     OnInit,
-    Output, SimpleChanges
+    Output,
+    SimpleChanges
 } from '@angular/core';
 import { FormBuilder, FormGroup } from '@angular/forms';
 
-<<<<<<< HEAD
-import { forkJoin, Subject, of } from 'rxjs';
-import { catchError, take, takeUntil, tap } from 'rxjs/operators';
-=======
 import { catchError, take, takeUntil } from 'rxjs/operators';
->>>>>>> ac4ee011
 
 // Services
 import { DotDialogActions } from '@components/dot-dialog/dot-dialog.component';
