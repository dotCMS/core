--- conflicted
+++ resolved
@@ -54,7 +54,6 @@
             type="button"></button>
     </div>
 </dot-secondary-toolbar>
-<<<<<<< HEAD
 <p-tabs value="0">
     <p-tablist>
         <p-tab [value]="0">
@@ -95,32 +94,6 @@
         </p-tabpanel>
         @if (contentType) {
             <p-tabpanel [value]="1" class="content-type__relationships">
-=======
-<p-tabView>
-    <p-tabPanel
-        class="content-type__properties"
-        header="{{ 'contenttypes.tab.fields.header' | dm }}">
-        <div class="content-type__fields-layout" id="content-type-form-layout">
-            <div class="content-type__fields-main" id="content-type-form-main">
-                <ng-content />
-            </div>
-            <div class="content-type__fields-sidebar">
-                <p-splitButton
-                    (onClick)="fireAddRowEvent()"
-                    [model]="actions"
-                    icon="pi pi-plus"
-                    label="{{ 'contenttypes.content.row' | dm }}" />
-                <dot-content-types-fields-list [baseType]="contentType.baseType" />
-            </div>
-        </div>
-    </p-tabPanel>
-    @if (contentType) {
-        <p-tabPanel
-            [cache]="false"
-            class="content-type__relationships"
-            header="{{ 'contenttypes.tab.relationship.header' | dm }}">
-            <ng-template pTemplate="content">
->>>>>>> d4872faf
                 <dot-portlet-box>
                     <dot-iframe [src]="relationshipURL" />
                 </dot-portlet-box>
