--- conflicted
+++ resolved
@@ -41,11 +41,7 @@
     DotCMSContentTypeLayoutRow,
     DotFieldVariable
 } from '@dotcms/dotcms-models';
-<<<<<<< HEAD
-import { DotIconModule, DotMessagePipeModule } from '@dotcms/ui';
-=======
-import { DotIconModule, DotMessagePipe, UiDotIconButtonModule } from '@dotcms/ui';
->>>>>>> 67d464af
+import { DotIconModule, DotMessagePipe } from '@dotcms/ui';
 import { DotLoadingIndicatorService } from '@dotcms/utils';
 import {
     cleanUpDialog,
