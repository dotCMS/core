--- conflicted
+++ resolved
@@ -173,13 +173,8 @@
             {
                 menuItem: {
                     label: this.dotMessageService.get('contenttypes.action.delete'),
-<<<<<<< HEAD
                     command: (item: DotCMSContentType) => this.removeConfirmation(item),
-                    icon: 'delete'
-=======
-                    command: (item) => this.removeConfirmation(item),
                     icon: 'pi pi-trash'
->>>>>>> 7c67ad98
                 },
                 shouldShow: (item) => !item.fixed && !item.defaultType
             }
