import { Subject } from 'rxjs';

import { HttpErrorResponse } from '@angular/common/http';
import { Component, HostBinding, OnDestroy, OnInit } from '@angular/core';
import { ActivatedRoute, Router } from '@angular/router';

import { debounceTime, filter, finalize, pluck, switchMap, take, takeUntil } from 'rxjs/operators';

<<<<<<< HEAD
=======
import { DotTemplateContainersCacheService } from '@dotcms/app/api/services/dot-template-containers-cache/dot-template-containers-cache.service';
>>>>>>> 270ac3c4
import {
    DotHttpErrorManagerService,
    DotMessageService,
    DotPageLayoutService,
    DotRouterService,
    DotSessionStorageService,
    DotGlobalMessageService
} from '@dotcms/data-access';
import { ResponseView } from '@dotcms/dotcms-js';
import {
    DotContainer,
    DotContainerMap,
    DotPageRender,
    DotPageRenderState,
    DotTemplateDesigner,
    FeaturedFlags
} from '@dotcms/dotcms-models';

import { DotEditLayoutService } from '../../../../api/services/dot-edit-layout/dot-edit-layout.service';
import { DotTemplateContainersCacheService } from '../../../../api/services/dot-template-containers-cache/dot-template-containers-cache.service';

export const DEBOUNCE_TIME = 5000;

@Component({
    selector: 'dot-edit-layout',
    templateUrl: './dot-edit-layout.component.html',
    styleUrls: ['./dot-edit-layout.component.scss']
})
export class DotEditLayoutComponent implements OnInit, OnDestroy {
    pageState: DotPageRender | DotPageRenderState;
    apiLink: string;

    updateTemplate = new Subject<DotTemplateDesigner>();
    destroy$: Subject<boolean> = new Subject<boolean>();
    featureFlag = FeaturedFlags.FEATURE_FLAG_TEMPLATE_BUILDER;

    containerMap: DotContainerMap;

    @HostBinding('style.minWidth') width = '100%';

    private lastLayout: DotTemplateDesigner;

    constructor(
        private route: ActivatedRoute,
        private dotRouterService: DotRouterService,
        private dotGlobalMessageService: DotGlobalMessageService,
        private dotHttpErrorManagerService: DotHttpErrorManagerService,
        private dotPageLayoutService: DotPageLayoutService,
        private dotMessageService: DotMessageService,
        private templateContainersCacheService: DotTemplateContainersCacheService,
        private dotSessionStorageService: DotSessionStorageService,
        private router: Router
    ) {}

    ngOnInit() {
        this.route.parent.parent.data
            .pipe(
                pluck('content'),
                filter((state: DotPageRenderState) => !!state),
                take(1)
            )
            .subscribe((state: DotPageRenderState) => {
                this.pageState = state;

                this.containerMap = this.pageState.containerMap; // containerMap from pageState is a get property, which causes to trigger a function everytime the Angular change detection runs.

                const mappedContainers = this.getRemappedContainers(state.containers);
                this.templateContainersCacheService.set(mappedContainers);
            });

        this.saveTemplateDebounce();
        this.apiLink = `api/v1/page/render${this.pageState.page.pageURI}?language_id=${this.pageState.page.languageId}`;
        this.subscribeOnChangeBeforeLeaveHandler();
    }

    ngOnDestroy() {
        if (!this.router.routerState.snapshot.url.startsWith('/edit-page/content')) {
            this.dotSessionStorageService.removeVariantId();
        }

        this.destroy$.next(true);
        this.destroy$.complete();
    }

    /**
     * Handle cancel in layout event
     *
     * @memberof DotEditLayoutComponent
     */
    onCancel(): void {
        this.dotRouterService.goToEditPage({
            url: this.pageState.page.pageURI
        });
    }

    /**
     * Handle save layout event
     *
     * @param {DotTemplate} value
     * @memberof DotEditLayoutComponent
     */
    onSave(value: DotTemplateDesigner): void {
        this.dotGlobalMessageService.loading(
            this.dotMessageService.get('dot.common.message.saving')
        );

        this.dotPageLayoutService
            // To save a layout and no a template the title should be null
            .save(this.pageState.page.identifier, { ...value, title: null })
            .pipe(take(1))
            .subscribe(
                (updatedPage: DotPageRender) => this.handleSuccessSaveTemplate(updatedPage),
                (err: ResponseView) => this.handleErrorSaveTemplate(err),
                () => this.dotRouterService.allowRouteDeactivation()
            );
    }

    /**
     *  Handle next template value;
     *
     * @param {DotLayout} value
     * @memberof DotEditLayoutComponent
     */
    nextUpdateTemplate(value: DotTemplateDesigner) {
        this.dotRouterService.forbidRouteDeactivation();
        this.updateTemplate.next(value);
        this.lastLayout = value;
    }

    /**
     * Save template changes after 10 seconds
     *
     * @private
     * @memberof DotEditLayoutComponent
     */
    private saveTemplateDebounce() {
        // The reason why we are using a Subject [updateTemplate] here is
        // because we can not just simply add a debounceTime to the HTTP Request
        // we need to reset the time everytime the observable is called.
        // More Information Here:
        // - https://stackoverflow.com/questions/35991867/angular-2-using-observable-debounce-with-http-get
        // - https://blog.bitsrc.io/3-ways-to-debounce-http-requests-in-angular-c407eb165ada
        this.updateTemplate
            .pipe(
                // debounceTime should be before takeUntil to avoid calling the observable after unsubscribe.
                // More information: https://stackoverflow.com/questions/58974320/how-is-it-possible-to-stop-a-debounced-rxjs-observable
                debounceTime(DEBOUNCE_TIME),
                takeUntil(this.destroy$),
                switchMap((layout: DotTemplateDesigner) => {
                    this.dotGlobalMessageService.loading(
                        this.dotMessageService.get('dot.common.message.saving')
                    );

                    return this.dotPageLayoutService
                        .save(this.pageState.page.identifier, {
                            ...layout,
                            title: null
                        })
                        .pipe(finalize(() => this.dotRouterService.allowRouteDeactivation()));
                })
            )
            .subscribe(
                (updatedPage: DotPageRender) => this.handleSuccessSaveTemplate(updatedPage),
                (err: ResponseView) => this.handleErrorSaveTemplate(err)
            );
    }

    /**
     *
     * Handle Success on Save template
     * @param {DotPageRender} updatedPage
     * @memberof DotEditLayoutComponent
     */
    private handleSuccessSaveTemplate(updatedPage: DotPageRender) {
        const mappedContainers = this.getRemappedContainers(updatedPage.containers);
        this.templateContainersCacheService.set(mappedContainers);

        this.dotGlobalMessageService.success(
            this.dotMessageService.get('dot.common.message.saved')
        );
        this.pageState = updatedPage;
        this.containerMap = updatedPage.containerMap; // containerMap from pageState is a get property, which causes to trigger a function everytime the Angular change detection runs.
    }

    /**
     *
     * Handle Error on Save template
     * @param {ResponseView} err
     * @memberof DotEditLayoutComponent
     */
    private handleErrorSaveTemplate(err: ResponseView) {
        this.dotGlobalMessageService.error(err.response.statusText);
        this.dotHttpErrorManagerService.handle(new HttpErrorResponse(err.response)).subscribe();
    }

    private getRemappedContainers(containers: {
        [key: string]: {
            container: DotContainer;
        };
    }): DotContainerMap {
        return Object.keys(containers).reduce(
            (acc: { [key: string]: DotContainer }, id: string) => {
                return {
                    ...acc,
                    [id]: containers[id].container
                };
            },
            {}
        );
    }

    /**
     * Handle save changes before leave
     *
     * @private
     * @memberof DotEditLayoutComponent
     */
    private subscribeOnChangeBeforeLeaveHandler(): void {
        this.dotRouterService.pageLeaveRequest$.pipe(takeUntil(this.destroy$)).subscribe(() => {
            this.onSave(this.lastLayout);
        });
    }
}<|MERGE_RESOLUTION|>--- conflicted
+++ resolved
@@ -6,10 +6,6 @@
 
 import { debounceTime, filter, finalize, pluck, switchMap, take, takeUntil } from 'rxjs/operators';
 
-<<<<<<< HEAD
-=======
-import { DotTemplateContainersCacheService } from '@dotcms/app/api/services/dot-template-containers-cache/dot-template-containers-cache.service';
->>>>>>> 270ac3c4
 import {
     DotHttpErrorManagerService,
     DotMessageService,
