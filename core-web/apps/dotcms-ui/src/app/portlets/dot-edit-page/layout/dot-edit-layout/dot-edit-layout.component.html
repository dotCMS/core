<!--Advance template support was removed on commit https://github.com/dotCMS/core-web/pull/589-->
<ng-template #enabledComponent>
    <dotcms-template-builder
<<<<<<< HEAD
        [layout]="pageState.layout"
        [themeId]="pageState.template.theme"
        (templateChange)="nextUpdateTemplate($event)"
=======
        [containerMap]="pageState.containerMap"
        [templateLayout]="pageState.layout"
        (layoutChange)="onLayoutChange($event)"
>>>>>>> 84216b22
        data-testId="new-template-builder"
    >
        <dot-global-message toolbar-left></dot-global-message>
    </dotcms-template-builder>
</ng-template>

<ng-template #disabledComponent>
    <dot-edit-layout-designer
        [layout]="pageState.layout"
        [title]="pageState.page.title"
        [theme]="pageState.template.theme"
        [apiLink]="apiLink"
        [url]="pageState.page.pageURI"
        (save)="onSave($event)"
        (updateTemplate)="nextUpdateTemplate($event)"
    >
    </dot-edit-layout-designer>
</ng-template>

<ng-container
    *dotShowHideFeature="featureFlag; alternate: disabledComponent"
    [ngTemplateOutlet]="enabledComponent"
></ng-container><|MERGE_RESOLUTION|>--- conflicted
+++ resolved
@@ -1,15 +1,10 @@
 <!--Advance template support was removed on commit https://github.com/dotCMS/core-web/pull/589-->
 <ng-template #enabledComponent>
     <dotcms-template-builder
-<<<<<<< HEAD
         [layout]="pageState.layout"
         [themeId]="pageState.template.theme"
+        [containerMap]="pageState.containerMap"
         (templateChange)="nextUpdateTemplate($event)"
-=======
-        [containerMap]="pageState.containerMap"
-        [templateLayout]="pageState.layout"
-        (layoutChange)="onLayoutChange($event)"
->>>>>>> 84216b22
         data-testId="new-template-builder"
     >
         <dot-global-message toolbar-left></dot-global-message>
