/* eslint-disable no-console */
import { of, Observable, Subject, BehaviorSubject } from 'rxjs';

import { pluck, take, map, catchError, tap, switchMap } from 'rxjs/operators';
import { LoginService, User, HttpCode } from '@dotcms/dotcms-js';
import { DotPageRenderService } from '@dotcms/data-access';
import { Injectable } from '@angular/core';
import { DotContentletLockerService } from '@dotcms/data-access';

import { DotRouterService } from '@dotcms/app/api/services/dot-router/dot-router.service';
import { PageModelChangeEvent, PageModelChangeEventType } from '../dot-edit-content-html/models';
import { HttpErrorResponse } from '@angular/common/http';
import { DotESContentService } from '@dotcms/data-access';
import {
    DotHttpErrorManagerService,
    DotHttpErrorHandled
<<<<<<< HEAD
} from '@services/dot-http-error-manager/dot-http-error-manager.service';
import { DotRouterService } from '@services/dot-router/dot-router.service';
import { PageModelChangeEvent, PageModelChangeEventType } from '../dot-edit-content-html/models';
import { HttpErrorResponse } from '@angular/common/http';
import { DotPageRenderParameters } from '@models/dot-page/dot-rendered-page.model';
import { DotESContentService } from '@dotcms/app/api/services/dot-es-content/dot-es-content.service';
import { ESContent } from '@dotcms/app/shared/models/dot-es-content/dot-es-content.model';
import { generateDotFavoritePageUrl } from '@dotcms/app/shared/dot-utils';
import { DotCMSContentlet } from '@dotcms/dotcms-models';
=======
} from '@dotcms/app/api/services/dot-http-error-manager/dot-http-error-manager.service';
import {
    DotPageRenderState,
    DotPageRenderOptions,
    DotDevice,
    DotPersona,
    DotPageRenderParameters,
    ESContent
} from '@dotcms/dotcms-models';
import { generateDotFavoritePageUrl } from '@dotcms/utils';
>>>>>>> e1cf8815

@Injectable()
export class DotPageStateService {
    state$: Subject<DotPageRenderState> = new Subject<DotPageRenderState>();
    haveContent$ = new BehaviorSubject<boolean>(false);
    private currentState: DotPageRenderState;

    private isInternalNavigation = false;

    constructor(
        private dotContentletLockerService: DotContentletLockerService,
        private dotESContentService: DotESContentService,
        private dotHttpErrorManagerService: DotHttpErrorManagerService,
        private dotPageRenderService: DotPageRenderService,
        private dotRouterService: DotRouterService,
        private loginService: LoginService
    ) {}

    /**
     * Get the page state with the options passed
     *
     * @param {DotPageRenderOptions} [options={}]
     * @memberof DotPageStateService
     */
    get(options: DotPageRenderOptions = {}): void {
        if (!options.url) {
            options.url = this.dotRouterService.queryParams.url;
        }

        this.requestPage(options).subscribe((pageState: DotPageRenderState) => {
            this.setState(pageState);
        });
    }

    /**
     * Get the current state if it was set from internal navigation
     *
     * @returns {DotPageRenderState}
     * @memberof DotPageStateService
     */
    getInternalNavigationState(): DotPageRenderState {
        if (this.isInternalNavigation) {
            this.isInternalNavigation = false;

            return this.currentState;
        }

        return null;
    }

    /**
     * Reload the current page state
     *
     * @memberof DotPageStateService
     */
    reload(): void {
        this.get({
            mode: this.currentState.state.mode
        });
    }

    /**
     * Set the page state of view as to received device
     *
     * @param {DotDevice} device
     * @memberof DotPageStateService
     */
    setDevice(device: DotDevice): void {
        this.get({
            viewAs: {
                device
            }
        });
    }

    /**
     * Set the page state from internal navigation
     *
     * @param {DotPageRenderState} state
     * @memberof DotPageStateService
     */
    setInternalNavigationState(state: DotPageRenderState): void {
        this.setCurrentState(state);
        this.isInternalNavigation = true;
    }

    /**
     * Lock or unlock the page and set a new state
     *
     * @param {DotPageRenderOptions} options
     * @param {boolean} [lock=null]
     * @memberof DotPageStateService
     */
    setLock(options: DotPageRenderOptions, lock: boolean = null): void {
        this.getLockMode(this.currentState.page.inode, lock)
            .pipe(
                take(1),
                catchError(() => of(null))
            )
            .subscribe(() => {
                this.get(options);
            });
    }

    /**
     * Set the page state of view as to received language
     *
     * @param {number} language
     * @memberof DotPageStateService
     */
    setLanguage(language: number): void {
        this.dotRouterService.replaceQueryParams({ language_id: language });
    }

    /**
     * Overwrite the local state and emit it
     *
     * @param {DotPageRenderState} state
     * @memberof DotPageStateService
     */
    setLocalState(state: DotPageRenderState): void {
        this.setCurrentState(state);
        this.state$.next(state);
    }

    /**
     * Set the page state of view as to received persona and update the mode and lock state if
     * persona is not personalized.
     *
     * @param {DotPersona} persona
     * @memberof DotPageStateService
     */
    setPersona(persona: DotPersona): void {
        this.get({
            viewAs: {
                persona
            }
        });
    }

    /**
     * Set the FavoritePageHighlight flag status
     *
     * @param {DotCMSContentlet} favoritePage
     * @memberof DotPageStateService
     */
    setFavoritePageHighlight(favoritePage: DotCMSContentlet): void {
        this.currentState.favoritePage = favoritePage;
        this.state$.next(this.currentState);
    }

    /**
     * Update page content status
     *
     * @param {PageModelChangeEvent} event
     * @memberof DotPageStateService
     */
    updatePageStateHaveContent(event: PageModelChangeEvent) {
        if (event.type === PageModelChangeEventType.ADD_CONTENT) {
            this.contentAdded();
        } else if (event.type === PageModelChangeEventType.REMOVE_CONTENT) {
            this.contentRemoved();
        }
    }

    /**
     * Get the page from API, set local state and return DotPageRenderState
     *
     * @param {DotPageRenderOptions} options
     * @returns {Observable<DotPageRenderState>}
     * @memberof DotPageStateService
     */
    requestPage(options: DotPageRenderOptions): Observable<DotPageRenderState> {
        // eslint-disable-next-line @typescript-eslint/no-unused-vars
        const { url, ...extraParams } = this.dotRouterService.queryParams;

        return this.dotPageRenderService.get(options, extraParams).pipe(
            catchError((err) => this.handleSetPageStateFailed(err)),
            take(1),
            switchMap((page: DotPageRenderParameters) => {
                if (page) {
                    const urlParam = generateDotFavoritePageUrl(page);

                    return this.dotESContentService
                        .get({
                            itemsPerPage: 10,
                            offset: '0',
                            query: `+contentType:DotFavoritePage +DotFavoritePage.url_dotraw:${urlParam}`
                        })
                        .pipe(
                            take(1),
                            switchMap((response: ESContent) => {
                                const favoritePage = response.jsonObjectView?.contentlets[0];
                                const pageState = new DotPageRenderState(
                                    this.getCurrentUser(),
                                    page,
                                    favoritePage
                                );

                                this.setCurrentState(pageState);

                                return of(pageState);
                            })
                        );
                }

                return of(this.currentState);
            })
        );
    }

    private contentAdded(): void {
        this.currentState.numberContents++;

        if (this.currentState.numberContents === 1 && !this.selectedIsDefaultPersona()) {
            this.haveContent$.next(true);
        }
    }

    private contentRemoved(): void {
        this.currentState.numberContents--;

        if (this.currentState.numberContents === 0 && !this.selectedIsDefaultPersona()) {
            this.haveContent$.next(false);
        }
    }

    private setCurrentState(newState: DotPageRenderState): void {
        this.currentState = newState;

        if (!this.selectedIsDefaultPersona()) {
            this.haveContent$.next(this.currentState.numberContents > 0);
        }
    }

    private selectedIsDefaultPersona(): boolean {
        return !!this.currentState.viewAs.persona;
    }

    private getCurrentUser(): User {
        return this.loginService.auth.loginAsUser || this.loginService.auth.user;
    }

    private getLockMode(workingInode: string, lock: boolean): Observable<string> {
        if (lock === true) {
            return this.dotContentletLockerService.lock(workingInode).pipe(pluck('message'));
        } else if (lock === false) {
            return this.dotContentletLockerService.unlock(workingInode).pipe(pluck('message'));
        }

        return of(null);
    }

    private handleSetPageStateFailed(err: HttpErrorResponse): Observable<DotHttpErrorHandled> {
        return this.dotHttpErrorManagerService.handle(err).pipe(
            take(1),
            tap(({ status }: DotHttpErrorHandled) => {
                if (status === HttpCode.FORBIDDEN || status === HttpCode.NOT_FOUND) {
                    this.dotRouterService.goToSiteBrowser();
                } else {
                    this.reload();
                }
            }),
            map(() => null)
        );
    }

    private setState(state: DotPageRenderState): void {
        this.state$.next(state);
    }
}<|MERGE_RESOLUTION|>--- conflicted
+++ resolved
@@ -14,28 +14,17 @@
 import {
     DotHttpErrorManagerService,
     DotHttpErrorHandled
-<<<<<<< HEAD
-} from '@services/dot-http-error-manager/dot-http-error-manager.service';
-import { DotRouterService } from '@services/dot-router/dot-router.service';
-import { PageModelChangeEvent, PageModelChangeEventType } from '../dot-edit-content-html/models';
-import { HttpErrorResponse } from '@angular/common/http';
-import { DotPageRenderParameters } from '@models/dot-page/dot-rendered-page.model';
-import { DotESContentService } from '@dotcms/app/api/services/dot-es-content/dot-es-content.service';
-import { ESContent } from '@dotcms/app/shared/models/dot-es-content/dot-es-content.model';
-import { generateDotFavoritePageUrl } from '@dotcms/app/shared/dot-utils';
-import { DotCMSContentlet } from '@dotcms/dotcms-models';
-=======
 } from '@dotcms/app/api/services/dot-http-error-manager/dot-http-error-manager.service';
 import {
     DotPageRenderState,
     DotPageRenderOptions,
     DotDevice,
     DotPersona,
+    DotCMSContentlet,
     DotPageRenderParameters,
     ESContent
 } from '@dotcms/dotcms-models';
 import { generateDotFavoritePageUrl } from '@dotcms/utils';
->>>>>>> e1cf8815
 
 @Injectable()
 export class DotPageStateService {
