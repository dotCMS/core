import { fromEvent, merge, Observable, Subject } from 'rxjs';

import { Component, ElementRef, NgZone, OnDestroy, OnInit, ViewChild } from '@angular/core';
import { DomSanitizer, SafeResourceUrl } from '@angular/platform-browser';
import { ActivatedRoute, Router } from '@angular/router';

import { DialogService } from 'primeng/dynamicdialog';

<<<<<<< HEAD
import { filter, map, pluck, skip, take, takeUntil, tap } from 'rxjs/operators';
=======
import {
    catchError,
    filter,
    finalize,
    map,
    pluck,
    skip,
    switchMap,
    take,
    takeUntil,
    tap
} from 'rxjs/operators';
>>>>>>> 90862660

import { DotGlobalMessageService } from '@components/_common/dot-global-message/dot-global-message.service';
import { IframeOverlayService } from '@components/_common/iframe/service/iframe-overlay.service';
import { DotContentletEditorService } from '@components/dot-contentlet-editor/services/dot-contentlet-editor.service';
import { DotCustomEventHandlerService } from '@dotcms/app/api/services/dot-custom-event-handler/dot-custom-event-handler.service';
import { DotRouterService } from '@dotcms/app/api/services/dot-router/dot-router.service';
import { DotUiColorsService } from '@dotcms/app/api/services/dot-ui-colors/dot-ui-colors.service';
import {
    DotAlertConfirmService,
<<<<<<< HEAD
=======
    DotCopyContentService,
    DotCurrentUserService,
>>>>>>> 90862660
    DotESContentService,
    DotEventsService,
    DotLicenseService,
    DotMessageService,
    DotPropertiesService,
    DotSessionStorageService
} from '@dotcms/data-access';
import { SiteService } from '@dotcms/dotcms-js';
import {
    DEFAULT_VARIANT_NAME,
    DotCMSContentlet,
    DotCMSContentType,
    DotContainerStructure,
    DotExperiment,
    DotIframeEditEvent,
    DotPageContainer,
    DotPageMode,
    DotPageRender,
    DotPageRenderState,
    DotVariantData,
    ESContent
} from '@dotcms/dotcms-models';
import { DotLoadingIndicatorService, generateDotFavoritePageUrl } from '@dotcms/utils';

import { DotEditContentHtmlService } from './services/dot-edit-content-html/dot-edit-content-html.service';
import {
    PageModelChangeEvent,
    PageModelChangeEventType
} from './services/dot-edit-content-html/models';
import { DotContentletEventAddContentType } from './services/dot-edit-content-html/models/dot-contentlets-events.model';
import { DotPageStateService } from './services/dot-page-state/dot-page-state.service';

import { DotFavoritePageComponent } from '../components/dot-favorite-page/dot-favorite-page.component';
import { DotPageContent } from '../shared/models';

export const EDIT_BLOCK_EDITOR_CUSTOM_EVENT = 'edit-block-editor';

/**
 * Edit content page component, render the html of a page and bind all events to make it ediable.
 *
 * @export
 * @class DotEditContentComponent
 * @implements {OnInit}
 * @implements {OnDestroy}
 */
@Component({
    selector: 'dot-edit-content',
    templateUrl: './dot-edit-content.component.html',
    styleUrls: ['./dot-edit-content.component.scss']
})
export class DotEditContentComponent implements OnInit, OnDestroy {
    @ViewChild('iframe') iframe: ElementRef;

    contentletActionsUrl: SafeResourceUrl;
    pageState$: Observable<DotPageRenderState>;
    showWhatsChanged = false;
    editForm = false;
    showIframe = true;
    reorderMenuUrl = '';
    showOverlay = false;
    dotPageMode = DotPageMode;
    allowedContent: string[] = null;
    isEditMode = false;
    paletteCollapsed = false;
    isEnterpriseLicense = false;
    variantData: Observable<DotVariantData>;

    private readonly customEventsHandler;
    private destroy$: Subject<boolean> = new Subject<boolean>();
    private pageStateInternal: DotPageRenderState;

    constructor(
        private dialogService: DialogService,
        private dotContentletEditorService: DotContentletEditorService,
        private dotDialogService: DotAlertConfirmService,
        private dotGlobalMessageService: DotGlobalMessageService,
        private dotMessageService: DotMessageService,
        private dotPageStateService: DotPageStateService,
        private dotRouterService: DotRouterService,
        private dotUiColorsService: DotUiColorsService,
        private ngZone: NgZone,
        private route: ActivatedRoute,
        private router: Router,
        private siteService: SiteService,
        private dotCustomEventHandlerService: DotCustomEventHandlerService,
        public dotEditContentHtmlService: DotEditContentHtmlService,
        public dotLoadingIndicatorService: DotLoadingIndicatorService,
        public sanitizer: DomSanitizer,
        public iframeOverlayService: IframeOverlayService,
        private dotConfigurationService: DotPropertiesService,
        private dotLicenseService: DotLicenseService,
        private dotEventsService: DotEventsService,
        private dotESContentService: DotESContentService,
<<<<<<< HEAD
        private dotSessionStorageService: DotSessionStorageService
=======
        private dotSessionStorageService: DotSessionStorageService,
        private readonly dotCopyContentService: DotCopyContentService,
        private dotCurrentUser: DotCurrentUserService
>>>>>>> 90862660
    ) {
        if (!this.customEventsHandler) {
            this.customEventsHandler = {
                'remote-render-edit': ({ pathname }) => {
                    this.dotRouterService.goToEditPage({ url: pathname.slice(1) });
                },
                'load-edit-mode-page': (pageRendered: DotPageRender) => {
                    /*
                        This is the events that gets emitted from the backend when the user
                        browse from the page internal links
                    */

                    const dotRenderedPageState = new DotPageRenderState(
                        this.pageStateInternal.user,
                        pageRendered
                    );

                    if (this.isInternallyNavigatingToSamePage(pageRendered.page.pageURI)) {
                        this.dotPageStateService.setLocalState(dotRenderedPageState);
                    } else {
                        this.dotPageStateService.setInternalNavigationState(dotRenderedPageState);
                        this.dotRouterService.goToEditPage({ url: pageRendered.page.pageURI });
                    }
                },
                'in-iframe': () => {
                    this.reload(null);
                },
                'reorder-menu': (reorderMenuUrl: string) => {
                    this.reorderMenuUrl = reorderMenuUrl;
                },
                'save-menu-order': () => {
                    this.reorderMenuUrl = '';
                    this.reload(null);
                },
                'error-saving-menu-order': () => {
                    this.reorderMenuUrl = '';
                    this.dotGlobalMessageService.error(
                        this.dotMessageService.get('an-unexpected-system-error-occurred')
                    );
                },
                'cancel-save-menu-order': () => {
                    this.reorderMenuUrl = '';
                    this.reload(null);
                },
                'edit-block-editor': (element) => {
                    this.dotEventsService.notify(EDIT_BLOCK_EDITOR_CUSTOM_EVENT, element);
                }
            };
        }
    }

    ngOnInit() {
        this.dotLicenseService
            .isEnterprise()
            .pipe(take(1))
            .subscribe((isEnterprise) => {
                this.isEnterpriseLicense = isEnterprise;
            });
        this.dotLoadingIndicatorService.show();
        this.setInitalData();
        this.subscribeSwitchSite();
        this.subscribeToNgEvents();
        this.subscribeIframeActions();
        this.subscribePageModelChange();
        this.subscribeOverlayService();
        this.subscribeDraggedContentType();
        this.getExperimentResolverData();
    }

    ngOnDestroy(): void {
        if (!this.router.routerState.snapshot.url.startsWith('/edit-page/layout')) {
            this.dotSessionStorageService.removeVariantId();
        }

        this.destroy$.next(true);
        this.destroy$.complete();
    }

    /**
     * Go to the experiment
     * @memberof DotEditContentComponent
     */
    backToExperiment() {
        const { experimentId } = this.route.snapshot.queryParams;

        this.router.navigate(
            [
                '/edit-page/experiments/configuration',
                this.pageStateInternal.page.identifier,
                experimentId
            ],
            {
                queryParams: {
                    mode: null,
                    variantName: null,
                    experimentId: null
                },
                queryParamsHandling: 'merge'
            }
        );
    }

    /**
     * Close Reorder Menu Dialog
     * @memberof DotEditContentComponent
     */
    onCloseReorderDialog(): void {
        this.reorderMenuUrl = '';
    }

    /**
     * Handle the iframe page load
     * @param any $event
     * @memberof DotEditContentComponent
     */
    onLoad($event): void {
        this.dotLoadingIndicatorService.hide();
        const doc = $event.target.contentWindow.document;
        this.dotUiColorsService.setColors(doc.querySelector('html'));
    }

    /**
     * Reload the edit page. If content comes reload with the provided contentlet.
     ** @param DotCMSContentlet contentlet
     * @memberof DotEditContentComponent
     */
    reload(contentlet: DotCMSContentlet): void {
        contentlet
            ? this.dotRouterService.goToEditPage({
                  url: contentlet.url,
                  host_id: contentlet.host,
                  language_id: contentlet.languageId
              })
            : this.dotPageStateService.reload();
    }

    /**
     * Handle form selected
     *
     * @param ContentType item
     * @memberof DotEditContentComponent
     */
    onFormSelected(item: DotCMSContentType): void {
        this.dotEditContentHtmlService.renderAddedForm(item.id);
        this.editForm = false;
    }

    /**
     * Handle cancel button click in the toolbar
     *
     * @memberof DotEditContentComponent
     */
    onCancelToolbar() {
        this.dotRouterService.goToSiteBrowser();
    }

    /**
     * Handle the custom events emmited by the Edit Contentlet
     *
     * @param CustomEvent $event
     * @memberof DotEditContentComponent
     */
    onCustomEvent($event: CustomEvent): void {
        this.dotCustomEventHandlerService.handle($event);
    }

    /**
     * Execute actions needed when closing the create dialog.
     *
     * @memberof DotEditContentComponent
     */
    handleCloseAction(): void {
        this.dotEditContentHtmlService.removeContentletPlaceholder();
    }

    /**
     * Handle add Form ContentType from Content Palette.
     *
     * @memberof DotEditContentComponent
     */
    addFormContentType(): void {
        this.editForm = true;
        this.dotEditContentHtmlService.removeContentletPlaceholder();
    }

    /**
     * Fires a dynamic dialog instance with DotFavoritePage component
     *
     * @param boolean openDialog
     * @memberof DotEditContentComponent
     */
    showFavoritePageDialog(openDialog: boolean): void {
        if (openDialog) {
            const favoritePageUrl = generateDotFavoritePageUrl(this.pageStateInternal);

            this.dialogService.open(DotFavoritePageComponent, {
                header: this.dotMessageService.get('favoritePage.dialog.header.add.page'),
                width: '80rem',
                data: {
                    page: {
                        favoritePageUrl: favoritePageUrl,
                        favoritePage: this.pageStateInternal.state.favoritePage
                    },
                    onSave: (favoritePageUrl: string) => {
                        this.updateFavoritePageIconStatus(favoritePageUrl);
                    },
                    onDelete: (favoritePageUrl: string) => {
                        this.updateFavoritePageIconStatus(favoritePageUrl);
                    }
                }
            });
        }
    }

    private updateFavoritePageIconStatus(pageUrl: string) {
        this.dotCurrentUser
            .getCurrentUser()
            .pipe(
                switchMap(({ userId }) =>
                    this.dotESContentService
                        .get({
                            itemsPerPage: 10,
                            offset: '0',
                            query: `+contentType:DotFavoritePage +deleted:false +working:true +owner:${userId} +DotFavoritePage.url_dotraw:${pageUrl}`
                        })
                        .pipe(take(1))
                )
            )
            .subscribe((response: ESContent) => {
                const favoritePage = response.jsonObjectView?.contentlets[0];
                this.dotPageStateService.setFavoritePageHighlight(favoritePage);
            });
    }

    private setAllowedContent(pageState: DotPageRenderState): void {
        const CONTENT_HIDDEN_KEY = 'CONTENT_PALETTE_HIDDEN_CONTENT_TYPES';
        this.dotConfigurationService
            .getKeyAsList(CONTENT_HIDDEN_KEY)
            .pipe(take(1))
            .subscribe((results) => {
                this.allowedContent = this.filterAllowedContentTypes(results, pageState) || [];
            });
    }

    private isInternallyNavigatingToSamePage(url: string): boolean {
        return this.route.snapshot.queryParams.url === url;
    }

    private shouldReload(type: PageModelChangeEventType): boolean {
        return (
            (type !== PageModelChangeEventType.REMOVE_CONTENT &&
                this.pageStateInternal.page.remoteRendered) ||
            type === PageModelChangeEventType.SAVE_ERROR
        );
    }

    private addContentType($event: DotContentletEventAddContentType): void {
        const container: DotPageContainer = {
            identifier: $event.data.container.dotIdentifier,
            uuid: $event.data.container.dotUuid
        };
        this.dotEditContentHtmlService.setContainterToAppendContentlet(container);

        if ($event.data.contentType.variable !== 'forms') {
            this.dotContentletEditorService
                .getActionUrl($event.data.contentType.variable)
                .pipe(take(1))
                .subscribe((url) => {
                    this.dotContentletEditorService.create({
                        data: { url },
                        events: {
                            load: (event) => {
                                (event.target as HTMLIFrameElement).contentWindow[
                                    'ngEditContentletEvents'
                                ] = this.dotEditContentHtmlService.contentletEvents$;
                            }
                        }
                    });
                });
        } else {
            this.addFormContentType();
        }
    }

    private searchContentlet($event: DotIframeEditEvent): void {
        const container: DotPageContainer = {
            identifier: $event.dataset.dotIdentifier,
            uuid: $event.dataset.dotUuid
        };
        this.dotEditContentHtmlService.setContainterToAppendContentlet(container);

        if ($event.dataset.dotAdd === 'form') {
            this.editForm = true;
        } else {
            this.dotContentletEditorService.add({
                header: this.dotMessageService.get('dot.common.content.search'),
                data: {
                    container: $event.dataset.dotIdentifier,
                    baseTypes: $event.dataset.dotAdd
                },
                events: {
                    load: (event) => {
                        (event.target as HTMLIFrameElement).contentWindow[
                            'ngEditContentletEvents'
                        ] = this.dotEditContentHtmlService.contentletEvents$;
                    }
                }
            });
        }
    }

    private editContentlet(inode: string): void {
        this.dotContentletEditorService.edit({
            data: {
                inode
            },
            events: {
                load: (event) => {
                    (event.target as HTMLIFrameElement).contentWindow['ngEditContentletEvents'] =
                        this.dotEditContentHtmlService.contentletEvents$;
                }
            }
        });
    }

    private iframeActionsHandler(event: string): (contentlet: DotIframeEditEvent) => void {
        const eventsHandlerMap = {
            edit: this.editHandlder.bind(this),
            code: ({ dataset }) => this.editContentlet(dataset.dotInode),
            add: this.searchContentlet.bind(this),
            remove: this.removeContentlet.bind(this),
            'add-content': this.addContentType.bind(this),
            select: () => this.dotContentletEditorService.clear(),
            save: () => this.reload(null)
        };

        return eventsHandlerMap[event];
    }

    private editHandlder($event: DotIframeEditEvent): void {
        const { dotInode: inode } = $event.dataset;
        this.editContentlet(inode);
    }

    private subscribeToNgEvents(): void {
        fromEvent(window.document, 'ng-event')
            .pipe(pluck('detail'), takeUntil(this.destroy$))
            .subscribe((customEvent: { name: string; data: unknown }) => {
                if (this.customEventsHandler[customEvent.name]) {
                    this.customEventsHandler[customEvent.name](customEvent.data);
                }
            });
    }

    private removeContentlet($event: DotIframeEditEvent): void {
        this.dotDialogService.confirm({
            accept: () => {
                const pageContainer: DotPageContainer = {
                    identifier: $event.container.dotIdentifier,
                    uuid: $event.container.dotUuid
                };

                const pageContent: DotPageContent = {
                    inode: $event.dataset.dotInode,
                    identifier: $event.dataset.dotIdentifier
                };

                this.dotEditContentHtmlService.removeContentlet(pageContainer, pageContent);
            },
            header: this.dotMessageService.get(
                'editpage.content.contentlet.remove.confirmation_message.header'
            ),
            message: this.dotMessageService.get(
                'editpage.content.contentlet.remove.confirmation_message.message'
            )
        });
    }

    private renderPage(pageState: DotPageRenderState): void {
        this.dotEditContentHtmlService.setCurrentPage(pageState.page);
        this.dotEditContentHtmlService.setCurrentPersona(pageState.viewAs.persona);

        if (this.shouldEditMode(pageState)) {
            if (this.isEnterpriseLicense) {
                this.setAllowedContent(pageState);
            }

            this.dotEditContentHtmlService.initEditMode(pageState, this.iframe);
            this.isEditMode = true;
        } else {
            this.dotEditContentHtmlService.renderPage(pageState, this.iframe);
            this.isEditMode = false;
        }
    }

    private subscribeIframeActions(): void {
        this.dotEditContentHtmlService.iframeActions$
            .pipe(takeUntil(this.destroy$))
            .subscribe((contentletEvent: DotIframeEditEvent) => {
                this.ngZone.run(() => {
                    this.iframeActionsHandler(contentletEvent.name)(contentletEvent);
                });
            });
    }

    private setInitalData(): void {
        const content$ = merge(
            this.route.parent.parent.data.pipe(pluck('content')),
            this.dotPageStateService.state$
        ).pipe(takeUntil(this.destroy$));

        this.pageState$ = content$.pipe(
            takeUntil(this.destroy$),
            tap((pageState: DotPageRenderState) => {
                this.pageStateInternal = pageState;
                this.showIframe = false;
                // In order to get the iframe clean up we need to remove it and then re-add it to the DOM
                setTimeout(() => {
                    this.showIframe = true;
                    const intervalId = setInterval(() => {
                        if (this.iframe) {
                            this.renderPage(pageState);
                            clearInterval(intervalId);
                        }
                    }, 1);
                }, 0);
            })
        );
    }

    private shouldEditMode(pageState: DotPageRenderState): boolean {
        return pageState.state.mode === DotPageMode.EDIT && !pageState.state.lockedByAnotherUser;
    }

    private subscribePageModelChange(): void {
        this.dotEditContentHtmlService.pageModel$
            .pipe(
                filter((event: PageModelChangeEvent) => {
                    return !!event.model.length;
                }),
                takeUntil(this.destroy$)
            )
            .subscribe((event: PageModelChangeEvent) => {
                this.ngZone.run(() => {
                    this.dotPageStateService.updatePageStateHaveContent(event);
                    if (this.shouldReload(event.type)) {
                        this.reload(null);
                    }
                });
            });
    }

    private subscribeSwitchSite(): void {
        this.siteService.switchSite$.pipe(skip(1), takeUntil(this.destroy$)).subscribe(() => {
            this.reload(null);
        });
    }

    private subscribeOverlayService(): void {
        this.iframeOverlayService.overlay
            .pipe(takeUntil(this.destroy$))
            .subscribe((val: boolean) => (this.showOverlay = val));
    }

    private subscribeDraggedContentType(): void {
        this.dotContentletEditorService.draggedContentType$
            .pipe(takeUntil(this.destroy$))
            .subscribe((contentType: DotCMSContentType | DotCMSContentlet) => {
                const iframeWindow: WindowProxy = (this.iframe.nativeElement as HTMLIFrameElement)
                    .contentWindow;
                iframeWindow['draggedContent'] = contentType;
            });
    }

    private filterAllowedContentTypes(
        blackList: string[] = [],
        pageState: DotPageRenderState
    ): string[] {
        const allowedContent = new Set();
        Object.values(pageState.containers).forEach((container) => {
            Object.values(container.containerStructures).forEach(
                (containerStructure: DotContainerStructure) => {
                    allowedContent.add(containerStructure.contentTypeVar.toLocaleLowerCase());
                }
            );
        });
        blackList.forEach((content) => allowedContent.delete(content.toLocaleLowerCase()));

        return [...allowedContent] as string[];
    }

    private getExperimentResolverData(): void {
        const { variantName, mode } = this.route.snapshot.queryParams;
        this.variantData = this.route.parent.parent.data.pipe(
            take(1),
            pluck('experiment'),
            filter((experiment) => !!experiment),
            map((experiment: DotExperiment) => {
                const variant = experiment.trafficProportion.variants.find(
                    (variant) => variant.id === variantName
                );

                return {
                    variant: {
                        id: variant.id,
                        url: variant.url,
                        title: variant.name,
                        isOriginal: variant.name === DEFAULT_VARIANT_NAME
                    },
                    pageId: experiment.pageId,
                    experimentId: experiment.id,
                    experimentStatus: experiment.status,
                    experimentName: experiment.name,
                    mode: mode
                } as DotVariantData;
            })
        );
    }
}<|MERGE_RESOLUTION|>--- conflicted
+++ resolved
@@ -6,22 +6,7 @@
 
 import { DialogService } from 'primeng/dynamicdialog';
 
-<<<<<<< HEAD
-import { filter, map, pluck, skip, take, takeUntil, tap } from 'rxjs/operators';
-=======
-import {
-    catchError,
-    filter,
-    finalize,
-    map,
-    pluck,
-    skip,
-    switchMap,
-    take,
-    takeUntil,
-    tap
-} from 'rxjs/operators';
->>>>>>> 90862660
+import { filter, map, pluck, skip, switchMap, take, takeUntil, tap } from 'rxjs/operators';
 
 import { DotGlobalMessageService } from '@components/_common/dot-global-message/dot-global-message.service';
 import { IframeOverlayService } from '@components/_common/iframe/service/iframe-overlay.service';
@@ -31,11 +16,7 @@
 import { DotUiColorsService } from '@dotcms/app/api/services/dot-ui-colors/dot-ui-colors.service';
 import {
     DotAlertConfirmService,
-<<<<<<< HEAD
-=======
-    DotCopyContentService,
     DotCurrentUserService,
->>>>>>> 90862660
     DotESContentService,
     DotEventsService,
     DotLicenseService,
@@ -129,13 +110,8 @@
         private dotLicenseService: DotLicenseService,
         private dotEventsService: DotEventsService,
         private dotESContentService: DotESContentService,
-<<<<<<< HEAD
-        private dotSessionStorageService: DotSessionStorageService
-=======
         private dotSessionStorageService: DotSessionStorageService,
-        private readonly dotCopyContentService: DotCopyContentService,
         private dotCurrentUser: DotCurrentUserService
->>>>>>> 90862660
     ) {
         if (!this.customEventsHandler) {
             this.customEventsHandler = {
