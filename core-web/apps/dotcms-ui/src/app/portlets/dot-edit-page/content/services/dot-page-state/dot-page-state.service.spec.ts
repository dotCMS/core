import { of, throwError } from 'rxjs';
import { LoginService, CoreWebService, HttpCode } from '@dotcms/dotcms-js';
import { DotContentletLockerService } from '@dotcms/data-access';
import { DotPageStateService } from './dot-page-state.service';
import { DotPageRenderService } from '@dotcms/data-access';
import { DotDevice, DotPageMode, DotPageRenderState } from '@dotcms/dotcms-models';
import { LoginServiceMock } from '@dotcms/utils-testing';
import { mockDotRenderedPage } from '@dotcms/utils-testing';
import { dotcmsContentletMock } from '@dotcms/utils-testing';
import { mockUser } from '@dotcms/utils-testing';
import { DotPersona } from '@dotcms/dotcms-models';
import { DotHttpErrorManagerService } from '@dotcms/app/api/services/dot-http-error-manager/dot-http-error-manager.service';
import { getTestBed, TestBed } from '@angular/core/testing';
import { DotRouterService } from '@dotcms/app/api/services/dot-router/dot-router.service';
import { HttpClientTestingModule } from '@angular/common/http/testing';
import { CoreWebServiceMock } from '@dotcms/utils-testing';
import { DotAlertConfirmService } from '@dotcms/data-access';
import { ConfirmationService } from 'primeng/api';
import { DotFormatDateService } from '@dotcms/app/api/services/dot-format-date-service';
import { MockDotRouterService } from '@dotcms/utils-testing';
import { mockResponseView } from '@dotcms/utils-testing';
import { PageModelChangeEventType } from '../dot-edit-content-html/models';
<<<<<<< HEAD
import { mockDotPersona } from '@tests/dot-persona.mock';
import { mockUserAuth } from '@tests/dot-auth-user.mock';
import { DotESContentService } from '@dotcms/app/api/services/dot-es-content/dot-es-content.service';
import { DotCMSContentlet } from '@dotcms/dotcms-models';
=======
import { mockDotPersona } from '@dotcms/utils-testing';
import { mockUserAuth } from '@dotcms/utils-testing';
import { DotESContentService } from '@dotcms/data-access';
>>>>>>> e1cf8815

const getDotPageRenderStateMock = (favoritePage?: DotCMSContentlet) => {
    return new DotPageRenderState(mockUser(), mockDotRenderedPage(), favoritePage);
};

describe('DotPageStateService', () => {
    let dotContentletLockerService: DotContentletLockerService;
    let dotHttpErrorManagerService: DotHttpErrorManagerService;
    let dotHttpErrorManagerServiceHandle: jasmine.Spy;
    let dotPageRenderService: DotPageRenderService;
    let dotPageRenderServiceGetSpy: jasmine.Spy;
    let dotRouterService: DotRouterService;
    let dotESContentService: DotESContentService;
    let loginService: LoginService;
    let injector: TestBed;
    let service: DotPageStateService;

    beforeEach(() => {
        TestBed.configureTestingModule({
            imports: [HttpClientTestingModule],
            providers: [
                DotContentletLockerService,
                DotHttpErrorManagerService,
                DotPageRenderService,
                DotPageStateService,
                DotAlertConfirmService,
                ConfirmationService,
                DotFormatDateService,
                DotESContentService,
                { provide: CoreWebService, useClass: CoreWebServiceMock },
                { provide: DotRouterService, useClass: MockDotRouterService },
                {
                    provide: LoginService,
                    useClass: LoginServiceMock
                }
            ]
        });

        injector = getTestBed();
        service = injector.get(DotPageStateService);
        dotContentletLockerService = injector.get(DotContentletLockerService);
        dotHttpErrorManagerService = injector.get(DotHttpErrorManagerService);
        dotPageRenderService = injector.get(DotPageRenderService);
        dotRouterService = injector.get(DotRouterService);
        dotESContentService = injector.inject(DotESContentService);
        loginService = injector.get(LoginService);

        dotPageRenderServiceGetSpy = spyOn(dotPageRenderService, 'get').and.returnValue(
            of(mockDotRenderedPage())
        );

        dotHttpErrorManagerServiceHandle = spyOn(
            dotHttpErrorManagerService,
            'handle'
        ).and.callThrough();

        service = injector.get(DotPageStateService);

        spyOnProperty(dotRouterService, 'queryParams', 'get').and.returnValue({
            url: '/an/url/test/form/query/params'
        });

        spyOn(dotESContentService, 'get').and.returnValue(
            of({
                contentTook: 0,
                jsonObjectView: {
                    contentlets: []
                },
                queryTook: 1,
                resultsSize: 20
            })
        );
    });

    describe('Method: get', () => {
        it('should get with url', () => {
            service.get({
                url: 'some/url/test'
            });

            expect(dotPageRenderServiceGetSpy.calls.mostRecent().args).toEqual([
                {
                    url: 'some/url/test'
                },
                {}
            ]);
        });

        it('should get with url from queryParams', () => {
            service.get();

            expect(dotPageRenderServiceGetSpy.calls.mostRecent().args).toEqual([
                {
                    url: '/an/url/test/form/query/params'
                },
                {}
            ]);
        });
    });

    describe('$state', () => {
        it('should get state', () => {
            const mock = getDotPageRenderStateMock();
            service.state$.subscribe((state: DotPageRenderState) => {
                expect(state).toEqual(mock);
            });
            service.get({
                url: 'some/url/test'
            });
        });

        it('should reload', () => {
            service.get({
                url: '/an/url/test/form/query/params'
            });
            service.reload();
            expect(dotPageRenderServiceGetSpy.calls.mostRecent().args).toEqual([
                {
                    mode: 'PREVIEW_MODE',
                    url: '/an/url/test/form/query/params'
                },
                {}
            ]);
        });
    });

    describe('setters', () => {
        beforeEach(() => {
            service.get({
                url: 'some/url/test'
            });
        });

        describe('setLock', () => {
            it('should lock', () => {
                spyOn(dotContentletLockerService, 'lock').and.returnValue(
                    of({
                        id: '',
                        inode: '',
                        message: 'locked'
                    })
                );
                service.setLock(
                    {
                        mode: DotPageMode.LIVE
                    },
                    true
                );

                expect(dotContentletLockerService.lock).toHaveBeenCalledWith('2');
                expect(dotPageRenderServiceGetSpy.calls.mostRecent().args).toEqual([
                    {
                        mode: 'ADMIN_MODE',
                        url: '/an/url/test/form/query/params'
                    },
                    {}
                ]);
            });

            it('should unlock', () => {
                spyOn(dotContentletLockerService, 'unlock').and.returnValue(
                    of({
                        id: '',
                        inode: '',
                        message: 'unlocked'
                    })
                );
                service.setLock(
                    {
                        mode: DotPageMode.PREVIEW
                    },
                    false
                );

                expect(dotContentletLockerService.unlock).toHaveBeenCalledWith('2');
                expect(dotPageRenderServiceGetSpy.calls.mostRecent().args).toEqual([
                    {
                        mode: 'PREVIEW_MODE',
                        url: '/an/url/test/form/query/params'
                    },
                    {}
                ]);
            });
        });

        describe('setDevice', () => {
            it('should set iPad', () => {
                const device: DotDevice = {
                    inode: '',
                    name: 'iPad',
                    cssHeight: '',
                    cssWidth: '',
                    identifier: ''
                };
                service.setDevice(device);

                expect(dotPageRenderServiceGetSpy.calls.mostRecent().args).toEqual(
                    [
                        {
                            viewAs: {
                                device: device
                            },
                            url: '/an/url/test/form/query/params'
                        },
                        {}
                    ],
                    {}
                );
            });
        });

        describe('setLanguage', () => {
            it('should set laguage 1', () => {
                service.setLanguage(1);
                expect(dotRouterService.replaceQueryParams).toHaveBeenCalledWith({
                    language_id: 1
                });
            });
        });

        describe('setFavoritePageHighlight', () => {
            it('should set FavoritePageHighlight', () => {
                service.state$.subscribe(({ state }: DotPageRenderState) => {
                    expect(state.favoritePage).toBe(dotcmsContentletMock);
                });
                service.setFavoritePageHighlight(dotcmsContentletMock);
            });

            it('should set FavoritePageHighlight false', () => {
                service.state$.subscribe(({ state }: DotPageRenderState) => {
                    expect(state.favoritePage).toBe(null);
                });
                service.setFavoritePageHighlight(null);
            });
        });

        describe('setPersona', () => {
            it('should set persona', () => {
                const persona: DotPersona = {
                    ...dotcmsContentletMock,
                    keyTag: 'persona',
                    name: 'persona',
                    personalized: false
                };
                service.setPersona(persona);

                expect(dotPageRenderServiceGetSpy.calls.mostRecent().args).toEqual([
                    {
                        viewAs: {
                            persona: persona
                        },
                        url: '/an/url/test/form/query/params'
                    },
                    {}
                ]);
            });
        });
    });

    describe('errors', () => {
        it('should show error 300 message and redirect to site browser', () => {
            const error300 = mockResponseView(300);
            dotPageRenderServiceGetSpy.and.returnValue(throwError(error300));
            dotHttpErrorManagerServiceHandle.and.returnValue(
                of({
                    redirected: false,
                    status: HttpCode.FORBIDDEN
                })
            );

            service
                .requestPage({
                    url: 'hello/world'
                })
                .subscribe();

            expect(dotHttpErrorManagerService.handle).toHaveBeenCalledWith(error300);
            expect(dotRouterService.goToSiteBrowser).toHaveBeenCalledTimes(1);
        });

        it('should show error 404 message and redirect to site browser', () => {
            const error404 = mockResponseView(400);
            dotPageRenderServiceGetSpy.and.returnValue(throwError(error404));
            dotHttpErrorManagerServiceHandle.and.returnValue(
                of({
                    redirected: false,
                    status: HttpCode.NOT_FOUND
                })
            );

            service
                .requestPage({
                    url: 'hello/world'
                })
                .subscribe();

            expect(dotHttpErrorManagerService.handle).toHaveBeenCalledWith(error404);
            expect(dotRouterService.goToSiteBrowser).toHaveBeenCalledTimes(1);
        });

        it('should show error 500 and reload', () => {
            spyOn(service, 'reload');
            const error500 = mockResponseView(500);
            dotPageRenderServiceGetSpy.and.returnValue(throwError(error500));
            dotHttpErrorManagerServiceHandle.and.returnValue(
                of({
                    redirected: false,
                    status: HttpCode.SERVER_ERROR
                })
            );

            service
                .requestPage({
                    url: 'hello/world'
                })
                .subscribe();

            expect(service.reload).toHaveBeenCalledTimes(1);
            expect(dotRouterService.goToSiteBrowser).not.toHaveBeenCalled();
        });
    });

    describe('internal navigation state', () => {
        it('should return content from setted internal state', () => {
            const renderedPage = getDotPageRenderStateMock(dotcmsContentletMock);
            service.setInternalNavigationState(renderedPage);

            expect(service.getInternalNavigationState()).toEqual(renderedPage);
            expect(dotPageRenderServiceGetSpy).not.toHaveBeenCalled();
        });

        it('should return null when internal state is not set', () => {
            expect(service.getInternalNavigationState()).toEqual(null);
            expect(dotPageRenderServiceGetSpy).not.toHaveBeenCalled();
        });
    });

    describe('setting local state', () => {
        it('should set local state and emit', () => {
            const renderedPage = getDotPageRenderStateMock(dotcmsContentletMock);

            service.state$.subscribe((state: DotPageRenderState) => {
                expect(state).toEqual(renderedPage);
            });

            service.setLocalState(renderedPage);
        });
    });

    describe('login as user', () => {
        beforeEach(() => {
            spyOnProperty(loginService, 'auth', 'get').and.returnValue(mockUserAuth);
        });

        it('should set lockedByAnotherUser', () => {
            service.state$.subscribe(({ state }: DotPageRenderState) => {
                expect(state.lockedByAnotherUser).toBe(true);
                expect(state.locked).toBe(true);
            });

            service.get({
                url: '/test/123'
            });
        });
    });

    describe('content added/removed', () => {
        describe('selected persona is not default', () => {
            it('should trigger haceContent as true', () => {
                const renderedPage = getDotPageRenderStateMock(dotcmsContentletMock);
                service.setLocalState(renderedPage);

                const subscribeCallback = jasmine.createSpy('spy');
                service.haveContent$.subscribe(subscribeCallback);

                expect(subscribeCallback).toHaveBeenCalledWith(true);

                service.updatePageStateHaveContent({
                    type: PageModelChangeEventType.REMOVE_CONTENT,
                    model: []
                });

                expect(subscribeCallback).toHaveBeenCalledWith(false);
                expect(subscribeCallback).toHaveBeenCalledTimes(2);
            });

            it('should trigger haceContent as false', () => {
                const renderedPage = new DotPageRenderState(mockUser(), {
                    ...mockDotRenderedPage(),
                    ...{
                        numberContents: 0
                    }
                });
                service.setLocalState(renderedPage);

                const subscribeCallback = jasmine.createSpy('spy');
                service.haveContent$.subscribe(subscribeCallback);

                expect(subscribeCallback).toHaveBeenCalledWith(false);

                service.updatePageStateHaveContent({
                    type: PageModelChangeEventType.ADD_CONTENT,
                    model: []
                });

                expect(subscribeCallback).toHaveBeenCalledWith(true);
                expect(subscribeCallback).toHaveBeenCalledTimes(2);
            });
        });

        describe('selected persona is not default', () => {
            it('should trigger haveContent as false', () => {
                const renderedPage = new DotPageRenderState(mockUser(), {
                    ...mockDotRenderedPage(),
                    ...{
                        viewAs: {
                            ...mockDotRenderedPage().viewAs,
                            persona: mockDotPersona
                        }
                    }
                });
                service.setLocalState(renderedPage);

                const subscribeCallback = jasmine.createSpy('spy');
                service.haveContent$.subscribe(subscribeCallback);

                expect(subscribeCallback).toHaveBeenCalledWith(false);

                service.updatePageStateHaveContent({
                    type: PageModelChangeEventType.REMOVE_CONTENT,
                    model: []
                });

                expect(subscribeCallback).toHaveBeenCalledTimes(1);
            });

            it('should trigger haceContent as true', () => {
                const renderedPage = new DotPageRenderState(mockUser(), {
                    ...mockDotRenderedPage(),
                    ...{
                        viewAs: {
                            ...mockDotRenderedPage().viewAs,
                            persona: mockDotPersona
                        }
                    },
                    ...{
                        numberContents: 0
                    }
                });
                service.setLocalState(renderedPage);

                const subscribeCallback = jasmine.createSpy('spy');
                service.haveContent$.subscribe(subscribeCallback);

                expect(subscribeCallback).toHaveBeenCalledWith(false);

                service.updatePageStateHaveContent({
                    type: PageModelChangeEventType.ADD_CONTENT,
                    model: []
                });
                expect(subscribeCallback).toHaveBeenCalledTimes(1);
            });
        });
    });
});<|MERGE_RESOLUTION|>--- conflicted
+++ resolved
@@ -3,7 +3,12 @@
 import { DotContentletLockerService } from '@dotcms/data-access';
 import { DotPageStateService } from './dot-page-state.service';
 import { DotPageRenderService } from '@dotcms/data-access';
-import { DotDevice, DotPageMode, DotPageRenderState } from '@dotcms/dotcms-models';
+import {
+    DotCMSContentlet,
+    DotDevice,
+    DotPageMode,
+    DotPageRenderState
+} from '@dotcms/dotcms-models';
 import { LoginServiceMock } from '@dotcms/utils-testing';
 import { mockDotRenderedPage } from '@dotcms/utils-testing';
 import { dotcmsContentletMock } from '@dotcms/utils-testing';
@@ -20,16 +25,9 @@
 import { MockDotRouterService } from '@dotcms/utils-testing';
 import { mockResponseView } from '@dotcms/utils-testing';
 import { PageModelChangeEventType } from '../dot-edit-content-html/models';
-<<<<<<< HEAD
-import { mockDotPersona } from '@tests/dot-persona.mock';
-import { mockUserAuth } from '@tests/dot-auth-user.mock';
-import { DotESContentService } from '@dotcms/app/api/services/dot-es-content/dot-es-content.service';
-import { DotCMSContentlet } from '@dotcms/dotcms-models';
-=======
 import { mockDotPersona } from '@dotcms/utils-testing';
 import { mockUserAuth } from '@dotcms/utils-testing';
 import { DotESContentService } from '@dotcms/data-access';
->>>>>>> e1cf8815
 
 const getDotPageRenderStateMock = (favoritePage?: DotCMSContentlet) => {
     return new DotPageRenderState(mockUser(), mockDotRenderedPage(), favoritePage);
