--- conflicted
+++ resolved
@@ -46,12 +46,8 @@
             *ngIf="pageState.seoMedia; else dotEditIframe"
             [seoOGTagsResults]="seoOGTagsResults"
             [seoOGTags]="seoOGTags"
-<<<<<<< HEAD
-            [hostName]="pageState.page.title"></dot-results-seo-tool>
-=======
             [hostName]="pageState.page.hostName"
             [seoMedia]="pageState.seoMedia"></dot-results-seo-tool>
->>>>>>> 00206903
         <ng-template #dotEditIframe>
             <div
                 class="dot-edit__page-wrapper"
