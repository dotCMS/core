--- conflicted
+++ resolved
@@ -81,14 +81,12 @@
     @Output() modeChange = new EventEmitter<DotPageMode>();
     @Input() variant: DotVariantData | null = null;
     @Input() apiLink: string;
-    @ViewChild('deviceSelector') deviceSelector: DotDeviceSelectorSeoComponent;
 
     lock: boolean;
     lockWarn = false;
     featureFlagEditURLContentMapIsOn = false;
     mode: DotPageMode;
     options: SelectItem[] = [];
-<<<<<<< HEAD
     menuItems: MenuItem[];
 
     private readonly menuOpenActions: Record<DotPageMode, (event: PointerEvent) => void> = {
@@ -104,9 +102,8 @@
     };
 
     private readonly featureFlagEditURLContentMap = FeaturedFlags.FEATURE_FLAG_EDIT_URL_CONTENT_MAP;
-=======
+
     dotTabsIcon = 'pi-angle-down';
->>>>>>> 368ea800
 
     constructor(
         private dotAlertConfirmService: DotAlertConfirmService,
@@ -261,7 +258,6 @@
     }
 
     /**
-<<<<<<< HEAD
      * Handle the click event on the dropdowns
      *
      * @param {{ event: PointerEvent; menuId: string }} { event, menuId }
@@ -269,23 +265,16 @@
      */
     handleMenuOpen({ event, menuId }: { event: PointerEvent; menuId: string }): void {
         this.menuOpenActions[menuId as DotPageMode](event);
-=======
+        this.dotTabsIcon = 'pi-angle-up';
+    }
+    /*
      * OnChange Device Selector
      * @param pageState
      * @returns
      */
     onHideDeviceSelector(): void {
+        // Use the reset here
         this.dotTabsIcon = 'pi-angle-down';
-    }
-
-    /**
-     * Open Device Selector
-     * @param event
-     */
-    openDeviceSelector(event): void {
-        this.deviceSelector.openMenu(event);
-        this.dotTabsIcon = 'pi-angle-up';
->>>>>>> 368ea800
     }
 
     private canTakeLock(pageState: DotPageRenderState): boolean {
