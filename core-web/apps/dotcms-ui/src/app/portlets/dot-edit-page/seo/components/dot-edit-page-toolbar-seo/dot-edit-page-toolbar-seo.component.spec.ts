--- conflicted
+++ resolved
@@ -144,11 +144,7 @@
         TestBed.configureTestingModule({
             declarations: [
                 TestHostComponent,
-<<<<<<< HEAD
                 DotEditPageToolbarSeoComponent,
-=======
-                MockDotIconButtonComponent,
->>>>>>> 2f4701e2
                 MockGlobalMessageComponent
             ],
             imports: [
