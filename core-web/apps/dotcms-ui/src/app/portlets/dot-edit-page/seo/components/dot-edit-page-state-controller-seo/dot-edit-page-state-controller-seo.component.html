<dot-device-selector-seo
    #deviceSelector
    [pTooltip]="pageState.viewAs.device?.name || ('editpage.viewas.default.device' | dm)"
    [apiLink]="apiLink"
    (selected)="changeDeviceHandler($event)"
    (changeSeoMedia)="changeSeoMedia($event)"
    (hideOverlayPanel)="onHideDeviceSelector()"
    appendTo="body"
    tooltipPosition="bottom"
    tooltipStyleClass="dot-device-selector__dialog"
    data-testId="dot-device-selector"></dot-device-selector-seo>
<p-menu
    #menu
    *ngIf="this.featureFlagEditURLContentMapIsOn"
    [model]="menuItems"
    [popup]="true"
    appendTo="body">
</p-menu>
<dot-tab-buttons
    [activeId]="mode"
    [options]="options"
<<<<<<< HEAD
    (openMenu)="handleMenuOpen($event)"
=======
    [icon]="dotTabsIcon"
    (dropdownClick)="openDeviceSelector($event)"
>>>>>>> 368ea800
    (clickOption)="stateSelectorHandler($event.target.value)"
    data-testId="dot-tabs-buttons"></dot-tab-buttons>
<ng-container *ngIf="!variant">
    <span
        [pTooltip]="
            pageState.state.lockedByAnotherUser && pageState.page.canEdit
                ? ('editpage.toolbar.page.locked.by.user' | dm : [pageState.page.lockedByName])
                : ('lock.clipboard' | dm)
        "
        tooltipPosition="bottom"
        data-testId="lock-container">
        <p-inputSwitch
            #locker
            [(ngModel)]="lock"
            [class.warn]="lockWarn"
            [disabled]="!pageState.page.canLock"
            (click)="onLockerClick()"
            (onChange)="lockPageHandler()"
            appendTo="target"></p-inputSwitch>
    </span>
</ng-container>

<dot-edit-page-lock-info-seo
    #pageLockInfo
    [pageState]="pageState"
    data-testId="lockInfo"></dot-edit-page-lock-info-seo><|MERGE_RESOLUTION|>--- conflicted
+++ resolved
@@ -19,12 +19,8 @@
 <dot-tab-buttons
     [activeId]="mode"
     [options]="options"
-<<<<<<< HEAD
-    (openMenu)="handleMenuOpen($event)"
-=======
     [icon]="dotTabsIcon"
     (dropdownClick)="openDeviceSelector($event)"
->>>>>>> 368ea800
     (clickOption)="stateSelectorHandler($event.target.value)"
     data-testId="dot-tabs-buttons"></dot-tab-buttons>
 <ng-container *ngIf="!variant">
