--- conflicted
+++ resolved
@@ -8,8 +8,6 @@
     tooltipPosition="bottom"
     tooltipStyleClass="dot-device-selector__dialog"
     data-testId="dot-device-selector"></dot-device-selector-seo>
-<<<<<<< HEAD
-
 <p-menu
     #menu
     *ngIf="this.featureFlagEditURLContentMapIsOn"
@@ -17,8 +15,7 @@
     [popup]="true"
     appendTo="body">
 </p-menu>
-=======
->>>>>>> 23845ae8
+=
 <dot-tab-buttons
     [activeId]="mode"
     [options]="options"
