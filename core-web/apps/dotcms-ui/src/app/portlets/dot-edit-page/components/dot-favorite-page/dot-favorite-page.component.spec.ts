--- conflicted
+++ resolved
@@ -134,13 +134,9 @@
                 MultiSelectModule,
                 ReactiveFormsModule,
                 DotFieldValidationMessageModule,
-<<<<<<< HEAD
-                HttpClientTestingModule,
-                DotFieldRequiredDirective
-=======
+                DotFieldRequiredDirective,
                 DotPagesFavoritePageEmptySkeletonComponent,
                 HttpClientTestingModule
->>>>>>> 707fea3d
             ],
             providers: [
                 { provide: DotRouterService, useClass: MockDotRouterService },
