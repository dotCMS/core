--- conflicted
+++ resolved
@@ -9,13 +9,9 @@
 import { DotFormDialogModule } from '@components/dot-form-dialog/dot-form-dialog.module';
 import { DotAutofocusModule } from '@directives/dot-autofocus/dot-autofocus.module';
 import { DotTempFileUploadService } from '@dotcms/app/api/services/dot-temp-file-upload/dot-temp-file-upload.service';
-<<<<<<< HEAD
-import { DotRolesService, DotWorkflowActionsFireService } from '@dotcms/data-access';
-import { DotFieldRequiredDirective } from '@dotcms/ui';
-=======
 import { DotPagesFavoritePageEmptySkeletonComponent } from '@dotcms/app/portlets/dot-pages/dot-pages-favorite-page-empty-skeleton/dot-pages-favorite-page-empty-skeleton.component';
 import { DotWorkflowActionsFireService } from '@dotcms/data-access';
->>>>>>> 707fea3d
+import { DotFieldRequiredDirective } from '@dotcms/ui';
 import { DotPipesModule } from '@pipes/dot-pipes.module';
 
 import { DotFavoritePageComponent } from './dot-favorite-page.component';
@@ -32,13 +28,8 @@
         DotPagesFavoritePageEmptySkeletonComponent,
         DotPipesModule,
         InputTextModule,
-<<<<<<< HEAD
         ReactiveFormsModule,
-        MultiSelectModule,
         DotFieldRequiredDirective
-=======
-        ReactiveFormsModule
->>>>>>> 707fea3d
     ],
     providers: [DotTempFileUploadService, DotWorkflowActionsFireService]
 })
