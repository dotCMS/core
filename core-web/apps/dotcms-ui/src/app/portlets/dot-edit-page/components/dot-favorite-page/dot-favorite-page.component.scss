@use "variables" as *;

:host {
    display: block;
    min-height: 353px;

    form {
        column-gap: $spacing-4;
        display: grid;
        grid-template-columns: minmax(0, 1fr) 45%;
    }

    .dot-favorite-dialog-footer__delete-button {
        left: 0;
        position: absolute;
    }

    dot-pages-favorite-page-empty-skeleton,
    .dot-favorite-dialog__thumbnailField {
        margin-bottom: 0;
        min-height: 353px;
        position: relative;
    }

    .dot-favorite-dialog__image-reload {
        background-color: $white;
        position: absolute;
        bottom: $spacing-3;
        right: $spacing-3;
    }

    .dot-favorite-dialog__image-container {
        border: 1px solid $color-palette-gray-300;
        display: block;
        text-align: center;

        img {
            object-fit: contain;
            object-position: top;
            height: 348px;
        }
    }

    ::ng-deep dot-html-to-image {
        min-height: 353px;

        img {
<<<<<<< HEAD
            background-color: $white;
            border: 1px solid $gray-lighter;
=======
            border: 1px solid $color-palette-gray-300;
>>>>>>> cfa959a2
            height: 353px;
            object-fit: contain;
            width: 100%;
        }
    }
}<|MERGE_RESOLUTION|>--- conflicted
+++ resolved
@@ -45,12 +45,8 @@
         min-height: 353px;
 
         img {
-<<<<<<< HEAD
             background-color: $white;
-            border: 1px solid $gray-lighter;
-=======
             border: 1px solid $color-palette-gray-300;
->>>>>>> cfa959a2
             height: 353px;
             object-fit: contain;
             width: 100%;
