import { ComponentStore, tapResponse } from '@ngrx/component-store';
import { Observable, throwError, of, forkJoin } from 'rxjs';

import { HttpErrorResponse } from '@angular/common/http';
import { Injectable } from '@angular/core';

import { switchMap, take } from 'rxjs/operators';

import { DotHttpErrorManagerService } from '@dotcms/app/api/services/dot-http-error-manager/dot-http-error-manager.service';
import { DotTempFileUploadService } from '@dotcms/app/api/services/dot-temp-file-upload/dot-temp-file-upload.service';
import {
    DotCurrentUserService,
    DotPageRenderService,
    DotRolesService,
    DotMessageService,
    DotWorkflowActionsFireService,
    DotContentletService
} from '@dotcms/data-access';
<<<<<<< HEAD
import {
    DotRole,
    DotCMSContentlet,
    DotCMSTempFile,
    DotCurrentUser,
    DotPageRenderParameters,
    DotContentletPermissions
} from '@dotcms/dotcms-models';
=======
import { DotCMSContentlet, DotCMSTempFile, DotCurrentUser, DotRole } from '@dotcms/dotcms-models';
>>>>>>> b9067c75

import { DotFavoritePageFormData } from '../dot-favorite-page.component';

export const enum DotFavoritePageActionState {
    SAVED = 'SAVED',
    DELETED = 'DELETED'
}

export interface DotFavoritePageState {
    roleOptions: DotRole[];
    pageRenderedHtml?: string;
    formState: DotFavoritePageFormData;
    isAdmin: boolean;
    imgWidth: number;
    imgHeight: number;
    renderThumbnail: boolean;
    loading: boolean;
    closeDialog: boolean;
    actionState: DotFavoritePageActionState;
}

interface DotFavoritePageInitialProps {
    favoritePageUrl: string;
    favoritePage?: DotCMSContentlet;
}

export const CMS_OWNER_ROLE_ID = '6b1fa42f-8729-4625-80d1-17e4ef691ce7';

const IMG_RATIO_43 = 1.333;

@Injectable()
export class DotFavoritePageStore extends ComponentStore<DotFavoritePageState> {
    readonly vm$ = this.state$;

    // SELECTORS
    public readonly actionState$ = this.select(({ actionState }) => actionState);
    public readonly closeDialog$ = this.select(({ closeDialog }) => closeDialog);
    public readonly renderThumbnail$ = this.select(({ renderThumbnail }) => renderThumbnail);
    public readonly formState$ = this.select(({ formState }) => formState);

    // UPDATERS
    readonly setRenderThumbnail = this.updater((state: DotFavoritePageState, data: boolean) => {
        return { ...state, renderThumbnail: data };
    });

    // EFFECTS
    readonly saveFavoritePage = this.effect((data$: Observable<DotFavoritePageFormData>) => {
        return data$.pipe(
            switchMap((formData: DotFavoritePageFormData) => {
                this.patchState({ loading: true });

                let observableResponse: Observable<DotCMSContentlet>;
                if (formData.inode && !((formData.thumbnail as unknown) instanceof File)) {
                    observableResponse = this.publishContentletAndWaitForIndex(formData);
                } else {
                    observableResponse = this.createAndPublishFavoritePage(formData);
                }

                return observableResponse.pipe(
                    take(1),
                    tapResponse(
                        () => {
                            this.patchState({
                                closeDialog: true,
                                loading: false,
                                actionState: DotFavoritePageActionState.SAVED
                            });
                        },
                        (error: HttpErrorResponse) => {
                            this.dotHttpErrorManagerService.handle(error);

                            this.patchState({
                                loading: false
                            });

                            return of(null);
                        }
                    )
                );
            })
        );
    });

    readonly deleteFavoritePage = this.effect((data$: Observable<string>) => {
        return data$.pipe(
            switchMap((inode: string) => {
                this.patchState({ loading: true });

                return this.dotWorkflowActionsFireService.deleteContentlet<DotCMSContentlet>({
                    inode: inode
                });
            }),
            take(1),
            tapResponse(
                () => {
                    this.patchState({
                        closeDialog: true,
                        loading: false,
                        actionState: DotFavoritePageActionState.DELETED
                    });
                },
                (error: HttpErrorResponse) => {
                    this.dotHttpErrorManagerService.handle(error);

                    this.patchState({
                        loading: false
                    });

                    return of(null);
                }
            )
        );
    });

    private createAndPublishFavoritePage = (formData: DotFavoritePageFormData) => {
        const file = new File([formData.thumbnail], 'image.png');

        return this.dotTempFileUploadService.upload(file).pipe(
            switchMap(([{ id, image }]: DotCMSTempFile[]) => {
                if (!image) {
                    return throwError(
                        this.dotMessageService.get('favoritePage.dialog.error.tmpFile.upload')
                    );
                }

                formData.thumbnail = id;

                return this.publishContentletAndWaitForIndex(formData);
            })
        );
    };

    private publishContentletAndWaitForIndex = (formData: DotFavoritePageFormData) => {
        const individualPermissions = {
            READ: []
        };
        individualPermissions.READ = formData.permissions || [];
        individualPermissions.READ.push(formData.currentUserRoleId, CMS_OWNER_ROLE_ID);

        return this.dotWorkflowActionsFireService.publishContentletAndWaitForIndex<DotCMSContentlet>(
            'dotFavoritePage',
            {
                screenshot: formData.thumbnail,
                title: formData.title,
                url: formData.url,
                order: formData.order,
                inode: formData.inode || null
            },
            individualPermissions
        );
    };

    private getContentletPermissionsObservable = (identifier: string) => {
        return identifier
            ? this.dotContentletService.getContentletPermissions(identifier)
            : of({ READ: [] });
    };

    constructor(
        private dotCurrentUser: DotCurrentUserService,
        private dotPageRenderService: DotPageRenderService,
        private dotContentletService: DotContentletService,
        private dotRolesService: DotRolesService,
        private dotMessageService: DotMessageService,
        private dotHttpErrorManagerService: DotHttpErrorManagerService,
        private dotTempFileUploadService: DotTempFileUploadService,
        private dotWorkflowActionsFireService: DotWorkflowActionsFireService
    ) {
        super(null);
    }

    /**
     * Sets initial state data from props, roles and current logged user data
     *
     * @param {DotFavoritePageInitialProps} props
     * @memberof DotFavoritePageStore
     */
    setInitialStateData({ favoritePageUrl, favoritePage }: DotFavoritePageInitialProps): void {
        this.setState({
            roleOptions: [],
            formState: null,
            isAdmin: null,
            imgWidth: null,
            imgHeight: null,
            renderThumbnail: null,
            loading: true,
            closeDialog: false,
            pageRenderedHtml: '',
            actionState: null
        });

        const formInitialState: DotFavoritePageFormData = {
            currentUserRoleId: '',
            inode: favoritePage?.inode || '',
            order: favoritePage ? favoritePage['order'] : 1,
            permissions: [],
            thumbnail: favoritePage ? favoritePage['screenshot'] : '',
            title: favoritePage?.title || '',
            url: favoritePageUrl
        };
        forkJoin([
            this.dotRolesService.search(),
            this.dotCurrentUser.getCurrentUser(),
            this.dotPageRenderService.get({ url: favoritePageUrl }),
            this.getContentletPermissionsObservable(favoritePage?.identifier) // TODO: replace with new Permissions endpoint
        ])
            .pipe(take(1))
            .subscribe(
                ([roles, currentUser, pageRender, permissionsStored]: [
                    DotRole[],
                    DotCurrentUser,
                    DotPageRenderParameters,
                    DotContentletPermissions
                ]): void => {
                    this.patchState({
                        loading: false,
                        isAdmin: currentUser.admin,
                        formState: {
                            ...formInitialState,
                            currentUserRoleId: currentUser.roleId,
                            permissions: permissionsStored.READ,
                            title: favoritePage?.title || pageRender.page.title
                        },
                        imgHeight:
                            parseInt(pageRender.viewAs.device?.cssHeight, 10) ||
                            (parseInt(pageRender.viewAs.device?.cssWidth, 10) || 1024) /
                                IMG_RATIO_43,
                        imgWidth: parseInt(pageRender.viewAs.device?.cssWidth, 10) || 1024,
                        pageRenderedHtml: pageRender.page.rendered,
                        renderThumbnail: !(favoritePage && !!favoritePage['screenshot']),
                        roleOptions: roles
                    });
                }
            );
    }
}<|MERGE_RESOLUTION|>--- conflicted
+++ resolved
@@ -16,7 +16,7 @@
     DotWorkflowActionsFireService,
     DotContentletService
 } from '@dotcms/data-access';
-<<<<<<< HEAD
+
 import {
     DotRole,
     DotCMSContentlet,
@@ -25,9 +25,6 @@
     DotPageRenderParameters,
     DotContentletPermissions
 } from '@dotcms/dotcms-models';
-=======
-import { DotCMSContentlet, DotCMSTempFile, DotCurrentUser, DotRole } from '@dotcms/dotcms-models';
->>>>>>> b9067c75
 
 import { DotFavoritePageFormData } from '../dot-favorite-page.component';
 
