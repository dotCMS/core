--- conflicted
+++ resolved
@@ -16,7 +16,7 @@
     component: Calendar,
     decorators: [
         moduleMetadata({
-            imports: [BrowserAnimationsModule, ButtonModule]
+            imports: [BrowserAnimationsModule, ButtonModule, CalendarModule]
         })
     ],
     args: {
@@ -77,17 +77,6 @@
 
 export default meta;
 
-<<<<<<< HEAD
 type Story = StoryObj<Calendar>;
 
-export const Primary: Story = {};
-=======
-export const Primary: Story = (args) => ({
-    moduleMetadata: {
-        imports: [BrowserAnimationsModule, ButtonModule, CalendarModule]
-    },
-    props: {
-        ...args
-    }
-});
->>>>>>> cc316f51
+export const Primary: Story = {};