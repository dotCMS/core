const { createProxyMiddleware } = require('http-proxy-middleware');
/**
 * This is for add those api that are not mocked in the storybook
 * and need to be proxied to the real backend for development purposes
 *
 * @module module.exports
 */
module.exports = function expressMiddleware(router) {
<<<<<<< HEAD
    // Proxy to the backend to generate text using OpenAI
    router.use(
        '/api/v1/ai/text/generate',
        createProxyMiddleware({
            target: 'http://localhost:8080',
            changeOrigin: true,
            pathRewrite: {
                '^/api/v1/ai/text/generate': '/api/v1/ai/text/generate'
            }
        })
    );

    // Proxy to the backend to generate an image using OpenAI
    router.use(
        '/api/v1/ai/image/generate',
        createProxyMiddleware({
            target: 'http://localhost:8080',
            changeOrigin: true,
            pathRewrite: {
                '^/api/v1/ai/image/generate': '/api/v1/ai/image/generate'
            }
        })
    );
=======
    if (process.env.USE_MIDDLEWARE) {
        // Proxy to the backend to generate text using OpenAI
        router.use(
            '/api/v1/ai/text/generate',
            createProxyMiddleware({
                target: 'http://localhost:8080',
                changeOrigin: true,
                pathRewrite: {
                    '^/api/v1/ai/text/generate': '/api/v1/ai/text/generate'
                }
            })
        );

        // Proxy to the backend to generate an image using OpenAI
        router.use(
            '/api/ai/image/generate',
            createProxyMiddleware({
                target: 'http://localhost:8080',
                changeOrigin: true,
                pathRewrite: {
                    '^/api/v1/ai/image/generate': '/api/v1/ai/image/generate'
                }
            })
        );
>>>>>>> 840f2ac0

        // Publish the image_temp generated
        router.use(
            '/api/v1/workflow/actions/default/fire/PUBLISH',
            createProxyMiddleware({
                target: 'http://localhost:8080',
                changeOrigin: true,
                pathRewrite: {
                    '^/api/v1/workflow/actions/default/fire/PUBLISH':
                        '/api/v1/workflow/actions/default/fire/PUBLISH'
                }
            })
        );

        console.info(`\x1b[32m[dotCMS]\x1b[0m`, 'Using middleware for storybook');
    }
};<|MERGE_RESOLUTION|>--- conflicted
+++ resolved
@@ -6,31 +6,6 @@
  * @module module.exports
  */
 module.exports = function expressMiddleware(router) {
-<<<<<<< HEAD
-    // Proxy to the backend to generate text using OpenAI
-    router.use(
-        '/api/v1/ai/text/generate',
-        createProxyMiddleware({
-            target: 'http://localhost:8080',
-            changeOrigin: true,
-            pathRewrite: {
-                '^/api/v1/ai/text/generate': '/api/v1/ai/text/generate'
-            }
-        })
-    );
-
-    // Proxy to the backend to generate an image using OpenAI
-    router.use(
-        '/api/v1/ai/image/generate',
-        createProxyMiddleware({
-            target: 'http://localhost:8080',
-            changeOrigin: true,
-            pathRewrite: {
-                '^/api/v1/ai/image/generate': '/api/v1/ai/image/generate'
-            }
-        })
-    );
-=======
     if (process.env.USE_MIDDLEWARE) {
         // Proxy to the backend to generate text using OpenAI
         router.use(
@@ -46,7 +21,7 @@
 
         // Proxy to the backend to generate an image using OpenAI
         router.use(
-            '/api/ai/image/generate',
+            '/api/v1/ai/image/generate',
             createProxyMiddleware({
                 target: 'http://localhost:8080',
                 changeOrigin: true,
@@ -55,7 +30,6 @@
                 }
             })
         );
->>>>>>> 840f2ac0
 
         // Publish the image_temp generated
         router.use(
