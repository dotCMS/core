--- conflicted
+++ resolved
@@ -5,18 +5,11 @@
         "types": [],
         "target": "ES2022",
         "useDefineForClassFields": false,
-<<<<<<< HEAD
-        "module": "NodeNext",
-        "moduleResolution": "nodenext",
-        "resolvePackageJsonExports": true,
-        "incremental": true
-=======
         "module": "es2022",
         "moduleResolution": "bundler",
         "resolvePackageJsonExports": true,
         "incremental": true,
         "esModuleInterop": true
->>>>>>> 1f0e23a4
     },
     "files": ["src/main.ts", "src/polyfills.ts"],
     "exclude": ["**/*.stories.ts", "**/*.stories.js"]
