--- conflicted
+++ resolved
@@ -7,10 +7,7 @@
     "targets": {
         "build": {
             "executor": "@angular-devkit/build-angular:application",
-<<<<<<< HEAD
-=======
             "outputs": ["{options.outputPath.base}"],
->>>>>>> 90b29309
             "options": {
                 "baseHref": "./",
                 "outputPath": {
