import { z } from 'zod';

// Enum for actual content type baseType property (no 'ANY')
export const ContentTypeBaseTypeEnum = z.enum([
    'CONTENT',
    'WIDGET',
    'FORM',
    'FILEASSET',
    'HTMLPAGE',
    'PERSONA',
    'VANITY_URL',
    'KEY_VALUE',
    'DOTASSET'
]);

export type ContentTypeBaseType = z.infer<typeof ContentTypeBaseTypeEnum>;

// Known content type clazz types - using union to allow for unknown/deprecated types
const KnownContentTypeClazzEnum = z.enum([
    'com.dotcms.contenttype.model.type.ImmutableDotAssetContentType',
    'com.dotcms.contenttype.model.type.ImmutableFileAssetContentType',
    'com.dotcms.contenttype.model.type.ImmutableFormContentType',
    'com.dotcms.contenttype.model.type.ImmutableKeyValueContentType',
    'com.dotcms.contenttype.model.type.ImmutablePageContentType',
    'com.dotcms.contenttype.model.type.ImmutablePersonaContentType',
    'com.dotcms.contenttype.model.type.ImmutableSimpleContentType',
    'com.dotcms.contenttype.model.type.ImmutableVanityUrlContentType',
    'com.dotcms.contenttype.model.type.ImmutableWidgetContentType'
]);

// Flexible content type clazz that accepts known types or any string matching the dotCMS content type pattern
const ContentTypeClazzEnum = z.union([
    KnownContentTypeClazzEnum,
    z
        .string()
        .refine(
            (val) => /^com\.dotcms\.contenttype\.model\.type\.Immutable\w+ContentType$/.test(val),
            { message: 'Content type clazz must be a valid dotCMS content type' }
        )
]);

export const WorkflowSchema = z.object({
    archived: z.boolean(),
    creationDate: z.number(),
    defaultScheme: z.boolean(),
    description: z.string(),
    entryActionId: z.string().nullable(),
    id: z.string(),
    mandatory: z.boolean(),
    modDate: z.number(),
    name: z.string(),
    system: z.boolean(),
    variableName: z.string()
});

const RowClazzEnum = z.enum(['com.dotcms.contenttype.model.field.ImmutableRowField']);
const ColumnClazzEnum = z.enum(['com.dotcms.contenttype.model.field.ImmutableColumnField']);
const TabDividerClazzEnum = z.enum(['com.dotcms.contenttype.model.field.ImmutableTabDividerField']);
const LineDividerClazzEnum = z.enum([
    'com.dotcms.contenttype.model.field.ImmutableLineDividerField'
]);
// Known field clazz types - using union to allow for unknown/deprecated types
const KnownFieldClazzEnum = z.enum([
    'com.dotcms.contenttype.model.field.ImmutableStoryBlockField',
    'com.dotcms.contenttype.model.field.ImmutableCategoryField',
    'com.dotcms.contenttype.model.field.ImmutableCheckboxField',
    'com.dotcms.contenttype.model.field.ImmutableConstantField',
    'com.dotcms.contenttype.model.field.ImmutableCustomField',
    'com.dotcms.contenttype.model.field.ImmutableDateField',
    'com.dotcms.contenttype.model.field.ImmutableDateTimeField',
    'com.dotcms.contenttype.model.field.ImmutableFileField',
    'com.dotcms.contenttype.model.field.ImmutableHiddenField',
    'com.dotcms.contenttype.model.field.ImmutableImageField',
    'com.dotcms.contenttype.model.field.ImmutableJSONField',
    'com.dotcms.contenttype.model.field.ImmutableKeyValueField',
    'com.dotcms.contenttype.model.field.ImmutableMultiSelectField',
    'com.dotcms.contenttype.model.field.ImmutableRadioField',
    'com.dotcms.contenttype.model.field.ImmutableRelationshipField',
    'com.dotcms.contenttype.model.field.ImmutableSelectField',
    'com.dotcms.contenttype.model.field.ImmutableHostFolderField',
    'com.dotcms.contenttype.model.field.ImmutableTagField',
    'com.dotcms.contenttype.model.field.ImmutableTextField',
    'com.dotcms.contenttype.model.field.ImmutableTextAreaField',
    'com.dotcms.contenttype.model.field.ImmutableTimeField',
    'com.dotcms.contenttype.model.field.ImmutableWysiwygField',
    'com.dotcms.contenttype.model.field.ImmutableLineDividerField'
]);

// Flexible field clazz that accepts known types or any string matching the dotCMS field pattern
<<<<<<< HEAD
const FieldClazzEnum = z.union([
    KnownFieldClazzEnum,
    z
        .string()
        .refine((val) => /^com\.dotcms\.contenttype\.model\.field\.Immutable\w+Field$/.test(val), {
            message: 'Field clazz must be a valid dotCMS field type'
        })
=======
export const FieldClazzEnum = z.union([
    KnownFieldClazzEnum,
    z.string().regex(/^com\.dotcms\.contenttype\.model\.field\.Immutable\w+Field$/, {
        message: 'Field clazz must be a valid dotCMS field type'
    })
>>>>>>> 714d6d3f
]);

const DividerSchema = z.object({
    clazz: RowClazzEnum.or(TabDividerClazzEnum).or(LineDividerClazzEnum),
    contentTypeId: z.string(),
    dataType: z.string(),
    fieldContentTypeProperties: z.array(z.any()).optional(),
    fieldType: z.string(),
    fieldTypeLabel: z.string(),
    fieldVariables: z.array(z.record(z.string(), z.any())),
    fixed: z.boolean(),
    forceIncludeInApi: z.boolean(),
    iDate: z.number(),
    id: z.string().optional(),
    indexed: z.boolean(),
    listed: z.boolean(),
    modDate: z.number(),
    name: z.string(),
    readOnly: z.boolean(),
    required: z.boolean(),
    searchable: z.boolean(),
    sortOrder: z.number(),
    unique: z.boolean(),
    variable: z.string().optional()
});

const ColumnDividerSchema = z.object({
    clazz: ColumnClazzEnum,
    contentTypeId: z.string(),
    dataType: z.string(),
    fieldContentTypeProperties: z.array(z.any()).optional(),
    fieldType: z.string(),
    fieldTypeLabel: z.string(),
    fieldVariables: z.array(z.object({ name: z.string(), value: z.any() })),
    fixed: z.boolean(),
    forceIncludeInApi: z.boolean(),
    iDate: z.number(),
    id: z.string().optional(),
    indexed: z.boolean(),
    listed: z.boolean(),
    modDate: z.number(),
    name: z.string(),
    readOnly: z.boolean(),
    required: z.boolean(),
    searchable: z.boolean(),
    sortOrder: z.number(),
    unique: z.boolean(),
    variable: z.string().optional()
});

const ContentTypeFieldSchema = z.object({
    clazz: FieldClazzEnum,
    contentTypeId: z.string(),
    dataType: z.string(),
    fieldType: z.string(),
    fieldTypeLabel: z.string(),
    fieldVariables: z.array(z.record(z.string(), z.any())),
    fixed: z.boolean(),
    forceIncludeInApi: z.boolean(),
    hint: z.string().optional(),
    iDate: z.number(),
    id: z.string(),
    indexed: z.boolean(),
    listed: z.boolean(),
    modDate: z.number(),
    name: z.string(),
    readOnly: z.boolean(),
    required: z.boolean(),
    searchable: z.boolean(),
    sortOrder: z.number(),
    system: z.boolean().optional(),
    unique: z.boolean(),
    variable: z.string(),
    values: z.string().optional(),
    defaultValue: z.string().optional()
});

const ColumnSchema = z.object({
    columnDivider: ColumnDividerSchema,
    fields: z.array(ContentTypeFieldSchema)
});

export const LayoutSchema = z.object({
    divider: DividerSchema,
    columns: z.array(ColumnSchema)
});

export const ContentTypeSchema = z.object({
    baseType: ContentTypeBaseTypeEnum,
    clazz: ContentTypeClazzEnum,
    defaultType: z.boolean(),
    description: z.string().optional(),
    fields: z.array(ContentTypeFieldSchema).optional(),
    fixed: z.boolean(),
    folder: z.string(),
    folderPath: z.string(),
    host: z.string(),
    iDate: z.number(),
    icon: z.string().optional(),
    id: z.string(),
    layout: z.array(LayoutSchema),
    metadata: z.record(z.string(), z.any()),
    modDate: z.number(),
    multilingualable: z.boolean(),
    name: z.string(),
    siteName: z.string().optional(),
    sortOrder: z.number(),
    system: z.boolean(),
    variable: z.string(),
    versionable: z.boolean(),
    workflows: z.array(WorkflowSchema).optional(),
    systemActionMappings: z.union([z.record(z.string(), z.any()), z.array(z.any())]).optional(),
    owner: z.string().optional(),
    nEntries: z.number().optional(),
    detailPage: z.string().optional(),
    publishDateVar: z.string().optional(),
    urlMapPattern: z.string().optional()
});

export type ContentTypeField = z.infer<typeof ContentTypeFieldSchema>;

export type Workflow = z.infer<typeof WorkflowSchema>;

export type Layout = z.infer<typeof LayoutSchema>;

export type ContentType = z.infer<typeof ContentTypeSchema>;

export type FieldClazz = z.infer<typeof FieldClazzEnum>;<|MERGE_RESOLUTION|>--- conflicted
+++ resolved
@@ -87,21 +87,11 @@
 ]);
 
 // Flexible field clazz that accepts known types or any string matching the dotCMS field pattern
-<<<<<<< HEAD
-const FieldClazzEnum = z.union([
-    KnownFieldClazzEnum,
-    z
-        .string()
-        .refine((val) => /^com\.dotcms\.contenttype\.model\.field\.Immutable\w+Field$/.test(val), {
-            message: 'Field clazz must be a valid dotCMS field type'
-        })
-=======
 export const FieldClazzEnum = z.union([
     KnownFieldClazzEnum,
     z.string().regex(/^com\.dotcms\.contenttype\.model\.field\.Immutable\w+Field$/, {
         message: 'Field clazz must be a valid dotCMS field type'
     })
->>>>>>> 714d6d3f
 ]);
 
 const DividerSchema = z.object({
