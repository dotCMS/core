import { NgModule, Injector } from '@angular/core';
import { BrowserModule } from '@angular/platform-browser';

import { FormsModule } from '@angular/forms';
import { CommonModule } from '@angular/common';

import { OrderListModule } from 'primeng/orderlist';
import { ListboxModule } from 'primeng/listbox';

import { createCustomElement } from '@angular/elements';
import { AppComponent } from './app.component';
<<<<<<< HEAD
import { DotBlockEditorComponent, NgxTiptapModule } from '@dotcms/block-editor';
=======
import { BlockEditorModule } from '@dotcms/block-editor';
>>>>>>> c4984991
import { HttpClientModule } from '@angular/common/http';

@NgModule({
    declarations: [AppComponent],
    imports: [
        BrowserModule,
        CommonModule,
        FormsModule,
        BlockEditorModule,
        OrderListModule,
        ListboxModule,
        HttpClientModule
    ],
    providers: []
})
export class AppModule {
    constructor(private injector: Injector) {}

    ngDoBootstrap() {
        const element = createCustomElement(DotBlockEditorComponent, {
            injector: this.injector
        });

        customElements.define('dotcms-block-editor', element);
    }
}<|MERGE_RESOLUTION|>--- conflicted
+++ resolved
@@ -1,5 +1,6 @@
 import { NgModule, Injector } from '@angular/core';
 import { BrowserModule } from '@angular/platform-browser';
+import { BrowserAnimationsModule } from '@angular/platform-browser/animations';
 
 import { FormsModule } from '@angular/forms';
 import { CommonModule } from '@angular/common';
@@ -9,17 +10,14 @@
 
 import { createCustomElement } from '@angular/elements';
 import { AppComponent } from './app.component';
-<<<<<<< HEAD
-import { DotBlockEditorComponent, NgxTiptapModule } from '@dotcms/block-editor';
-=======
-import { BlockEditorModule } from '@dotcms/block-editor';
->>>>>>> c4984991
+import { DotBlockEditorComponent, BlockEditorModule } from '@dotcms/block-editor';
 import { HttpClientModule } from '@angular/common/http';
 
 @NgModule({
     declarations: [AppComponent],
     imports: [
         BrowserModule,
+        BrowserAnimationsModule,
         CommonModule,
         FormsModule,
         BlockEditorModule,
