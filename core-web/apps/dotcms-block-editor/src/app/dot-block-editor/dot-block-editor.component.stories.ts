import { CommonModule } from '@angular/common';
import { FormsModule } from '@angular/forms';
import { BrowserAnimationsModule } from '@angular/platform-browser/animations';
import { of } from 'rxjs';

import { ListboxModule } from 'primeng/listbox';
import { OrderListModule } from 'primeng/orderlist';
import { MenuModule } from 'primeng/menu';

import { debounceTime, delay } from 'rxjs/operators';
import { DotBlockEditorComponent } from './dot-block-editor.component';
import { BubbleMenuLinkFormComponent } from '@dotcms/block-editor';
import {
    ActionButtonComponent,
    ContentletBlockComponent,
    NgxTiptapModule,
    SuggestionsComponent,
    SuggestionsService,
    ImageBlockComponent,
    DragHandlerComponent,
    LoaderComponent,
    DotImageService,
    DotLanguageService
} from '@dotcms/block-editor';

export default {
    title: 'Block Editor'
};
<<<<<<< HEAD

const contentletsMock = [
    {
        name: 'Empty Content',
        icon: 'hourglass_disabled',
        url: '/empty/empty-content',
        path: '/empty/empty-content',
        title: 'Cras ornare tristique elit.',
        inode: '1213',
        image: 'https://images.unsplash.com/photo-1433883669848-fa8a7ce070b2?ixlib=rb-1.2.1&ixid=MnwxMjA3fDB8MHxwaG90by1wYWdlfHx8fGVufDB8fHx8&auto=format&fit=crop&w=2988&q=80',
        languageId: 2,
        modDate: '2021-10-20 14:56:53.052',
        baseType: 'CONTENT',
        archived: false,
        working: true,
        locked: false,
        live: true,
        identifier: 'f1d378c9-b784-45d0-a43c-9790af678f13',
        titleImage: 'image',
        hasLiveVersion: true,
        folder: 'SYSTEM_FOLDER',
        hasTitleImage: true,
        __icon__: 'contentIcon',
        contentTypeIcon: 'file_copy',
        contentType: 'Blog'
    },
    {
        name: 'Blog',
        icon: 'article',
        url: '/blog/Blog',
        variable: 'blog',
        title: 'Cras ornare tristique elit.',
        inode: '1213',
        image: 'https://images.unsplash.com/photo-1433883669848-fa8a7ce070b2?ixlib=rb-1.2.1&ixid=MnwxMjA3fDB8MHxwaG90by1wYWdlfHx8fGVufDB8fHx8&auto=format&fit=crop&w=2988&q=80',
        languageId: 2,
        modDate: '2021-10-20 14:56:53.052',
        baseType: 'CONTENT',
        archived: false,
        working: true,
        locked: false,
        live: true,
        identifier: 'f1d378c9-b784-45d0-a43c-9790af678f13',
        titleImage: 'image',
        hasLiveVersion: true,
        folder: 'SYSTEM_FOLDER',
        hasTitleImage: true,
        __icon__: 'contentIcon',
        contentTypeIcon: 'file_copy',
        contentType: 'Blog'
    },
    {
        name: 'Persona',
        icon: 'face',
        url: '/persona/persona',
        path: '/persona/persona',
        variable: 'persona',
        title: 'Cras ornare tristique elit.',
        inode: '1213',
        image: 'https://images.unsplash.com/photo-1433883669848-fa8a7ce070b2?ixlib=rb-1.2.1&ixid=MnwxMjA3fDB8MHxwaG90by1wYWdlfHx8fGVufDB8fHx8&auto=format&fit=crop&w=2988&q=80',
        languageId: 2,
        modDate: '2021-10-20 14:56:53.052',
        baseType: 'CONTENT',
        archived: false,
        working: true,
        locked: false,
        live: true,
        identifier: 'f1d378c9-b784-45d0-a43c-9790af678f13',
        titleImage: 'image',
        hasLiveVersion: true,
        folder: 'SYSTEM_FOLDER',
        hasTitleImage: true,
        __icon__: 'contentIcon',
        contentTypeIcon: 'file_copy',
        contentType: 'Blog'
    },
    {
        name: 'News Item',
        icon: 'mic',
        url: '/news_item/news-item',
        path: '/news_item/news-item',
        variable: 'news_item',
        title: 'Cras ornare tristique elit.',
        inode: '1213',
        image: 'https://images.unsplash.com/photo-1433883669848-fa8a7ce070b2?ixlib=rb-1.2.1&ixid=MnwxMjA3fDB8MHxwaG90by1wYWdlfHx8fGVufDB8fHx8&auto=format&fit=crop&w=2988&q=80',
        languageId: 2,
        modDate: '2021-10-20 14:56:53.052',
        baseType: 'CONTENT',
        archived: false,
        working: true,
        locked: false,
        live: true,
        identifier: 'f1d378c9-b784-45d0-a43c-9790af678f13',
        titleImage: 'image',
        hasLiveVersion: true,
        folder: 'SYSTEM_FOLDER',
        hasTitleImage: true,
        __icon__: 'contentIcon',
        contentTypeIcon: 'file_copy',
        contentType: 'Blog'
    },
    {
        name: 'Banner',
        icon: 'view_carousel',
        url: '/banner/banner',
        path: '/banner/banner',
        variable: 'banner',
        title: 'Cras ornare tristique elit.',
        inode: '1213',
        image: 'https://images.unsplash.com/photo-1433883669848-fa8a7ce070b2?ixlib=rb-1.2.1&ixid=MnwxMjA3fDB8MHxwaG90by1wYWdlfHx8fGVufDB8fHx8&auto=format&fit=crop&w=2988&q=80',
        languageId: 2,
        modDate: '2021-10-20 14:56:53.052',
        baseType: 'CONTENT',
        archived: false,
        working: true,
        locked: false,
        live: true,
        identifier: 'f1d378c9-b784-45d0-a43c-9790af678f13',
        titleImage: 'image',
        hasLiveVersion: true,
        folder: 'SYSTEM_FOLDER',
        hasTitleImage: true,
        __icon__: 'contentIcon',
        contentTypeIcon: 'file_copy',
        contentType: 'Blog'
    },
    {
        name: 'Product in the store',
        icon: 'inventory_2',
        url: '/inventory/product-in-the-store',
        path: '/inventory/product-in-the-store',
        variable: 'inventory',
        title: 'Cras ornare tristique elit.',
        inode: '1213',
        image: 'https://images.unsplash.com/photo-1433883669848-fa8a7ce070b2?ixlib=rb-1.2.1&ixid=MnwxMjA3fDB8MHxwaG90by1wYWdlfHx8fGVufDB8fHx8&auto=format&fit=crop&w=2988&q=80',
        languageId: 2,
        modDate: '2021-10-20 14:56:53.052',
        baseType: 'CONTENT',
        archived: false,
        working: true,
        locked: false,
        live: true,
        identifier: 'f1d378c9-b784-45d0-a43c-9790af678f13',
        titleImage: 'image',
        hasLiveVersion: true,
        folder: 'SYSTEM_FOLDER',
        hasTitleImage: true,
        __icon__: 'contentIcon',
        contentTypeIcon: 'file_copy',
        contentType: 'Blog'
    },
    {
        name: 'Reatil information',
        icon: 'storefront',
        url: '/retail/reatil-information',
        path: '/retail/reatil-information',
        variable: 'retail',
        title: 'Cras ornare tristique elit.',
        inode: '1213',
        image: 'https://images.unsplash.com/photo-1433883669848-fa8a7ce070b2?ixlib=rb-1.2.1&ixid=MnwxMjA3fDB8MHxwaG90by1wYWdlfHx8fGVufDB8fHx8&auto=format&fit=crop&w=2988&q=80',
        languageId: 2,
        modDate: '2021-10-20 14:56:53.052',
        baseType: 'CONTENT',
        archived: false,
        working: true,
        locked: false,
        live: true,
        identifier: 'f1d378c9-b784-45d0-a43c-9790af678f13',
        titleImage: 'image',
        hasLiveVersion: true,
        folder: 'SYSTEM_FOLDER',
        hasTitleImage: true,
        __icon__: 'contentIcon',
        contentTypeIcon: 'file_copy',
        contentType: 'Blog'
    }
];
=======
>>>>>>> f4723fa5

export const primary = () => ({
    moduleMetadata: {
        imports: [
            MenuModule,
            CommonModule,
            FormsModule,
            NgxTiptapModule,
            OrderListModule,
            ListboxModule,
            BrowserAnimationsModule
        ],
        providers: [
            {
                provide: DotImageService,
                useValue: {
                    publishContent() {
                        return of([
                            {
                                cd769844de530f7b5d3434b1b5cfdd62: {
                                    asset: 'https://media.istockphoto.com/vectors/costa-rica-vector-id652225694?s=170667a',
                                    mimeType: 'image/png',
                                    name: 'costarica.png'
                                }
                            }
                        ]).pipe(delay(800));
                    }
                }
            },
            {
                provide: SuggestionsService,
                useValue: {
                    getContentTypes(filter = '') {
                        const items = [
                            {
                                name: 'Empty Content',
                                icon: 'hourglass_disabled',
                                variable: 'empty'
                            },
                            {
                                name: 'Blog',
                                icon: 'article',
                                variable: 'blog'
                            },
                            {
                                name: 'Persona',
                                icon: 'face',
                                variable: 'persona'
                            },
                            {
                                name: 'News Item',
                                icon: 'mic',
                                variable: 'news_item'
                            },
                            {
                                name: 'Banner',
                                icon: 'view_carousel',
                                variable: 'banner'
                            },
                            {
                                name: 'Product in the store',
                                icon: 'inventory_2',
                                variable: 'inventory'
                            },
                            {
                                name: 'Reatil information',
                                icon: 'storefront',
                                variable: 'retail'
                            }
                        ];
                        return of(
                            filter
                                ? items.filter((item) => item.name.match(new RegExp(filter, 'i')))
                                : items
                        );
                    },
                    getContentlets(type, filter = '') {
                        if (type === 'empty') {
                            return of([]).pipe(delay(800));
                        }

                        return of(
                            filter
                                ? contentletsMock.filter((item) =>
                                      item.title.match(new RegExp(filter, 'i'))
                                  )
                                : contentletsMock
                        );
                    },
                    getContentletsUrlMap({ filter }) {
                        return of(contentletsMock.filter((item) =>
                                item.url.match(new RegExp(filter, 'i'))
                            )
                        ).pipe(debounceTime(400));
                    }
                }
            },
            {
                provide: DotLanguageService,
                useValue: {
                    getLanguages() {
                        return of({
                            1: {
                                country: 'United States',
                                countryCode: 'US',
                                defaultLanguage: true,
                                id: 1,
                                language: 'English',
                                languageCode: 'en'
                            },
                            2: {
                                country: 'Espana',
                                countryCode: 'ES',
                                defaultLanguage: false,
                                id: 2,
                                language: 'Espanol',
                                languageCode: 'es'
                            }
                        });
                    }
                }
            }
        ],
        // We need these here because they are dynamically rendered
        entryComponents: [
            SuggestionsComponent,
            ContentletBlockComponent,
            ActionButtonComponent,
            DragHandlerComponent,
            ImageBlockComponent,
            LoaderComponent,
            BubbleMenuLinkFormComponent
        ]
    },
    component: DotBlockEditorComponent
});<|MERGE_RESOLUTION|>--- conflicted
+++ resolved
@@ -26,7 +26,6 @@
 export default {
     title: 'Block Editor'
 };
-<<<<<<< HEAD
 
 const contentletsMock = [
     {
@@ -203,8 +202,6 @@
         contentType: 'Blog'
     }
 ];
-=======
->>>>>>> f4723fa5
 
 export const primary = () => ({
     moduleMetadata: {
@@ -238,47 +235,12 @@
                 provide: SuggestionsService,
                 useValue: {
                     getContentTypes(filter = '') {
-                        const items = [
-                            {
-                                name: 'Empty Content',
-                                icon: 'hourglass_disabled',
-                                variable: 'empty'
-                            },
-                            {
-                                name: 'Blog',
-                                icon: 'article',
-                                variable: 'blog'
-                            },
-                            {
-                                name: 'Persona',
-                                icon: 'face',
-                                variable: 'persona'
-                            },
-                            {
-                                name: 'News Item',
-                                icon: 'mic',
-                                variable: 'news_item'
-                            },
-                            {
-                                name: 'Banner',
-                                icon: 'view_carousel',
-                                variable: 'banner'
-                            },
-                            {
-                                name: 'Product in the store',
-                                icon: 'inventory_2',
-                                variable: 'inventory'
-                            },
-                            {
-                                name: 'Reatil information',
-                                icon: 'storefront',
-                                variable: 'retail'
-                            }
-                        ];
                         return of(
                             filter
-                                ? items.filter((item) => item.name.match(new RegExp(filter, 'i')))
-                                : items
+                                ? contentletsMock.filter((item) =>
+                                      item.name.match(new RegExp(filter, 'i'))
+                                  )
+                                : contentletsMock
                         );
                     },
                     getContentlets(type, filter = '') {
@@ -295,7 +257,8 @@
                         );
                     },
                     getContentletsUrlMap({ filter }) {
-                        return of(contentletsMock.filter((item) =>
+                        return of(
+                            contentletsMock.filter((item) =>
                                 item.url.match(new RegExp(filter, 'i'))
                             )
                         ).pipe(debounceTime(400));
