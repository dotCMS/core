--- conflicted
+++ resolved
@@ -48,25 +48,7 @@
             .get<{ entity: DotCMSContentType }>(`/api/v1/contenttype/id/${idOrVar}`)
             .pipe(
                 take(1),
-<<<<<<< HEAD
                 map((x) => x?.entity)
-=======
-                map((data) => data.entity)
-            );
-    }
-
-    /**
-     * Get a content type by id or variable name with render mode
-     * @param idOrVar content type's id or variable name
-     * @returns Content Type
-     */
-    getContentTypeWithRender(idOrVar: string): Observable<DotCMSContentType> {
-        return this.#httpClient
-            .get<{ entity: DotCMSContentType }>(`/api/v1/contenttype/render/id/${idOrVar}`)
-            .pipe(
-                take(1),
-                map((data) => data.entity)
->>>>>>> e8ac669b
             );
     }
 
@@ -114,11 +96,7 @@
             .get<{
                 entity: DotCMSContentType[];
             }>('/api/v1/contenttype', { params: this.getContentTypePaginationParams(options) })
-<<<<<<< HEAD
-            .pipe(map((x) => x?.entity));
-=======
-            .pipe(map((data) => data.entity));
->>>>>>> e8ac669b
+            .pipe(map((x) => x?.entity));
     }
 
     /**
@@ -182,11 +160,7 @@
                 },
                 { headers }
             )
-<<<<<<< HEAD
-            .pipe(map((x) => x?.entity));
-=======
-            .pipe(map((data) => data.entity));
->>>>>>> e8ac669b
+            .pipe(map((x) => x?.entity));
     }
 
     /**
@@ -242,11 +216,7 @@
             .post<{
                 entity: DotCMSContentType;
             }>(`/api/v1/contenttype/${variable}/_copy`, copyFormFields, { headers })
-<<<<<<< HEAD
-            .pipe(map((x) => x?.entity));
-=======
-            .pipe(map((data) => data.entity));
->>>>>>> e8ac669b
+            .pipe(map((x) => x?.entity));
     }
 
     /**
@@ -263,11 +233,7 @@
 
         return this.#httpClient
             .get<{ entity: DotCMSContentType[] }>('/api/v1/contenttype', { params })
-<<<<<<< HEAD
-            .pipe(map((x) => x?.entity));
-=======
-            .pipe(map((data) => data.entity));
->>>>>>> e8ac669b
+            .pipe(map((x) => x?.entity));
     }
 
     /**
@@ -284,11 +250,7 @@
     updateContentType(id: string, payload: unknown): Observable<DotCMSContentType> {
         return this.#httpClient
             .put<{ entity: DotCMSContentType }>(`/api/v1/contenttype/id/${id}`, payload)
-<<<<<<< HEAD
-            .pipe(map((x) => x?.entity));
-=======
-            .pipe(map((data) => data.entity));
->>>>>>> e8ac669b
+            .pipe(map((x) => x?.entity));
     }
 
     private isRecentContentType(type: StructureTypeView): boolean {
@@ -298,10 +260,6 @@
     private getBaseTypes(): Observable<StructureTypeView[]> {
         return this.#httpClient
             .get<{ entity: StructureTypeView[] }>('/api/v1/contenttype/basetypes')
-<<<<<<< HEAD
-            .pipe(map((x) => x?.entity));
-=======
             .pipe(map((data) => data.entity));
->>>>>>> e8ac669b
     }
 }