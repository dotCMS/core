--- conflicted
+++ resolved
@@ -97,36 +97,6 @@
     }
 
     /**
-     * Creates HttpParams for retrieving content types with optional parameters
-     * Only includes parameters that have meaningful values (not empty, null, or undefined)
-     */
-    private getContentTypePaginationParams(
-        options: DotContentTypePaginationOptions = {}
-    ): HttpParams {
-        let params = new HttpParams();
-
-        // Default parameters
-        params = params.set('orderby', 'name');
-        params = params.set('direction', 'ASC');
-        params = params.set('per_page', (options.page ?? 40).toString());
-
-        // Add optional parameters if they have meaningful values
-        if (hasValidValue(options.filter)) {
-            params = params.set('filter', options.filter);
-        }
-
-        if (hasValidValue(options.ensure)) {
-            params = params.set('ensure', options.ensure);
-        }
-
-        if (hasValidValue(options.type)) {
-            params = generateContentTypeFilter(options.type, params);
-        }
-
-        return params;
-    }
-
-    /**
      *Get the content types from the endpoint
      *
      * @param options Optional parameters for filtering and pagination
@@ -140,11 +110,7 @@
             .get<{
                 entity: DotCMSContentType[];
             }>('/api/v1/contenttype', { params: this.getContentTypePaginationParams(options) })
-<<<<<<< HEAD
-            .pipe(pluck('entity'));
-=======
-            .pipe(map((data) => data.entity));
->>>>>>> 714d6d3f
+            .pipe(map((data) => data.entity));
     }
 
     /**
@@ -281,11 +247,7 @@
 
         return this.#httpClient
             .get<{ entity: DotCMSContentType[] }>('/api/v1/contenttype', { params })
-<<<<<<< HEAD
-            .pipe(pluck('entity'));
-=======
-            .pipe(map((data) => data.entity));
->>>>>>> 714d6d3f
+            .pipe(map((data) => data.entity));
     }
 
     /**
