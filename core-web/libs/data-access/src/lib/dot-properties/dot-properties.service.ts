--- conflicted
+++ resolved
@@ -68,7 +68,6 @@
     }
 
     /**
-<<<<<<< HEAD
      * Get the value of specific feature flag
      *
      * @param {string} key
@@ -96,7 +95,9 @@
                 }, {} as Record<string, boolean>);
             })
         );
-=======
+    }
+
+    /**
      * Loads the configuration for the feature flags by calling the `getKeys` method and subscribing to the result.
      * @returns An observable that emits the feature configuration object.
      */
@@ -106,6 +107,5 @@
                 this.featureConfig = res;
             }
         });
->>>>>>> 5eb83828
     }
 }