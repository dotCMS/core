--- conflicted
+++ resolved
@@ -72,11 +72,7 @@
      * @param {string[]} keys - An array of keys to retrieve feature flags for.
      * @returns {Observable<Record<string, boolean | string>>} - An Observable that emits a record containing key-value pairs of feature flags.
      */
-<<<<<<< HEAD
-    getFeatureFlags(keys: FeaturedFlags[]): Observable<Record<string, boolean>> {
-=======
-    getFeatureFlags(keys: string[]): Observable<Record<string, boolean | string>> {
->>>>>>> 87ad624e
+    getFeatureFlags(keys: FeaturedFlags[]): Observable<Record<string, boolean | string>> {
         return this.getKeys(keys).pipe(
             map((flags) => {
                 return Object.entries(flags).reduce((acc, [key, value]) => {
