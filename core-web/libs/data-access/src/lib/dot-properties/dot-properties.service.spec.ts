import { HttpClientTestingModule, HttpTestingController } from '@angular/common/http/testing';
import { TestBed } from '@angular/core/testing';

import { CoreWebService } from '@dotcms/dotcms-js';
<<<<<<< HEAD
import { FeaturedFlags } from '@dotcms/dotcms-models';
=======
import { FEATURE_FLAG_NOT_FOUND } from '@dotcms/dotcms-models';
>>>>>>> 87ad624e
import { CoreWebServiceMock } from '@dotcms/utils-testing';

import { DotPropertiesService } from './dot-properties.service';

const fakeResponse = {
    entity: {
        key1: 'data',
        list: ['1', '2'],
        [FeaturedFlags.DOTFAVORITEPAGE_FEATURE_ENABLE]: 'true'
    }
};

describe('DotPropertiesService', () => {
    let service: DotPropertiesService;
    let httpMock: HttpTestingController;

    beforeEach(() => {
        TestBed.configureTestingModule({
            imports: [HttpClientTestingModule],
            providers: [
                { provide: CoreWebService, useClass: CoreWebServiceMock },
                DotPropertiesService
            ]
        });
        service = TestBed.inject(DotPropertiesService);
        httpMock = TestBed.inject(HttpTestingController);
    });

    it('should get key', (done) => {
        const key = 'key1';
        expect(service).toBeTruthy();

        service.getKey(key).subscribe((response) => {
            expect(response).toEqual(fakeResponse.entity.key1);
            done();
        });
        const req = httpMock.expectOne(`/api/v1/configuration/config?keys=${key}`);
        expect(req.request.method).toBe('GET');
        req.flush(fakeResponse);
    });

    it('should get ky as a list', (done) => {
        const key = 'list';
        expect(service).toBeTruthy();

        service.getKeyAsList(key).subscribe((response) => {
            expect(response).toEqual(fakeResponse.entity.list);
            done();
        });
        const req = httpMock.expectOne(`/api/v1/configuration/config?keys=list:${key}`);
        expect(req.request.method).toBe('GET');
        req.flush(fakeResponse);
    });

    it('should get keys', (done) => {
        const keys = ['key1', 'key2'];
        const apiResponse = {
            entity: {
                key1: 'test',
                key2: 'test2'
            }
        };

        service.getKeys(keys).subscribe((response) => {
            expect(response).toEqual(apiResponse.entity);
            done();
        });
        const req = httpMock.expectOne(`/api/v1/configuration/config?keys=${keys.join()}`);
        expect(req.request.method).toBe('GET');
        req.flush(apiResponse);
    });

    it('should get feature flag value', (done) => {
        const featureFlag = FeaturedFlags.DOTFAVORITEPAGE_FEATURE_ENABLE;
        expect(service).toBeTruthy();

        service.getFeatureFlag(featureFlag).subscribe((response) => {
            expect(response).toEqual(true);
            done();
        });
        const req = httpMock.expectOne(`/api/v1/configuration/config?keys=${featureFlag}`);
        expect(req.request.method).toBe('GET');
        req.flush(fakeResponse);
    });

    it('should get feature flag values', (done) => {
        const featureFlags = [
            FeaturedFlags.DOTFAVORITEPAGE_FEATURE_ENABLE,
            FeaturedFlags.FEATURE_FLAG_EDIT_URL_CONTENT_MAP
        ];
        const apiResponse = {
            entity: {
                [FeaturedFlags.DOTFAVORITEPAGE_FEATURE_ENABLE]: 'true',
                [FeaturedFlags.FEATURE_FLAG_EDIT_URL_CONTENT_MAP]: 'NOT_FOUND'
            }
        };

        service.getFeatureFlags(featureFlags).subscribe((response) => {
<<<<<<< HEAD
            expect(response[FeaturedFlags.DOTFAVORITEPAGE_FEATURE_ENABLE]).toBe(true);
            expect(response[FeaturedFlags.FEATURE_FLAG_EDIT_URL_CONTENT_MAP]).toBe(false);
=======
            expect(response['featureFlag']).toBe(true);
            expect(response['featureFlag2']).toBe(FEATURE_FLAG_NOT_FOUND);
>>>>>>> 87ad624e
            done();
        });
        const req = httpMock.expectOne(`/api/v1/configuration/config?keys=${featureFlags.join()}`);
        expect(req.request.method).toBe('GET');
        req.flush(apiResponse);
    });

    afterEach(() => {
        httpMock.verify();
    });
});<|MERGE_RESOLUTION|>--- conflicted
+++ resolved
@@ -2,11 +2,7 @@
 import { TestBed } from '@angular/core/testing';
 
 import { CoreWebService } from '@dotcms/dotcms-js';
-<<<<<<< HEAD
-import { FeaturedFlags } from '@dotcms/dotcms-models';
-=======
-import { FEATURE_FLAG_NOT_FOUND } from '@dotcms/dotcms-models';
->>>>>>> 87ad624e
+import { FEATURE_FLAG_NOT_FOUND, FeaturedFlags } from '@dotcms/dotcms-models';
 import { CoreWebServiceMock } from '@dotcms/utils-testing';
 
 import { DotPropertiesService } from './dot-properties.service';
@@ -105,13 +101,10 @@
         };
 
         service.getFeatureFlags(featureFlags).subscribe((response) => {
-<<<<<<< HEAD
             expect(response[FeaturedFlags.DOTFAVORITEPAGE_FEATURE_ENABLE]).toBe(true);
-            expect(response[FeaturedFlags.FEATURE_FLAG_EDIT_URL_CONTENT_MAP]).toBe(false);
-=======
-            expect(response['featureFlag']).toBe(true);
-            expect(response['featureFlag2']).toBe(FEATURE_FLAG_NOT_FOUND);
->>>>>>> 87ad624e
+            expect(response[FeaturedFlags.FEATURE_FLAG_EDIT_URL_CONTENT_MAP]).toBe(
+                FEATURE_FLAG_NOT_FOUND
+            );
             done();
         });
         const req = httpMock.expectOne(`/api/v1/configuration/config?keys=${featureFlags.join()}`);
