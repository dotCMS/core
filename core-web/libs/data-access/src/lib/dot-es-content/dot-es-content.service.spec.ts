--- conflicted
+++ resolved
@@ -38,11 +38,7 @@
 
         const req = httpMock.expectOne('/api/content/_search');
         expect(req.request.method).toBe('POST');
-<<<<<<< HEAD
-        expect(req.request.body).toBe(
-=======
         expect(req.request.body).toEqual(
->>>>>>> 9bb36aa6
             '{"query":"+contentType: blog   ","sort":"modDate DESC","limit":40,"offset":"0"}'
         );
         req.flush({ entity: responseData });
