--- conflicted
+++ resolved
@@ -21,11 +21,7 @@
 
         return this.#http
             .post<{ entity: DotFolder[] }>(`/api/v1/folder/byPath`, { path: folderPath })
-<<<<<<< HEAD
             .pipe(map((x) => x?.entity));
-=======
-            .pipe(map((response: { entity: DotFolder[] }) => response.entity));
->>>>>>> e8ac669b
     }
 
     /**
@@ -35,25 +31,7 @@
      * @returns {Observable<DotFolder>} Observable that emits the created folder
      */
     createFolder(body: DotFolderEntity): Observable<DotFolder> {
-<<<<<<< HEAD
-        return this.#http.post(`/api/v1/assets/folders`, body).pipe(map((x) => x?.entity));
-=======
-        return this.#http
-            .post<{ entity: DotFolder }>(`/api/v1/assets/folders`, body)
-            .pipe(map((response: { entity: DotFolder }) => response.entity));
-    }
-
-    /**
-     * Saves a folder in the assets system
-     *
-     * @param {DotFolderEntity} body - The folder data to save
-     * @returns {Observable<DotFolder>} Observable that emits the saved folder
-     */
-    saveFolder(body: DotFolderEntity): Observable<DotFolder> {
-        return this.#http
-            .put<{ entity: DotFolder }>(`/api/v1/assets/folders`, body)
-            .pipe(map((response: { entity: DotFolder }) => response.entity));
->>>>>>> e8ac669b
+        return this.#http.post<{ entity: DotFolder }>(`/api/v1/assets/folders`, body).pipe(map((x) => x?.entity));
     }
 
     /**
