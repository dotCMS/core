--- conflicted
+++ resolved
@@ -47,14 +47,6 @@
             .pipe(pluck('entity'));
     }
 
-<<<<<<< HEAD
-    private siteURL(filter: string, perPage?: number): string {
-        const paramPerPage = perPage || this.defaultPerpage;
-        const searchParam = `filter=${filter}&per_page=${paramPerPage}&${this.getQueryParams()}`;
-
-        return `${this.BASE_SITE_URL}?${searchParam}`;
-    }
-=======
     private getSiteURL(filter: string, perPage?: number): string {
         const searchParams = new URLSearchParams({
             filter,
@@ -63,7 +55,6 @@
             live: `${this.#defaultParams.live}`,
             system: `${this.#defaultParams.system}`
         });
->>>>>>> 75b3f8af
 
         return `${BASE_SITE_URL}?${searchParams.toString()}`;
     }
