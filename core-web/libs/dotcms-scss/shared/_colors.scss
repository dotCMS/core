--- conflicted
+++ resolved
@@ -226,21 +226,7 @@
     --color-palette-primary-800: hsl(var(--color-primary-h) var(--color-primary-s) 27%);
     --color-palette-primary-900: hsl(var(--color-primary-h) var(--color-primary-s) 21%);
 
-<<<<<<< HEAD
-    --color-palette-primary-op-10: var(--color-palette-primary-op-10);
-=======
-    --primary-100: var(--color-palette-primary-100);
-    --primary-200: var(--color-palette-primary-200);
-    --primary-300: var(--color-palette-primary-300);
-    --primary-400: var(--color-palette-primary-400);
-    --primary-500: var(--color-palette-primary-500);
-    --primary-600: var(--color-palette-primary-600);
-    --primary-700: var(--color-palette-primary-700);
-    --primary-800: var(--color-palette-primary-800);
-    --primary-900: var(--color-palette-primary-900);
-
     --color-palette-primary-op-10: hsla(var(--color-primary-h), var(--color-primary-s), 60%, 0.1);
->>>>>>> 9bd0ce77
     --color-palette-primary-op-20: hsla(var(--color-primary-h), var(--color-primary-s), 60%, 0.2);
     --color-palette-primary-op-30: hsla(var(--color-primary-h), var(--color-primary-s), 60%, 0.3);
     --color-palette-primary-op-40: hsla(var(--color-primary-h), var(--color-primary-s), 60%, 0.4);
@@ -442,7 +428,7 @@
     --color-background: #3a3847;
     --empty-message: "";
 
-    /* primeflex  */
+    /* primeflex https://primeflex.org/theming  */
 
     --primary-100: var(--color-palette-primary-100);
     --primary-200: var(--color-palette-primary-200);
