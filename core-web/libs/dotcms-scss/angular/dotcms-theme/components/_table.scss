@use "variables" as *;

// dotTable class is a wrapper for PrimeNG DataTable to apply the new
// design system. When all tables get migrated, this class will need to be removed.
// The legacy styles live in _datatable.scss and those styles will be removed

@mixin dot-table-tooltip {
    &[data-wont-fit]:after {
        content: attr(data-wont-fit);
        display: none;
        position: absolute;
        width: fit-content;
        z-index: 1;
        background-color: $white;
        color: $black;
        font-size: $font-size-xs;
        transition: opacity 0.3s ease-in-out;
        border-radius: $border-radius-sm;
        padding: $spacing-1;
        text-align: center;
        box-shadow: $shadow-l;
    }
    &:hover:after {
        display: block;
    }
}

$dot-table-cell-padding: 0.625rem $spacing-1;
$dot-table-cell-padding-first-child: 0.625rem $spacing-1 $spacing-1 $spacing-3;
$dot-table-cell-with-tag-padding: $spacing-1;
$dot-table-cell-with-tag-padding-first-child: $spacing-1 $spacing-1 $spacing-1 $spacing-3;
$dot-table-header-cell-height: 1.5rem;
$dot-table-cell-height: 1.25rem;

.dotTable {
    &.p-datatable {
        border-radius: $border-radius-md;

        > .p-datatable-wrapper {
            border-radius: $border-radius-md;
            border: 1px solid $color-palette-gray-400;
        }

        .p-paginator-top,
        .p-paginator-bottom {
            border-width: 0 0 1px 0;
            border-radius: 0;
        }

        .p-datatable-header,
        .p-datatable-footer {
            border: none;
            padding: $spacing-3;
        }

        .p-datatable-thead tr > th {
            background-color: $color-palette-gray-200;
            border: 1px solid $color-palette-gray-300;
            border-width: 0 0 1px 0;
            color: $black;
            font-size: $font-size-sm;
            font-weight: $font-weight-bold;
            padding: $spacing-1;
            text-align: left;
            transition: none;
            text-wrap: nowrap;
            line-height: $dot-table-header-cell-height;

            &:has(p-tableHeaderCheckbox) {
                width: 40px;
            }

            &:first-child {
                padding-left: $spacing-3;
            }

            &:last-child {
                padding-right: $spacing-3;
            }

            .error-message {
                font-weight: $font-weight-regular-bold;
                color: $color-accessible-text-red;
            }

            p-button {
                font-size: 0;
            }
        }

        .p-datatable-tfoot > tr > td {
            text-align: left;
            padding: $spacing-2;
            border: 1px solid $color-palette-gray-300;
            border-width: 0 0 1px 0;
            font-weight: $font-weight-semi-bold;
            color: $black;
            background: $white;
        }

        .p-sortable-column {
            outline: 0 none;

            .p-sortable-column-icon {
                display: inline-block;
                color: $color-palette-gray-700;
                margin-left: $spacing-1;
            }

            .p-sortable-column-badge {
                border-radius: 50%;
                height: 1.143rem;
                min-width: 1.143rem;
                line-height: 1.143rem;
                color: $color-palette-primary;
                background: $bg-highlight;
                margin-left: $spacing-1;
            }

            &:not(.p-highlight):hover {
                color: $text-color-hover;

                .p-sortable-column-icon {
                    color: $black;
                }
            }

            &.p-highlight {
                color: $color-palette-primary-500;

                .p-sortable-column-icon {
                    color: $color-palette-primary-500;
                }
            }
        }

        .p-datatable-tbody tr {
            background: $white;
            color: $black;
            height: $field-height-md;
            transition: none;
            outline: 0 none;
            cursor: pointer;
            overflow-wrap: anywhere;

            > td {
                text-align: left;
                border-bottom: 1px solid $color-palette-gray-300;
                padding: 0 $spacing-1;
                font-size: $font-size-md;
                white-space: nowrap;
                overflow: hidden;
                text-overflow: ellipsis;
                max-width: 0;
                line-height: $dot-table-cell-height;

                span {
                    @include dot-table-tooltip;
                }

                &:first-child:has(p-tableCheckbox) + td {
                    padding: $dot-table-cell-padding;

                    &.tag-padding {
                        padding: $dot-table-cell-with-tag-padding;
                    }
                }

                &:first-child:not(:has(p-tableCheckbox)) {
                    &.tag-padding {
                        padding: $dot-table-cell-with-tag-padding-first-child;
                    }
                }

                &:first-child {
                    padding-left: $spacing-3;
                }

                &:last-child {
                    padding-right: $spacing-3;
                }

                .container-thumbnail {
                    width: 100%;
<<<<<<< HEAD
                    height: 3rem;
                    max-height: 3rem;
                    overflow: hidden;
                    position: relative;
                    border-radius: $border-radius-md;
                    padding: $spacing-0;
                    border-color: $color-palette-gray-300;
                    border-style: solid;
                    border-width: 0px;
=======
                    max-height: 3rem;
                    overflow: hidden;
                    position: relative;
>>>>>>> 31d9df1e
                }

                .p-row-toggler,
                .p-row-editor-init,
                .p-row-editor-save,
                .p-row-editor-cancel {
                    width: 2rem;
                    height: 2rem;
                    color: $black;
                    border: 0 none;
                    background: transparent;
                    border-radius: 50%;
                    transition:
                        background-color 0.2s,
                        color 0.2s,
                        box-shadow 0.2s;

                    &:enabled:hover {
                        color: $text-color-hover;
                        border-color: transparent;
                        background: $color-palette-primary-100;
                    }

                    &:focus {
                        outline: 0 none;
                        outline-offset: 0;
                        box-shadow: none;
                    }
                }

                .p-row-editor-save {
                    margin-right: $spacing-1;
                }

                .pi.pi-ellipsis-v {
                    color: $color-palette-primary-500;
                }

                p-button {
                    font-size: 0;
                }
            }

            &.p-highlight {
                background: $color-palette-primary-100;
                color: $black;
            }

            &.disabled-row {
                background: $color-palette-gray-200;
                color: $color-palette-gray-700;
                cursor: default;
            }

            &.p-datatable-dragpoint-top > td {
                box-shadow: inset 0 2px 0 0 $color-palette-primary-100;
            }

            &.p-datatable-dragpoint-bottom > td {
                box-shadow: inset 0 -2px 0 0 $color-palette-primary-100;
            }

            &:not(.p-highlight):hover {
                background: inherit;
                color: $text-color-hover;
                transition: background-color ease-in $basic-speed;
                cursor: default;
            }

            &.disabled-row:hover {
                background: $color-palette-gray-200;
                color: $color-palette-gray-700;
            }
        }

        .p-column-resizer-helper {
            background: $color-palette-primary;
        }

        .p-datatable-scrollable-header,
        .p-datatable-scrollable-footer {
            background: $white;
        }

        .p-datatable-loading-icon {
            font-size: $icon-xl;
            color: $color-palette-secondary;
        }

        &.p-datatable-gridlines {
            .p-datatable-header {
                border-width: 1px 1px 0 1px;
            }

            .p-datatable-footer {
                border-width: 0 1px 1px 1px;
            }

            .p-paginator-top {
                border-width: 0 1px 0 1px;
            }

            .p-paginator-bottom {
                border-width: 0 1px 1px 1px;
            }

            .p-datatable-thead > tr > th,
            .p-datatable-tbody > tr > td,
            .p-datatable-tfoot > tr > td {
                border-width: 1px;
            }
        }

        &.p-datatable-striped {
            .p-datatable-tbody > tr:nth-child(even) {
                background: rgba(0, 0, 0, 0.02);

                &.p-highlight {
                    background: $color-palette-primary-100;
                    color: $text-color-highlight;

                    .p-row-toggler {
                        color: $text-color-highlight;

                        &:hover {
                            color: $text-color-hover;
                        }
                    }
                }
            }
        }

        //p-datatable-sm is not actually used for now, keep it to maintain consistency with theme
        &.p-datatable-sm {
            .p-datatable-header,
            .p-datatable-footer {
                padding: 0.375rem 0.375rem;
            }

            .p-datatable-thead > tr > th,
            .p-datatable-tbody > tr > td,
            .p-datatable-tfoot > tr > td {
                padding: 0.375rem 0.375rem;
            }
        }

        //p-datatable-lg is not actually used for now, keep it to maintain consistency with theme
        &.p-datatable-lg {
            .p-datatable-header,
            .p-datatable-footer {
                padding: 0.9375rem 0.9375rem;
            }

            .p-datatable-thead > tr > th,
            .p-datatable-tbody > tr > td,
            .p-datatable-tfoot > tr > td {
                padding: 0.9375rem 0.9375rem;
            }
        }

        .p-datatable-tbody > tr:not(.p-highlight):focus {
            background-color: $color-palette-primary-100;
        }
    }
}<|MERGE_RESOLUTION|>--- conflicted
+++ resolved
@@ -182,7 +182,6 @@
 
                 .container-thumbnail {
                     width: 100%;
-<<<<<<< HEAD
                     height: 3rem;
                     max-height: 3rem;
                     overflow: hidden;
@@ -192,11 +191,6 @@
                     border-color: $color-palette-gray-300;
                     border-style: solid;
                     border-width: 0px;
-=======
-                    max-height: 3rem;
-                    overflow: hidden;
-                    position: relative;
->>>>>>> 31d9df1e
                 }
 
                 .p-row-toggler,
