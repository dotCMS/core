--- conflicted
+++ resolved
@@ -1,6 +1,5 @@
 @use "variables" as *;
 
-<<<<<<< HEAD
 .p-breadcrumb {
     border: 0 none;
     padding: $spacing-3 0;
@@ -8,24 +7,25 @@
 
 .p-breadcrumb .p-breadcrumb-list li:first-child .p-menuitem-link .p-menuitem-text {
     color: $black;
-=======
-.p-breadcrumb ul li .p-menuitem-link {
-    transition: none;
-    border-radius: $border-radius-xs;
->>>>>>> 7c67ad98
 }
 
 .p-breadcrumb .p-breadcrumb-list li .p-menuitem-link .p-menuitem-text {
     color: $color-palette-gray-700;
 }
 
-<<<<<<< HEAD
-.p-breadcrumb .p-breadcrumb-list li .p-menuitem-link[href] .p-menuitem-text {
-    font-size: $font-size-lg;
-=======
+.p-breadcrumb ul li .p-menuitem-link {
+    transition: none;
+    border-radius: $border-radius-xs;
+}
+
+.p-breadcrumb ul li .p-menuitem-link:focus {
+    outline: 0 none;
+    outline-offset: 0;
+    box-shadow: none;
+}
+
 .p-breadcrumb ul li .p-menuitem-link[href] .p-menuitem-text {
     font-size: $font-size-default;
->>>>>>> 7c67ad98
 
     &:hover {
         color: $color-palette-primary;
