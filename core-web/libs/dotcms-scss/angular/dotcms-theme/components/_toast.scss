--- conflicted
+++ resolved
@@ -4,13 +4,8 @@
     line-height: 1.5;
     background-color: $white;
     margin: 0 0 $spacing-3 0;
-<<<<<<< HEAD
     box-shadow: $shadow-xs;
     border-radius: $border-radius-xs;
-=======
-    box-shadow: $md-shadow-1;
-    border-radius: $border-radius-md;
->>>>>>> 1870b28c
     border: solid transparent;
     border-width: 0 0 0 0;
     color: $font-color-base;
