--- conflicted
+++ resolved
@@ -7,12 +7,7 @@
 .dijitTextBox,
 .dijitToggleButton {
     border-radius: $field-border-radius;
-<<<<<<< HEAD
-    font-size: $font-size-default;
-    height: calc($field-height - ($field-border-size * 2));
-=======
     height: $field-height;
->>>>>>> 47a65c41
 }
 
 .dijitButton,
