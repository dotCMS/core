--- conflicted
+++ resolved
@@ -7,16 +7,9 @@
 
 import { DotMessagePipeModule } from '@dotcms/ui';
 
-<<<<<<< HEAD
+import { DotAddStyleClassesDialogStore } from './components/template-builder/components/add-style-classes-dialog/store/add-style-classes-dialog.store';
 import { DotLayoutPropertiesComponent } from './components/template-builder/components/dot-layout-properties/dot-layout-properties.component';
-=======
-import { AddStyleClassesDialogComponent } from './components/template-builder/components/add-style-classes-dialog/add-style-classes-dialog.component';
-import { DotAddStyleClassesDialogStore } from './components/template-builder/components/add-style-classes-dialog/store/add-style-classes-dialog.store';
-import { TemplateBuilderActionsComponent } from './components/template-builder/components/template-builder-actions/template-builder-actions.component';
-import { TemplateBuilderBackgroundColumnsComponent } from './components/template-builder/components/template-builder-background-columns/template-builder-background-columns.component';
->>>>>>> a76b0e5f
 import { TemplateBuilderComponentsModule } from './components/template-builder/components/template-builder-components.module';
-import { TemplateBuilderSectionComponent } from './components/template-builder/components/template-builder-section/template-builder-section.component';
 import { DotTemplateBuilderStore } from './components/template-builder/store/template-builder.store';
 import { TemplateBuilderComponent } from './components/template-builder/template-builder.component';
 
@@ -25,11 +18,7 @@
         NgFor,
         AsyncPipe,
         DotMessagePipeModule,
-        TemplateBuilderBackgroundColumnsComponent,
-        TemplateBuilderSectionComponent,
-        AddStyleClassesDialogComponent,
         DynamicDialogModule,
-        TemplateBuilderActionsComponent,
         NgStyle,
         NgClass,
         ToolbarModule,
@@ -37,17 +26,12 @@
         TemplateBuilderComponentsModule
     ],
     declarations: [TemplateBuilderComponent],
-<<<<<<< HEAD
-    providers: [DotTemplateBuilderStore],
-    exports: [TemplateBuilderComponent, DotLayoutPropertiesComponent]
-=======
     providers: [
         DotTemplateBuilderStore,
         DialogService,
         DynamicDialogRef,
         DotAddStyleClassesDialogStore
     ],
-    exports: [TemplateBuilderComponent]
->>>>>>> a76b0e5f
+    exports: [TemplateBuilderComponent, DotLayoutPropertiesComponent]
 })
 export class TemplateBuilderModule {}