--- conflicted
+++ resolved
@@ -7,7 +7,6 @@
 
 import { DotMessagePipeModule } from '@dotcms/ui';
 
-<<<<<<< HEAD
 import { AddStyleClassesDialogComponent } from './components/template-builder/components/add-style-classes-dialog/add-style-classes-dialog.component';
 import { DotAddStyleClassesDialogStore } from './components/template-builder/components/add-style-classes-dialog/store/add-style-classes-dialog.store';
 import { AddWidgetComponent } from './components/template-builder/components/add-widget/add-widget.component';
@@ -17,9 +16,7 @@
 import { TemplateBuilderBoxComponent } from './components/template-builder/components/template-builder-box/template-builder-box.component';
 import { TemplateBuilderRowComponent } from './components/template-builder/components/template-builder-row/template-builder-row.component';
 import { TemplateBuilderSectionComponent } from './components/template-builder/components/template-builder-section/template-builder-section.component';
-=======
 import { TemplateBuilderComponentsModule } from './components/template-builder/components/template-builder-components.module';
->>>>>>> 4fc3169b
 import { DotTemplateBuilderStore } from './components/template-builder/store/template-builder.store';
 import { TemplateBuilderComponent } from './components/template-builder/template-builder.component';
 
@@ -28,14 +25,11 @@
         NgFor,
         AsyncPipe,
         DotMessagePipeModule,
-<<<<<<< HEAD
         TemplateBuilderBackgroundColumnsComponent,
         TemplateBuilderSectionComponent,
         AddStyleClassesDialogComponent,
         DynamicDialogModule,
         TemplateBuilderActionsComponent,
-=======
->>>>>>> 4fc3169b
         NgStyle,
         ToolbarModule,
         DividerModule,
