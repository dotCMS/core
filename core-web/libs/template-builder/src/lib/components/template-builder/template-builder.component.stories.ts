--- conflicted
+++ resolved
@@ -11,35 +11,22 @@
 import { DynamicDialogModule, DialogService, DynamicDialogRef } from 'primeng/dynamicdialog';
 import { ToolbarModule } from 'primeng/toolbar';
 
-<<<<<<< HEAD
 import {
+    DotMessageService,
     DotContainersService,
-    DotMessageService,
     DotEventsService,
     PaginatorService
 } from '@dotcms/data-access';
-import { CoreWebService, CoreWebServiceMock, SiteService } from '@dotcms/dotcms-js';
-import { DotContainerOptionsDirective, DotMessagePipeModule } from '@dotcms/ui';
-import { DotContainersServiceMock, SiteServiceMock } from '@dotcms/utils-testing';
-=======
-import { DotMessageService, DotContainersService } from '@dotcms/data-access';
+import { CoreWebService, SiteService } from '@dotcms/dotcms-js';
 import { DotMessagePipeModule } from '@dotcms/ui';
-import { DotContainersServiceMock } from '@dotcms/utils-testing';
->>>>>>> 35693910
+import {
+    DotContainersServiceMock,
+    CoreWebServiceMock,
+    SiteServiceMock
+} from '@dotcms/utils-testing';
 
 import { DotAddStyleClassesDialogStore } from './components/add-style-classes-dialog/store/add-style-classes-dialog.store';
-<<<<<<< HEAD
-import { AddWidgetComponent } from './components/add-widget/add-widget.component';
-import { RemoveConfirmDialogComponent } from './components/remove-confirm-dialog/remove-confirm-dialog.component';
-import { TemplateBuilderActionsComponent } from './components/template-builder-actions/template-builder-actions.component';
-import { TemplateBuilderBackgroundColumnsComponent } from './components/template-builder-background-columns/template-builder-background-columns.component';
-import { TemplateBuilderBoxComponent } from './components/template-builder-box/template-builder-box.component';
-import { TemplateBuilderRowComponent } from './components/template-builder-row/template-builder-row.component';
-import { TemplateBuilderSectionComponent } from './components/template-builder-section/template-builder-section.component';
-import { TemplateBuilderThemeSelectorComponent } from './components/template-builder-theme-selector/template-builder-theme-selector.component';
-=======
 import { TemplateBuilderComponentsModule } from './components/template-builder-components.module';
->>>>>>> 35693910
 import { DotTemplateBuilderStore } from './store/template-builder.store';
 import { TemplateBuilderComponent } from './template-builder.component';
 import {
@@ -64,11 +51,6 @@
                 DynamicDialogModule,
                 HttpClientModule,
                 ButtonModule,
-<<<<<<< HEAD
-                TemplateBuilderActionsComponent,
-                TemplateBuilderThemeSelectorComponent,
-=======
->>>>>>> 35693910
                 ToolbarModule,
                 DividerModule,
                 DropdownModule
@@ -112,7 +94,11 @@
 const Template: Story<TemplateBuilderComponent> = (args: TemplateBuilderComponent) => ({
     props: args,
     template: `
-        <dotcms-template-builder [templateLayout]="templateLayout">
+        <dotcms-template-builder
+            [layout]="layout"
+            [themeId]="themeId"
+            [title]="title"
+        >
             <button
                 [label]="'Publish'"
                 toolbar-actions-right
@@ -126,7 +112,7 @@
 export const Base = Template.bind({});
 
 Base.args = {
-    templateLayout: {
+    layout: {
         body: FULL_DATA_MOCK,
         header: true,
         footer: false,
@@ -135,5 +121,7 @@
             width: 'medium',
             containers: []
         }
-    }
+    },
+    themeId: '123',
+    title: null
 };