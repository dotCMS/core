--- conflicted
+++ resolved
@@ -5,12 +5,9 @@
 import { HttpClient, HttpClientModule } from '@angular/common/http';
 import { BrowserAnimationsModule } from '@angular/platform-browser/animations';
 
-<<<<<<< HEAD
 import { DialogService, DynamicDialogModule, DynamicDialogRef } from 'primeng/dynamicdialog';
-=======
 import { DividerModule } from 'primeng/divider';
 import { ToolbarModule } from 'primeng/toolbar';
->>>>>>> 53f1ce95
 
 import { DotMessageService } from '@dotcms/data-access';
 import { DotMessagePipeModule } from '@dotcms/ui';
@@ -47,15 +44,12 @@
                 BrowserAnimationsModule,
                 TemplateBuilderBackgroundColumnsComponent,
                 TemplateBuilderSectionComponent,
-<<<<<<< HEAD
                 AddStyleClassesDialogComponent,
                 DynamicDialogModule,
                 HttpClientModule
-=======
                 TemplateBuilderActionsComponent,
                 ToolbarModule,
                 DividerModule
->>>>>>> 53f1ce95
             ],
             providers: [
                 DotTemplateBuilderStore,
