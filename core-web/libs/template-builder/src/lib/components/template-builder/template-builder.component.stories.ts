--- conflicted
+++ resolved
@@ -1,40 +1,22 @@
 import { moduleMetadata, Story, Meta } from '@storybook/angular';
 import { of } from 'rxjs';
 
-<<<<<<< HEAD
-import { NgFor, AsyncPipe, NgIf, NgClass } from '@angular/common';
-=======
-import { NgFor, AsyncPipe } from '@angular/common';
-import { HttpClient, HttpClientModule } from '@angular/common/http';
->>>>>>> a76b0e5f
+import { NgFor, NgIf, AsyncPipe, NgClass } from '@angular/common';
+import { HttpClientModule, HttpClient } from '@angular/common/http';
 import { BrowserAnimationsModule } from '@angular/platform-browser/animations';
 
 import { ButtonModule } from 'primeng/button';
 import { DividerModule } from 'primeng/divider';
-<<<<<<< HEAD
 import { DropdownModule } from 'primeng/dropdown';
-=======
-import { DialogService, DynamicDialogModule, DynamicDialogRef } from 'primeng/dynamicdialog';
->>>>>>> a76b0e5f
+import { DynamicDialogModule, DialogService, DynamicDialogRef } from 'primeng/dynamicdialog';
 import { ToolbarModule } from 'primeng/toolbar';
 
-import { DotContainersService, DotMessageService } from '@dotcms/data-access';
-import { DotContainerOptionsDirective, DotMessagePipeModule } from '@dotcms/ui';
+import { DotMessageService, DotContainersService } from '@dotcms/data-access';
+import { DotMessagePipeModule } from '@dotcms/ui';
 import { DotContainersServiceMock } from '@dotcms/utils-testing';
 
-<<<<<<< HEAD
+import { DotAddStyleClassesDialogStore } from './components/add-style-classes-dialog/store/add-style-classes-dialog.store';
 import { TemplateBuilderComponentsModule } from './components/template-builder-components.module';
-=======
-import { AddStyleClassesDialogComponent } from './components/add-style-classes-dialog/add-style-classes-dialog.component';
-import { DotAddStyleClassesDialogStore } from './components/add-style-classes-dialog/store/add-style-classes-dialog.store';
-import { AddWidgetComponent } from './components/add-widget/add-widget.component';
-import { RemoveConfirmDialogComponent } from './components/remove-confirm-dialog/remove-confirm-dialog.component';
-import { TemplateBuilderActionsComponent } from './components/template-builder-actions/template-builder-actions.component';
-import { TemplateBuilderBackgroundColumnsComponent } from './components/template-builder-background-columns/template-builder-background-columns.component';
-import { TemplateBuilderBoxComponent } from './components/template-builder-box/template-builder-box.component';
-import { TemplateBuilderRowComponent } from './components/template-builder-row/template-builder-row.component';
-import { TemplateBuilderSectionComponent } from './components/template-builder-section/template-builder-section.component';
->>>>>>> a76b0e5f
 import { DotTemplateBuilderStore } from './store/template-builder.store';
 import { TemplateBuilderComponent } from './template-builder.component';
 import {
@@ -56,22 +38,12 @@
                 TemplateBuilderComponentsModule,
                 DotMessagePipeModule,
                 BrowserAnimationsModule,
-<<<<<<< HEAD
-=======
-                TemplateBuilderBackgroundColumnsComponent,
-                TemplateBuilderSectionComponent,
-                AddStyleClassesDialogComponent,
                 DynamicDialogModule,
                 HttpClientModule,
->>>>>>> a76b0e5f
                 ButtonModule,
                 ToolbarModule,
                 DividerModule,
-<<<<<<< HEAD
                 DropdownModule
-=======
-                DotContainerOptionsDirective
->>>>>>> a76b0e5f
             ],
             providers: [
                 DotTemplateBuilderStore,
