--- conflicted
+++ resolved
@@ -46,13 +46,10 @@
                 BrowserAnimationsModule,
                 TemplateBuilderBackgroundColumnsComponent,
                 TemplateBuilderSectionComponent,
-<<<<<<< HEAD
                 AddStyleClassesDialogComponent,
                 DynamicDialogModule,
                 HttpClientModule,
-=======
                 ButtonModule,
->>>>>>> 4fc3169b
                 TemplateBuilderActionsComponent,
                 ToolbarModule,
                 DividerModule
