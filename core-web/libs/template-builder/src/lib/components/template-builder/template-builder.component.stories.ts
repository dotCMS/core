import { moduleMetadata, Story, Meta } from '@storybook/angular';
import { of } from 'rxjs';

import { NgFor, NgIf, AsyncPipe, NgClass } from '@angular/common';
import { HttpClientModule, HttpClient } from '@angular/common/http';
import { BrowserAnimationsModule } from '@angular/platform-browser/animations';

import { ButtonModule } from 'primeng/button';
import { DividerModule } from 'primeng/divider';
import { DropdownModule } from 'primeng/dropdown';
import { DynamicDialogModule, DialogService, DynamicDialogRef } from 'primeng/dynamicdialog';
import { ToolbarModule } from 'primeng/toolbar';

import {
    DotMessageService,
    DotContainersService,
    DotEventsService,
    PaginatorService
} from '@dotcms/data-access';
import { CoreWebService, SiteService } from '@dotcms/dotcms-js';
import { DotMessagePipeModule } from '@dotcms/ui';
import {
    DotContainersServiceMock,
    CoreWebServiceMock,
    SiteServiceMock
} from '@dotcms/utils-testing';

import { DotAddStyleClassesDialogStore } from './components/add-style-classes-dialog/store/add-style-classes-dialog.store';
import { TemplateBuilderComponentsModule } from './components/template-builder-components.module';
import { DotTemplateBuilderStore } from './store/template-builder.store';
import { TemplateBuilderComponent } from './template-builder.component';
import {
    CONTAINER_MAP_MOCK,
    DOT_MESSAGE_SERVICE_TB_MOCK,
    FULL_DATA_MOCK,
    MOCK_STYLE_CLASSES_FILE
} from './utils/mocks';

export default {
    title: 'Library/Template Builder',
    component: TemplateBuilderComponent,
    decorators: [
        moduleMetadata({
            imports: [
                NgFor,
                NgIf,
                AsyncPipe,
                NgClass,
                TemplateBuilderComponentsModule,
                DotMessagePipeModule,
                BrowserAnimationsModule,
                DynamicDialogModule,
                HttpClientModule,
                ButtonModule,
                ToolbarModule,
                DividerModule,
                DropdownModule
            ],
            providers: [
                DotTemplateBuilderStore,
                DialogService,
                DynamicDialogRef,
                DotAddStyleClassesDialogStore,
                {
                    provide: DotMessageService,
                    useValue: DOT_MESSAGE_SERVICE_TB_MOCK
                },
                {
                    provide: DotContainersService,
                    useValue: new DotContainersServiceMock()
                },
                {
                    provide: HttpClient,
                    useValue: {
                        get: (_: string) => of(MOCK_STYLE_CLASSES_FILE),
                        request: () => of({})
                    }
                },
                {
                    provide: PaginatorService
                },
                {
                    provide: SiteService,
                    useValue: new SiteServiceMock()
                },
                { provide: CoreWebService, useClass: CoreWebServiceMock },
                {
                    provide: DotEventsService
                }
            ]
        })
    ]
} as Meta<TemplateBuilderComponent>;

const Template: Story<TemplateBuilderComponent> = (args: TemplateBuilderComponent) => ({
    props: args,
    template: `
<<<<<<< HEAD
        <dotcms-template-builder
            [layout]="layout"
            [themeId]="themeId"
            [title]="title"
        >
=======
        <dotcms-template-builder [containerMap]="containerMap" [templateLayout]="templateLayout">
>>>>>>> 84216b22
            <button
                [label]="'Publish'"
                toolbar-actions-right
                type="button"
                pButton
            ></button>
        </dotcms-template-builder>
    `
});

export const Base = Template.bind({});

Base.args = {
    layout: {
        body: FULL_DATA_MOCK,
        header: true,
        footer: false,
        sidebar: {
            location: 'left',
            width: 'medium',
            containers: []
        }
    },
<<<<<<< HEAD
    themeId: '123',
    title: null
=======
    containerMap: CONTAINER_MAP_MOCK
>>>>>>> 84216b22
};<|MERGE_RESOLUTION|>--- conflicted
+++ resolved
@@ -95,15 +95,11 @@
 const Template: Story<TemplateBuilderComponent> = (args: TemplateBuilderComponent) => ({
     props: args,
     template: `
-<<<<<<< HEAD
         <dotcms-template-builder
             [layout]="layout"
             [themeId]="themeId"
-            [title]="title"
+            [containerMap]="containerMap"
         >
-=======
-        <dotcms-template-builder [containerMap]="containerMap" [templateLayout]="templateLayout">
->>>>>>> 84216b22
             <button
                 [label]="'Publish'"
                 toolbar-actions-right
@@ -127,10 +123,6 @@
             containers: []
         }
     },
-<<<<<<< HEAD
     themeId: '123',
-    title: null
-=======
     containerMap: CONTAINER_MAP_MOCK
->>>>>>> 84216b22
 };