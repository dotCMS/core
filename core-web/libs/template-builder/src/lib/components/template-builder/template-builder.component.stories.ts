import { moduleMetadata, Story, Meta } from '@storybook/angular';

import { NgFor, AsyncPipe } from '@angular/common';
import { BrowserAnimationsModule } from '@angular/platform-browser/animations';

<<<<<<< HEAD
import { ButtonModule } from 'primeng/button';
=======
import { DividerModule } from 'primeng/divider';
import { ToolbarModule } from 'primeng/toolbar';
>>>>>>> 53f1ce95

import { DotMessageService } from '@dotcms/data-access';
import { DotMessagePipeModule } from '@dotcms/ui';

import { AddWidgetComponent } from './components/add-widget/add-widget.component';
import { RemoveConfirmDialogComponent } from './components/remove-confirm-dialog/remove-confirm-dialog.component';
import { TemplateBuilderActionsComponent } from './components/template-builder-actions/template-builder-actions.component';
import { TemplateBuilderBackgroundColumnsComponent } from './components/template-builder-background-columns/template-builder-background-columns.component';
import { TemplateBuilderBoxComponent } from './components/template-builder-box/template-builder-box.component';
import { TemplateBuilderRowComponent } from './components/template-builder-row/template-builder-row.component';
import { TemplateBuilderSectionComponent } from './components/template-builder-section/template-builder-section.component';
import { DotTemplateBuilderStore } from './store/template-builder.store';
import { TemplateBuilderComponent } from './template-builder.component';
import { DOT_MESSAGE_SERVICE_TB_MOCK, FULL_DATA_MOCK } from './utils/mocks';

export default {
    title: 'Template Builder',
    component: TemplateBuilderComponent,
    decorators: [
        moduleMetadata({
            imports: [
                NgFor,
                AsyncPipe,
                TemplateBuilderRowComponent,
                AddWidgetComponent,
                TemplateBuilderBoxComponent,
                DotMessagePipeModule,
                RemoveConfirmDialogComponent,
                BrowserAnimationsModule,
                TemplateBuilderBackgroundColumnsComponent,
                TemplateBuilderSectionComponent,
<<<<<<< HEAD
                ButtonModule
=======
                TemplateBuilderActionsComponent,
                ToolbarModule,
                DividerModule
>>>>>>> 53f1ce95
            ],
            providers: [
                DotTemplateBuilderStore,
                {
                    provide: DotMessageService,
                    useValue: DOT_MESSAGE_SERVICE_TB_MOCK
                }
            ]
        })
    ]
} as Meta<TemplateBuilderComponent>;

const Template: Story<TemplateBuilderComponent> = (args: TemplateBuilderComponent) => ({
    props: args,
    template: `
        <dotcms-template-builder [templateLayout]="templateLayout">
            <button
                [label]="Publish"
                pButton
                type="button"
            ></button>
        </dotcms-template-builder>
    `
});

export const Base = Template.bind({});

Base.args = {
    templateLayout: { body: FULL_DATA_MOCK }
};<|MERGE_RESOLUTION|>--- conflicted
+++ resolved
@@ -3,12 +3,9 @@
 import { NgFor, AsyncPipe } from '@angular/common';
 import { BrowserAnimationsModule } from '@angular/platform-browser/animations';
 
-<<<<<<< HEAD
 import { ButtonModule } from 'primeng/button';
-=======
 import { DividerModule } from 'primeng/divider';
 import { ToolbarModule } from 'primeng/toolbar';
->>>>>>> 53f1ce95
 
 import { DotMessageService } from '@dotcms/data-access';
 import { DotMessagePipeModule } from '@dotcms/ui';
@@ -40,13 +37,10 @@
                 BrowserAnimationsModule,
                 TemplateBuilderBackgroundColumnsComponent,
                 TemplateBuilderSectionComponent,
-<<<<<<< HEAD
-                ButtonModule
-=======
+                ButtonModule,
                 TemplateBuilderActionsComponent,
                 ToolbarModule,
                 DividerModule
->>>>>>> 53f1ce95
             ],
             providers: [
                 DotTemplateBuilderStore,
@@ -64,9 +58,10 @@
     template: `
         <dotcms-template-builder [templateLayout]="templateLayout">
             <button
-                [label]="Publish"
+                [label]="'Publish'"
+                toolbar-actions-right
+                type="button"
                 pButton
-                type="button"
             ></button>
         </dotcms-template-builder>
     `
