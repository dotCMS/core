import { moduleMetadata, Story, Meta } from '@storybook/angular';

<<<<<<< HEAD
import { AddWidgetComponent } from './components/add-widget/add-widget.component';
=======
import { NgFor, AsyncPipe } from '@angular/common';

import { TemplateBuilderRowComponent } from './components/template-builder-row/template-builder-row.component';
>>>>>>> 38b43b14
import { DotTemplateBuilderStore } from './store/template-builder.store';
import { TemplateBuilderComponent } from './template-builder.component';
import { FULL_DATA_MOCK } from './utils/mocks';

export default {
    title: 'TemplateBuilderComponent',
    component: TemplateBuilderComponent,
    decorators: [
        moduleMetadata({
<<<<<<< HEAD
            imports: [AddWidgetComponent],
=======
            imports: [NgFor, AsyncPipe, TemplateBuilderRowComponent],
>>>>>>> 38b43b14
            providers: [DotTemplateBuilderStore]
        })
    ]
} as Meta<TemplateBuilderComponent>;

const Template: Story<TemplateBuilderComponent> = (args: TemplateBuilderComponent) => ({
    props: args
});

export const Primary = Template.bind({});

Primary.args = {
    templateLayout: { body: FULL_DATA_MOCK }
};<|MERGE_RESOLUTION|>--- conflicted
+++ resolved
@@ -1,12 +1,9 @@
 import { moduleMetadata, Story, Meta } from '@storybook/angular';
 
-<<<<<<< HEAD
-import { AddWidgetComponent } from './components/add-widget/add-widget.component';
-=======
 import { NgFor, AsyncPipe } from '@angular/common';
 
+import { AddWidgetComponent } from './components/add-widget/add-widget.component';
 import { TemplateBuilderRowComponent } from './components/template-builder-row/template-builder-row.component';
->>>>>>> 38b43b14
 import { DotTemplateBuilderStore } from './store/template-builder.store';
 import { TemplateBuilderComponent } from './template-builder.component';
 import { FULL_DATA_MOCK } from './utils/mocks';
@@ -16,11 +13,7 @@
     component: TemplateBuilderComponent,
     decorators: [
         moduleMetadata({
-<<<<<<< HEAD
-            imports: [AddWidgetComponent],
-=======
-            imports: [NgFor, AsyncPipe, TemplateBuilderRowComponent],
->>>>>>> 38b43b14
+            imports: [NgFor, AsyncPipe, TemplateBuilderRowComponent, AddWidgetComponent],
             providers: [DotTemplateBuilderStore]
         })
     ]
