--- conflicted
+++ resolved
@@ -22,16 +22,12 @@
     ViewChildren
 } from '@angular/core';
 
-<<<<<<< HEAD
 import { DialogService, DynamicDialogRef } from 'primeng/dynamicdialog';
 
-import { filter, take } from 'rxjs/operators';
+import { filter, take, tap } from 'rxjs/operators';
 
 import { DotMessageService } from '@dotcms/data-access';
-=======
-import { tap } from 'rxjs/operators';
-
->>>>>>> 4fc3169b
+
 import { DotLayout } from '@dotcms/dotcms-models';
 
 import { colIcon, rowIcon } from './assets/icons';
@@ -83,15 +79,7 @@
     public readonly colIcon = colIcon;
     public readonly rowDisplayHeight = `${GRID_STACK_ROW_HEIGHT - 1}${GRID_STACK_UNIT}`; // setting a lower height to have space between rows
 
-<<<<<<< HEAD
-    constructor(
-        private store: DotTemplateBuilderStore,
-        private dialogService: DialogService,
-        private dotMessage: DotMessageService
-    ) {
-        this.items$ = this.store.items$;
-=======
-    constructor(private store: DotTemplateBuilderStore) {
+    constructor(private store: DotTemplateBuilderStore, private dialogService: DialogService, private dotMessage: DotMessageService) {
         this.items$ = this.store.items$.pipe(
             tap((items) => {
                 if (!items.length) {
@@ -105,7 +93,6 @@
                 });
             })
         );
->>>>>>> 4fc3169b
     }
 
     ngOnInit(): void {
