import {
    GridHTMLElement,
    GridItemHTMLElement,
    GridStack,
    GridStackNode,
    GridStackWidget,
    numberOrString
} from 'gridstack';
import { Observable, combineLatest } from 'rxjs';

import {
    AfterViewInit,
    ChangeDetectionStrategy,
    Component,
    ElementRef,
    EventEmitter,
    Input,
    OnDestroy,
    OnInit,
    Output,
    QueryList,
    ViewChildren
} from '@angular/core';

import { DialogService, DynamicDialogRef } from 'primeng/dynamicdialog';

<<<<<<< HEAD
import { filter, startWith, take, tap, map } from 'rxjs/operators';

import { DotMessageService } from '@dotcms/data-access';
import {
    DotContainer,
    DotLayout,
    DotLayoutBody,
    DotTemplateDesigner,
    DotTheme
} from '@dotcms/dotcms-models';
=======
import { filter, pluck, scan, take, tap } from 'rxjs/operators';

import { DotMessageService } from '@dotcms/data-access';
import { DotContainer, DotContainerMap, DotLayout, DotLayoutBody } from '@dotcms/dotcms-models';
>>>>>>> 84216b22

import { colIcon, rowIcon } from './assets/icons';
import { AddStyleClassesDialogComponent } from './components/add-style-classes-dialog/add-style-classes-dialog.component';
import { TemplateBuilderRowComponent } from './components/template-builder-row/template-builder-row.component';
import { TemplateBuilderThemeSelectorComponent } from './components/template-builder-theme-selector/template-builder-theme-selector.component';
import {
    DotGridStackNode,
    DotGridStackWidget,
    DotTemplateBuilderState,
    DotTemplateLayoutProperties
} from './models/models';
import { DotTemplateBuilderStore } from './store/template-builder.store';
import {
    GRID_STACK_ROW_HEIGHT,
    GRID_STACK_UNIT,
    gridOptions,
    subGridOptions
} from './utils/gridstack-options';
import {
    parseFromDotObjectToGridStack,
    parseFromGridStackToDotObject
} from './utils/gridstack-utils';

@Component({
    selector: 'dotcms-template-builder',
    templateUrl: './template-builder.component.html',
    styleUrls: ['./template-builder.component.scss'],
    changeDetection: ChangeDetectionStrategy.OnPush
})
export class TemplateBuilderComponent implements OnInit, AfterViewInit, OnDestroy {
    @Input()
<<<<<<< HEAD
    layout!: DotLayout;

    @Input()
    themeId!: string;

    @Output()
    templateChange: EventEmitter<DotTemplateDesigner> = new EventEmitter<DotTemplateDesigner>();
=======
    templateLayout!: DotLayout;

    @Input()
    containerMap!: DotContainerMap;
>>>>>>> 84216b22

    @ViewChildren('rowElement', {
        emitDistinctChangesOnly: true
    })
    rows!: QueryList<TemplateBuilderRowComponent>;

    @ViewChildren('boxElement', {
        emitDistinctChangesOnly: true
    })
    boxes!: QueryList<ElementRef<GridItemHTMLElement>>;

    @Output()
    layoutChange: EventEmitter<Partial<DotLayout>> = new EventEmitter<DotLayout>();

    get layoutProperties(): DotTemplateLayoutProperties {
        return {
            header: this.layout.header,
            footer: this.layout.footer,
            sidebar: this.layout.sidebar ?? {
                location: ''
            }
        };
    }

    public items$: Observable<DotLayoutBody>;
    public vm$: Observable<DotTemplateBuilderState> = this.store.vm$;

    public readonly rowIcon = rowIcon;
    public readonly colIcon = colIcon;
    public readonly rowDisplayHeight = `${GRID_STACK_ROW_HEIGHT - 1}${GRID_STACK_UNIT}`; // setting a lower height to have space between rows
    private dotLayout: DotLayout;

    grid!: GridStack;

    constructor(
        private store: DotTemplateBuilderStore,
        private dialogService: DialogService,
        private dotMessage: DotMessageService
    ) {
<<<<<<< HEAD
        this.items$ = this.store.items$.pipe(
            startWith([]),
            map((items) => parseFromGridStackToDotObject(items))
        );
=======
        this.vm$ = this.store.vm$;

        this.items$ = this.store.vm$.pipe(
            pluck('items'),
            scan(
                (acc, items) =>
                    items !== null
                        ? parseFromGridStackToDotObject(items as DotGridStackWidget[])
                        : acc,
                null // If it doesn't emit anything it will return the last parsed data
            )
        );
        this.layoutProperties$ = this.store.vm$.pipe(
            pluck('layoutProperties'),
            scan((_, curr) => curr, null)
        ); //Starts with null
>>>>>>> 84216b22

        combineLatest([this.items$, this.store.layoutProperties$.pipe(startWith())])
            .pipe(
                tap(([items, layoutProperties]) => {
                    this.dotLayout = {
                        ...this.layout,
                        sidebar: layoutProperties?.sidebar?.location?.length // Make it null if it's empty so it doesn't get saved
                            ? layoutProperties.sidebar
                            : null,
<<<<<<< HEAD
                        body: items as DotLayoutBody
                    };

                    this.templateChange.emit({
                        themeId: this.themeId,
                        layout: { ...this.dotLayout }
=======
                        body: items as DotLayoutBody,
                        title: this.templateLayout?.title ?? '',
                        width: this.templateLayout?.width ?? ''
>>>>>>> 84216b22
                    });
                })
            )
            .subscribe();
    }

    ngOnInit(): void {
        this.store.init({
<<<<<<< HEAD
            items: parseFromDotObjectToGridStack(this.layout.body),
            layoutProperties: this.layoutProperties
=======
            items: parseFromDotObjectToGridStack(this.templateLayout.body),
            layoutProperties: this.layoutProperties,
            resizingRowID: '',
            containerMap: this.containerMap
>>>>>>> 84216b22
        });
    }

    ngAfterViewInit() {
        this.grid = GridStack.init(gridOptions).on('change', (_: Event, nodes: GridStackNode[]) => {
            this.store.moveRow(nodes as DotGridStackWidget[]);
        });

        GridStack.setupDragIn('dotcms-add-widget', {
            appendTo: 'body',
            helper: 'clone'
        });

        // Adding subgrids on load
        Array.from(this.grid.el.querySelectorAll('.grid-stack')).forEach((el) => {
            const subgrid = GridStack.addGrid(el as HTMLElement, subGridOptions);

            subgrid.on('change', (_: Event, nodes: GridStackNode[]) => {
                this.store.updateColumnGridStackData(nodes as DotGridStackWidget[]);
            });
            subgrid.on('dropped', (_: Event, oldNode: GridStackNode, newNode: GridStackNode) => {
                this.store.subGridOnDropped(oldNode, newNode);
            });

            subgrid.on('resizestart', (_: Event, el: GridItemHTMLElement) => {
                this.store.setResizingRowID(el.gridstackNode.grid.parentGridItem.id);
            });
            subgrid.on('resizestop', () => {
                this.store.setResizingRowID(null);
            });
        });

        this.grid.on('dropped', (_: Event, previousNode: GridStackNode, newNode: GridStackNode) => {
            if (!newNode.el || previousNode) return;

            newNode.grid?.removeWidget(newNode.el, true, false);

            this.store.addRow({
                y: newNode.y
            });
        });

        this.boxes.changes.subscribe(() => {
            this.boxes.forEach((ref) => {
                if (!ref.nativeElement.gridstackNode) {
                    const parentGrid = ref.nativeElement.closest('.grid-stack') as GridHTMLElement;
                    const grid = parentGrid.gridstack as GridStack;
                    grid.makeWidget(ref.nativeElement);
                }
            });
        });

        this.rows.changes.subscribe(() => {
            const layout: GridStackWidget[] = [];

            this.rows.forEach((ref) => {
                const isNew = !ref.nativeElement.gridstackNode;

                const row =
                    ref.nativeElement.gridstackNode ||
                    this.grid.makeWidget(ref.nativeElement).gridstackNode;

                if (row && row.el) {
                    if (isNew) {
                        const newGridElement = row.el.querySelector('.grid-stack') as HTMLElement;

                        // Adding subgrids on drop row
                        GridStack.addGrid(newGridElement, subGridOptions)
                            .on(
                                'dropped',
                                (_: Event, oldNode: GridStackNode, newNode: GridStackNode) => {
                                    this.store.subGridOnDropped(oldNode, newNode);
                                }
                            )
                            .on('change', (_: Event, nodes: GridStackNode[]) => {
                                this.store.updateColumnGridStackData(nodes as DotGridStackWidget[]);
                            })
                            .on('resizestart', (_: Event, el: GridItemHTMLElement) => {
                                this.store.setResizingRowID(
                                    el.gridstackNode.grid.parentGridItem.id
                                );
                            })
                            .on('resizestop', () => {
                                this.store.setResizingRowID(null);
                            });
                    }

                    layout.push(row);
                }
            });

            this.grid.load(layout); // efficient that does diffs only
        });
    }

    ngOnDestroy(): void {
        this.grid.destroy(true);
    }

    /**
     * @description This method is used to identify items by id
     *
     * @param {number} _
     * @param {GridStackWidget} w
     * @return {*}
     * @memberof TemplateBuilderComponent
     */
    identify(_: number, w: GridStackWidget): string {
        return w.id as string;
    }

    /**
     * @description This method maintains the GridStack Model in sync with the store when you delete a column
     *
     * @param {DotGridStackWidget} column
     * @param {numberOrString} rowID
     * @memberof TemplateBuilderComponent
     */
    removeColumn(
        column: DotGridStackWidget,
        element: GridItemHTMLElement,
        rowID: numberOrString
    ): void {
        // The gridstack model is polutted with the subgrid data
        // So we need to delete the node from the GridStack Model
        this.grid.engine.nodes.find((node) => node.id === rowID).subGrid?.removeWidget(element);

        this.store.removeColumn({ ...column, parentId: rowID as string });
    }

    /**
     * @description This method calls the store to add a container to a box
     *
     * @param {DotGridStackWidget} box
     * @param {numberOrString} rowId
     * @param {DotContainer} container
     */
    addContainer(box: DotGridStackWidget, rowId: numberOrString, container: DotContainer) {
        this.store.addContainer({
            affectedColumn: { ...box, parentId: rowId as string },
            container
        });
    }

    /**
     * @description This method calls the store to remove a container from a box
     *
     * @param {DotGridStackWidget} box
     * @param {numberOrString} rowId
     * @param {number} containerIndex
     */
    deleteContainer(box: DotGridStackWidget, rowId: numberOrString, containerIndex: number) {
        this.store.deleteContainer({
            affectedColumn: { ...box, parentId: rowId as string },
            containerIndex
        });
    }

    /**
     * @description This method opens the dialog to edit the box styleclasses
     *
     * @param {numberOrString} rowID
     * @memberof TemplateBuilderComponent
     */
    editBoxStyleClasses(rowID: numberOrString, box: DotGridStackNode): void {
        const ref = this.dialogService.open(AddStyleClassesDialogComponent, {
            header: this.dotMessage.get('dot.template.builder.classes.dialog.header.label'),
            data: {
                selectedClasses: box.styleClass || []
            },
            resizable: false
        });

        ref.onClose
            .pipe(
                take(1),
                filter((styleClasses) => styleClasses)
            )
            .subscribe((styleClasses: string[]) => {
                this.store.updateColumnStyleClasses({
                    ...box,
                    styleClass: styleClasses,
                    parentId: rowID as string
                });
            });
    }

    /**
     * @description This method opens the dialog to edit the row styleclasses
     *
     * @memberof TemplateBuilderComponent
     */
    openThemeSelectorDynamicDialog(): void {
        const ref: DynamicDialogRef = this.dialogService.open(
            TemplateBuilderThemeSelectorComponent,
            {
                header: this.dotMessage.get('dot.template.builder.theme.dialog.header.label'),
                resizable: false,
                width: '80%',
                closeOnEscape: true
            }
        );

        ref.onClose
            .pipe(
                take(1),
                filter((theme: DotTheme) => !!theme)
            )
            .subscribe(
                (theme: DotTheme) => {
                    this.templateChange.emit({
                        themeId: theme.identifier,
                        layout: { ...this.dotLayout }
                    });
                },
                () => {
                    /* */
                },
                () => ref.destroy() // Destroy the dialog when it's closed
            );
    }
}<|MERGE_RESOLUTION|>--- conflicted
+++ resolved
@@ -24,7 +24,6 @@
 
 import { DialogService, DynamicDialogRef } from 'primeng/dynamicdialog';
 
-<<<<<<< HEAD
 import { filter, startWith, take, tap, map } from 'rxjs/operators';
 
 import { DotMessageService } from '@dotcms/data-access';
@@ -33,14 +32,9 @@
     DotLayout,
     DotLayoutBody,
     DotTemplateDesigner,
-    DotTheme
+    DotTheme,
+    DotContainerMap
 } from '@dotcms/dotcms-models';
-=======
-import { filter, pluck, scan, take, tap } from 'rxjs/operators';
-
-import { DotMessageService } from '@dotcms/data-access';
-import { DotContainer, DotContainerMap, DotLayout, DotLayoutBody } from '@dotcms/dotcms-models';
->>>>>>> 84216b22
 
 import { colIcon, rowIcon } from './assets/icons';
 import { AddStyleClassesDialogComponent } from './components/add-style-classes-dialog/add-style-classes-dialog.component';
@@ -72,20 +66,16 @@
 })
 export class TemplateBuilderComponent implements OnInit, AfterViewInit, OnDestroy {
     @Input()
-<<<<<<< HEAD
     layout!: DotLayout;
 
     @Input()
     themeId!: string;
 
+    @Input()
+    containerMap!: DotContainerMap;
+
     @Output()
     templateChange: EventEmitter<DotTemplateDesigner> = new EventEmitter<DotTemplateDesigner>();
-=======
-    templateLayout!: DotLayout;
-
-    @Input()
-    containerMap!: DotContainerMap;
->>>>>>> 84216b22
 
     @ViewChildren('rowElement', {
         emitDistinctChangesOnly: true
@@ -125,29 +115,10 @@
         private dialogService: DialogService,
         private dotMessage: DotMessageService
     ) {
-<<<<<<< HEAD
         this.items$ = this.store.items$.pipe(
             startWith([]),
             map((items) => parseFromGridStackToDotObject(items))
         );
-=======
-        this.vm$ = this.store.vm$;
-
-        this.items$ = this.store.vm$.pipe(
-            pluck('items'),
-            scan(
-                (acc, items) =>
-                    items !== null
-                        ? parseFromGridStackToDotObject(items as DotGridStackWidget[])
-                        : acc,
-                null // If it doesn't emit anything it will return the last parsed data
-            )
-        );
-        this.layoutProperties$ = this.store.vm$.pipe(
-            pluck('layoutProperties'),
-            scan((_, curr) => curr, null)
-        ); //Starts with null
->>>>>>> 84216b22
 
         combineLatest([this.items$, this.store.layoutProperties$.pipe(startWith())])
             .pipe(
@@ -157,18 +128,14 @@
                         sidebar: layoutProperties?.sidebar?.location?.length // Make it null if it's empty so it doesn't get saved
                             ? layoutProperties.sidebar
                             : null,
-<<<<<<< HEAD
-                        body: items as DotLayoutBody
+                        body: items,
+                        title: this.layout?.title ?? '',
+                        width: this.layout?.width ?? ''
                     };
 
                     this.templateChange.emit({
                         themeId: this.themeId,
                         layout: { ...this.dotLayout }
-=======
-                        body: items as DotLayoutBody,
-                        title: this.templateLayout?.title ?? '',
-                        width: this.templateLayout?.width ?? ''
->>>>>>> 84216b22
                     });
                 })
             )
@@ -177,15 +144,10 @@
 
     ngOnInit(): void {
         this.store.init({
-<<<<<<< HEAD
             items: parseFromDotObjectToGridStack(this.layout.body),
-            layoutProperties: this.layoutProperties
-=======
-            items: parseFromDotObjectToGridStack(this.templateLayout.body),
             layoutProperties: this.layoutProperties,
             resizingRowID: '',
             containerMap: this.containerMap
->>>>>>> 84216b22
         });
     }
 
