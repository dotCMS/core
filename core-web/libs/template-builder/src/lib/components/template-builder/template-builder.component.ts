import {
    GridHTMLElement,
    GridItemHTMLElement,
    GridStack,
    GridStackNode,
    GridStackWidget,
    numberOrString
} from 'gridstack';
import { Observable, combineLatest } from 'rxjs';

import {
    AfterViewInit,
    ChangeDetectionStrategy,
    Component,
    ElementRef,
    EventEmitter,
    Input,
    OnDestroy,
    OnInit,
    Output,
    QueryList,
    ViewChildren
} from '@angular/core';

import { DialogService } from 'primeng/dynamicdialog';

import { filter, scan, take, tap } from 'rxjs/operators';

import { DotMessageService } from '@dotcms/data-access';
import { DotContainer, DotLayout, DotLayoutBody, DotLayoutSideBar } from '@dotcms/dotcms-models';

import { colIcon, rowIcon } from './assets/icons';
import { AddStyleClassesDialogComponent } from './components/add-style-classes-dialog/add-style-classes-dialog.component';
import { TemplateBuilderRowComponent } from './components/template-builder-row/template-builder-row.component';
import {
    DotGridStackNode,
    DotGridStackWidget,
    DotTemplateBuilderState,
    DotTemplateLayoutProperties
} from './models/models';
import { DotTemplateBuilderStore } from './store/template-builder.store';
import {
    GRID_STACK_ROW_HEIGHT,
    GRID_STACK_UNIT,
    gridOptions,
    subGridOptions
} from './utils/gridstack-options';
import {
    parseFromDotObjectToGridStack,
    parseFromGridStackToDotObject
} from './utils/gridstack-utils';

@Component({
    selector: 'dotcms-template-builder',
    templateUrl: './template-builder.component.html',
    styleUrls: ['./template-builder.component.scss'],
    changeDetection: ChangeDetectionStrategy.OnPush
})
export class TemplateBuilderComponent implements OnInit, AfterViewInit, OnDestroy {
    @ViewChildren('rowElement', {
        emitDistinctChangesOnly: true
    })
    rows!: QueryList<TemplateBuilderRowComponent>;

    @ViewChildren('boxElement', {
        emitDistinctChangesOnly: true
    })
    boxes!: QueryList<ElementRef<GridItemHTMLElement>>;

    @Input()
    templateLayout!: DotLayout;

    @Output()
    layoutChange: EventEmitter<Partial<DotLayout>> = new EventEmitter<DotLayout>();

    get layoutProperties(): DotTemplateLayoutProperties {
        return {
            header: this.templateLayout.header,
            footer: this.templateLayout.footer,
            sidebar: this.templateLayout.sidebar
        };
    }
    get sidebarProperties(): DotLayoutSideBar {
        return this.templateLayout.sidebar;
    }

    public items$: Observable<DotGridStackWidget[] | DotLayoutBody>;
    public layoutProperties$: Observable<DotTemplateLayoutProperties>;
    public vm$: Observable<DotTemplateBuilderState>;

    public readonly rowIcon = rowIcon;
    public readonly colIcon = colIcon;
    public readonly rowDisplayHeight = `${GRID_STACK_ROW_HEIGHT - 1}${GRID_STACK_UNIT}`; // setting a lower height to have space between rows

    grid!: GridStack;

    constructor(
        private store: DotTemplateBuilderStore,
        private dialogService: DialogService,
        private dotMessage: DotMessageService
    ) {
        this.vm$ = this.store.vm$;

        this.items$ = this.store.items$.pipe(
            scan(
                (acc, items) =>
                    items !== null
                        ? parseFromGridStackToDotObject(items as DotGridStackWidget[])
                        : acc,
                null // If it doesn't emit anything it will return the last parsed data
            )
        );
        this.layoutProperties$ = this.store.layoutProperties$.pipe(scan((_, curr) => curr, null)); //Starts with null

        combineLatest([this.items$, this.layoutProperties$])
            .pipe(
                tap(([items, layoutProperties]) => {
                    this.layoutChange.emit({
                        ...layoutProperties,
                        sidebar: layoutProperties?.sidebar?.location?.length // Make it null if it's empty so it doesn't get saved
                            ? layoutProperties.sidebar
                            : null,
                        body: items as DotLayoutBody
                    });
                })
            )
            .subscribe();
    }

    ngOnInit(): void {
        this.store.init({
            items: parseFromDotObjectToGridStack(this.templateLayout.body),
            layoutProperties: this.layoutProperties
        });
    }

    ngAfterViewInit() {
        this.grid = GridStack.init(gridOptions).on('change', (_: Event, nodes: GridStackNode[]) => {
            this.store.moveRow(nodes as DotGridStackWidget[]);
        });

        GridStack.setupDragIn('dotcms-add-widget', {
            appendTo: 'body',
            helper: 'clone'
        });

        // Adding subgrids on load
        Array.from(this.grid.el.querySelectorAll('.grid-stack')).forEach((el) => {
            const subgrid = GridStack.addGrid(el as HTMLElement, subGridOptions);

            subgrid.on('change', (_: Event, nodes: GridStackNode[]) => {
                this.store.updateColumnGridStackData(nodes as DotGridStackWidget[]);
            });
            subgrid.on('dropped', (_: Event, oldNode: GridStackNode, newNode: GridStackNode) => {
                this.store.subGridOnDropped(oldNode, newNode);
            });
        });

        this.grid.on('dropped', (_: Event, previousNode: GridStackNode, newNode: GridStackNode) => {
            if (!newNode.el || previousNode) return;

            newNode.grid?.removeWidget(newNode.el, true, false);

            this.store.addRow({
                y: newNode.y
            });
        });

        this.boxes.changes.subscribe(() => {
            this.boxes.forEach((ref) => {
                if (!ref.nativeElement.gridstackNode) {
                    const parentGrid = ref.nativeElement.closest('.grid-stack') as GridHTMLElement;
                    const grid = parentGrid.gridstack as GridStack;
                    grid.makeWidget(ref.nativeElement);
                }
            });
        });

        this.rows.changes.subscribe(() => {
            const layout: GridStackWidget[] = [];

            this.rows.forEach((ref) => {
                const isNew = !ref.nativeElement.gridstackNode;

                const row =
                    ref.nativeElement.gridstackNode ||
                    this.grid.makeWidget(ref.nativeElement).gridstackNode;

                if (row && row.el) {
                    if (isNew) {
                        const newGridElement = row.el.querySelector('.grid-stack') as HTMLElement;

                        // Adding subgrids on drop row
                        GridStack.addGrid(newGridElement, subGridOptions)
                            .on(
                                'dropped',
                                (_: Event, oldNode: GridStackNode, newNode: GridStackNode) => {
                                    this.store.subGridOnDropped(oldNode, newNode);
                                }
                            )
                            .on('change', (_: Event, nodes: GridStackNode[]) => {
                                this.store.updateColumnGridStackData(nodes as DotGridStackWidget[]);
                            });
                    }

                    layout.push(row);
                }
            });

            this.grid.load(layout); // efficient that does diffs only
        });
    }

    ngOnDestroy(): void {
        this.grid.destroy(true);
    }

    /**
     * @description This method is used to identify items by id
     *
     * @param {number} _
     * @param {GridStackWidget} w
     * @return {*}
     * @memberof TemplateBuilderComponent
     */
    identify(_: number, w: GridStackWidget): string {
        return w.id as string;
    }

    /**
     * @description This method maintains the GridStack Model in sync with the store when you delete a column
     *
     * @param {DotGridStackWidget} column
     * @param {numberOrString} rowID
     * @memberof TemplateBuilderComponent
     */
    removeColumn(
        column: DotGridStackWidget,
        element: GridItemHTMLElement,
        rowID: numberOrString
    ): void {
        // The gridstack model is polutted with the subgrid data
        // So we need to delete the node from the GridStack Model
        this.grid.engine.nodes.find((node) => node.id === rowID).subGrid?.removeWidget(element);

        this.store.removeColumn({ ...column, parentId: rowID as string });
    }

    /**
     * @description This method calls the store to add a container to a box
     *
     * @param {DotGridStackWidget} box
     * @param {numberOrString} rowId
     * @param {DotContainer} container
     */
    addContainer(box: DotGridStackWidget, rowId: numberOrString, container: DotContainer) {
        this.store.addContainer({
            affectedColumn: { ...box, parentId: rowId as string },
            container
        });
    }

    /**
<<<<<<< HEAD
=======
     * @description This method calls the store to remove a container from a box
     *
     * @param {DotGridStackWidget} box
     * @param {numberOrString} rowId
     * @param {number} containerIndex
     */
    deleteContainer(box: DotGridStackWidget, rowId: numberOrString, containerIndex: number) {
        this.store.deleteContainer({
            affectedColumn: { ...box, parentId: rowId as string },
            containerIndex
        });
    }

    /**
     * @description This method opens the dialog to edit the row styleclasses
     *
     * @param {numberOrString} rowID
     * @memberof TemplateBuilderComponent
     */
    editRowStyleClasses(rowID: numberOrString, styleClasses: string[]): void {
        this.openDynamicDialog(styleClasses).subscribe((styleClasses: string[]) => {
            this.store.updateRow({ id: rowID as string, styleClass: styleClasses });
        });
    }

    /**
>>>>>>> e07fcc6f
     * @description This method opens the dialog to edit the box styleclasses
     *
     * @param {numberOrString} rowID
     * @memberof TemplateBuilderComponent
     */
    editBoxStyleClasses(rowID: numberOrString, box: DotGridStackNode): void {
        const ref = this.dialogService.open(AddStyleClassesDialogComponent, {
            header: this.dotMessage.get('dot.template.builder.classes.dialog.header.label'),
            data: {
                selectedClasses: box.styleClass || []
            },
            resizable: false
        });

        ref.onClose
            .pipe(
                take(1),
                filter((styleClasses) => styleClasses)
            )
            .subscribe((styleClasses: string[]) => {
                this.store.updateColumnStyleClasses({
                    ...box,
                    styleClass: styleClasses,
                    parentId: rowID as string
                });
            });
    }
}<|MERGE_RESOLUTION|>--- conflicted
+++ resolved
@@ -261,8 +261,6 @@
     }
 
     /**
-<<<<<<< HEAD
-=======
      * @description This method calls the store to remove a container from a box
      *
      * @param {DotGridStackWidget} box
@@ -277,19 +275,6 @@
     }
 
     /**
-     * @description This method opens the dialog to edit the row styleclasses
-     *
-     * @param {numberOrString} rowID
-     * @memberof TemplateBuilderComponent
-     */
-    editRowStyleClasses(rowID: numberOrString, styleClasses: string[]): void {
-        this.openDynamicDialog(styleClasses).subscribe((styleClasses: string[]) => {
-            this.store.updateRow({ id: rowID as string, styleClass: styleClasses });
-        });
-    }
-
-    /**
->>>>>>> e07fcc6f
      * @description This method opens the dialog to edit the box styleclasses
      *
      * @param {numberOrString} rowID
