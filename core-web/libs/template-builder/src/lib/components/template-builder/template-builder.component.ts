--- conflicted
+++ resolved
@@ -148,7 +148,6 @@
         return w.id;
     }
 
-<<<<<<< HEAD
     /**
      * @description This function maintains the GridStack Model in sync with the store when you delete a column
      *
@@ -165,10 +164,10 @@
         // So we need to delete the node from the GridStack Model
         this.grid.engine.nodes.find((node) => node.id === rowID).subGrid?.removeWidget(element);
 
-        this.store.removeColumn({ ...column, parentId: rowID as string });
-=======
+        this.store.removeColumn({ ...column, parentId: rowID as string 
+    });
+
     deleteRow(id: string): void {
         this.store.removeRow(id);
->>>>>>> 7f1160ae
     }
 }