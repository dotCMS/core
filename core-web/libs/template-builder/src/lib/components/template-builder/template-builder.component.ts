import {
    GridHTMLElement,
    GridItemHTMLElement,
    GridStack,
    GridStackNode,
    GridStackWidget,
    numberOrString
} from 'gridstack';
import { Observable, combineLatest } from 'rxjs';

import {
    AfterViewInit,
    ChangeDetectionStrategy,
    ChangeDetectorRef,
    Component,
    ElementRef,
    EventEmitter,
    Input,
    OnDestroy,
    OnInit,
    Output,
    QueryList,
    ViewChildren
} from '@angular/core';

import { DialogService } from 'primeng/dynamicdialog';

import { filter, pluck, scan, take, tap } from 'rxjs/operators';

import { DotMessageService } from '@dotcms/data-access';
import { DotContainer, DotContainerMap, DotLayout, DotLayoutBody } from '@dotcms/dotcms-models';

import { colIcon, rowIcon } from './assets/icons';
import { AddStyleClassesDialogComponent } from './components/add-style-classes-dialog/add-style-classes-dialog.component';
import { TemplateBuilderRowComponent } from './components/template-builder-row/template-builder-row.component';
import {
    DotGridStackNode,
    DotGridStackWidget,
    DotTemplateBuilderState,
    DotTemplateLayoutProperties
} from './models/models';
import { DotTemplateBuilderStore } from './store/template-builder.store';
import {
    GRID_STACK_ROW_HEIGHT,
    GRID_STACK_UNIT,
    gridOptions,
    subGridOptions
} from './utils/gridstack-options';
import {
    parseFromDotObjectToGridStack,
    parseFromGridStackToDotObject
} from './utils/gridstack-utils';

@Component({
    selector: 'dotcms-template-builder',
    templateUrl: './template-builder.component.html',
    styleUrls: ['./template-builder.component.scss'],
    changeDetection: ChangeDetectionStrategy.OnPush
})
export class TemplateBuilderComponent implements OnInit, AfterViewInit, OnDestroy {
    @Input()
    templateLayout!: DotLayout;

    @Input()
    containerMap!: DotContainerMap;

    @ViewChildren('rowElement', {
        emitDistinctChangesOnly: true
    })
    rows!: QueryList<TemplateBuilderRowComponent>;

    @ViewChildren('boxElement', {
        emitDistinctChangesOnly: true
    })
    boxes!: QueryList<ElementRef<GridItemHTMLElement>>;

    @Output()
    layoutChange: EventEmitter<Partial<DotLayout>> = new EventEmitter<DotLayout>();

    get layoutProperties(): DotTemplateLayoutProperties {
        return {
            header: this.templateLayout.header,
            footer: this.templateLayout.footer,
            sidebar: this.templateLayout.sidebar ?? {
                location: ''
            }
        };
    }

    public items$: Observable<DotGridStackWidget[] | DotLayoutBody>;
    public layoutProperties$: Observable<DotTemplateLayoutProperties>;
    public vm$: Observable<DotTemplateBuilderState>;

    public readonly rowIcon = rowIcon;
    public readonly colIcon = colIcon;
    public readonly rowDisplayHeight = `${GRID_STACK_ROW_HEIGHT - 1}${GRID_STACK_UNIT}`; // setting a lower height to have space between rows

    grid!: GridStack;

    constructor(
        private store: DotTemplateBuilderStore,
        private dialogService: DialogService,
        private dotMessage: DotMessageService,
        private cd: ChangeDetectorRef
    ) {
        this.vm$ = this.store.vm$;

        this.items$ = this.store.vm$.pipe(
            pluck('items'),
            scan(
                (acc, items) =>
                    items !== null
                        ? parseFromGridStackToDotObject(items as DotGridStackWidget[])
                        : acc,
                null // If it doesn't emit anything it will return the last parsed data
            )
        );
        this.layoutProperties$ = this.store.vm$.pipe(
            pluck('layoutProperties'),
            scan((_, curr) => curr, null)
        ); //Starts with null

        combineLatest([this.items$, this.layoutProperties$])
            .pipe(
                tap(([items, layoutProperties]) => {
                    this.layoutChange.emit({
                        ...layoutProperties,
                        sidebar: layoutProperties?.sidebar?.location?.length // Make it null if it's empty so it doesn't get saved
                            ? layoutProperties.sidebar
                            : null,
                        body: items as DotLayoutBody
                    });
                })
            )
            .subscribe();
    }

    ngOnInit(): void {
        this.store.init({
            items: parseFromDotObjectToGridStack(this.templateLayout.body),
            layoutProperties: this.layoutProperties,
<<<<<<< HEAD
            resizingRowID: ''
=======
            containerMap: this.containerMap
>>>>>>> 198f4b11
        });
    }

    ngAfterViewInit() {
        this.grid = GridStack.init(gridOptions).on('change', (_: Event, nodes: GridStackNode[]) => {
            this.store.moveRow(nodes as DotGridStackWidget[]);
        });

        GridStack.setupDragIn('dotcms-add-widget', {
            appendTo: 'body',
            helper: 'clone'
        });

        // Adding subgrids on load
        Array.from(this.grid.el.querySelectorAll('.grid-stack')).forEach((el) => {
            const subgrid = GridStack.addGrid(el as HTMLElement, subGridOptions);

            subgrid.on('change', (_: Event, nodes: GridStackNode[]) => {
                this.store.updateColumnGridStackData(nodes as DotGridStackWidget[]);
            });
            subgrid.on('dropped', (_: Event, oldNode: GridStackNode, newNode: GridStackNode) => {
                this.store.subGridOnDropped(oldNode, newNode);
            });

            subgrid.on('resizestart', (_: Event, el: GridItemHTMLElement) => {
                this.store.setResizingRowID(el.gridstackNode.grid.parentGridItem.id);
            });
            subgrid.on('resizestop', () => {
                this.store.cleanResizingRowID();
            });
        });

        this.grid.on('dropped', (_: Event, previousNode: GridStackNode, newNode: GridStackNode) => {
            if (!newNode.el || previousNode) return;

            newNode.grid?.removeWidget(newNode.el, true, false);

            this.store.addRow({
                y: newNode.y
            });
        });

        this.boxes.changes.subscribe(() => {
            this.boxes.forEach((ref) => {
                if (!ref.nativeElement.gridstackNode) {
                    const parentGrid = ref.nativeElement.closest('.grid-stack') as GridHTMLElement;
                    const grid = parentGrid.gridstack as GridStack;
                    grid.makeWidget(ref.nativeElement);
                }
            });
        });

        this.rows.changes.subscribe(() => {
            const layout: GridStackWidget[] = [];

            this.rows.forEach((ref) => {
                const isNew = !ref.nativeElement.gridstackNode;

                const row = ref.nativeElement.gridstackNode || this.cd.detectChanges();
                this.grid.makeWidget(ref.nativeElement).gridstackNode;

                if (row && row.el) {
                    if (isNew) {
                        const newGridElement = row.el.querySelector('.grid-stack') as HTMLElement;

                        // Adding subgrids on drop row
                        GridStack.addGrid(newGridElement, subGridOptions)
                            .on(
                                'dropped',
                                (_: Event, oldNode: GridStackNode, newNode: GridStackNode) => {
                                    this.store.subGridOnDropped(oldNode, newNode);
                                }
                            )
                            .on('change', (_: Event, nodes: GridStackNode[]) => {
                                this.store.updateColumnGridStackData(nodes as DotGridStackWidget[]);
                            })
                            .on('resizestart', (_: Event, el: GridItemHTMLElement) => {
                                this.store.setResizingRowID(
                                    el.gridstackNode.grid.parentGridItem.id
                                );
                            })
                            .on('resizestop', () => {
                                this.store.cleanResizingRowID();
                            });
                    }

                    layout.push(row);
                }
            });

            this.grid.load(layout); // efficient that does diffs only
        });
    }

    ngOnDestroy(): void {
        this.grid.destroy(true);
    }

    /**
     * @description This method is used to identify items by id
     *
     * @param {number} _
     * @param {GridStackWidget} w
     * @return {*}
     * @memberof TemplateBuilderComponent
     */
    identify(_: number, w: GridStackWidget): string {
        return w.id as string;
    }

    /**
     * @description This method maintains the GridStack Model in sync with the store when you delete a column
     *
     * @param {DotGridStackWidget} column
     * @param {numberOrString} rowID
     * @memberof TemplateBuilderComponent
     */
    removeColumn(
        column: DotGridStackWidget,
        element: GridItemHTMLElement,
        rowID: numberOrString
    ): void {
        // The gridstack model is polutted with the subgrid data
        // So we need to delete the node from the GridStack Model
        this.grid.engine.nodes.find((node) => node.id === rowID).subGrid?.removeWidget(element);

        this.store.removeColumn({ ...column, parentId: rowID as string });
    }

    /**
     * @description This method calls the store to add a container to a box
     *
     * @param {DotGridStackWidget} box
     * @param {numberOrString} rowId
     * @param {DotContainer} container
     */
    addContainer(box: DotGridStackWidget, rowId: numberOrString, container: DotContainer) {
        this.store.addContainer({
            affectedColumn: { ...box, parentId: rowId as string },
            container
        });
    }

    /**
     * @description This method calls the store to remove a container from a box
     *
     * @param {DotGridStackWidget} box
     * @param {numberOrString} rowId
     * @param {number} containerIndex
     */
    deleteContainer(box: DotGridStackWidget, rowId: numberOrString, containerIndex: number) {
        this.store.deleteContainer({
            affectedColumn: { ...box, parentId: rowId as string },
            containerIndex
        });
    }

    /**
     * @description This method opens the dialog to edit the box styleclasses
     *
     * @param {numberOrString} rowID
     * @memberof TemplateBuilderComponent
     */
    editBoxStyleClasses(rowID: numberOrString, box: DotGridStackNode): void {
        const ref = this.dialogService.open(AddStyleClassesDialogComponent, {
            header: this.dotMessage.get('dot.template.builder.classes.dialog.header.label'),
            data: {
                selectedClasses: box.styleClass || []
            },
            resizable: false
        });

        ref.onClose
            .pipe(
                take(1),
                filter((styleClasses) => styleClasses)
            )
            .subscribe((styleClasses: string[]) => {
                this.store.updateColumnStyleClasses({
                    ...box,
                    styleClass: styleClasses,
                    parentId: rowID as string
                });
            });
    }
}<|MERGE_RESOLUTION|>--- conflicted
+++ resolved
@@ -139,11 +139,8 @@
         this.store.init({
             items: parseFromDotObjectToGridStack(this.templateLayout.body),
             layoutProperties: this.layoutProperties,
-<<<<<<< HEAD
-            resizingRowID: ''
-=======
+            resizingRowID: '',
             containerMap: this.containerMap
->>>>>>> 198f4b11
         });
     }
 
