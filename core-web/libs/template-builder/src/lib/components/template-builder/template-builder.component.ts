--- conflicted
+++ resolved
@@ -32,16 +32,13 @@
 import { colIcon, rowIcon } from './assets/icons';
 import { AddStyleClassesDialogComponent } from './components/add-style-classes-dialog/add-style-classes-dialog.component';
 import { TemplateBuilderRowComponent } from './components/template-builder-row/template-builder-row.component';
-<<<<<<< HEAD
-import {
+import {
+    DotGridStackNode,
     DotGridStackWidget,
     DotTemplateBuilderState,
     DotTemplateLayoutProperties,
     DotTemplateSidebarProperties
 } from './models/models';
-=======
-import { DotGridStackNode, DotGridStackWidget } from './models/models';
->>>>>>> a76b0e5f
 import { DotTemplateBuilderStore } from './store/template-builder.store';
 import {
     GRID_STACK_ROW_HEIGHT,
@@ -99,19 +96,13 @@
     public readonly colIcon = colIcon;
     public readonly rowDisplayHeight = `${GRID_STACK_ROW_HEIGHT - 1}${GRID_STACK_UNIT}`; // setting a lower height to have space between rows
 
-<<<<<<< HEAD
-    constructor(private store: DotTemplateBuilderStore) {
-        this.vm$ = this.store.vm$.pipe(
-            tap(({ items, layoutProperties }) => {
-=======
     constructor(
         private store: DotTemplateBuilderStore,
         private dialogService: DialogService,
         private dotMessage: DotMessageService
     ) {
-        this.items$ = this.store.items$.pipe(
-            tap((items) => {
->>>>>>> a76b0e5f
+        this.vm$ = this.store.vm$.pipe(
+            tap(({ items, layoutProperties }) => {
                 if (!items.length) {
                     return;
                 }
@@ -255,7 +246,6 @@
     }
 
     /**
-<<<<<<< HEAD
      * @description This method is used to update the layout properties
      *
      * @param {DotTemplateLayoutProperties} layoutProperties
@@ -273,7 +263,9 @@
      */
     sidebarPropertiesChange(sidebarProperties: DotTemplateSidebarProperties): void {
         this.store.updateSidebarProperties(sidebarProperties);
-=======
+    }
+
+    /*
      * @description This method calls the store to add a container to a box
      *
      * @param {DotGridStackWidget} box
@@ -328,6 +320,5 @@
             take(1),
             filter((styleClasses) => styleClasses)
         );
->>>>>>> a76b0e5f
     }
 }