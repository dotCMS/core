--- conflicted
+++ resolved
@@ -9,34 +9,28 @@
 
 import { TemplateBuilderRowComponent } from './template-builder-row.component';
 
-<<<<<<< HEAD
 import { RemoveConfirmDialogComponent } from '../remove-confirm-dialog/remove-confirm-dialog.component';
-=======
+
 import { DOT_MESSAGE_SERVICE_TB_MOCK } from '../../utils/mocks';
->>>>>>> cc2ebe39
+
 
 export default {
     title: 'Components/Row',
     component: TemplateBuilderRowComponent,
     decorators: [
         moduleMetadata({
-<<<<<<< HEAD
             imports: [
                 DotIconModule,
                 ButtonModule,
                 RemoveConfirmDialogComponent,
                 BrowserAnimationsModule
-            ],
-            providers: []
-=======
-            imports: [BrowserAnimationsModule, DotIconModule, ButtonModule],
+            ],   
             providers: [
                 {
                     provide: DotMessageService,
                     useValue: DOT_MESSAGE_SERVICE_TB_MOCK
                 }
             ]
->>>>>>> cc2ebe39
         })
     ]
 } as Meta<TemplateBuilderRowComponent>;
