import { of } from 'rxjs';

import {
    ChangeDetectionStrategy,
    Component,
    computed,
    inject,
    OnInit,
    signal
} from '@angular/core';
import { toSignal } from '@angular/core/rxjs-interop';
import { FormsModule } from '@angular/forms';

import { AutoCompleteModule } from 'primeng/autocomplete';
import { ButtonModule } from 'primeng/button';
import { DynamicDialogConfig, DynamicDialogRef } from 'primeng/dynamicdialog';

import { catchError, map, shareReplay, tap } from 'rxjs/operators';

import { DotMessagePipe, DotSelectItemDirective } from '@dotcms/ui';

import { JsonClassesService } from './services/json-classes.service';

@Component({
    selector: 'dotcms-add-style-classes-dialog',
    standalone: true,
    imports: [
        AutoCompleteModule,
        FormsModule,
        ButtonModule,
        DotMessagePipe,
        DotSelectItemDirective
    ],
    templateUrl: './add-style-classes-dialog.component.html',
    styleUrls: ['./add-style-classes-dialog.component.scss'],
    providers: [JsonClassesService],
    changeDetection: ChangeDetectionStrategy.OnPush
})
export class AddStyleClassesDialogComponent implements OnInit {
<<<<<<< HEAD
    @ViewChild(AutoComplete) autoComplete: AutoComplete;
    filteredSuggestions: string[] = [];
    selectedClasses: string[] = [];
=======
    /**
     * Service to get the classes
     *
     * @memberof AddStyleClassesDialogComponent
     */
    readonly #jsonClassesService = inject(JsonClassesService);
    /**
     * Dialog reference
     *
     * @memberof AddStyleClassesDialogComponent
     */
    readonly #dialogRef = inject(DynamicDialogRef);
    /**
     * Selected classes to be added
     * @memberof AddStyleClassesDialogComponent
     */
    $selectedClasses = signal<string[]>([]);
    /**
     * Classes to be displayed
     *
     * @memberof AddStyleClassesDialogComponent
     */
    $classes = signal<string[]>([]);
    /**
     * Query to filter the classes
     *
     * @memberof AddStyleClassesDialogComponent
     */
    $query = signal<string | null>(null);
    /**
     * Filtered suggestions based on the query
     *
     * @memberof AddStyleClassesDialogComponent
     */
    $filteredSuggestions = computed(() => {
        const classes = this.$classes();
        const query = this.$query();
>>>>>>> ca2cff91

        if (!query) {
            return classes;
        }

        return classes.filter((item) => item.includes(query));
    });
    /**
     * Check if there are classes in the JSON file
     *
     * @memberof AddStyleClassesDialogComponent
     */
    isJsonClasses$ = this.#jsonClassesService.getClasses().pipe(
        tap(({ classes }) => {
            if (classes?.length) {
                this.$classes.set(classes);
            } else {
                this.$classes.set([]);
            }
        }),
        map(({ classes }) => !!classes?.length),
        catchError(() => {
            this.$classes.set([]);

            return of(false);
        }),
        shareReplay(1)
    );
    /**
     * Check if the JSON file has classes
     *
     * @memberof AddStyleClassesDialogComponent
     */
    $isJsonClasses = toSignal(this.isJsonClasses$, {
        initialValue: false
    });

    constructor(
        public dynamicDialogConfig: DynamicDialogConfig<{
            selectedClasses: string[];
        }>
    ) {}

    /**
     * Set the selected classes
     *
     * @memberof AddStyleClassesDialogComponent
     */
    ngOnInit() {
        const data = this.dynamicDialogConfig.data;
        if (data) {
            this.$selectedClasses.set(data.selectedClasses);
        }
    }

    /**
     * Filter the suggestions based on the query
     *
     * @param {{ query: string }} { query }
     * @return {*}
     * @memberof AddStyleClassesDialogComponent
     */
    filterClasses({ query }: { query: string }): void {
        /*
            https://github.com/primefaces/primeng/blob/master/src/app/components/autocomplete/autocomplete.ts#L739

            Sadly we need to pass suggestions all the time, even if they are empty because on the set is where the primeng remove the loading icon
        */

        // PrimeNG autocomplete doesn't support async pipe in the suggestions
        this.$query.set(query);
    }

    /**
     * Save the selected classes
     *
     * @memberof AddStyleClassesDialogComponent
     */
    save() {
        this.#dialogRef.close(this.$selectedClasses());
    }
}<|MERGE_RESOLUTION|>--- conflicted
+++ resolved
@@ -37,11 +37,6 @@
     changeDetection: ChangeDetectionStrategy.OnPush
 })
 export class AddStyleClassesDialogComponent implements OnInit {
-<<<<<<< HEAD
-    @ViewChild(AutoComplete) autoComplete: AutoComplete;
-    filteredSuggestions: string[] = [];
-    selectedClasses: string[] = [];
-=======
     /**
      * Service to get the classes
      *
@@ -79,7 +74,6 @@
     $filteredSuggestions = computed(() => {
         const classes = this.$classes();
         const query = this.$query();
->>>>>>> ca2cff91
 
         if (!query) {
             return classes;
