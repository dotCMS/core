<div
    class="template-builder-box"
    *ngIf="boxVariant !== templateBuilderSizes.small; else smallTemplate"
    [ngClass]="{
        'template-builder-box--medium': boxVariant === templateBuilderSizes.medium,
        'template-builder-box--large': boxVariant === templateBuilderSizes.large
    }"
    data-testId="template-builder-box"
>
    <div class="template-builder-box__header-container">
        <p-dropdown
            *ngIf="actions.includes('add')"
            [showClear]="false"
            [filter]="true"
            [placeholder]="this.dropdownLabel"
            [formControl]="formControl"
            (onChange)="onContainerSelect($event)"
            data-testId="btn-plus"
            dotContainerOptions
            appendTo="body"
            dropdownIcon="pi pi-plus"
            optionLabel="label"
            styleClass="p-dropdown-sm"
        >
            <ng-template pTemplate="selectedItem">
                {{ this.dropdownLabel }}
            </ng-template>
        </p-dropdown>

        <div>
            <p-button
                *ngIf="actions.includes('edit')"
                (onClick)="editClasses.emit()"
                data-testId="box-style-class-button"
                icon="pi pi-palette"
                styleClass="p-button-rounded p-button-text p-button-sm"
            ></p-button>

            <dotcms-remove-confirm-dialog
                *ngIf="actions.includes('delete')"
                (deleteConfirmed)="deleteColumn.emit()"
                (deleteRejected)="deleteColumnRejected.emit()"
            >
            </dotcms-remove-confirm-dialog>
        </div>
    </div>
<<<<<<< HEAD
    <p-scrollPanel>
        <div class="template-builder-box__item" *ngFor="let item of items; let i = index">
            <p>{{ item.identifier }}</p>
            <p-button
                (onClick)="deleteContainer.emit(i)"
                icon="pi pi-trash"
                styleClass="p-button-secondary p-button-rounded p-button-text p-button-sm"
=======
    <p-scrollPanel [style]="{ width: '100%', height: '10.9375rem' }">
        <div class="template-builder-box__item" *ngFor="let item of items; let i = index">
            <p>{{ item.identifier }}</p>
            <dotcms-remove-confirm-dialog
                (deleteConfirmed)="deleteContainer.emit(i)"
>>>>>>> e07fcc6f
                data-testId="btn-trash-container"
            >
            </dotcms-remove-confirm-dialog>
        </div>
    </p-scrollPanel>
</div>

<ng-template #smallTemplate>
    <div
        class="template-builder-box template-builder-box--small"
        data-testId="template-builder-box-small"
    >
        <p-dropdown
            *ngIf="actions.includes('add')"
            [showClear]="false"
            [filter]="true"
            [formControl]="formControl"
            (onChange)="onContainerSelect($event)"
            dotContainerOptions
            appendTo="body"
            data-testId="btn-plus-small"
            dropdownIcon="pi pi-plus"
            optionLabel="label"
        ></p-dropdown>
        <p-button
            *ngIf="actions.includes('edit')"
            (onClick)="editClasses.emit()"
            data-testId="box-style-class-button-small"
            icon="pi pi-palette"
            styleClass="p-button-rounded  p-button-text p-button-sm"
        ></p-button>
        <dotcms-remove-confirm-dialog
            *ngIf="actions.includes('delete')"
            (deleteConfirmed)="deleteColumn.emit()"
            (deleteRejected)="deleteColumnRejected.emit()"
        >
        </dotcms-remove-confirm-dialog>
    </div>
</ng-template><|MERGE_RESOLUTION|>--- conflicted
+++ resolved
@@ -44,21 +44,11 @@
             </dotcms-remove-confirm-dialog>
         </div>
     </div>
-<<<<<<< HEAD
-    <p-scrollPanel>
-        <div class="template-builder-box__item" *ngFor="let item of items; let i = index">
-            <p>{{ item.identifier }}</p>
-            <p-button
-                (onClick)="deleteContainer.emit(i)"
-                icon="pi pi-trash"
-                styleClass="p-button-secondary p-button-rounded p-button-text p-button-sm"
-=======
     <p-scrollPanel [style]="{ width: '100%', height: '10.9375rem' }">
         <div class="template-builder-box__item" *ngFor="let item of items; let i = index">
             <p>{{ item.identifier }}</p>
             <dotcms-remove-confirm-dialog
                 (deleteConfirmed)="deleteContainer.emit(i)"
->>>>>>> e07fcc6f
                 data-testId="btn-trash-container"
             >
             </dotcms-remove-confirm-dialog>
