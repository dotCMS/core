import { byTestId, createHostFactory, SpectatorHost } from '@ngneat/spectator/jest';

import { NgClass, NgFor, NgIf } from '@angular/common';
import { NoopAnimationsModule } from '@angular/platform-browser/animations';

import { ButtonModule } from 'primeng/button';
import { ConfirmPopup } from 'primeng/confirmpopup';
import { ScrollPanelModule } from 'primeng/scrollpanel';

<<<<<<< HEAD
import { TemplateBuilderBoxComponent } from './template-builder-box.component';

import { CONTAINERS_DATA_MOCK } from '../../utils/mocks';
import { RemoveConfirmDialogComponent } from '../remove-confirm-dialog/remove-confirm-dialog.component';
=======
import { DotMessageService } from '@dotcms/data-access';
import { DotMessagePipeModule } from '@dotcms/ui';

import {
    TemplateBuilderBoxComponent,
    TemplateBuilderBoxSize
} from './template-builder-box.component';

import { CONTAINERS_DATA_MOCK, DOT_MESSAGE_SERVICE_TB_MOCK } from '../../utils/mocks';
>>>>>>> cc2ebe39

describe('TemplateBuilderBoxComponent', () => {
    let spectator: SpectatorHost<TemplateBuilderBoxComponent>;

    const createHost = createHostFactory({
        component: TemplateBuilderBoxComponent,
<<<<<<< HEAD
        imports: [
            NgClass,
            NgIf,
            NgFor,
            ButtonModule,
            ScrollPanelModule,
            RemoveConfirmDialogComponent,
            NoopAnimationsModule
=======
        imports: [NgClass, NgIf, ButtonModule, ScrollPanelModule, DotMessagePipeModule],
        providers: [
            {
                provide: DotMessageService,
                useValue: DOT_MESSAGE_SERVICE_TB_MOCK
            }
>>>>>>> cc2ebe39
        ]
    });

    beforeEach(() => {
        spectator = createHost(
            `<dotcms-template-builder-box [size]="size" [items]="items"> </dotcms-template-builder-box>`,
            {
                hostProps: {
                    size: 10,
                    items: CONTAINERS_DATA_MOCK
                }
            }
        );

        spectator.detectChanges();

        jest.spyOn(ConfirmPopup.prototype, 'bindScrollListener').mockImplementation(jest.fn());
    });

    it('should create the component', () => {
        expect(spectator).toBeTruthy();
    });

    it('should render with default size', () => {
        expect(spectator.query(byTestId('template-builder-box'))).toHaveClass(
            'template-builder-box--large'
        );
    });

    it('should render with medium size and update the class', () => {
        spectator.setInput('size', 3);
        spectator.detectComponentChanges();
        expect(spectator.query(byTestId('template-builder-box'))).toHaveClass(
            'template-builder-box--medium'
        );
    });

    it('should render with small size and update the class', () => {
        spectator.setInput('size', 1);
        spectator.detectComponentChanges();
        expect(spectator.query(byTestId('template-builder-box-small'))).toHaveClass(
            'template-builder-box--small'
        );
    });

    it('should render the first ng-template for large and medium sizes', () => {
        spectator.setInput('size', 10);
        spectator.detectComponentChanges();
        const firstTemplate = spectator.query(byTestId('template-builder-box'));
        const secondTemplate = spectator.query(byTestId('template-builder-box-small'));
        expect(firstTemplate).toBeTruthy();
        expect(secondTemplate).toBeNull();
    });

    it('should show all buttons for small size', () => {
        spectator.setInput('size', 1);
        spectator.detectComponentChanges();

        const addButton = spectator.query(byTestId('btn-plus-small'));
        const paletteButton = spectator.query(byTestId('btn-palette-small'));
        const deleteButton = spectator.query(byTestId('btn-remove-item'));
        expect(addButton).toBeTruthy();
        expect(paletteButton).toBeTruthy();
        expect(deleteButton).toBeTruthy();
    });

    it('should trigger addContainer when click on plus button', () => {
        const addContainerMock = jest.spyOn(spectator.component.addContainer, 'emit');
        const addButton = spectator.query(byTestId('btn-plus'));

        spectator.dispatchFakeEvent(addButton, 'onClick');
        expect(addContainerMock).toHaveBeenCalled();
    });

    it('should trigger editStyle when click on palette button', () => {
        const editStyleMock = jest.spyOn(spectator.component.editStyle, 'emit');
        const paletteButton = spectator.query(byTestId('btn-palette'));

        spectator.dispatchFakeEvent(paletteButton, 'onClick');

        expect(editStyleMock).toHaveBeenCalled();
    });

    it('should trigger deleteContainer when click on container trash button', () => {
        const deleteContainerMock = jest.spyOn(spectator.component.deleteContainer, 'emit');
        const containerTrashButton = spectator.query(byTestId('btn-trash-container'));

        spectator.dispatchFakeEvent(containerTrashButton, 'onClick');

        expect(deleteContainerMock).toHaveBeenCalled();
    });

    it('should trigger deleteColumn when clicking on deleteColumn button and click yes', () => {
        const deleteMock = jest.spyOn(spectator.component.deleteColumn, 'emit');

        const deleteButton = spectator.query(byTestId('btn-remove-item'));

        spectator.dispatchFakeEvent(deleteButton, 'onClick');

        spectator.detectChanges();

        const confirmDelete = spectator.query('.p-confirm-popup-accept');

        spectator.dispatchFakeEvent(confirmDelete, 'click');

        expect(deleteMock).toHaveBeenCalled();
    });

    it('should trigger deleteColumnRejected when clicking on deleteColumn button and click no', () => {
        const rejectDeleteMock = jest.spyOn(spectator.component.deleteColumnRejected, 'emit');

        const deleteButton = spectator.query(byTestId('btn-remove-item'));

        spectator.dispatchFakeEvent(deleteButton, 'onClick');

        spectator.detectChanges();

        const rejectButton = spectator.query('.p-confirm-popup-reject');

        spectator.dispatchFakeEvent(rejectButton, 'click');

        expect(rejectDeleteMock).toHaveBeenCalled();
    });
});<|MERGE_RESOLUTION|>--- conflicted
+++ resolved
@@ -7,29 +7,19 @@
 import { ConfirmPopup } from 'primeng/confirmpopup';
 import { ScrollPanelModule } from 'primeng/scrollpanel';
 
-<<<<<<< HEAD
 import { TemplateBuilderBoxComponent } from './template-builder-box.component';
+import { RemoveConfirmDialogComponent } from '../remove-confirm-dialog/remove-confirm-dialog.component';
 
-import { CONTAINERS_DATA_MOCK } from '../../utils/mocks';
-import { RemoveConfirmDialogComponent } from '../remove-confirm-dialog/remove-confirm-dialog.component';
-=======
 import { DotMessageService } from '@dotcms/data-access';
 import { DotMessagePipeModule } from '@dotcms/ui';
 
-import {
-    TemplateBuilderBoxComponent,
-    TemplateBuilderBoxSize
-} from './template-builder-box.component';
-
 import { CONTAINERS_DATA_MOCK, DOT_MESSAGE_SERVICE_TB_MOCK } from '../../utils/mocks';
->>>>>>> cc2ebe39
 
 describe('TemplateBuilderBoxComponent', () => {
     let spectator: SpectatorHost<TemplateBuilderBoxComponent>;
 
     const createHost = createHostFactory({
         component: TemplateBuilderBoxComponent,
-<<<<<<< HEAD
         imports: [
             NgClass,
             NgIf,
@@ -37,15 +27,14 @@
             ButtonModule,
             ScrollPanelModule,
             RemoveConfirmDialogComponent,
-            NoopAnimationsModule
-=======
-        imports: [NgClass, NgIf, ButtonModule, ScrollPanelModule, DotMessagePipeModule],
+            NoopAnimationsModule, 
+            DotMessagePipeModule,
+          ],
         providers: [
             {
                 provide: DotMessageService,
                 useValue: DOT_MESSAGE_SERVICE_TB_MOCK
             }
->>>>>>> cc2ebe39
         ]
     });
 
