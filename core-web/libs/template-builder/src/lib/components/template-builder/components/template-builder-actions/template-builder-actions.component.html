<button
    class="p-button-text p-button-vertical"
    [label]="'dot.template.builder.toolbar.button.theme.label' | dm"
    (click)="selectTheme.emit()"
    data-testid="btn-select-theme"
    pButton
    icon="pi pi-palette"
></button>
<<<<<<< HEAD
<button
    class="p-button-text p-button-vertical"
    [label]="'dot.template.builder.toolbar.button.layout.label' | dm"
    (click)="selectLayout.emit()"
    data-testid="btn-select-layout"
    pButton
>
    <span class="p-button-icon material-icons">view_quilt</span>
</button>
=======
<dot-layout-properties [group]="group"></dot-layout-properties>
>>>>>>> 35693910
<|MERGE_RESOLUTION|>--- conflicted
+++ resolved
@@ -6,16 +6,4 @@
     pButton
     icon="pi pi-palette"
 ></button>
-<<<<<<< HEAD
-<button
-    class="p-button-text p-button-vertical"
-    [label]="'dot.template.builder.toolbar.button.layout.label' | dm"
-    (click)="selectLayout.emit()"
-    data-testid="btn-select-layout"
-    pButton
->
-    <span class="p-button-icon material-icons">view_quilt</span>
-</button>
-=======
-<dot-layout-properties [group]="group"></dot-layout-properties>
->>>>>>> 35693910
+<dot-layout-properties [group]="group"></dot-layout-properties>