--- conflicted
+++ resolved
@@ -29,7 +29,6 @@
             margin: $spacing-3;
         }
 
-<<<<<<< HEAD
         .p-dropdown .p-dropdown-trigger {
             width: 0.875rem; // 14px
             height: 0.875rem; // 14px
@@ -66,25 +65,7 @@
             font-size: $font-size-xs;
             margin-left: $spacing-4;
             padding: $spacing-2;
-        }
-        .p-dropdown:hover {
-            background: $color-palette-primary-200;
-        }
-        .p-dropdown-trigger-icon {
-            color: $color-palette-primary;
-        }
-        .p-dropdown .p-dropdown-trigger {
-            width: auto;
-        }
-=======
-    .p-dropdown {
-        display: flex;
-        flex-direction: row-reverse; // this allows having the plus icon at the left of the placeholder
-        border: none;
-        background: none;
-        font-size: $spacing-2;
-        margin-left: $spacing-4;
-        padding: $spacing-2;
+
 
         &:hover {
             background: $color-palette-primary-200;
@@ -99,23 +80,14 @@
             box-shadow: none;
             border: none;
         }
-    }
-
-    .p-dropdown-label.p-inputtext {
-        font-size: $font-size-sm;
-        color: $black;
-        padding: 0 0 0 $spacing-2;
-        max-width: 10rem;
-    }
-
-    .p-dropdown-trigger-icon {
-        color: $color-palette-primary;
-    }
-
-    .p-dropdown .p-dropdown-trigger {
-        width: auto;
->>>>>>> e07fcc6f
-    }
+      }
+        .p-dropdown-trigger-icon {
+            color: $color-palette-primary;
+        }
+        .p-dropdown .p-dropdown-trigger {
+            width: auto;
+        }
+  }
 }
 
 .template-builder-box {
