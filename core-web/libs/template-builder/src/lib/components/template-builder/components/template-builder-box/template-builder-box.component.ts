<<<<<<< HEAD
import { GridItemHTMLElement } from 'gridstack';

import { NgClass, NgFor, NgIf } from '@angular/common';
import {
    ChangeDetectionStrategy,
    Component,
    ElementRef,
    EventEmitter,
    Input,
    OnChanges,
    Output
} from '@angular/core';
=======
import { NgClass, NgFor, NgForOf, NgIf } from '@angular/common';
import { ChangeDetectionStrategy, Component, EventEmitter, Input, Output } from '@angular/core';
>>>>>>> cc2ebe39

import { ButtonModule } from 'primeng/button';
import { ScrollPanelModule } from 'primeng/scrollpanel';

<<<<<<< HEAD
import { DotTemplateBuilderContainer, TemplateBuilderBoxSize } from '../../models/models';
import { getBoxSize } from '../../utils/gridstack-utils';
import { RemoveConfirmDialogComponent } from '../remove-confirm-dialog/remove-confirm-dialog.component';
=======
import { DotMessagePipeModule } from '@dotcms/ui';

import { DotTemplateBuilderContainer } from '../../models/models';

export enum TemplateBuilderBoxSize {
    large = 'large',
    medium = 'medium',
    small = 'small'
}
>>>>>>> cc2ebe39

@Component({
    selector: 'dotcms-template-builder-box',
    templateUrl: './template-builder-box.component.html',
    styleUrls: ['./template-builder-box.component.scss'],
    changeDetection: ChangeDetectionStrategy.OnPush,
    standalone: true,
<<<<<<< HEAD
    imports: [NgFor, NgIf, NgClass, ButtonModule, ScrollPanelModule, RemoveConfirmDialogComponent]
=======
    imports: [NgFor, NgForOf, NgIf, NgClass, ButtonModule, ScrollPanelModule, DotMessagePipeModule]
>>>>>>> cc2ebe39
})
export class TemplateBuilderBoxComponent implements OnChanges {
    protected readonly templateBuilderSizes = TemplateBuilderBoxSize;

    @Output()
    editStyle: EventEmitter<void> = new EventEmitter<void>();
    @Output()
    addContainer: EventEmitter<void> = new EventEmitter<void>();
    @Output()
    deleteContainer: EventEmitter<void> = new EventEmitter<void>();
    @Output()
    deleteColumn: EventEmitter<void> = new EventEmitter<void>();
    @Output()
    deleteColumnRejected: EventEmitter<void> = new EventEmitter<void>();

    @Input() items: DotTemplateBuilderContainer[];

    @Input() size = 1;

    boxSize = TemplateBuilderBoxSize.small;

    constructor(private el: ElementRef) {}

    get nativeElement(): GridItemHTMLElement {
        return this.el.nativeElement;
    }

    ngOnChanges(): void {
        this.boxSize = getBoxSize(this.size);
    }
}<|MERGE_RESOLUTION|>--- conflicted
+++ resolved
@@ -1,7 +1,6 @@
-<<<<<<< HEAD
 import { GridItemHTMLElement } from 'gridstack';
 
-import { NgClass, NgFor, NgIf } from '@angular/common';
+import { NgClass, NgFor, NgIf, NgForOf } from '@angular/common';
 import {
     ChangeDetectionStrategy,
     Component,
@@ -11,29 +10,17 @@
     OnChanges,
     Output
 } from '@angular/core';
-=======
-import { NgClass, NgFor, NgForOf, NgIf } from '@angular/common';
-import { ChangeDetectionStrategy, Component, EventEmitter, Input, Output } from '@angular/core';
->>>>>>> cc2ebe39
 
 import { ButtonModule } from 'primeng/button';
 import { ScrollPanelModule } from 'primeng/scrollpanel';
 
-<<<<<<< HEAD
 import { DotTemplateBuilderContainer, TemplateBuilderBoxSize } from '../../models/models';
 import { getBoxSize } from '../../utils/gridstack-utils';
 import { RemoveConfirmDialogComponent } from '../remove-confirm-dialog/remove-confirm-dialog.component';
-=======
 import { DotMessagePipeModule } from '@dotcms/ui';
 
 import { DotTemplateBuilderContainer } from '../../models/models';
 
-export enum TemplateBuilderBoxSize {
-    large = 'large',
-    medium = 'medium',
-    small = 'small'
-}
->>>>>>> cc2ebe39
 
 @Component({
     selector: 'dotcms-template-builder-box',
@@ -41,11 +28,7 @@
     styleUrls: ['./template-builder-box.component.scss'],
     changeDetection: ChangeDetectionStrategy.OnPush,
     standalone: true,
-<<<<<<< HEAD
-    imports: [NgFor, NgIf, NgClass, ButtonModule, ScrollPanelModule, RemoveConfirmDialogComponent]
-=======
-    imports: [NgFor, NgForOf, NgIf, NgClass, ButtonModule, ScrollPanelModule, DotMessagePipeModule]
->>>>>>> cc2ebe39
+    imports: [NgFor, NgForOf, NgIf, NgClass, ButtonModule, ScrollPanelModule, DotMessagePipeModule, RemoveConfirmDialogComponent]
 })
 export class TemplateBuilderBoxComponent implements OnChanges {
     protected readonly templateBuilderSizes = TemplateBuilderBoxSize;
