--- conflicted
+++ resolved
@@ -4,13 +4,9 @@
 import { ButtonModule } from 'primeng/button';
 import { ScrollPanelModule } from 'primeng/scrollpanel';
 
-<<<<<<< HEAD
 import { DotMessagePipeModule } from '@dotcms/ui';
 
-import { DotContainers } from '../../models/models';
-=======
 import { DotTemplateBuilderContainer } from '../../models/models';
->>>>>>> f89b13cb
 
 export enum TemplateBuilderBoxSize {
     large = 'large',
