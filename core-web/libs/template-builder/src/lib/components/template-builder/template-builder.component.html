<ng-container *ngIf="vm$ | async as vm">
    <p-toolbar>
        <div class="p-toolbar-group-start">
            <ng-content select="[toolbar-left]"></ng-content>
        </div>
        <div class="p-toolbar-group-end">
            <dotcms-add-widget
                [label]="'dot.template.builder.add.row' | dm"
                [icon]="rowIcon"
                [gridstackOptions]="rowOptions"
                data-widget-type="row"
                data-testId="add-row"></dotcms-add-widget>
            <dotcms-add-widget
                id="box-picker"
                #addBox
                [label]="'dot.template.builder.add.box' | dm"
                [gridstackOptions]="boxOptions"
                [attr.gs-w]="boxWidth"
                [icon]="colIcon"
                data-widget-type="col"
                data-testId="add-box"></dotcms-add-widget>
            <p-divider layout="vertical"></p-divider>
            <dotcms-template-builder-actions
                [layoutProperties]="vm.layoutProperties"
<<<<<<< HEAD
                (selectTheme)="openThemeSelectorDynamicDialog()"></dotcms-template-builder-actions>
=======
                (selectTheme)="openThemeSelectorDynamicDialog()"
                data-testId="template-builder-actions"></dotcms-template-builder-actions>
>>>>>>> 088ff923
            <ng-content select="[toolbar-actions-right]"></ng-content>
        </div>
    </p-toolbar>
    <div
        class="template-builder__main"
        #templateContainerRef
        (mousemove)="fixGridStackNodeOptions()"
        data-testId="template-builder-main">
        <dotcms-template-builder-section
            *ngIf="vm.layoutProperties.header"
            (deleteSection)="deleteSection('header')"
            data-testId="template-builder-header"
            >{{ 'dot.template.builder.header' | dm }}</dotcms-template-builder-section
        >
        <div
            class="template-builder__container"
            [ngClass]="{
                'template-builder__container--right':
                    vm.layoutProperties.sidebar.location == 'right'
            }">
            <dotcms-template-builder-sidebar
                *ngIf="vm.layoutProperties.sidebar.location.length"
                [ngClass]="{
                    'template-builder__sidebar--small':
                        vm.layoutProperties.sidebar.width == 'small',
                    'template-builder__sidebar--large': vm.layoutProperties.sidebar.width == 'large'
                }"
                [sidebarProperties]="vm.layoutProperties.sidebar"
                [containerMap]="vm.containerMap" />
            <div class="grid-stack">
                <dotcms-template-builder-row
                    class="grid-stack-item"
                    #rowElement
                    *ngFor="let row of vm.rows; trackBy: identify"
                    [attr.gs-id]="row.id"
                    [attr.gs-x]="row.x"
                    [attr.gs-y]="row.y"
                    [attr.gs-w]="row.w"
                    [attr.gs-h]="row.h"
                    [row]="row"
                    [isResizing]="vm.resizingRowID === row.id"
                    [ngClass]="{
                        'template-builder-row--wont-fit': addBoxIsDragging && !row.willBoxFit
                    }"
                    [attr.data-wont-fit]="'dot.template.builder.row.box.wont.fit' | dm"
                    data-testId="row">
                    <div class="grid-stack-item-content grid-stack">
                        <div
                            class="grid-stack-item sub"
                            #boxElement
                            *ngFor="
                                let box of row.subGridOpts?.children;
                                trackBy: identify;
                                let i = index
                            "
                            [attr.gs-id]="box.id"
                            [attr.gs-auto]="true"
                            [attr.gs-x]="box.x"
                            [attr.gs-y]="box.y"
                            [attr.gs-w]="box.w"
                            [attr.gs-h]="box.h"
                            [attr.data-testId]="'box-' + i">
                            <dotcms-template-builder-box
                                class="grid-stack-item-content"
                                [attr.data-testId]="'builder-box-' + i"
                                [containerMap]="vm.containerMap"
                                [items]="box.containers"
                                [width]="box.w"
                                (deleteColumn)="removeColumn(box, boxElement, row.id)"
                                (addContainer)="addContainer(box, row.id, $event)"
                                (deleteContainer)="deleteContainer(box, row.id, $event)"
                                (editClasses)="
                                    editBoxStyleClasses(row.id, box)
                                "></dotcms-template-builder-box>
                        </div>
                    </div>
                </dotcms-template-builder-row>
            </div>
        </div>
        <dotcms-template-builder-section
            *ngIf="vm.layoutProperties.footer"
            (deleteSection)="deleteSection('footer')"
            data-testId="template-builder-footer"
            >{{ 'dot.template.builder.footer' | dm }}</dotcms-template-builder-section
        >
    </div>
</ng-container><|MERGE_RESOLUTION|>--- conflicted
+++ resolved
@@ -22,12 +22,8 @@
             <p-divider layout="vertical"></p-divider>
             <dotcms-template-builder-actions
                 [layoutProperties]="vm.layoutProperties"
-<<<<<<< HEAD
-                (selectTheme)="openThemeSelectorDynamicDialog()"></dotcms-template-builder-actions>
-=======
                 (selectTheme)="openThemeSelectorDynamicDialog()"
                 data-testId="template-builder-actions"></dotcms-template-builder-actions>
->>>>>>> 088ff923
             <ng-content select="[toolbar-actions-right]"></ng-content>
         </div>
     </p-toolbar>
