<p-toolbar>
    <div class="p-toolbar-group-start">
        <ng-content select="[toolbar-left]"></ng-content>
    </div>
    <div class="p-toolbar-group-end">
        <dotcms-add-widget
            [label]="'dot.template.builder.add.row' | dm"
            [icon]="rowIcon"
            data-widget-type="row"
            gs-w="12"
            gs-h="1"
            data-testId="add-row"
        ></dotcms-add-widget>
        <dotcms-add-widget
            [label]="'dot.template.builder.add.box' | dm"
            [icon]="colIcon"
            data-widget-type="col"
            gs-w="1"
            gs-h="1"
            data-testId="add-box"
        ></dotcms-add-widget>
        <p-divider layout="vertical"></p-divider>
        <dotcms-template-builder-actions
<<<<<<< HEAD
            (selectTheme)="openThemeSelectorDynamicDialog()"
=======
            [layoutProperties]="layoutProperties"
>>>>>>> 35693910
        ></dotcms-template-builder-actions>
        <ng-content select="[toolbar-actions-right]"></ng-content>
    </div>
</p-toolbar>
<<<<<<< HEAD
<dotcms-template-builder-section>{{
    'dot.template.builder.header' | dm
}}</dotcms-template-builder-section>
<div class="grid-stack">
    <dotcms-template-builder-row
        class="grid-stack-item"
        #rowElement
        *ngFor="let row of items$ | async; trackBy: identify"
        [attr.gs-id]="row.id"
        [attr.gs-x]="row.x"
        [attr.gs-y]="row.y"
        [attr.gs-w]="row.w"
        [attr.gs-h]="row.h"
        (deleteRow)="deleteRow(row.id)"
        (editClasses)="editRowStyleClasses(row.id, row.styleClass)"
        data-testId="row"
=======
<ng-container *ngIf="vm$ | async as vm">
    <dotcms-template-builder-section *ngIf="vm.layoutProperties.header">{{
        'dot.template.builder.header' | dm
    }}</dotcms-template-builder-section>
    <div
        class="template-builder__container"
        [ngClass]="{
            'template-builder__container--right': vm.layoutProperties.sidebar.location == 'right'
        }"
>>>>>>> 35693910
    >
        <dotcms-template-builder-sidebar
            *ngIf="vm.layoutProperties.sidebar.location.length"
            [ngClass]="{
                'template-builder__sidebar--small': vm.layoutProperties.sidebar.width == 'small',
                'template-builder__sidebar--large': vm.layoutProperties.sidebar.width == 'large'
            }"
            [sidebarProperties]="vm.layoutProperties.sidebar"
        />
        <div class="grid-stack">
            <dotcms-template-builder-background-columns></dotcms-template-builder-background-columns>
            <dotcms-template-builder-row
                class="grid-stack-item"
                #rowElement
                *ngFor="let row of vm.items; trackBy: identify"
                [attr.gs-id]="row.id"
                [attr.gs-x]="row.x"
                [attr.gs-y]="row.y"
                [attr.gs-w]="row.w"
                [attr.gs-h]="row.h"
                [row]="row"
                data-testId="row"
            >
                <div class="grid-stack-item-content grid-stack">
                    <div
                        class="grid-stack-item sub"
                        #boxElement
                        *ngFor="let box of row.subGridOpts?.children; trackBy: identify"
                        [attr.gs-id]="box.id"
                        [attr.gs-auto]="true"
                        [attr.gs-x]="box.x"
                        [attr.gs-y]="box.y"
                        [attr.gs-w]="box.w"
                        [attr.gs-h]="box.h"
                        data-testId="box"
                    >
                        <dotcms-template-builder-box
                            class="grid-stack-item-content"
                            [items]="box.containers"
                            [width]="box.w"
                            (deleteColumn)="removeColumn(box, boxElement, row.id)"
                            (addContainer)="addContainer(box, row.id, $event)"
                            (deleteContainer)="deleteContainer(box, row.id, $event)"
                            (editClasses)="editBoxStyleClasses(row.id, box)"
                        ></dotcms-template-builder-box>
                    </div>
                </div>
            </dotcms-template-builder-row>
        </div>
    </div>
    <dotcms-template-builder-section *ngIf="vm.layoutProperties.footer">{{
        'dot.template.builder.footer' | dm
    }}</dotcms-template-builder-section>
</ng-container><|MERGE_RESOLUTION|>--- conflicted
+++ resolved
@@ -21,33 +21,12 @@
         ></dotcms-add-widget>
         <p-divider layout="vertical"></p-divider>
         <dotcms-template-builder-actions
-<<<<<<< HEAD
+            [layoutProperties]="layoutProperties"
             (selectTheme)="openThemeSelectorDynamicDialog()"
-=======
-            [layoutProperties]="layoutProperties"
->>>>>>> 35693910
         ></dotcms-template-builder-actions>
         <ng-content select="[toolbar-actions-right]"></ng-content>
     </div>
 </p-toolbar>
-<<<<<<< HEAD
-<dotcms-template-builder-section>{{
-    'dot.template.builder.header' | dm
-}}</dotcms-template-builder-section>
-<div class="grid-stack">
-    <dotcms-template-builder-row
-        class="grid-stack-item"
-        #rowElement
-        *ngFor="let row of items$ | async; trackBy: identify"
-        [attr.gs-id]="row.id"
-        [attr.gs-x]="row.x"
-        [attr.gs-y]="row.y"
-        [attr.gs-w]="row.w"
-        [attr.gs-h]="row.h"
-        (deleteRow)="deleteRow(row.id)"
-        (editClasses)="editRowStyleClasses(row.id, row.styleClass)"
-        data-testId="row"
-=======
 <ng-container *ngIf="vm$ | async as vm">
     <dotcms-template-builder-section *ngIf="vm.layoutProperties.header">{{
         'dot.template.builder.header' | dm
@@ -57,7 +36,6 @@
         [ngClass]="{
             'template-builder__container--right': vm.layoutProperties.sidebar.location == 'right'
         }"
->>>>>>> 35693910
     >
         <dotcms-template-builder-sidebar
             *ngIf="vm.layoutProperties.sidebar.location.length"
