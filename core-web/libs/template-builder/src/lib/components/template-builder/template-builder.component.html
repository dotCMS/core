--- conflicted
+++ resolved
@@ -83,12 +83,8 @@
                         [attr.gs-y]="box.y"
                         [attr.gs-w]="box.w"
                         [attr.gs-h]="box.h"
-<<<<<<< HEAD
+                        [attr.data-testId]="'box-' + i"
                         dotcmsItemDragScroll
-                        data-testId="box"
-=======
-                        [attr.data-testId]="'box-' + i"
->>>>>>> 0956cf65
                     >
                         <dotcms-template-builder-box
                             class="grid-stack-item-content"
