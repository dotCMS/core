--- conflicted
+++ resolved
@@ -58,7 +58,6 @@
                 [row]="row"
                 data-testId="row"
             >
-<<<<<<< HEAD
                 <div class="grid-stack-item-content grid-stack">
                     <div
                         class="grid-stack-item sub"
@@ -72,19 +71,7 @@
                         [attr.gs-h]="box.h"
                         data-testId="box"
                     >
-                        <dotcms-template-builder-box
-                            class="grid-stack-item-content"
-                            [items]="box.containers"
-                            [width]="box.w"
-                            (deleteColumn)="removeColumn(box, boxElement, row.id)"
-                            (addContainer)="addContainer(box, row.id, $event)"
-                            (editClasses)="editBoxStyleClasses(row.id, box)"
-                        ></dotcms-template-builder-box>
-                    </div>
-                </div>
-            </dotcms-template-builder-row>
-=======
-                <dotcms-template-builder-box
+       <dotcms-template-builder-box
                     class="grid-stack-item-content"
                     [items]="box.containers"
                     [width]="box.w"
@@ -93,8 +80,13 @@
                     (deleteContainer)="deleteContainer(box, row.id, $event)"
                     (editClasses)="editBoxStyleClasses(row.id, box)"
                 ></dotcms-template-builder-box>
+                    </div>
+                </div>
+            </dotcms-template-builder-row>
+
+         
             </div>
->>>>>>> e07fcc6f
+
         </div>
     </div>
     <dotcms-template-builder-section *ngIf="vm.layoutProperties.footer">{{
