--- conflicted
+++ resolved
@@ -30,16 +30,13 @@
         <ng-content select="[toolbar-actions-right]"></ng-content>
     </div>
 </p-toolbar>
-<<<<<<< HEAD
 <div
     class="template-builder__main"
     *ngIf="vm$ | async as vm"
     (mousemove)="fixGridStackNodeOptions()"
     data-testId="template-builder-main"
+    #templateContainerRef
 >
-=======
-<div class="template-builder__main" #templateContainerRef *ngIf="vm$ | async as vm">
->>>>>>> ac8c32b4
     <dotcms-template-builder-section *ngIf="vm.layoutProperties.header">{{
         'dot.template.builder.header' | dm
     }}</dotcms-template-builder-section>
