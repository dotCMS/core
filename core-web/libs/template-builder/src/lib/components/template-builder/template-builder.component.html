<div class="tools">
    <dotcms-add-widget
        [label]="'Add Row'"
        [icon]="rowIcon"
        data-widget-type="row"
        gs-w="12"
        gs-h="1"
        data-testId="add-row"
    ></dotcms-add-widget>
    <dotcms-add-widget
        [label]="'Add Box'"
        [icon]="colIcon"
        data-widget-type="col"
        gs-w="1"
        gs-h="1"
        data-testId="add-box"
    ></dotcms-add-widget>
</div>
<div class="grid-stack">
    <dotcms-template-builder-row
        class="grid-stack-item"
        #rowElement
        *ngFor="let row of items$ | async; trackBy: identify"
        [attr.gs-id]="row.id"
        [attr.gs-x]="row.x"
        [attr.gs-y]="row.y"
        [attr.gs-w]="row.w"
        [attr.gs-h]="row.h"
        data-testId="row"
    >
<<<<<<< HEAD
        <div class="grid-stack-item-content grid-stack">
            <dotcms-template-builder-box
                class="grid-stack-item sub"
                #boxElement
                *ngFor="let box of row.subGridOpts?.children; trackBy: identify"
                [attr.gs-id]="box.id"
                [attr.gs-auto]="true"
                [attr.gs-x]="box.x"
                [attr.gs-y]="box.y"
                [attr.gs-w]="box.w"
                [attr.gs-h]="box.h"
                [items]="box.containers"
                [size]="box.w"
                (deleteColumn)="removeColumn(box, boxElement.nativeElement, row.id)"
                data-testId="box"
            ></dotcms-template-builder-box>
        </div>
    </dotcms-template-builder-row>
=======
        <dotcms-template-builder-row (deleteRow)="deleteRow(row.id)">
            <div class="grid-stack-item-content grid-stack">
                <div
                    class="grid-stack-item sub"
                    #boxes
                    *ngFor="let box of row.subGridOpts?.children; trackBy: identify"
                    [attr.gs-id]="box.id"
                    [attr.gs-auto]="true"
                    [attr.gs-x]="box.x"
                    [attr.gs-y]="box.y"
                    [attr.gs-w]="box.w"
                    [attr.gs-h]="box.h"
                >
                    <div class="grid-stack-item-content">
                        styleClass: {{ box.styleClass?.join(' ') }}
                        <p *ngFor="let container of box.containers">
                            identifier: {{ container.identifier }}
                        </p>
                    </div>
                </div>
            </div>
        </dotcms-template-builder-row>
    </div>
>>>>>>> 7f1160ae
</div><|MERGE_RESOLUTION|>--- conflicted
+++ resolved
@@ -27,8 +27,8 @@
         [attr.gs-w]="row.w"
         [attr.gs-h]="row.h"
         data-testId="row"
+        (deleteRow)="deleteRow(row.id)"
     >
-<<<<<<< HEAD
         <div class="grid-stack-item-content grid-stack">
             <dotcms-template-builder-box
                 class="grid-stack-item sub"
@@ -47,29 +47,4 @@
             ></dotcms-template-builder-box>
         </div>
     </dotcms-template-builder-row>
-=======
-        <dotcms-template-builder-row (deleteRow)="deleteRow(row.id)">
-            <div class="grid-stack-item-content grid-stack">
-                <div
-                    class="grid-stack-item sub"
-                    #boxes
-                    *ngFor="let box of row.subGridOpts?.children; trackBy: identify"
-                    [attr.gs-id]="box.id"
-                    [attr.gs-auto]="true"
-                    [attr.gs-x]="box.x"
-                    [attr.gs-y]="box.y"
-                    [attr.gs-w]="box.w"
-                    [attr.gs-h]="box.h"
-                >
-                    <div class="grid-stack-item-content">
-                        styleClass: {{ box.styleClass?.join(' ') }}
-                        <p *ngFor="let container of box.containers">
-                            identifier: {{ container.identifier }}
-                        </p>
-                    </div>
-                </div>
-            </div>
-        </dotcms-template-builder-row>
-    </div>
->>>>>>> 7f1160ae
 </div>