--- conflicted
+++ resolved
@@ -2,17 +2,15 @@
 
 export const WIDGET_TYPE_ATTRIBUTE = 'data-widget-type';
 
-<<<<<<< HEAD
 export const BOX_MARGIN = 32;
 
 export const ROW_MARGIN = 8;
-=======
+
 export const GRID_STACK_MARGIN = 0.5;
 
 export const GRID_STACK_UNIT = 'rem';
 
 export const GRID_STACK_ROW_HEIGHT = 16.5;
->>>>>>> 92be5d2b
 
 export enum widgetType {
     ROW = 'row',
@@ -44,11 +42,7 @@
 export const subGridOptions: GridStackOptions = {
     cellHeight: 225 + BOX_MARGIN, // 32px more to make the padding
     column: 'auto',
-<<<<<<< HEAD
-    margin: BOX_MARGIN / 2, // Spacing between columns and the edge of the grid
-=======
     margin: `${GRID_STACK_MARGIN}${GRID_STACK_UNIT}`,
->>>>>>> 92be5d2b
     minRow: 1,
     maxRow: 1,
     acceptWidgets: isAColumnWidget,
@@ -57,13 +51,8 @@
 
 export const gridOptions: GridStackOptions = {
     disableResize: true,
-<<<<<<< HEAD
     cellHeight: 256 + ROW_MARGIN, // 8px more so it overflows and we can see the 8px of space between rows
-    margin: ROW_MARGIN, // Spacing between rows
-=======
-    cellHeight: 264, // 8px more so it overflows and we can see the 8px of space between rows
     margin: `${GRID_STACK_ROW_HEIGHT}${GRID_STACK_UNIT}`,
->>>>>>> 92be5d2b
     minRow: 1,
     acceptWidgets: isARowWidget,
     draggable: {
