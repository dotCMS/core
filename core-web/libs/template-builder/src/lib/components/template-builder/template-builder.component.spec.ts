--- conflicted
+++ resolved
@@ -15,15 +15,8 @@
 import { DotMessagePipeModule } from '@dotcms/ui';
 import { containersMock, DotContainersServiceMock } from '@dotcms/utils-testing';
 
-<<<<<<< HEAD
-=======
 import { DotAddStyleClassesDialogStore } from './components/add-style-classes-dialog/store/add-style-classes-dialog.store';
-import { TemplateBuilderActionsComponent } from './components/template-builder-actions/template-builder-actions.component';
-import { TemplateBuilderBackgroundColumnsComponent } from './components/template-builder-background-columns/template-builder-background-columns.component';
-import { TemplateBuilderBoxComponent } from './components/template-builder-box/template-builder-box.component';
->>>>>>> a76b0e5f
 import { TemplateBuilderComponentsModule } from './components/template-builder-components.module';
-import { TemplateBuilderSectionComponent } from './components/template-builder-section/template-builder-section.component';
 import { DotGridStackWidget } from './models/models';
 import { DotTemplateBuilderStore } from './store/template-builder.store';
 import { TemplateBuilderComponent } from './template-builder.component';
@@ -46,14 +39,7 @@
         imports: [
             NgFor,
             AsyncPipe,
-<<<<<<< HEAD
-=======
-            TemplateBuilderBoxComponent,
-            TemplateBuilderBackgroundColumnsComponent,
-            TemplateBuilderSectionComponent,
->>>>>>> a76b0e5f
             DotMessagePipeModule,
-            TemplateBuilderActionsComponent,
             DotMessagePipeModule,
             HttpClientTestingModule,
             ToolbarModule,
