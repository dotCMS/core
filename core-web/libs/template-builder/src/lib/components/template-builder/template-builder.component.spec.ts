--- conflicted
+++ resolved
@@ -25,19 +25,12 @@
     const createHost = createHostFactory({
         component: TemplateBuilderComponent,
         imports: [
-<<<<<<< HEAD
             NgFor,
             AsyncPipe,
             TemplateBuilderRowComponent,
             AddWidgetComponent,
             TemplateBuilderBoxComponent,
-            TemplateBuilderBackgroundColumnsComponent
-        ],
-        providers: [DotTemplateBuilderStore]
-=======
-            AddWidgetComponent,
-            TemplateBuilderRowComponent,
-            TemplateBuilderRowComponent,
+            TemplateBuilderBackgroundColumnsComponent,
             DotMessagePipeModule
         ],
         providers: [
@@ -47,7 +40,6 @@
                 useValue: DOT_MESSAGE_SERVICE_TB_MOCK
             }
         ]
->>>>>>> cc2ebe39
     });
     beforeEach(() => {
         spectator = createHost(
