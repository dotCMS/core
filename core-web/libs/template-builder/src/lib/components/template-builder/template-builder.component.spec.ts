--- conflicted
+++ resolved
@@ -38,15 +38,11 @@
             AddWidgetComponent,
             TemplateBuilderBoxComponent,
             TemplateBuilderBackgroundColumnsComponent,
-<<<<<<< HEAD
             DotMessagePipeModule,
             HttpClientTestingModule,
             TemplateBuilderSectionComponent
-=======
             TemplateBuilderActionsComponent,
-            DotMessagePipeModule,
             ToolbarModule
->>>>>>> 53f1ce95
         ],
         providers: [
             DotTemplateBuilderStore,
