--- conflicted
+++ resolved
@@ -6,10 +6,7 @@
 import { HttpClientTestingModule } from '@angular/common/http/testing';
 
 import { DividerModule } from 'primeng/divider';
-<<<<<<< HEAD
 import { DialogService } from 'primeng/dynamicdialog';
-=======
->>>>>>> 4fc3169b
 import { ToolbarModule } from 'primeng/toolbar';
 
 import { take } from 'rxjs/operators';
@@ -18,16 +15,7 @@
 import { DotMessagePipeModule } from '@dotcms/ui';
 
 import { DotAddStyleClassesDialogStore } from './components/add-style-classes-dialog/store/add-style-classes-dialog.store';
-import { AddWidgetComponent } from './components/add-widget/add-widget.component';
-<<<<<<< HEAD
-import { TemplateBuilderActionsComponent } from './components/template-builder-actions/template-builder-actions.component';
-import { TemplateBuilderBackgroundColumnsComponent } from './components/template-builder-background-columns/template-builder-background-columns.component';
-import { TemplateBuilderBoxComponent } from './components/template-builder-box/template-builder-box.component';
-import { TemplateBuilderRowComponent } from './components/template-builder-row/template-builder-row.component';
-import { TemplateBuilderSectionComponent } from './components/template-builder-section/template-builder-section.component';
-=======
 import { TemplateBuilderComponentsModule } from './components/template-builder-components.module';
->>>>>>> 4fc3169b
 import { DotGridStackWidget } from './models/models';
 import { DotTemplateBuilderStore } from './store/template-builder.store';
 import { TemplateBuilderComponent } from './template-builder.component';
@@ -50,21 +38,11 @@
             NgFor,
             AsyncPipe,
             AddWidgetComponent,
-<<<<<<< HEAD
-            TemplateBuilderBoxComponent,
-            TemplateBuilderBackgroundColumnsComponent,
             DotMessagePipeModule,
             HttpClientTestingModule,
-            TemplateBuilderSectionComponent,
-            TemplateBuilderActionsComponent,
-            ToolbarModule,
-            DividerModule
-=======
-            DotMessagePipeModule,
             ToolbarModule,
             DividerModule,
             TemplateBuilderComponentsModule
->>>>>>> 4fc3169b
         ],
         providers: [
             DotTemplateBuilderStore,
@@ -141,7 +119,6 @@
         expect(removeRowMock).toHaveBeenCalledWith('123');
     });
 
-<<<<<<< HEAD
     it('should open a dialog when clicking on row-style-class-button ', () => {
         const editRowStyleClassesButton = spectator.query(byTestId('row-style-class-button'));
 
@@ -156,7 +133,8 @@
         spectator.dispatchFakeEvent(editBoxStyleClassesButton, 'onClick');
 
         expect(openDialogMock).toHaveBeenCalled();
-=======
+    });
+
     describe('layoutChange', () => {
         it('should emit layoutChange when the store changes', (done) => {
             const layoutChangeMock = jest.spyOn(spectator.component.layoutChange, 'emit');
@@ -167,6 +145,4 @@
                 done();
             });
         });
->>>>>>> 4fc3169b
-    });
 });