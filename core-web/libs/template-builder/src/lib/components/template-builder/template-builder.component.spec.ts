import { Spectator, createComponentFactory } from '@ngneat/spectator';

import { DotMessageService } from '@dotcms/data-access';
import { DotMessagePipeModule } from '@dotcms/ui';

import { AddWidgetComponent } from './components/add-widget/add-widget.component';
import { TemplateBuilderRowComponent } from './components/template-builder-row/template-builder-row.component';
import { DotTemplateBuilderStore } from './store/template-builder.store';
import { TemplateBuilderComponent } from './template-builder.component';
import { FULL_DATA_MOCK, MESSAGES_MOCK } from './utils/mocks';

describe('TemplateBuilderComponent', () => {
<<<<<<< HEAD
    let component: TemplateBuilderComponent;
    let fixture: ComponentFixture<TemplateBuilderComponent>;

    beforeEach(async () => {
        await TestBed.configureTestingModule({
            declarations: [TemplateBuilderComponent],
            providers: [
                DotTemplateBuilderStore,
                {
                    provide: DotMessageService,
                    useValue: {
                        get(key: string, ..._args: string[]): string {
                            return MESSAGES_MOCK[key];
                        },
                        init() {
                            /* */
                        }
                    }
                }
            ],
            imports: [AddWidgetComponent, TemplateBuilderRowComponent, DotMessagePipeModule]
        }).compileComponents();

        fixture = TestBed.createComponent(TemplateBuilderComponent);
        component = fixture.componentInstance;

        component.templateLayout = {
            body: FULL_DATA_MOCK,
            footer: false,
            header: false,
            sidebar: {},
            title: '',
            width: ''
        };
=======
    let spectator: Spectator<TemplateBuilderComponent>;
    const createComponent = createComponentFactory({
        component: TemplateBuilderComponent,
        imports: [AddWidgetComponent, TemplateBuilderRowComponent, TemplateBuilderRowComponent],
        providers: [DotTemplateBuilderStore]
    });
>>>>>>> 31f131cb

    beforeEach(() => {
        spectator = createComponent({
            props: {
                templateLayout: {
                    body: FULL_DATA_MOCK,
                    footer: false,
                    header: false,
                    sidebar: {},
                    title: '',
                    width: ''
                }
            }
        });
    });

    it('should call deleteRow', () => {
        const deleteRowMock = jest.spyOn(spectator.component, 'deleteRow');
        spectator.component.deleteRow('123');
        expect(deleteRowMock).toHaveBeenCalledWith('123');
    });
});<|MERGE_RESOLUTION|>--- conflicted
+++ resolved
@@ -10,49 +10,30 @@
 import { FULL_DATA_MOCK, MESSAGES_MOCK } from './utils/mocks';
 
 describe('TemplateBuilderComponent', () => {
-<<<<<<< HEAD
-    let component: TemplateBuilderComponent;
-    let fixture: ComponentFixture<TemplateBuilderComponent>;
-
-    beforeEach(async () => {
-        await TestBed.configureTestingModule({
-            declarations: [TemplateBuilderComponent],
-            providers: [
-                DotTemplateBuilderStore,
-                {
-                    provide: DotMessageService,
-                    useValue: {
-                        get(key: string, ..._args: string[]): string {
-                            return MESSAGES_MOCK[key];
-                        },
-                        init() {
-                            /* */
-                        }
-                    }
-                }
-            ],
-            imports: [AddWidgetComponent, TemplateBuilderRowComponent, DotMessagePipeModule]
-        }).compileComponents();
-
-        fixture = TestBed.createComponent(TemplateBuilderComponent);
-        component = fixture.componentInstance;
-
-        component.templateLayout = {
-            body: FULL_DATA_MOCK,
-            footer: false,
-            header: false,
-            sidebar: {},
-            title: '',
-            width: ''
-        };
-=======
     let spectator: Spectator<TemplateBuilderComponent>;
     const createComponent = createComponentFactory({
         component: TemplateBuilderComponent,
-        imports: [AddWidgetComponent, TemplateBuilderRowComponent, TemplateBuilderRowComponent],
-        providers: [DotTemplateBuilderStore]
+        imports: [
+            AddWidgetComponent,
+            TemplateBuilderRowComponent,
+            TemplateBuilderRowComponent,
+            DotMessagePipeModule
+        ],
+        providers: [
+            DotTemplateBuilderStore,
+            {
+                provide: DotMessageService,
+                useValue: {
+                    get(key: string, ..._args: string[]): string {
+                        return MESSAGES_MOCK[key];
+                    },
+                    init() {
+                        /* */
+                    }
+                }
+            }
+        ]
     });
->>>>>>> 31f131cb
 
     beforeEach(() => {
         spectator = createComponent({
