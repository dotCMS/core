--- conflicted
+++ resolved
@@ -4,7 +4,8 @@
 
 import { Injectable } from '@angular/core';
 
-<<<<<<< HEAD
+import { DotContainer } from '@dotcms/dotcms-models';
+
 import {
     DotGridStackNode,
     DotGridStackWidget,
@@ -12,11 +13,6 @@
     DotTemplateLayoutProperties,
     DotTemplateSidebarProperties
 } from '../models/models';
-=======
-import { DotContainer } from '@dotcms/dotcms-models';
-
-import { DotGridStackNode, DotGridStackWidget, DotTemplateBuilderState } from '../models/models';
->>>>>>> a76b0e5f
 import {
     getIndexRowInItems,
     createDotGridStackWidgets,
@@ -50,15 +46,11 @@
     }
 
     // Init store
-<<<<<<< HEAD
+
     readonly init = this.updater((state, { items, layoutProperties }: DotTemplateBuilderState) => ({
         ...state,
         items,
         layoutProperties
-=======
-    readonly init = this.updater((_, payload: DotGridStackWidget[]) => ({
-        items: payload
->>>>>>> a76b0e5f
     }));
 
     // Rows Updaters
@@ -96,10 +88,6 @@
      */
     readonly moveRow = this.updater((state, affectedRows: DotGridStackWidget[]) => {
         const { items } = state;
-<<<<<<< HEAD
-
-=======
->>>>>>> a76b0e5f
         const itemsCopy = structuredClone(items) as DotGridStackWidget[];
 
         affectedRows.forEach(({ y, id }) => {
@@ -119,14 +107,7 @@
     readonly removeRow = this.updater((state, rowID: string) => {
         const { items } = state;
 
-<<<<<<< HEAD
         return { ...state, items: items.filter((item: DotGridStackWidget) => item.id !== rowID) };
-=======
-        return {
-            ...state,
-            items: items.filter((item: DotGridStackWidget) => item.id !== rowID)
-        };
->>>>>>> a76b0e5f
     });
 
     /**
@@ -153,10 +134,6 @@
      */
     readonly addColumn = this.updater((state, column: DotGridStackNode) => {
         const { items } = state;
-<<<<<<< HEAD
-
-=======
->>>>>>> a76b0e5f
         const newColumn = createDotGridStackWidgetFromNode(column);
 
         return {
@@ -189,7 +166,6 @@
         const parentRowChildren = parentRow.subGridOpts
             ? parentRow.subGridOpts.children
             : undefined;
-<<<<<<< HEAD
 
         // To maintain the data of the node, as styleClass and containers
         const oldColumn = getColumnByID(parentRowChildren ?? [], columnToDelete.id as string);
@@ -216,33 +192,6 @@
             })
         };
     });
-=======
-
-        // To maintain the data of the node, as styleClass and containers
-        const oldColumn = getColumnByID(parentRowChildren ?? [], columnToDelete.id as string);
-
-        // We merge the new GridStack data with the old properties
-        const updatedColumn = { ...oldColumn, ...columnToAdd };
-
-        return {
-            ...state,
-            items: items.map((row) => {
-                if (row.id === columnToDelete.parentId) {
-                    row.subGridOpts = {
-                        ...row.subGridOpts,
-                        children: removeColumnByID(row, columnToDelete.id as string)
-                    };
-                } else if (row.id === columnToAdd.parentId) {
-                    row.subGridOpts = {
-                        ...row.subGridOpts,
-                        children: [...(row.subGridOpts?.children ?? []), updatedColumn]
-                    };
-                }
-
-                return row;
-            })
-        };
-    });
 
     /**
      * @description This method updates the columns when changes are made
@@ -273,24 +222,10 @@
             };
         }
     );
->>>>>>> a76b0e5f
-
-    /**
-     * @description This method updates the columns when changes are made on styleClasses
-     *
-     * @memberof DotTemplateBuilderStore
-     */
-<<<<<<< HEAD
-    readonly updateColumnGridStackData = this.updater(
-        (state, affectedColumns: DotGridStackNode[]) => {
-            const { items } = state;
-
-            affectedColumns = createDotGridStackWidgets(affectedColumns);
-=======
+
     readonly updateColumnStyleClasses = this.updater(
         (state, affectedColumn: DotGridStackWidget) => {
             const { items } = state;
->>>>>>> a76b0e5f
 
             return {
                 ...state,
@@ -338,7 +273,6 @@
     });
 
     /**
-<<<<<<< HEAD
      * @description This method updates the layout properties with new data
      *
      * @memberof DotTemplateBuilderStore
@@ -368,7 +302,7 @@
         }
     );
 
-=======
+    /**
      * @description This method adds a container to a box
      *
      * @memberof DotTemplateBuilderStore
@@ -404,9 +338,6 @@
         }
     );
 
-    // Effects
-
->>>>>>> a76b0e5f
     // Utils methods
 
     /**
