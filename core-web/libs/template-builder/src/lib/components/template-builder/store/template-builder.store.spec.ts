import { expect, jest, describe } from '@jest/globals';
import { Observable, of } from 'rxjs';
import { v4 as uuid } from 'uuid';

import { TestBed } from '@angular/core/testing';

import { pluck, take } from 'rxjs/operators';

import { DotContainerMap } from '@dotcms/dotcms-models';
import { containersMock } from '@dotcms/utils-testing';

import { DotTemplateBuilderStore } from './template-builder.store';

import {
    DotGridStackNode,
    DotGridStackWidget,
    DotTemplateLayoutProperties
} from '../models/models';
import { GRIDSTACK_DATA_MOCK, mockTemplateBuilderContainer } from '../utils/mocks';

global.structuredClone = jest.fn((val) => {
    return JSON.parse(JSON.stringify(val));
});

describe('DotTemplateBuilderStore', () => {
    let service: DotTemplateBuilderStore;
    let items$: Observable<DotGridStackWidget[]>;
    let layoutProperties$: Observable<DotTemplateLayoutProperties>;
    let containerMap$: Observable<DotContainerMap>;
    let initialState: DotGridStackWidget[];
    const mockContainer = containersMock[0];

    const addContainer = () => {
        const parentRow = initialState[2];

        const columnToAddContainer: DotGridStackWidget = {
            ...(parentRow.subGridOpts?.children[0] as DotGridStackWidget),
            parentId: parentRow.id as string
        };
        service.addContainer({ affectedColumn: columnToAddContainer, container: mockContainer });
    };

    beforeEach(() => {
        TestBed.configureTestingModule({
            providers: [DotTemplateBuilderStore]
        });
        service = TestBed.inject(DotTemplateBuilderStore);
        items$ = service.vm$.pipe(pluck('items'));
        layoutProperties$ = service.vm$.pipe(pluck('layoutProperties'));
        containerMap$ = service.vm$.pipe(pluck('containerMap'));

        // Reset the state because is manipulated by reference
        service.init({
            items: GRIDSTACK_DATA_MOCK,
            layoutProperties: {
                header: true,
                footer: true,
                sidebar: {
                    location: 'left',
                    width: 'small',
                    containers: []
                }
            },
<<<<<<< HEAD
            resizingRowID: ''
=======
            containerMap: {}
>>>>>>> 198f4b11
        });

        // Get the initial state
        items$.pipe(take(1)).subscribe((items) => {
            initialState = structuredClone(items); // To lose the reference
        });
    });

    it('should be created', () => {
        expect(service).toBeTruthy();
    });

    it('should initialize the state', () => {
        expect.assertions(1);
        items$.subscribe((items) => {
            expect(items).toEqual(initialState);
        });
    });

    it('should add a new row', () => {
        const mockRow: DotGridStackWidget = {
            styleClass: ['mock-class'],
            containers: [],
            y: 1
        };

        service.addRow(mockRow);

        expect.assertions(1);
        items$.subscribe((items) => {
            expect(items.length).toBeGreaterThan(initialState.length);
        });
    });

    it('should move a row', () => {
        const mockAffectedRows: DotGridStackWidget[] = [
            { x: 0, y: 1, w: 12, id: uuid() },
            { x: 0, y: 2, w: 12, id: uuid() },
            {
                x: 0,
                y: 0,
                w: 12,
                id: uuid(),
                subGridOpts: {
                    children: [{ x: 0, y: 0, w: 4, id: uuid() }]
                }
            }
        ];

        service.moveRow(mockAffectedRows);

        expect.assertions(1);
        items$.subscribe((items) => {
            expect(items[0]).toEqual(mockAffectedRows[0]);
        });
    });

    it('should remove a row', () => {
        const rowToDelete = initialState[0];

        const toDeleteID = rowToDelete.id;

        service.removeRow(toDeleteID as string);

        expect.assertions(1);
        items$.subscribe((items) => {
            expect(items).not.toContainEqual(rowToDelete);
        });
    });

    it('should update a row', () => {
        const updatedRow: DotGridStackWidget = {
            ...initialState[0],
            styleClass: ['new-class', 'flex-mock'],
            containers: [{ identifier: 'mock-container', uuid: uuid() }]
        };

        service.updateRow(updatedRow);
        expect.assertions(1);
        items$.subscribe((items) => {
            expect(items[0]).toEqual(updatedRow);
        });
    });

    it('should update the rowResizingID', () => {
        const rowId = uuid();
        service.setResizingRowID(rowId);
        expect.assertions(1);
        service.vm$.subscribe(({ resizingRowID }) => {
            expect(resizingRowID).toEqual(rowId);
        });
    });

    it('should clean the rowResizingID', () => {
        const rowId = uuid();
        service.setResizingRowID(rowId);
        expect.assertions(1);
        service.cleanResizingRowID();
        service.vm$.subscribe(({ resizingRowID }) => {
            expect(resizingRowID).toEqual('');
        });
    });

    it('should add a column', () => {
        const parentId = initialState[0].id as string;

        const newColumn: unknown = {
            grid: {
                parentGridItem: {
                    id: parentId
                }
            },
            x: 0,
            y: 0,
            w: 4,
            id: uuid()
        };

        service.addColumn(newColumn as DotGridStackNode);

        expect.assertions(1);

        items$.subscribe((items) => {
            const row = items.find((item) => item.id === parentId);
            expect(row?.subGridOpts?.children).toContainEqual(newColumn);
        });
    });

    it('should move a column in the Y-axis', () => {
        const fromRow = initialState[2];
        const toRow = initialState[0];

        const oldParent = fromRow.id as string;
        const newParent = toRow.id as string;

        const node: DotGridStackNode = fromRow.subGridOpts?.children[0] as DotGridStackNode;

        const columnToDelete = {
            ...node,
            grid: {
                parentGridItem: {
                    id: oldParent
                }
            }
        };
        const columnToAdd = {
            ...node,
            grid: {
                parentGridItem: {
                    id: newParent
                }
            }
        };

        service.moveColumnInYAxis([columnToDelete, columnToAdd] as DotGridStackNode[]);

        expect.assertions(2);
        items$.subscribe((items) => {
            const row = items.find((item) => item.id === newParent);
            const oldRow = items.find((item) => item.id === oldParent);

            expect(row?.subGridOpts?.children.length).toBeGreaterThan(
                toRow.subGridOpts?.children.length || 0
            );
            expect(oldRow?.subGridOpts?.children.length).toBeLessThan(
                fromRow.subGridOpts?.children.length as number
            );
        });
    });

    it('should update gridStack data of a column', () => {
        const parentId = uuid();
        const [firstId, secondId, thirdId, fourthId] = [1, 2, 3, 4].map(() => uuid());

        const GRIDSTACK_DATA_MOCK = [
            {
                x: 0,
                y: 0,
                w: 12,
                id: parentId,
                subGridOpts: {
                    children: [
                        { x: 0, y: 0, w: 1, id: firstId },
                        { x: 1, y: 0, w: 1, id: secondId },
                        { x: 2, y: 0, w: 1, id: thirdId },
                        { x: 3, y: 0, w: 1, id: fourthId }
                    ]
                }
            }
        ];

        service.setState({
            items: GRIDSTACK_DATA_MOCK,
            layoutProperties: {
                footer: false,
                header: false,
                sidebar: {}
            },
<<<<<<< HEAD
            resizingRowID: ''
=======
            containerMap: {}
>>>>>>> 198f4b11
        });

        const affectedColumns: DotGridStackNode[] = [
            {
                x: 1,
                y: 0,
                w: 1,
                id: firstId
            },
            { x: 0, y: 0, w: 1, id: secondId },
            { x: 3, y: 0, w: 1, id: thirdId },
            { x: 4, y: 0, w: 5, id: fourthId }
        ];
        const createdWidgets = affectedColumns.map((column) => ({
            ...column,
            parentId
        }));

        service.updateColumnGridStackData(affectedColumns);

        expect.assertions(1);
        items$.subscribe((items) => {
            const row = items.find((item) => item.id === parentId);
            expect(row?.subGridOpts?.children).toEqual(createdWidgets);
        });
    });
    it('should update styleClass data of a column', () => {
        const parentId = uuid();
        const firstId = uuid();

        const GRIDSTACK_DATA_MOCK = [
            {
                x: 0,
                y: 0,
                w: 12,
                id: parentId,
                subGridOpts: {
                    children: [
                        {
                            x: 0,
                            y: 0,
                            w: 1,
                            id: firstId,
                            styleClass: ['test', 'delete-this-class']
                        }
                    ]
                }
            }
        ];

        service.setState({
            items: GRIDSTACK_DATA_MOCK,
            layoutProperties: {
                footer: false,
                header: false,
                sidebar: {}
            },
<<<<<<< HEAD
            resizingRowID: ''
=======
            containerMap: {}
>>>>>>> 198f4b11
        });

        const affectedColumn: DotGridStackNode = {
            x: 1,
            y: 0,
            w: 1,
            id: firstId,
            styleClass: ['test', 'mock-class'],
            parentId
        };

        service.updateColumnStyleClasses(affectedColumn);

        expect.assertions(1);
        items$.subscribe((items) => {
            const row = items.find((item) => item.id === parentId);
            expect(row?.subGridOpts?.children).toContainEqual(affectedColumn);
        });
    });

    it('should remove a column', () => {
        const parentRow = initialState[2];

        const columnToDelete: DotGridStackWidget = {
            ...(parentRow.subGridOpts?.children[0] as DotGridStackWidget),
            parentId: parentRow.id as string
        };

        service.removeColumn(columnToDelete);

        expect.assertions(1);
        items$.subscribe((items) => {
            const row = items.find((item) => item.id === parentRow.id);

            expect(row?.subGridOpts?.children).not.toContain(columnToDelete);
        });
    });

    it('should update layout properties', () => {
        service.updateLayoutProperties({
            header: true,
            footer: true,
            sidebar: { location: 'left' }
        });

        layoutProperties$.subscribe((layoutProperties) => {
            expect(layoutProperties).toEqual({
                header: true,
                footer: true,
                sidebar: { location: 'left' }
            });
        });
    });

    it('should update sidebar width properties', () => {
        service.updateSidebarWidth('large');

        layoutProperties$.subscribe((layoutProperties) => {
            expect(layoutProperties.sidebar).toEqual({
                location: 'left',
                width: 'large'
            });
        });
    });

    it('should add a container to the sidebar', () => {
        service.addSidebarContainer(mockContainer);
        service.vm$.subscribe(({ layoutProperties }) => {
            expect(layoutProperties.sidebar.containers).toContain(mockContainer);
        });
    });

    it('should delete a container from the sidebar', () => {
        service.addSidebarContainer(mockContainer);
        service.vm$.subscribe(({ layoutProperties }) => {
            expect(layoutProperties.sidebar.containers).toContain(mockContainer);
            service.deleteSidebarContainer(0);
            expect(layoutProperties.sidebar.containers).not.toContain(mockContainer);
        });
    });

    it('should add a container to specific box', () => {
        addContainer();

        items$.subscribe((items) => {
            const row = items.find((item) => item.id === initialState[2].id);

            expect(row?.subGridOpts?.children[0].containers).toContain(mockContainer);
        });
    });

    it('should add a container to container map', () => {
        addContainer();

        containerMap$.subscribe((containerMap) => {
            expect(containerMap).toHaveProperty(mockContainer.identifier);
        });
    });

    it('should delete a container from specific box', () => {
        const parentRow = initialState[2];

        const columnToAddContainer: DotGridStackWidget = {
            ...(parentRow.subGridOpts?.children[0] as DotGridStackWidget),
            containers: [mockTemplateBuilderContainer],
            parentId: parentRow.id as string
        };
        service.deleteContainer({
            affectedColumn: columnToAddContainer,
            containerIndex: 0
        });
        items$.subscribe((items) => {
            const row = items.find((item) => item.id === parentRow.id);

            expect(row?.subGridOpts?.children[0].containers).not.toContain(
                mockTemplateBuilderContainer
            );
        });
    });

    describe('Util Methods', () => {
        describe('subGridOnDropped', () => {
            it('should execute moveColumnInYAxis when oldNode and newNode exist', () => {
                jest.spyOn(service, 'moveColumnInYAxis').mockReturnValue(of('').subscribe());

                const oldNode: DotGridStackNode = {
                    x: 0,
                    y: 0,
                    w: 1,
                    id: uuid()
                };
                const newNode: DotGridStackNode = {
                    x: 0,
                    y: 0,
                    w: 1,
                    id: uuid()
                };

                service.subGridOnDropped(oldNode, newNode);

                expect(jest.mocked(service.moveColumnInYAxis).mock.calls).toHaveLength(1);
            });

            it('should execute addColumnInYAxis when oldNode is undefined', () => {
                jest.spyOn(service, 'addColumn').mockReturnValue(of('').subscribe());

                const newNode: DotGridStackNode = {
                    x: 0,
                    y: 0,
                    w: 1,
                    id: uuid()
                };

                service.subGridOnDropped(undefined, newNode);

                expect(jest.mocked(service.addColumn).mock.calls).toHaveLength(1);
            });
        });
    });
});<|MERGE_RESOLUTION|>--- conflicted
+++ resolved
@@ -61,11 +61,8 @@
                     containers: []
                 }
             },
-<<<<<<< HEAD
-            resizingRowID: ''
-=======
+            resizingRowID: '',
             containerMap: {}
->>>>>>> 198f4b11
         });
 
         // Get the initial state
@@ -264,11 +261,8 @@
                 header: false,
                 sidebar: {}
             },
-<<<<<<< HEAD
-            resizingRowID: ''
-=======
+            resizingRowID: '',
             containerMap: {}
->>>>>>> 198f4b11
         });
 
         const affectedColumns: DotGridStackNode[] = [
@@ -326,11 +320,8 @@
                 header: false,
                 sidebar: {}
             },
-<<<<<<< HEAD
-            resizingRowID: ''
-=======
+            resizingRowID: '',
             containerMap: {}
->>>>>>> 198f4b11
         });
 
         const affectedColumn: DotGridStackNode = {
