import { expect, jest, describe } from '@jest/globals';
import { of } from 'rxjs';
import { v4 as uuid } from 'uuid';

import { TestBed } from '@angular/core/testing';

import { take } from 'rxjs/operators';

import { containersMock } from '@dotcms/utils-testing';

import { DotTemplateBuilderStore } from './template-builder.store';

import { DotGridStackNode, DotGridStackWidget } from '../models/models';
import { GRIDSTACK_DATA_MOCK } from '../utils/mocks';

global.structuredClone = jest.fn((val) => {
    return JSON.parse(JSON.stringify(val));
});

describe('DotTemplateBuilderStore', () => {
    let service: DotTemplateBuilderStore;
    let initialState: DotGridStackWidget[];
    const mockContainer = containersMock[0];

    beforeEach(() => {
        TestBed.configureTestingModule({
            providers: [DotTemplateBuilderStore]
        });
        service = TestBed.inject(DotTemplateBuilderStore);

        // Reset the state because is manipulated by reference
        service.init({
            items: GRIDSTACK_DATA_MOCK,
            layoutProperties: { header: true, footer: true, sidebar: {} }
        });

        // Get the initial state
        service.items$.pipe(take(1)).subscribe((items) => {
            initialState = structuredClone(items); // To lose the reference
        });
    });

    it('should be created', () => {
        expect(service).toBeTruthy();
    });

    it('should initialize the state', () => {
        expect.assertions(1);
        service.items$.subscribe((items) => {
            expect(items).toEqual(initialState);
        });
    });

    it('should add a new row', () => {
        const mockRow: DotGridStackWidget = {
            styleClass: ['mock-class'],
            containers: [],
            y: 1
        };

        service.addRow(mockRow);

        expect.assertions(1);
        service.items$.subscribe((items) => {
            expect(items.length).toBeGreaterThan(initialState.length);
        });
    });

    it('should move a row', () => {
        const mockAffectedRows: DotGridStackWidget[] = [
            { x: 0, y: 1, w: 12, id: uuid() },
            { x: 0, y: 2, w: 12, id: uuid() },
            {
                x: 0,
                y: 0,
                w: 12,
                id: uuid(),
                subGridOpts: {
                    children: [{ x: 0, y: 0, w: 4, id: uuid() }]
                }
            }
        ];

        service.moveRow(mockAffectedRows);

        expect.assertions(1);
        service.items$.subscribe((items) => {
            expect(items[0]).toEqual(mockAffectedRows[0]);
        });
    });

    it('should remove a row', () => {
        const rowToDelete = initialState[0];

        const toDeleteID = rowToDelete.id;

        service.removeRow(toDeleteID as string);

        expect.assertions(1);
        service.items$.subscribe((items) => {
            expect(items).not.toContainEqual(rowToDelete);
        });
    });

    it('should update a row', () => {
        const updatedRow: DotGridStackWidget = {
            ...initialState[0],
            styleClass: ['new-class', 'flex-mock'],
            containers: [{ identifier: 'mock-container', uuid: uuid() }]
        };

        service.updateRow(updatedRow);
        expect.assertions(1);
        service.items$.subscribe((items) => {
            expect(items[0]).toEqual(updatedRow);
        });
    });

    it('should add a column', () => {
        const parentId = initialState[0].id as string;

        const newColumn: unknown = {
            grid: {
                parentGridItem: {
                    id: parentId
                }
            },
            x: 0,
            y: 0,
            w: 4,
            id: uuid()
        };

        service.addColumn(newColumn as DotGridStackNode);

        expect.assertions(1);

        service.items$.subscribe((items) => {
            const row = items.find((item) => item.id === parentId);
            expect(row?.subGridOpts?.children).toContainEqual(newColumn);
        });
    });

    it('should move a column in the Y-axis', () => {
        const fromRow = initialState[2];
        const toRow = initialState[0];

        const oldParent = fromRow.id as string;
        const newParent = toRow.id as string;

        const node: DotGridStackNode = fromRow.subGridOpts?.children[0] as DotGridStackNode;

        const columnToDelete = {
            ...node,
            grid: {
                parentGridItem: {
                    id: oldParent
                }
            }
        };
        const columnToAdd = {
            ...node,
            grid: {
                parentGridItem: {
                    id: newParent
                }
            }
        };

        service.moveColumnInYAxis([columnToDelete, columnToAdd] as DotGridStackNode[]);

        expect.assertions(2);
        service.items$.subscribe((items) => {
            const row = items.find((item) => item.id === newParent);
            const oldRow = items.find((item) => item.id === oldParent);

            expect(row?.subGridOpts?.children.length).toBeGreaterThan(
                toRow.subGridOpts?.children.length || 0
            );
            expect(oldRow?.subGridOpts?.children.length).toBeLessThan(
                fromRow.subGridOpts?.children.length as number
            );
        });
    });

    it('should update gridStack data of a column', () => {
        const parentId = uuid();
        const [firstId, secondId, thirdId, fourthId] = [1, 2, 3, 4].map(() => uuid());

        const GRIDSTACK_DATA_MOCK = [
            {
                x: 0,
                y: 0,
                w: 12,
                id: parentId,
                subGridOpts: {
                    children: [
                        { x: 0, y: 0, w: 1, id: firstId },
                        { x: 1, y: 0, w: 1, id: secondId },
                        { x: 2, y: 0, w: 1, id: thirdId },
                        { x: 3, y: 0, w: 1, id: fourthId }
                    ]
                }
            }
        ];

        service.setState({
            items: GRIDSTACK_DATA_MOCK,
            layoutProperties: {
                footer: false,
                header: false,
                sidebar: {}
            }
        });

        const affectedColumns: DotGridStackNode[] = [
            {
                x: 1,
                y: 0,
                w: 1,
                id: firstId
            },
            { x: 0, y: 0, w: 1, id: secondId },
            { x: 3, y: 0, w: 1, id: thirdId },
            { x: 4, y: 0, w: 5, id: fourthId }
        ];
        const createdWidgets = affectedColumns.map((column) => ({
            ...column,
            parentId
        }));

        service.updateColumnGridStackData(affectedColumns);

        expect.assertions(1);
        service.items$.subscribe((items) => {
            const row = items.find((item) => item.id === parentId);
            expect(row?.subGridOpts?.children).toEqual(createdWidgets);
        });
    });
    it('should update styleClass data of a column', () => {
        const parentId = uuid();
        const firstId = uuid();

        const GRIDSTACK_DATA_MOCK = [
            {
                x: 0,
                y: 0,
                w: 12,
                id: parentId,
                subGridOpts: {
                    children: [
                        {
                            x: 0,
                            y: 0,
                            w: 1,
                            id: firstId,
                            styleClass: ['test', 'delete-this-class']
                        }
                    ]
                }
            }
        ];

        service.setState({ items: GRIDSTACK_DATA_MOCK });

        const affectedColumn: DotGridStackNode = {
            x: 1,
            y: 0,
            w: 1,
            id: firstId,
            styleClass: ['test', 'mock-class'],
            parentId
        };

        service.updateColumnStyleClasses(affectedColumn);

        expect.assertions(1);
        service.items$.subscribe((items) => {
            const row = items.find((item) => item.id === parentId);
            expect(row?.subGridOpts?.children).toContainEqual(affectedColumn);
        });
    });

    it('should remove a column', () => {
        const parentRow = initialState[2];

        const columnToDelete: DotGridStackWidget = {
            ...(parentRow.subGridOpts?.children[0] as DotGridStackWidget),
            parentId: parentRow.id as string
        };

        service.removeColumn(columnToDelete);

        expect.assertions(1);
        service.items$.subscribe((items) => {
            const row = items.find((item) => item.id === parentRow.id);

            expect(row?.subGridOpts?.children).not.toContain(columnToDelete);
        });
    });

<<<<<<< HEAD
    it('should update layout properties', () => {
        service.updateLayoutProperties({
            header: true,
            footer: true,
            sidebar: { location: 'left' }
        });

        service.layoutProperties$.subscribe((layoutProperties) => {
            expect(layoutProperties).toEqual({
                header: true,
                footer: true,
                sidebar: { location: 'left' }
            });
        });
    });

    it('should update sidebar properties', () => {
        service.updateSidebarProperties({
            location: 'left',
            width: 'large'
        });

        service.layoutProperties$.subscribe((layoutProperties) => {
            expect(layoutProperties.sidebar).toEqual({
                location: 'left',
                width: 'large'
            });
=======
    it('should add a container to specific box', () => {
        const parentRow = initialState[2];

        const columnToAddContainer: DotGridStackWidget = {
            ...(parentRow.subGridOpts?.children[0] as DotGridStackWidget),
            parentId: parentRow.id as string
        };
        service.addContainer({ affectedColumn: columnToAddContainer, container: mockContainer });
        service.items$.subscribe((items) => {
            const row = items.find((item) => item.id === parentRow.id);

            expect(row?.subGridOpts?.children[0].containers).toContain(mockContainer);
>>>>>>> a76b0e5f
        });
    });

    describe('Util Methods', () => {
        describe('subGridOnDropped', () => {
            it('should execute moveColumnInYAxis when oldNode and newNode exist', () => {
                jest.spyOn(service, 'moveColumnInYAxis').mockReturnValue(of('').subscribe());

                const oldNode: DotGridStackNode = {
                    x: 0,
                    y: 0,
                    w: 1,
                    id: uuid()
                };
                const newNode: DotGridStackNode = {
                    x: 0,
                    y: 0,
                    w: 1,
                    id: uuid()
                };

                service.subGridOnDropped(oldNode, newNode);

                expect(jest.mocked(service.moveColumnInYAxis).mock.calls).toHaveLength(1);
            });

            it('should execute addColumnInYAxis when oldNode is undefined', () => {
                jest.spyOn(service, 'addColumn').mockReturnValue(of('').subscribe());

                const newNode: DotGridStackNode = {
                    x: 0,
                    y: 0,
                    w: 1,
                    id: uuid()
                };

                service.subGridOnDropped(undefined, newNode);

                expect(jest.mocked(service.addColumn).mock.calls).toHaveLength(1);
            });
        });
    });
});<|MERGE_RESOLUTION|>--- conflicted
+++ resolved
@@ -299,7 +299,6 @@
         });
     });
 
-<<<<<<< HEAD
     it('should update layout properties', () => {
         service.updateLayoutProperties({
             header: true,
@@ -327,7 +326,9 @@
                 location: 'left',
                 width: 'large'
             });
-=======
+
+        });
+
     it('should add a container to specific box', () => {
         const parentRow = initialState[2];
 
@@ -340,7 +341,7 @@
             const row = items.find((item) => item.id === parentRow.id);
 
             expect(row?.subGridOpts?.children[0].containers).toContain(mockContainer);
->>>>>>> a76b0e5f
+
         });
     });
 
