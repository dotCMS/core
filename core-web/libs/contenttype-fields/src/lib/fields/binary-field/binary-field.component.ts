import { MonacoEditorModule } from '@materia-ui/ngx-monaco-editor';

import { CommonModule } from '@angular/common';
import { HttpClientModule } from '@angular/common/http';
import {
    ChangeDetectionStrategy,
    Component,
    ElementRef,
    EventEmitter,
    Input,
    OnInit,
    Output,
    ViewChild
} from '@angular/core';

import { ButtonModule } from 'primeng/button';
import { DialogModule } from 'primeng/dialog';
import { InputTextModule } from 'primeng/inputtext';

import { skip } from 'rxjs/operators';

import { DotMessageService } from '@dotcms/data-access';
import { DotCMSTempFile } from '@dotcms/dotcms-models';
import {
    DotDropZoneComponent,
    DotMessagePipe,
    DotSpinnerModule,
    DropZoneFileEvent,
    DropZoneFileValidity
} from '@dotcms/ui';

import { DotBinaryFieldEditorComponent } from './components/dot-binary-field-editor/dot-binary-field-editor.component';
import { DotBinaryFieldUiMessageComponent } from './components/dot-binary-field-ui-message/dot-binary-field-ui-message.component';
import { DotBinaryFieldUrlModeComponent } from './components/dot-binary-field-url-mode/dot-binary-field-url-mode.component';
import {
    BINARY_FIELD_MODE,
    BINARY_FIELD_STATUS,
    BinaryFieldState,
    DotBinaryFieldStore
} from './store/binary-field.store';

import { UI_MESSAGE_KEYS, UiMessageI, getUiMessage } from '../../utils/binary-field-utils';

const initialState: BinaryFieldState = {
    file: null,
    tempFile: null,
    mode: BINARY_FIELD_MODE.DROPZONE,
    status: BINARY_FIELD_STATUS.INIT,
    dropZoneActive: false,
    UiMessage: getUiMessage(UI_MESSAGE_KEYS.DEFAULT)
};

@Component({
    selector: 'dot-binary-field',
    standalone: true,
    imports: [
        CommonModule,
        ButtonModule,
        DialogModule,
        DotDropZoneComponent,
        MonacoEditorModule,
        DotMessagePipe,
        DotBinaryFieldUiMessageComponent,
        DotSpinnerModule,
        HttpClientModule,
<<<<<<< HEAD
        DotBinaryFieldEditorComponent
=======
        InputTextModule,
        DotBinaryFieldUrlModeComponent
>>>>>>> eb39819e
    ],
    providers: [DotBinaryFieldStore],
    templateUrl: './binary-field.component.html',
    styleUrls: ['./binary-field.component.scss'],
    changeDetection: ChangeDetectionStrategy.OnPush
})
export class DotBinaryFieldComponent implements OnInit {
    //Inputs
    @Input() accept: string[] = [];
    @Input() maxFileSize: number;
    @Input() helperText: string;

    @ViewChild('inputFile') inputFile: ElementRef;

    @Output() tempFile = new EventEmitter<DotCMSTempFile>();

    @Input() contentlet;

    readonly dialogHeaderMap = {
        [BINARY_FIELD_MODE.URL]: 'dot.binary.field.dialog.import.from.url.header',
        [BINARY_FIELD_MODE.EDITOR]: 'dot.binary.field.dialog.create.new.file.header'
    };
    readonly BINARY_FIELD_STATUS = BINARY_FIELD_STATUS;
    readonly BINARY_FIELD_MODE = BINARY_FIELD_MODE;
    readonly vm$ = this.dotBinaryFieldStore.vm$;

    dialogOpen = false;

    constructor(
        private readonly dotBinaryFieldStore: DotBinaryFieldStore,
        private readonly dotMessageService: DotMessageService
    ) {
        // WIP - This will receive the contentlet from the parent component (PREVIEW MODE)
        this.dotBinaryFieldStore.setState(initialState);
        this.dotMessageService.init();
    }

    ngOnInit() {
        this.dotBinaryFieldStore.tempFile$
            .pipe(skip(1)) // Skip initial state
            .subscribe((tempFile) => {
                this.tempFile.emit(tempFile);
            });

        this.dotBinaryFieldStore.setMaxFileSize(this.maxFileSize);
    }

    /**
     *  Set drop zone active state
     *
     * @param {boolean} value
     * @memberof DotBinaryFieldComponent
     */
    setDropZoneActiveState(value: boolean) {
        this.dotBinaryFieldStore.setDropZoneActive(value);
    }

    /**
     * Handle file dropped
     *
     * @param {DropZoneFileEvent} { validity }
     * @return {*}
     * @memberof BinaryFieldComponent
     */
    handleFileDrop({ validity, file }: DropZoneFileEvent) {
        if (!validity.valid) {
            const uiMessage = this.handleFileDropError(validity);
            this.dotBinaryFieldStore.invalidFile(uiMessage);

            return;
        }

        this.dotBinaryFieldStore.handleUploadFile(file);
    }

    /**
     * Open dialog
     *
     * @param {BINARY_FIELD_MODE} mode
     * @memberof DotBinaryFieldComponent
     */
    openDialog(mode: BINARY_FIELD_MODE) {
        this.dialogOpen = true;
        this.dotBinaryFieldStore.setMode(mode);
    }

    /**
     * Close Dialog
     *
     * @memberof DotBinaryFieldComponent
     */
    closeDialog() {
        this.dialogOpen = false;
    }

    /**
     * Listen to dialog close event
     *
     * @memberof DotBinaryFieldComponent
     */
    afterDialogClose() {
        this.dotBinaryFieldStore.setMode(null);
    }

    /**
     * Open file picker dialog
     *
     * @memberof DotBinaryFieldComponent
     */
    openFilePicker() {
        this.inputFile.nativeElement.click();
    }

    /**
     * Handle file selection
     *
     * @param {Event} event
     * @memberof DotBinaryFieldComponent
     */
    handleFileSelection(event: Event) {
        const input = event.target as HTMLInputElement;
        const file = input.files[0];
        this.dotBinaryFieldStore.handleUploadFile(file);
    }

    /**
     * Remove file
     *
     * @memberof DotBinaryFieldComponent
     */
    removeFile() {
        this.dotBinaryFieldStore.removeFile();
    }

    handleCreateFile(_event) {
        // TODO: Implement - Write Code
    }

    setTempFile(tempFile: DotCMSTempFile) {
        this.dotBinaryFieldStore.setTempFile(tempFile);
        this.dialogOpen = false;
    }

    /**
     *  Handle file drop error
     *
     * @private
     * @param {DropZoneFileValidity} { fileTypeMismatch, maxFileSizeExceeded }
     * @memberof DotBinaryFieldStore
     */
    private handleFileDropError({
        fileTypeMismatch,
        maxFileSizeExceeded
    }: DropZoneFileValidity): UiMessageI {
        const acceptedTypes = this.accept.join(', ');
        const maxSize = `${this.maxFileSize} bytes`;
        let uiMessage: UiMessageI;

        if (fileTypeMismatch) {
            uiMessage = getUiMessage(UI_MESSAGE_KEYS.FILE_TYPE_MISMATCH, acceptedTypes);
        } else if (maxFileSizeExceeded) {
            uiMessage = getUiMessage(UI_MESSAGE_KEYS.MAX_FILE_SIZE_EXCEEDED, maxSize);
        }

        return uiMessage;
    }
}<|MERGE_RESOLUTION|>--- conflicted
+++ resolved
@@ -63,12 +63,9 @@
         DotBinaryFieldUiMessageComponent,
         DotSpinnerModule,
         HttpClientModule,
-<<<<<<< HEAD
-        DotBinaryFieldEditorComponent
-=======
+        DotBinaryFieldEditorComponent,
         InputTextModule,
         DotBinaryFieldUrlModeComponent
->>>>>>> eb39819e
     ],
     providers: [DotBinaryFieldStore],
     templateUrl: './binary-field.component.html',
