{
    "name": "edit-content-bridge",
    "version": "1.0.0",
    "dependencies": {
        "rxjs": "~6.6.3",
<<<<<<< HEAD
        "vite": "6.3.5"
=======
        "@angular/core": "21.0.2",
        "@angular/forms": "21.0.2",
        "vite": "7.2.7"
>>>>>>> 71675aa5
    },
    "type": "module",
    "main": "./index.js",
    "module": "./index.js",
    "exports": {
        ".": {
            "import": "./index.js",
            "require": "./index.cjs"
        }
    },
    "private": true
}<|MERGE_RESOLUTION|>--- conflicted
+++ resolved
@@ -3,13 +3,9 @@
     "version": "1.0.0",
     "dependencies": {
         "rxjs": "~6.6.3",
-<<<<<<< HEAD
-        "vite": "6.3.5"
-=======
         "@angular/core": "21.0.2",
         "@angular/forms": "21.0.2",
         "vite": "7.2.7"
->>>>>>> 71675aa5
     },
     "type": "module",
     "main": "./index.js",
