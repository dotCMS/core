--- conflicted
+++ resolved
@@ -5,11 +5,7 @@
         "rxjs": "~6.6.3",
         "@angular/core": "20.3.15",
         "@angular/forms": "20.3.15",
-<<<<<<< HEAD
-        "vite": "6.3.5"
-=======
         "vite": "7.2.7"
->>>>>>> 290cee7d
     },
     "type": "module",
     "main": "./index.js",
