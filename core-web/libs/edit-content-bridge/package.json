{
    "name": "edit-content-bridge",
    "version": "1.0.0",
    "dependencies": {
        "rxjs": "~6.6.3",
<<<<<<< HEAD
        "@angular/core": "20.3.9",
        "@angular/forms": "20.3.9",
        "vite": "6.3.5"
=======
        "@angular/core": "20.3.15",
        "@angular/forms": "20.3.15",
        "vite": "7.2.7"
>>>>>>> 714d6d3f
    },
    "type": "module",
    "main": "./index.js",
    "module": "./index.js",
    "exports": {
        ".": {
            "import": "./index.js",
            "require": "./index.cjs"
        }
    },
    "private": true
}<|MERGE_RESOLUTION|>--- conflicted
+++ resolved
@@ -3,15 +3,9 @@
     "version": "1.0.0",
     "dependencies": {
         "rxjs": "~6.6.3",
-<<<<<<< HEAD
-        "@angular/core": "20.3.9",
-        "@angular/forms": "20.3.9",
-        "vite": "6.3.5"
-=======
         "@angular/core": "20.3.15",
         "@angular/forms": "20.3.15",
         "vite": "7.2.7"
->>>>>>> 714d6d3f
     },
     "type": "module",
     "main": "./index.js",
