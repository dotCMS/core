{
<<<<<<< HEAD
    "name": "@dotcms/client",
    "version": "0.0.1-alpha.34",
    "description": "Official JavaScript library for interacting with DotCMS REST APIs.",
    "repository": {
        "type": "git",
        "url": "git+https://github.com/dotCMS/core.git#master"
    },
    "scripts": {
        "build": "nx run sdk-client:build:js; cd ../../../../dotCMS/src/main/webapp/html/js/editor-js; rm -rf src package.json *.esm.d.ts"
    },
    "keywords": [
        "dotCMS",
        "CMS",
        "Content Management",
        "API Client",
        "REST API"
    ],
    "author": "dotcms <dev@dotcms.com>",
    "license": "MIT",
    "bugs": {
        "url": "https://github.com/dotCMS/core/issues"
    },
    "homepage": "https://github.com/dotCMS/core/tree/master/core-web/libs/sdk/client/README.md"
=======
  "name": "@dotcms/client",
  "version": "0.0.1-alpha.35",
  "description": "Official JavaScript library for interacting with DotCMS REST APIs.",
  "repository": {
    "type": "git",
    "url": "git+https://github.com/dotCMS/core.git#master"
  },
  "scripts": {
    "build": "nx run sdk-client:build:js; cd ../../../../dotCMS/src/main/webapp/html/js/editor-js; rm -rf src package.json *.esm.d.ts"
  },
  "keywords": [
    "dotCMS",
    "CMS",
    "Content Management",
    "API Client",
    "REST API"
  ],
  "author": "dotcms <dev@dotcms.com>",
  "license": "MIT",
  "bugs": {
    "url": "https://github.com/dotCMS/core/issues"
  },
  "homepage": "https://github.com/dotCMS/core/tree/master/core-web/libs/sdk/client/README.md"
>>>>>>> f13b1a1f
}<|MERGE_RESOLUTION|>--- conflicted
+++ resolved
@@ -1,29 +1,4 @@
 {
-<<<<<<< HEAD
-    "name": "@dotcms/client",
-    "version": "0.0.1-alpha.34",
-    "description": "Official JavaScript library for interacting with DotCMS REST APIs.",
-    "repository": {
-        "type": "git",
-        "url": "git+https://github.com/dotCMS/core.git#master"
-    },
-    "scripts": {
-        "build": "nx run sdk-client:build:js; cd ../../../../dotCMS/src/main/webapp/html/js/editor-js; rm -rf src package.json *.esm.d.ts"
-    },
-    "keywords": [
-        "dotCMS",
-        "CMS",
-        "Content Management",
-        "API Client",
-        "REST API"
-    ],
-    "author": "dotcms <dev@dotcms.com>",
-    "license": "MIT",
-    "bugs": {
-        "url": "https://github.com/dotCMS/core/issues"
-    },
-    "homepage": "https://github.com/dotCMS/core/tree/master/core-web/libs/sdk/client/README.md"
-=======
   "name": "@dotcms/client",
   "version": "0.0.1-alpha.35",
   "description": "Official JavaScript library for interacting with DotCMS REST APIs.",
@@ -47,5 +22,4 @@
     "url": "https://github.com/dotCMS/core/issues"
   },
   "homepage": "https://github.com/dotCMS/core/tree/master/core-web/libs/sdk/client/README.md"
->>>>>>> f13b1a1f
 }