{
  "name": "@dotcms/client",
<<<<<<< HEAD
  "version": "0.0.1-alpha.36",
=======
  "version": "0.0.1-alpha.35",
>>>>>>> aa9190a7
  "description": "Official JavaScript library for interacting with DotCMS REST APIs.",
  "repository": {
    "type": "git",
    "url": "git+https://github.com/dotCMS/core.git#master"
  },
  "scripts": {
    "build": "nx run sdk-client:build:js; cd ../../../../dotCMS/src/main/webapp/html/js/editor-js; rm -rf src package.json *.esm.d.ts"
  },
  "keywords": [
    "dotCMS",
    "CMS",
    "Content Management",
    "API Client",
    "REST API"
  ],
  "author": "dotcms <dev@dotcms.com>",
  "license": "MIT",
  "bugs": {
    "url": "https://github.com/dotCMS/core/issues"
  },
  "homepage": "https://github.com/dotCMS/core/tree/master/core-web/libs/sdk/client/README.md"
}<|MERGE_RESOLUTION|>--- conflicted
+++ resolved
@@ -1,10 +1,6 @@
 {
   "name": "@dotcms/client",
-<<<<<<< HEAD
-  "version": "0.0.1-alpha.36",
-=======
-  "version": "0.0.1-alpha.35",
->>>>>>> aa9190a7
+  "version": "0.0.1-alpha.37",
   "description": "Official JavaScript library for interacting with DotCMS REST APIs.",
   "repository": {
     "type": "git",
