/**
 * Actions send to the dotcms editor
 *
 * @export
 * @enum {number}
 */
export enum CUSTOMER_ACTIONS {
    /**
     * Tell the dotcms editor that page change
     */
    NAVIGATION_UPDATE = 'set-url',
    /**
     * Send the element position of the rows, columnsm containers and contentlets
     */
    SET_BOUNDS = 'set-bounds',
    /**
     * Send the information of the hovered contentlet
     */
    SET_CONTENTLET = 'set-contentlet',
    /**
     * Tell the editor that the page is being scrolled
     */
    IFRAME_SCROLL = 'scroll',
    /**
     * Ping the editor to see if the page is inside the editor
     */
    PING_EDITOR = 'ping-editor',
<<<<<<< HEAD
    /**
     * Tell the editor to open the Copy-contentlet dialog
     * To copy a content and then edit it inline.
     */
    COPY_CONTENTLET_INLINE_EDITING = 'copy-contentlet-inline-editing',
    /**
     * Tell the editor to save inline edited contentlet
     */
    UPDATE_CONTENTLET_INLINE_EDITING = 'update-contentlet-inline-editing',
=======

    /**
     * Tell the editor to trigger a menu reorder
     */
    REORDER_MENU = 'reorder-menu',

>>>>>>> 4898cb1a
    NOOP = 'noop'
}

/**
 * Post message props
 *
 * @export
 * @template T
 * @interface PostMessageProps
 */
type PostMessageProps<T> = {
    action: CUSTOMER_ACTIONS;
    payload?: T;
};

/**
 * Post message to dotcms page editor
 *
 * @export
 * @template T
 * @param {PostMessageProps<T>} message
 */
export function postMessageToEditor<T = unknown>(message: PostMessageProps<T>) {
    window.parent.postMessage(message, '*');
}<|MERGE_RESOLUTION|>--- conflicted
+++ resolved
@@ -25,7 +25,6 @@
      * Ping the editor to see if the page is inside the editor
      */
     PING_EDITOR = 'ping-editor',
-<<<<<<< HEAD
     /**
      * Tell the editor to open the Copy-contentlet dialog
      * To copy a content and then edit it inline.
@@ -35,14 +34,12 @@
      * Tell the editor to save inline edited contentlet
      */
     UPDATE_CONTENTLET_INLINE_EDITING = 'update-contentlet-inline-editing',
-=======
 
     /**
      * Tell the editor to trigger a menu reorder
      */
     REORDER_MENU = 'reorder-menu',
 
->>>>>>> 4898cb1a
     NOOP = 'noop'
 }
 
