--- conflicted
+++ resolved
@@ -6,12 +6,8 @@
     subscriptions
 } from './listeners/listeners';
 import { CLIENT_ACTIONS, INITIAL_DOT_UVE, postMessageToEditor } from './models/client.model';
-<<<<<<< HEAD
-import { DotCMSPageEditorConfig } from './models/editor.model';
+import { DotCMSPageEditorConfig, ReorderMenuConfig } from './models/editor.model';
 import { INLINE_EDITING_EVENT_KEY, InlineEditEventData } from './models/inline-event.model';
-=======
-import { DotCMSPageEditorConfig, ReorderMenuConfig } from './models/editor.model';
->>>>>>> 95e393b6
 
 import { Contentlet } from '../client/content/shared/types';
 
@@ -49,7 +45,6 @@
 }
 
 /**
-<<<<<<< HEAD
  * Initializes the inline editing in the editor.
  *
  * @export
@@ -74,7 +69,10 @@
             type,
             data
         }
-=======
+    });
+}
+
+/*
  * Reorders the menu based on the provided configuration.
  *
  * @param {ReorderMenuConfig} [config] - Optional configuration for reordering the menu.
@@ -90,7 +88,6 @@
     postMessageToEditor({
         action: CLIENT_ACTIONS.REORDER_MENU,
         payload: { startLevel, depth }
->>>>>>> 95e393b6
     });
 }
 
