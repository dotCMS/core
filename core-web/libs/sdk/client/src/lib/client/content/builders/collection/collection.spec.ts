--- conflicted
+++ resolved
@@ -1,12 +1,6 @@
 /// <reference types="jest" />
 
-<<<<<<< HEAD
-import { DotRequestOptions, DotHttpError } from '@dotcms/types';
-=======
-import { DotCMSClientConfig } from '@dotcms/types';
-
-import { ClientOptions, CollectionBuilder } from './collection';
->>>>>>> 6eac100e
+import { DotRequestOptions, DotHttpError, DotCMSClientConfig } from '@dotcms/types';
 
 import { CollectionBuilder } from './collection';
 
@@ -65,32 +59,24 @@
 
     it('should initialize with valid configuration', async () => {
         const contentType = 'my-content-type';
-<<<<<<< HEAD
         const collectionBuilder = new CollectionBuilder(
             requestOptions,
-            serverUrl,
+            config,
             contentType,
             new FetchHttpClient()
         );
-=======
-        const collectionBuilder = new CollectionBuilder(requestOptions, config, contentType);
->>>>>>> 6eac100e
         expect(collectionBuilder).toBeDefined();
     });
 
     describe('successful requests', () => {
         it('should build a query for a basic collection', async () => {
             const contentType = 'song';
-<<<<<<< HEAD
-            const collectionBuilder = new CollectionBuilder(
-                requestOptions,
-                serverUrl,
-                contentType,
-                new FetchHttpClient()
-            );
-=======
-            const collectionBuilder = new CollectionBuilder(requestOptions, config, contentType);
->>>>>>> 6eac100e
+            const collectionBuilder = new CollectionBuilder(
+                requestOptions,
+                config,
+                contentType,
+                new FetchHttpClient()
+            );
 
             await collectionBuilder;
 
@@ -108,16 +94,12 @@
 
         it('should return the contentlets in the mapped response', async () => {
             const contentType = 'song';
-<<<<<<< HEAD
-            const collectionBuilder = new CollectionBuilder(
-                requestOptions,
-                serverUrl,
-                contentType,
-                new FetchHttpClient()
-            );
-=======
-            const collectionBuilder = new CollectionBuilder(requestOptions, config, contentType);
->>>>>>> 6eac100e
+            const collectionBuilder = new CollectionBuilder(
+                requestOptions,
+                config,
+                contentType,
+                new FetchHttpClient()
+            );
 
             const response = await collectionBuilder;
 
@@ -131,16 +113,12 @@
 
         it('should return the contentlets in the mapped response with sort', async () => {
             const contentType = 'song';
-<<<<<<< HEAD
-            const collectionBuilder = new CollectionBuilder(
-                requestOptions,
-                serverUrl,
-                contentType,
-                new FetchHttpClient()
-            );
-=======
-            const collectionBuilder = new CollectionBuilder(requestOptions, config, contentType);
->>>>>>> 6eac100e
+            const collectionBuilder = new CollectionBuilder(
+                requestOptions,
+                config,
+                contentType,
+                new FetchHttpClient()
+            );
 
             const sortBy: SortBy[] = [
                 {
@@ -166,16 +144,12 @@
 
         it('should build a query for a collection with a specific language', async () => {
             const contentType = 'ringsOfPower';
-<<<<<<< HEAD
-            const collectionBuilder = new CollectionBuilder(
-                requestOptions,
-                serverUrl,
-                contentType,
-                new FetchHttpClient()
-            );
-=======
-            const collectionBuilder = new CollectionBuilder(requestOptions, config, contentType);
->>>>>>> 6eac100e
+            const collectionBuilder = new CollectionBuilder(
+                requestOptions,
+                config,
+                contentType,
+                new FetchHttpClient()
+            );
 
             await collectionBuilder.language(13);
 
@@ -193,16 +167,12 @@
 
         it('should build a query for a collection with render on true', async () => {
             const contentType = 'boringContentType';
-<<<<<<< HEAD
-            const collectionBuilder = new CollectionBuilder(
-                requestOptions,
-                serverUrl,
-                contentType,
-                new FetchHttpClient()
-            );
-=======
-            const collectionBuilder = new CollectionBuilder(requestOptions, config, contentType);
->>>>>>> 6eac100e
+            const collectionBuilder = new CollectionBuilder(
+                requestOptions,
+                config,
+                contentType,
+                new FetchHttpClient()
+            );
 
             await collectionBuilder.render();
 
@@ -220,16 +190,12 @@
 
         it("should build a query with multiply sortBy's", async () => {
             const contentType = 'jedi';
-<<<<<<< HEAD
-            const collectionBuilder = new CollectionBuilder(
-                requestOptions,
-                serverUrl,
-                contentType,
-                new FetchHttpClient()
-            );
-=======
-            const collectionBuilder = new CollectionBuilder(requestOptions, config, contentType);
->>>>>>> 6eac100e
+            const collectionBuilder = new CollectionBuilder(
+                requestOptions,
+                config,
+                contentType,
+                new FetchHttpClient()
+            );
 
             await collectionBuilder.sortBy([
                 {
@@ -261,16 +227,12 @@
 
         it('should build a query with a specific depth', async () => {
             const contentType = 'droid';
-<<<<<<< HEAD
-            const collectionBuilder = new CollectionBuilder(
-                requestOptions,
-                serverUrl,
-                contentType,
-                new FetchHttpClient()
-            );
-=======
-            const collectionBuilder = new CollectionBuilder(requestOptions, config, contentType);
->>>>>>> 6eac100e
+            const collectionBuilder = new CollectionBuilder(
+                requestOptions,
+                config,
+                contentType,
+                new FetchHttpClient()
+            );
 
             await collectionBuilder.depth(2);
 
@@ -288,16 +250,12 @@
 
         it('should build a query with a specific limit and page', async () => {
             const contentType = 'ship';
-<<<<<<< HEAD
-            const collectionBuilder = new CollectionBuilder(
-                requestOptions,
-                serverUrl,
-                contentType,
-                new FetchHttpClient()
-            );
-=======
-            const collectionBuilder = new CollectionBuilder(requestOptions, config, contentType);
->>>>>>> 6eac100e
+            const collectionBuilder = new CollectionBuilder(
+                requestOptions,
+                config,
+                contentType,
+                new FetchHttpClient()
+            );
 
             await collectionBuilder.limit(20).page(3);
 
@@ -315,16 +273,12 @@
 
         it('should build a query with an specific query with main fields and custom fields of the content type', async () => {
             const contentType = 'lightsaber';
-<<<<<<< HEAD
-            const collectionBuilder = new CollectionBuilder(
-                requestOptions,
-                serverUrl,
-                contentType,
-                new FetchHttpClient()
-            );
-=======
-            const collectionBuilder = new CollectionBuilder(requestOptions, config, contentType);
->>>>>>> 6eac100e
+            const collectionBuilder = new CollectionBuilder(
+                requestOptions,
+                config,
+                contentType,
+                new FetchHttpClient()
+            );
 
             await collectionBuilder
                 .query(
@@ -348,16 +302,12 @@
 
         it("should throw an error if the query doesn't end in an instance of Equals", async () => {
             const contentType = 'jedi';
-<<<<<<< HEAD
-            const collectionBuilder = new CollectionBuilder(
-                requestOptions,
-                serverUrl,
-                contentType,
-                new FetchHttpClient()
-            );
-=======
-            const collectionBuilder = new CollectionBuilder(requestOptions, config, contentType);
->>>>>>> 6eac100e
+            const collectionBuilder = new CollectionBuilder(
+                requestOptions,
+                config,
+                contentType,
+                new FetchHttpClient()
+            );
 
             try {
                 // Force the error
@@ -375,16 +325,12 @@
 
         it('should throw an error if the parameter for query is not a function or string', async () => {
             const contentType = 'jedi';
-<<<<<<< HEAD
-            const collectionBuilder = new CollectionBuilder(
-                requestOptions,
-                serverUrl,
-                contentType,
-                new FetchHttpClient()
-            );
-=======
-            const collectionBuilder = new CollectionBuilder(requestOptions, config, contentType);
->>>>>>> 6eac100e
+            const collectionBuilder = new CollectionBuilder(
+                requestOptions,
+                config,
+                contentType,
+                new FetchHttpClient()
+            );
 
             try {
                 // Force the error
@@ -402,16 +348,12 @@
 
         it('should throw an error if the depth is out of range (positive value)', async () => {
             const contentType = 'jedi';
-<<<<<<< HEAD
-            const collectionBuilder = new CollectionBuilder(
-                requestOptions,
-                serverUrl,
-                contentType,
-                new FetchHttpClient()
-            );
-=======
-            const collectionBuilder = new CollectionBuilder(requestOptions, config, contentType);
->>>>>>> 6eac100e
+            const collectionBuilder = new CollectionBuilder(
+                requestOptions,
+                config,
+                contentType,
+                new FetchHttpClient()
+            );
 
             try {
                 // Force the error
@@ -425,16 +367,12 @@
 
         it('should throw an error if the depth is out of range (negative value)', async () => {
             const contentType = 'jedi';
-<<<<<<< HEAD
-            const collectionBuilder = new CollectionBuilder(
-                requestOptions,
-                serverUrl,
-                contentType,
-                new FetchHttpClient()
-            );
-=======
-            const collectionBuilder = new CollectionBuilder(requestOptions, config, contentType);
->>>>>>> 6eac100e
+            const collectionBuilder = new CollectionBuilder(
+                requestOptions,
+                config,
+                contentType,
+                new FetchHttpClient()
+            );
 
             try {
                 // Force the error
@@ -448,16 +386,12 @@
 
         it('should build a query for draft content', async () => {
             const contentType = 'draftContent';
-<<<<<<< HEAD
-            const collectionBuilder = new CollectionBuilder(
-                requestOptions,
-                serverUrl,
-                contentType,
-                new FetchHttpClient()
-            );
-=======
-            const collectionBuilder = new CollectionBuilder(requestOptions, config, contentType);
->>>>>>> 6eac100e
+            const collectionBuilder = new CollectionBuilder(
+                requestOptions,
+                config,
+                contentType,
+                new FetchHttpClient()
+            );
 
             await collectionBuilder.draft();
 
@@ -475,16 +409,12 @@
 
         it('should build a query for a collection with a specific variant', async () => {
             const contentType = 'adventure';
-<<<<<<< HEAD
-            const collectionBuilder = new CollectionBuilder(
-                requestOptions,
-                serverUrl,
-                contentType,
-                new FetchHttpClient()
-            );
-=======
-            const collectionBuilder = new CollectionBuilder(requestOptions, config, contentType);
->>>>>>> 6eac100e
+            const collectionBuilder = new CollectionBuilder(
+                requestOptions,
+                config,
+                contentType,
+                new FetchHttpClient()
+            );
 
             await collectionBuilder.variant('dimension-1334-adventure');
 
@@ -502,16 +432,12 @@
 
         it('should handle all the query methods on GetCollection', async () => {
             const contentType = 'forceSensitive';
-<<<<<<< HEAD
-            const collectionBuilder = new CollectionBuilder(
-                requestOptions,
-                serverUrl,
-                contentType,
-                new FetchHttpClient()
-            );
-=======
-            const collectionBuilder = new CollectionBuilder(requestOptions, config, contentType);
->>>>>>> 6eac100e
+            const collectionBuilder = new CollectionBuilder(
+                requestOptions,
+                config,
+                contentType,
+                new FetchHttpClient()
+            );
 
             // be sure that this test is updated when new methods are added
             let methods = Object.getOwnPropertyNames(
@@ -605,7 +531,8 @@
             const collectionBuilder = new CollectionBuilder(
                 requestOptions,
                 configWithSite,
-                contentType
+                contentType,
+                new FetchHttpClient()
             );
 
             await collectionBuilder;
@@ -632,7 +559,8 @@
             const collectionBuilder = new CollectionBuilder(
                 requestOptions,
                 configWithSite,
-                contentType
+                contentType,
+                new FetchHttpClient()
             );
 
             await collectionBuilder.query('+conhost:user-specified-site');
@@ -661,7 +589,8 @@
             const collectionBuilder = new CollectionBuilder(
                 requestOptions,
                 configWithoutSite,
-                contentType
+                contentType,
+                new FetchHttpClient()
             );
 
             await collectionBuilder;
@@ -688,7 +617,8 @@
             const collectionBuilder = new CollectionBuilder(
                 requestOptions,
                 configWithSite,
-                contentType
+                contentType,
+                new FetchHttpClient()
             );
 
             await collectionBuilder.query((qb) =>
@@ -719,7 +649,8 @@
             const collectionBuilder = new CollectionBuilder(
                 requestOptions,
                 configWithSite,
-                contentType
+                contentType,
+                new FetchHttpClient()
             );
 
             await collectionBuilder.query('-conhost:my-default-site');
@@ -744,14 +675,9 @@
             const contentType = 'song';
             const collectionBuilder = new CollectionBuilder(
                 requestOptions,
-<<<<<<< HEAD
-                serverUrl,
-                contentType,
-                new FetchHttpClient()
-=======
-                config,
-                contentType
->>>>>>> 6eac100e
+                config,
+                contentType,
+                new FetchHttpClient()
             ).language(13);
 
             // Mock the request to return a rejected promise
@@ -772,14 +698,9 @@
             const contentType = 'song';
             const collectionBuilder = new CollectionBuilder(
                 requestOptions,
-<<<<<<< HEAD
-                serverUrl,
-                contentType,
-                new FetchHttpClient()
-=======
-                config,
-                contentType
->>>>>>> 6eac100e
+                config,
+                contentType,
+                new FetchHttpClient()
             ).query((dotQuery) => dotQuery.field('author').equals('Linkin Park'));
 
             // Mock the request to return a rejected promise
@@ -795,14 +716,9 @@
             const contentType = 'song';
             const collectionBuilder = new CollectionBuilder(
                 requestOptions,
-<<<<<<< HEAD
-                serverUrl,
-                contentType,
-                new FetchHttpClient()
-=======
-                config,
-                contentType
->>>>>>> 6eac100e
+                config,
+                contentType,
+                new FetchHttpClient()
             ).query((dotQuery) => dotQuery.field('author').equals('Linkin Park'));
 
             // Mock a network error
@@ -819,14 +735,9 @@
             const contentType = 'song';
             const collectionBuilder = new CollectionBuilder(
                 requestOptions,
-<<<<<<< HEAD
-                serverUrl,
-                contentType,
-                new FetchHttpClient()
-=======
-                config,
-                contentType
->>>>>>> 6eac100e
+                config,
+                contentType,
+                new FetchHttpClient()
             ).limit(10);
 
             const httpError = new DotHttpError({
@@ -858,7 +769,7 @@
             const contentType = 'song';
             const collectionBuilder = new CollectionBuilder(
                 requestOptions,
-                serverUrl,
+                config,
                 contentType,
                 new FetchHttpClient()
             ).language(13);
