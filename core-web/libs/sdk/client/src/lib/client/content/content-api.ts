--- conflicted
+++ resolved
@@ -1,8 +1,4 @@
-<<<<<<< HEAD
-import { DotRequestOptions, DotHttpClient } from '@dotcms/types';
-=======
-import { DotCMSClientConfig, RequestOptions } from '@dotcms/types';
->>>>>>> 6eac100e
+import { DotRequestOptions, DotHttpClient, DotCMSClientConfig } from '@dotcms/types';
 
 import { CollectionBuilder } from './builders/collection/collection';
 
@@ -56,14 +52,9 @@
  * ```
  */
 export class Content {
-<<<<<<< HEAD
     #requestOptions: DotRequestOptions;
-    #serverUrl: string;
     #httpClient: DotHttpClient;
-=======
-    #requestOptions: RequestOptions;
     #config: DotCMSClientConfig;
->>>>>>> 6eac100e
 
     /**
      * Creates an instance of Content.
@@ -71,16 +62,11 @@
      * @param {string} serverUrl - The server URL.
      * @param {DotHttpClient} httpClient - HTTP client for making requests.
      */
-<<<<<<< HEAD
-    constructor(requestOptions: DotRequestOptions, serverUrl: string, httpClient: DotHttpClient) {
-        this.#requestOptions = requestOptions;
-        this.#serverUrl = serverUrl;
-        this.#httpClient = httpClient;
-=======
-    constructor(config: DotCMSClientConfig, requestOptions: RequestOptions) {
+
+    constructor(config: DotCMSClientConfig, requestOptions: DotRequestOptions, httpClient: DotHttpClient) {
         this.#requestOptions = requestOptions;
         this.#config = config;
->>>>>>> 6eac100e
+        this.#httpClient = httpClient;
     }
 
     /**
@@ -149,15 +135,11 @@
      *
      */
     getCollection<T = unknown>(contentType: string): CollectionBuilder<T> {
-<<<<<<< HEAD
         return new CollectionBuilder<T>(
             this.#requestOptions,
-            this.#serverUrl,
+            this.#config,
             contentType,
             this.#httpClient
         );
-=======
-        return new CollectionBuilder<T>(this.#requestOptions, this.#config, contentType);
->>>>>>> 6eac100e
     }
 }