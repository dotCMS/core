--- conflicted
+++ resolved
@@ -1,8 +1,4 @@
-<<<<<<< HEAD
-import { DotHttpClient, DotRequestOptions, DotHttpError } from '@dotcms/types';
-=======
-import { DotCMSClientConfig } from '@dotcms/types';
->>>>>>> 6eac100e
+import { DotHttpClient, DotRequestOptions, DotHttpError, DotCMSClientConfig } from '@dotcms/types';
 
 import { CONTENT_API_URL } from '../../shared/const';
 import {
@@ -37,43 +33,24 @@
     #rawQuery?: string;
     #languageId: number | string = 1;
     #draft = false;
-
-<<<<<<< HEAD
-    #serverUrl: string;
     #requestOptions: DotRequestOptions;
     #httpClient: DotHttpClient;
-
-    /**
-     * Creates an instance of CollectionBuilder.
-     * @param {DotRequestOptions} requestOptions Options for the client request.
-     * @param {string} serverUrl The server URL.
-=======
-    #requestOptions: ClientOptions;
     #config: DotCMSClientConfig;
 
     /**
      * Creates an instance of CollectionBuilder.
      * @param {ClientOptions} requestOptions Options for the client request.
      * @param {DotCMSClientConfig} config The client configuration.
->>>>>>> 6eac100e
      * @param {string} contentType The content type to fetch.
      * @param {DotHttpClient} httpClient HTTP client for making requests.
      * @memberof CollectionBuilder
      */
-<<<<<<< HEAD
-    constructor(
-        requestOptions: DotRequestOptions,
-        serverUrl: string,
-        contentType: string,
-        httpClient: DotHttpClient
-    ) {
-=======
-    constructor(requestOptions: ClientOptions, config: DotCMSClientConfig, contentType: string) {
->>>>>>> 6eac100e
+    constructor(requestOptions: DotRequestOptions, config: DotCMSClientConfig, contentType: string, httpClient: DotHttpClient) {
         this.#requestOptions = requestOptions;
         this.#config = config;
         this.#contentType = contentType;
         this.#httpClient = httpClient;
+        this.#config = config;
 
         // Build the default query with the contentType field
         this.#defaultQuery = new QueryBuilder().field('contentType').equals(this.#contentType);
@@ -413,19 +390,16 @@
      * @return {Promise<any>} The fetch response data.
      * @memberof CollectionBuilder
      */
-<<<<<<< HEAD
+    // private fetch(): Promise<GetCollectionRawResponse<T>> {
+    //     const finalQuery = this.currentQuery
+    //         .field('languageId')
+    //         .equals(this.#languageId.toString())
+    //         .field('live')
+    //         .equals((!this.#draft).toString())
+    //         .build();
+
     private fetch(): Promise<GetCollectionRawResponse<T>> {
-        const finalQuery = this.currentQuery
-            .field('languageId')
-            .equals(this.#languageId.toString())
-            .field('live')
-            .equals((!this.#draft).toString())
-            .build();
-
-=======
-    private fetch(): Promise<Response> {
         const finalQuery = this.getFinalQuery();
->>>>>>> 6eac100e
         const sanitizedQuery = sanitizeQueryForContentType(finalQuery, this.#contentType);
 
         const query = this.#rawQuery ? `${sanitizedQuery} ${this.#rawQuery}` : sanitizedQuery;
