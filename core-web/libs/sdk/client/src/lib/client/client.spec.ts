--- conflicted
+++ resolved
@@ -60,18 +60,9 @@
         );
 
         expect(Content).toHaveBeenCalledWith(
-<<<<<<< HEAD
             expectedRequestOptions,
             'https://demo.dotcms.com',
             expect.any(Object)
-=======
-            expect.objectContaining({
-                dotcmsUrl: 'https://demo.dotcms.com',
-                authToken: 'test-token',
-                siteId: 'test-site'
-            }),
-            expectedRequestOptions
->>>>>>> 6eac100e
         );
 
         expect(NavigationClient).toHaveBeenCalledWith(
@@ -165,10 +156,10 @@
             createDotCMSClient(configWithPath);
 
             expect(Content).toHaveBeenCalledWith(
-<<<<<<< HEAD
-                expect.anything(),
-                'https://demo.dotcms.com',
-                expect.any(Object)
+                expect.objectContaining({
+                    dotcmsUrl: 'https://demo.dotcms.com'
+                }),
+                expect.anything()
             );
         });
     });
@@ -194,13 +185,6 @@
             dotcmsUrl: 'https://demo.dotcms.com',
             authToken: 'token',
             httpClient: mockHttpClient
-=======
-                expect.objectContaining({
-                    dotcmsUrl: 'https://demo.dotcms.com'
-                }),
-                expect.anything()
-            );
->>>>>>> 6eac100e
         });
 
         await client.nav.get('/test');
