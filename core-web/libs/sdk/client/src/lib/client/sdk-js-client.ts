--- conflicted
+++ resolved
@@ -150,16 +150,11 @@
  *
  */
 export class DotCmsClient {
-<<<<<<< HEAD
     #config: ClientConfig;
     #requestOptions!: ClientOptions;
+    #listeners: DotcmsClientListener[] = [];
 
     dotcmsUrl?: string;
-=======
-    private config: ClientConfig;
-    private requestOptions!: ClientOptions;
-    private listeners: DotcmsClientListener[] = [];
->>>>>>> c98dafc6
 
     content: Content;
 
@@ -275,7 +270,7 @@
                 };
 
                 window.addEventListener('message', messageCallback);
-                this.listeners.push({ event: 'message', callback: messageCallback, action });
+                this.#listeners.push({ event: 'message', callback: messageCallback, action });
             }
         },
         /**
@@ -285,13 +280,13 @@
          * @param action
          */
         off: (action: string) => {
-            const listenerIndex = this.listeners.findIndex(
+            const listenerIndex = this.#listeners.findIndex(
                 (listener) => listener.action === action
             );
             if (listenerIndex !== -1) {
-                const listener = this.listeners[listenerIndex];
+                const listener = this.#listeners[listenerIndex];
                 window.removeEventListener(listener.event, listener.callback);
-                this.listeners.splice(listenerIndex, 1);
+                this.#listeners.splice(listenerIndex, 1);
             }
         }
     };
