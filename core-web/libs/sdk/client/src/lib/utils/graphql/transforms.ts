/* eslint-disable @typescript-eslint/no-explicit-any */

import {
    DotCMSBasicContentlet,
    DotCMSGraphQLPageContainer,
    DotCMSGraphQLPage,
    DotCMSPageAssetContainers,
    DotCMSPageContainerContentlets,
    DotCMSPage,
    DotCMSPageAsset,
    DotCMSContainer,
    DotCMSURLContentMap
} from '@dotcms/types';

/**
 * Transforms a GraphQL Page response to a Page Entity.
 *
 * @param {GraphQLPageResponse} graphQLPageResponse - The GraphQL Page response object.
 * @returns {object|null} The transformed Page Entity or null if the page is not present.
 *
 * @example
 * ```ts
 * const pageEntity = graphqlToPageEntity(graphQLPageResponse);
 * ```
 */
export const graphqlToPageEntity = (page: DotCMSGraphQLPage): DotCMSPageAsset | null => {
    // If there is no page, return null
    if (!page || (typeof page === 'object' && Object.keys(page).length === 0)) {
        return null;
    }

    const {
        layout,
        template,
        containers,
        urlContentMap,
        viewAs,
        host,
        vanityUrl,
        runningExperimentId,
        _map,
        ...pageAsset
    } = page;
    const data = (_map || {}) as Record<string, unknown>;

    const typedPageAsset = pageAsset as unknown as DotCMSPage;

    // Merge all urlContentMap keys into _map, except _map itself
    const mergedUrlContentMap = {
        ...(urlContentMap?._map || {}),
        ...Object.entries(urlContentMap || {}).reduce<Record<string, unknown>>(
            (acc, [key, value]) => {
                if (key !== '_map') {
                    acc[key] = value;
                }
                return acc;
            },
            {}
        )
    } as DotCMSURLContentMap;

    return {
        layout,
        template,
        viewAs,
        vanityUrl,
        runningExperimentId,
        site: host,
<<<<<<< HEAD
        urlContentMap: urlContentMapData,
        containers: parseContainers(containers),
=======
        urlContentMap: mergedUrlContentMap,
        containers: parseContainers(containers as []),
>>>>>>> ea92ce6e
        page: {
            ...data,
            ...typedPageAsset
        }
    };
};

/**
 * Parses the containers from the GraphQL response.
 *
 * @param {DotCMSGraphQLPageContainer[]} [containers=[]] - The containers array from the GraphQL response.
 * @returns {DotCMSPageAssetContainers} The parsed containers.
 */
const parseContainers = (
    containers: DotCMSGraphQLPageContainer[] = []
): DotCMSPageAssetContainers => {
    return containers.reduce(
        (acc: DotCMSPageAssetContainers, container: DotCMSGraphQLPageContainer) => {
            const { path, identifier, containerStructures, containerContentlets, ...rest } =
                container;

            const key = path || identifier;

            acc[key] = {
                containerStructures,
                container: {
                    path,
                    identifier,
                    ...rest
                } as DotCMSContainer,
                contentlets: parseContentletsToUuidMap(containerContentlets as [])
            };

            return acc;
        },
        {}
    );
};

/**
 * Parses the contentlets from the GraphQL response.
 *
 * @param {Array<Record<string, unknown>>} containerContentlets - The contentlets array from the GraphQL response.
 * @returns {Record<string, Array<Record<string, unknown>>>} The parsed contentlets mapped by UUID.
 */
const parseContentletsToUuidMap = (containerContentlets: DotCMSPageContainerContentlets[] = []) => {
    return containerContentlets.reduce(
        (acc, containerContentlet) => {
            const { uuid, contentlets } = containerContentlet;

            // TODO: This is a temporary solution, we need to find a better way to handle this.
            acc[uuid] = contentlets.map(({ _map = {}, ...rest }) => {
                return {
                    ...(_map as Record<string, unknown>),
                    ...rest
                };
            });

            return acc;
        },
        {} as Record<string, DotCMSBasicContentlet[]>
    );
};<|MERGE_RESOLUTION|>--- conflicted
+++ resolved
@@ -66,13 +66,8 @@
         vanityUrl,
         runningExperimentId,
         site: host,
-<<<<<<< HEAD
-        urlContentMap: urlContentMapData,
-        containers: parseContainers(containers),
-=======
         urlContentMap: mergedUrlContentMap,
         containers: parseContainers(containers as []),
->>>>>>> ea92ce6e
         page: {
             ...data,
             ...typedPageAsset
