--- conflicted
+++ resolved
@@ -108,7 +108,6 @@
 
 ## ⚙️ Configuration Options
 
-<<<<<<< HEAD
 | Option | Type | Required | Default | Description |
 | -------------- | --------- | -------- | ----------------------------------- | -------------------------------------- |
 | `siteAuth` | `string` | ✅ | - | Site auth from dotCMS Analytics app |
