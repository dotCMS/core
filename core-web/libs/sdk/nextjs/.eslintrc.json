--- conflicted
+++ resolved
@@ -1,9 +1,5 @@
 {
-<<<<<<< HEAD
-    "extends": ["plugin:@nrwl/nx/react", "../../../.eslintrc.json", "../../../.eslintrc.base.json"],
-=======
     "extends": ["plugin:@nrwl/nx/react", "../../../.eslintrc.base.json"],
->>>>>>> 270ac3c4
     "ignorePatterns": ["!**/*"],
     "overrides": [
         {
