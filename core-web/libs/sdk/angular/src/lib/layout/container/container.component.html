--- conflicted
+++ resolved
@@ -1,30 +1,3 @@
-<<<<<<< HEAD
-@if ($isInsideEditor()) {
-    @if ($contentlets().length) {
-        @for (contentlet of $contentlets(); track $index) {
-            <dotcms-contentlet-wrapper
-                [contentlet]="contentlet"
-                [container]="$dotContainerAsString()">
-                <ng-container
-                    *ngComponentOutlet="
-                        (componentsMap[contentlet.contentType] | async) || NoComponent;
-                        inputs: { contentlet }
-                    " />
-            </dotcms-contentlet-wrapper>
-        }
-    } @else {
-        This container is empty.
-    }
-} @else {
-    @for (contentlet of $contentlets(); track $index) {
-        <ng-container
-            *ngComponentOutlet="
-                (componentsMap[contentlet.contentType] | async) || NoComponent;
-                inputs: { contentlet }
-            " />
-    }
-}
-=======
 @if ($isInsideEditor()) { @if($contentlets().length){ @for (contentlet of $contentlets(); track
 $index) {
 
@@ -39,5 +12,4 @@
 } } @else { This container is empty. } } @else { @for (contentlet of $contentlets(); track $index) {
 <ng-container
     *ngComponentOutlet="componentsMap[contentlet.contentType] | async; inputs: { contentlet }" />
-} }
->>>>>>> 7d17700a
+} }