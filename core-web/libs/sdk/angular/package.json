--- conflicted
+++ resolved
@@ -1,19 +1,11 @@
 {
   "name": "@dotcms/angular",
-<<<<<<< HEAD
-  "version": "0.0.1-alpha.36",
-=======
-  "version": "0.0.1-alpha.35",
->>>>>>> aa9190a7
+  "version": "0.0.1-alpha.37",
   "peerDependencies": {
     "@angular/common": "^17.1.0",
     "@angular/core": "^17.1.0",
     "@angular/router": "^17.1.0",
-<<<<<<< HEAD
-    "@dotcms/client": "0.0.1-alpha.36",
-=======
-    "@dotcms/client": "0.0.1-alpha.35",
->>>>>>> aa9190a7
+    "@dotcms/client": "0.0.1-alpha.37",
     "@tinymce/tinymce-angular": "^8.0.0",
     "rxjs": "^7.8.0"
   },
