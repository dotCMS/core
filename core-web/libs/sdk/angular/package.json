--- conflicted
+++ resolved
@@ -1,41 +1,4 @@
 {
-<<<<<<< HEAD
-  "name": "@dotcms/angular",
-  "version": "0.0.1-alpha.34",
-  "dependencies": {
-    "@tinymce/tinymce-angular": "^8.0.0"
-  },
-  "peerDependencies": {
-    "@angular/common": "^17.1.0",
-    "@angular/core": "^17.1.0",
-    "@angular/router": "^17.1.0",
-    "@dotcms/client": "0.0.1-alpha.34",
-    "rxjs": "^7.8.0"
-  },
-  "allowedNonPeerDependencies": [
-    "@tinymce/tinymce-angular"
-  ],
-  "description": "Official Angular Components library to render a dotCMS page.",
-  "repository": {
-    "type": "git",
-    "url": "git+https://github.com/dotCMS/core.git#master"
-  },
-  "keywords": [
-    "dotCMS",
-    "CMS",
-    "Content Management",
-    "API Client",
-    "REST API",
-    "Angular",
-    "Components"
-  ],
-  "author": "dotcms <dev@dotcms.com>",
-  "license": "MIT",
-  "bugs": {
-    "url": "https://github.com/dotCMS/core/issues"
-  },
-  "homepage": "https://github.com/dotCMS/core/tree/master/core-web/libs/sdk/angular/README.md"
-=======
     "name": "@dotcms/angular",
     "version": "0.0.1-alpha.33",
     "peerDependencies": {
@@ -66,5 +29,4 @@
         "url": "https://github.com/dotCMS/core/issues"
     },
     "homepage": "https://github.com/dotCMS/core/tree/master/core-web/libs/sdk/angular/README.md"
->>>>>>> 525d17dc
 }