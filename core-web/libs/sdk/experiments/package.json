--- conflicted
+++ resolved
@@ -1,34 +1,4 @@
 {
-<<<<<<< HEAD
-    "name": "@dotcms/experiments",
-    "version": "0.0.1-alpha.34",
-    "description": "Official JavaScript library to use Experiments with DotCMS.",
-    "repository": {
-        "type": "git",
-        "url": "git+https://github.com/dotCMS/core.git#master"
-    },
-    "keywords": [
-        "dotCMS",
-        "CMS",
-        "Content Management",
-        "A/B testing",
-        "Experiments"
-    ],
-    "author": "dotcms <dev@dotcms.com>",
-    "license": "MIT",
-    "bugs": {
-        "url": "https://github.com/dotCMS/core/issues"
-    },
-    "homepage": "https://github.com/dotCMS/core/tree/master/core-web/libs/sdk/experiments/README.md",
-    "dependencies": {
-        "@jitsu/sdk-js": "^3.1.5"
-    },
-    "peerDependencies": {
-        "react": ">=18",
-        "react-dom": ">=18",
-        "@dotcms/client": "0.0.1-alpha.34"
-    }
-=======
   "name": "@dotcms/experiments",
   "version": "0.0.1-alpha.35",
   "description": "Official JavaScript library to use Experiments with DotCMS.",
@@ -57,5 +27,4 @@
     "react-dom": ">=18",
     "@dotcms/client": "0.0.1-alpha.35"
   }
->>>>>>> f13b1a1f
 }