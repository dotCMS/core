--- conflicted
+++ resolved
@@ -1,26 +1,9 @@
 {
-<<<<<<< HEAD
-    "extends": ["../../../.eslintrc.json", "../../../.eslintrc.base.json"],
-=======
     "extends": ["../../../.eslintrc.base.json"],
->>>>>>> 270ac3c4
     "ignorePatterns": ["!**/*"],
     "overrides": [
         {
             "files": ["*.ts", "*.tsx", "*.js", "*.jsx"],
-<<<<<<< HEAD
-            "rules": {
-                "@typescript-eslint/naming-convention": [
-                    "error",
-                    {
-                        "selector": "class",
-                        "format": ["PascalCase"],
-                        "leadingUnderscore": "allow",
-                        "trailingUnderscore": "allow"
-                    }
-                ]
-            }
-=======
             "rules": {}
         },
         {
@@ -30,7 +13,6 @@
         {
             "files": ["*.js", "*.jsx"],
             "rules": {}
->>>>>>> 270ac3c4
         },
         {
             "files": ["*.json"],
