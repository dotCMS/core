--- conflicted
+++ resolved
@@ -1,34 +1,4 @@
 {
-<<<<<<< HEAD
-    "name": "@dotcms/react",
-    "version": "0.0.1-alpha.34",
-    "peerDependencies": {
-        "react": ">=18",
-        "react-dom": ">=18",
-        "@dotcms/client": "0.0.1-alpha.34",
-        "@tinymce/tinymce-react": "^5.1.1"
-    },
-    "description": "Official React Components library to render a dotCMS page.",
-    "repository": {
-        "type": "git",
-        "url": "git+https://github.com/dotCMS/core.git#master"
-    },
-    "keywords": [
-        "dotCMS",
-        "CMS",
-        "Content Management",
-        "API Client",
-        "REST API",
-        "React",
-        "Components"
-    ],
-    "author": "dotcms <dev@dotcms.com>",
-    "license": "MIT",
-    "bugs": {
-        "url": "https://github.com/dotCMS/core/issues"
-    },
-    "homepage": "https://github.com/dotCMS/core/tree/master/core-web/libs/sdk/react/README.md"
-=======
   "name": "@dotcms/react",
   "version": "0.0.1-alpha.35",
   "peerDependencies": {
@@ -57,5 +27,4 @@
     "url": "https://github.com/dotCMS/core/issues"
   },
   "homepage": "https://github.com/dotCMS/core/tree/master/core-web/libs/sdk/react/README.md"
->>>>>>> f13b1a1f
 }