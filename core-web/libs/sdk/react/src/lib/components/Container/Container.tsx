import { useContext } from 'react';

import { CUSTOMER_ACTIONS, postMessageToEditor } from '@dotcms/client';

import { PageContext } from '../../contexts/PageContext';
import { getContainersData, getPersonalization } from '../../utils/utils';
import { PageProviderContext } from '../PageProvider/PageProvider';

const FAKE_CONTENLET = {
    identifier: 'TEMP_EMPTY_CONTENTLET',
    title: 'TEMP_EMPTY_CONTENTLET',
    contentType: 'TEMP_EMPTY_CONTENTLET_TYPE',
    inode: 'TEMPY_EMPTY_CONTENTLET_INODE',
    widgetTitle: 'TEMP_EMPTY_CONTENTLET',
    onNumberOfPages: 1
};

function EmptyContainer() {
    return (
        <div
            data-testid="empty-container"
            style={{
                width: '100%',
                backgroundColor: '#ECF0FD',
                display: 'flex',
                justifyContent: 'center',
                alignItems: 'center',
                color: '#030E32',
                height: '10rem'
            }}>
            This container is empty.
        </div>
    );
}

function NoContent({ contentType }: { readonly contentType: string }) {
    return <div data-testid="no-component">No Component for {contentType}</div>;
}

export interface ContainerProps {
    readonly containerRef: PageProviderContext['layout']['body']['rows'][0]['columns'][0]['containers'][0];
}

export function Container({ containerRef }: ContainerProps) {
    const { identifier, uuid } = containerRef;

    // Get the containers from the global context
    const { containers, components, isInsideEditor } = useContext<PageProviderContext | null>(
        PageContext
    ) as PageProviderContext;

<<<<<<< HEAD
    const { acceptTypes, contentlets, maxContentlets, pageContainers, path, variantId } =
        getContainersData(containers, containerRef);
=======
    const { acceptTypes, contentlets, maxContentlets, path } = getContainersData(
        containers,
        containerRef
    );
>>>>>>> 26ef0653

    const updatedContentlets =
        contentlets.length === 0 && isInsideEditor ? [FAKE_CONTENLET] : contentlets;

    const container = {
        acceptTypes,
        identifier: path ?? identifier,
        maxContentlets,
        variantId,
        uuid
    };

    const containerPayload = {
        container
    };

    function onPointerEnterHandler(e: React.PointerEvent<HTMLDivElement>) {
        let target = e.target as HTMLElement;

        if (target.dataset.dot !== 'contentlet') {
            target = target.closest('[data-dot="contentlet"]') as HTMLElement;
        }

        if (!target) {
            return;
        }

        const { x, y, width, height } = target.getBoundingClientRect();
        const contentletPayload = JSON.parse(target.dataset.content ?? '{}');
        postMessageToEditor({
            action: CUSTOMER_ACTIONS.SET_CONTENTLET,
            payload: {
                x,
                y,
                width,
                height,
                payload: contentletPayload
            }
        });
    }

    const renderContentlets = updatedContentlets.map((contentlet, treeOrder) => {
        const ContentTypeComponent = components[contentlet.contentType] || NoContent;
        const pageId = page.identifier;
        const isInMultiplePages = (contentlet.onNumberOfPages as number) > 1;

        const Component =
            contentlet.identifier === 'TEMP_EMPTY_CONTENTLET'
                ? EmptyContainer
                : ContentTypeComponent;

        const contentletPayload = {
            container,
            contentlet: {
                identifier: contentlet.identifier,
                title: contentlet.widgetTitle || contentlet.title,
                inode: contentlet.inode
<<<<<<< HEAD
            },
            treeNode: {
                containerId: container.identifier,
                contentId: contentlet.identifier,
                relationType: container.uuid,
                variantId: container.variantId,
                personalization: getPersonalization(viewAs.persona),
                treeOrder,
                pageId
            },
            language_id: viewAs.language.id,
            personaTag: viewAs.persona?.keyTag,
            isInMultiplePages,
            pageContainers,
            pageId
=======
            }
>>>>>>> 26ef0653
        };

        return isInsideEditor ? (
            <div
                onPointerEnter={onPointerEnterHandler}
                data-dot="contentlet"
                data-content={JSON.stringify(contentletPayload)}
                key={contentlet.identifier}>
                <Component {...contentlet} />
            </div>
        ) : (
            <Component {...contentlet} key={contentlet.identifier} />
        );
    });

    return isInsideEditor ? (
        <div data-dot="container" data-content={JSON.stringify(containerPayload)}>
            {renderContentlets}
        </div>
    ) : (
        // eslint-disable-next-line react/jsx-no-useless-fragment
        <>{renderContentlets}</>
    );
}<|MERGE_RESOLUTION|>--- conflicted
+++ resolved
@@ -49,15 +49,10 @@
         PageContext
     ) as PageProviderContext;
 
-<<<<<<< HEAD
-    const { acceptTypes, contentlets, maxContentlets, pageContainers, path, variantId } =
-        getContainersData(containers, containerRef);
-=======
-    const { acceptTypes, contentlets, maxContentlets, path } = getContainersData(
+    const { acceptTypes, contentlets, maxContentlets, variantId, path } = getContainersData(
         containers,
         containerRef
     );
->>>>>>> 26ef0653
 
     const updatedContentlets =
         contentlets.length === 0 && isInsideEditor ? [FAKE_CONTENLET] : contentlets;
@@ -101,8 +96,8 @@
 
     const renderContentlets = updatedContentlets.map((contentlet, treeOrder) => {
         const ContentTypeComponent = components[contentlet.contentType] || NoContent;
-        const pageId = page.identifier;
-        const isInMultiplePages = (contentlet.onNumberOfPages as number) > 1;
+        // const pageId = page.identifier;
+        // const isInMultiplePages = (contentlet.onNumberOfPages as number) > 1;
 
         const Component =
             contentlet.identifier === 'TEMP_EMPTY_CONTENTLET'
@@ -114,26 +109,9 @@
             contentlet: {
                 identifier: contentlet.identifier,
                 title: contentlet.widgetTitle || contentlet.title,
-                inode: contentlet.inode
-<<<<<<< HEAD
-            },
-            treeNode: {
-                containerId: container.identifier,
-                contentId: contentlet.identifier,
-                relationType: container.uuid,
-                variantId: container.variantId,
-                personalization: getPersonalization(viewAs.persona),
-                treeOrder,
-                pageId
-            },
-            language_id: viewAs.language.id,
-            personaTag: viewAs.persona?.keyTag,
-            isInMultiplePages,
-            pageContainers,
-            pageId
-=======
+                inode: contentlet.inode,
+                treeOrder
             }
->>>>>>> 26ef0653
         };
 
         return isInsideEditor ? (
