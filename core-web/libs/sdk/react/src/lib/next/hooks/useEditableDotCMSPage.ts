import { useState, useEffect } from 'react';

import { DotCMSPageResponse, UVEEventType } from '@dotcms/types';
import { getUVEState, initUVE, createUVESubscription, updateNavigation } from '@dotcms/uve';

/**
 * Custom hook to manage the editable state of a DotCMS page.
 *
 * This hook initializes the Universal Visual Editor (UVE) and subscribes to content changes.
 * It updates the editable page state when content changes are detected in the UVE,
 * ensuring your React components always display the latest content when editing in DotCMS.
 *
 * @example
 * ```ts
 * // Import the hook and the client
 * import { useEditableDotCMSPage } from '@dotcms/react';
 * import { createDotCMSClient } from '@dotcms/client';
 *
 * // Create the client
 * const client = createDotCMSClient({
 *   dotcmsURL: 'https://your-dotcms-instance.com',
 *   authToken: 'your-auth-token'
 * });
 *
 * // Get the page
 * const page = await client.page.get('/', {
 *   languageId: '1',
 * });
 *
 * // Use the hook to get an editable version of the page
 * const editablePage = useEditableDotCMSPage(page);
 *
 * // Then use the page data in your component
 * return (
 *   <div>
 *     <h1>{editablePage.page.title}</h1>
 *     <div dangerouslySetInnerHTML={{ __html: editablePage.page.body }} />
 *   </div>
 * );
 * ```
 *
 * @example
 * ```ts
 * // Import the hook and the client
 * import { useEditableDotCMSPage } from '@dotcms/react';
 * import { createDotCMSClient } from '@dotcms/client';
 *
 * // Create the client
 * const client = createDotCMSClient({
 *   dotcmsURL: 'https://your-dotcms-instance.com',
 *   authToken: 'your-auth-token'
 * });
 *
 * // Get the page with GraphQL content
 * const page = await client.page.get('/', {
 *   languageId: '1',
 *   graphql: {
 *     content: {
 *       products: `ProductCollection(query: "+title:snow", limit: 10, offset: 0, sortBy: "score") {
 *         title
 *         urlMap
 *         category {
 *           name
 *           inode
 *         }
 *         retailPrice
 *         image {
 *           versionPath
 *         }
 *       }`
 *     }
 *   }
 * });
 *
 * // Use the hook to get an editable version of the page and its content
 * const editablePage = useEditableDotCMSPage(page);
 *
 * // Access both page data and GraphQL content
 * const { page: pageData, content } = editablePage;
 *
 * // Use the products from GraphQL content
 * return (
 *   <div>
 *     <h1>{pageData.title}</h1>
 *     <ProductList products={content.products} />
 *   </div>
 * );
 * ```
 * @param {DotCMSPageResponse} pageResponse - The initial editable page data from client.page.get().
 *
 * @returns {DotCMSPageResponse} The updated editable page state that reflects any changes made in the UVE.
 * The structure includes page data and any GraphQL content that was requested.
 */
export const useEditableDotCMSPage = (pageResponse: DotCMSPageResponse): DotCMSPageResponse => {
    const [updatedPageResponse, setUpdatedPageResponse] =
        useState<DotCMSPageResponse>(pageResponse);

    useEffect(() => {
        if (!getUVEState()) {
            return;
        }

<<<<<<< HEAD
        if (!pageResponse) {
            console.warn('[useEditableDotCMSPage]: No DotCMSPageResponse provided');

            return;
        }

        const pageURI = pageResponse?.pageAsset?.page?.pageURI ?? '/';
=======
        const pageURI = pageResponse?.pageAsset?.page?.pageURI;
>>>>>>> d6dde0fe

        const { destroyUVESubscriptions } = initUVE(pageResponse);

        // Update the navigation to the pageURI, when we have a pageURI
        // Sometimes the page is null due to permissions, so we don't want to update the navigation
        // And wait for the UVE to resolve the page
        if (pageURI) {
            updateNavigation(pageURI);
        }

        return () => {
            destroyUVESubscriptions();
        };
    }, [pageResponse]);

    useEffect(() => {
        const { unsubscribe } = createUVESubscription(UVEEventType.CONTENT_CHANGES, (payload) => {
            setUpdatedPageResponse(payload);
        });

        return () => {
            unsubscribe();
        };
    }, []);

    return updatedPageResponse;
};<|MERGE_RESOLUTION|>--- conflicted
+++ resolved
@@ -100,17 +100,12 @@
             return;
         }
 
-<<<<<<< HEAD
         if (!pageResponse) {
             console.warn('[useEditableDotCMSPage]: No DotCMSPageResponse provided');
 
             return;
         }
-
-        const pageURI = pageResponse?.pageAsset?.page?.pageURI ?? '/';
-=======
         const pageURI = pageResponse?.pageAsset?.page?.pageURI;
->>>>>>> d6dde0fe
 
         const { destroyUVESubscriptions } = initUVE(pageResponse);
 
