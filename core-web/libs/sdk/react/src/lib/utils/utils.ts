import { ContainerData, PageProviderContext } from '../components/PageProvider/PageProvider';

const endClassMap: Record<number, string> = {
    1: 'col-end-1',
    2: 'col-end-2',
    3: 'col-end-3',
    4: 'col-end-4',
    5: 'col-end-5',
    6: 'col-end-6',
    7: 'col-end-7',
    8: 'col-end-8',
    9: 'col-end-9',
    10: 'col-end-10',
    11: 'col-end-11',
    12: 'col-end-12',
    13: 'col-end-13'
};

const startClassMap: Record<number, string> = {
    1: 'col-start-1',
    2: 'col-start-2',
    3: 'col-start-3',
    4: 'col-start-4',
    5: 'col-start-5',
    6: 'col-start-6',
    7: 'col-start-7',
    8: 'col-start-8',
    9: 'col-start-9',
    10: 'col-start-10',
    11: 'col-start-11',
    12: 'col-start-12'
};

export function getPageElementBound(rowsNodes: HTMLDivElement[] | null) {
    if (!rowsNodes) {
        return [];
    }

    return rowsNodes.map((row) => {
        const rowRect = row.getBoundingClientRect();
        const columns = row.children;

        return {
            x: rowRect.x,
            y: rowRect.y,
            width: rowRect.width,
            height: rowRect.height,
            columns: Array.from(columns).map((column) => {
                const columnRect = column.getBoundingClientRect();
                const containers = Array.from(
                    column.querySelectorAll('[data-dot="container"]')
                ) as HTMLDivElement[];

                const columnX = columnRect.left - rowRect.left;
                const columnY = columnRect.top - rowRect.top;

                return {
                    x: columnX,
                    y: columnY,
                    width: columnRect.width,
                    height: columnRect.height,
                    containers: containers.map((container) => {
                        const containerRect = container.getBoundingClientRect();
                        const contentlets = Array.from(
                            container.querySelectorAll('[data-dot="contentlet"]')
                        ) as HTMLDivElement[];

                        return {
                            x: 0,
                            y: containerRect.y - rowRect.top,
                            width: containerRect.width,
                            height: containerRect.height,
                            payload: container.dataset.content,
                            contentlets: contentlets.map((contentlet) => {
                                const contentletRect = contentlet.getBoundingClientRect();

                                return {
                                    x: 0,
                                    y: contentletRect.y - containerRect.y,
                                    width: contentletRect.width,
                                    height: contentletRect.height,
                                    payload: contentlet.dataset.content
                                };
                            })
                        };
                    })
                };
            })
        };
    });
}

<<<<<<< HEAD
export const getPageContainers = (containers: ContainerData) => {
    return Object.keys(containers).reduce(
        (
            acc: {
                identifier: string;
                uuid: string;
                contentletsId: string[];
            }[],
            container
        ) => {
            const contentlets = containers[container].contentlets;

            const contentletsKeys = Object.keys(contentlets);

            contentletsKeys.forEach((key) => {
                acc.push({
                    identifier:
                        containers[container].container.path ??
                        containers[container].container.identifier,
                    uuid: key.replace('uuid-', ''),
                    contentletsId: contentlets[key].map((contentlet) => contentlet.identifier)
                });
            });

            return acc;
        },
        []
    );
};

/**
 * Get the container data
 *
 * @param {ContainerData} containers
 * @param {PageProviderContext['layout']['body']['rows'][0]['columns'][0]['containers'][0]} containerRef
 * @return {*}
 */
=======
>>>>>>> 26ef0653
export const getContainersData = (
    containers: ContainerData,
    containerRef: PageProviderContext['layout']['body']['rows'][0]['columns'][0]['containers'][0]
) => {
    const { identifier, uuid } = containerRef;

    const { containerStructures, container } = containers[identifier];

    // Get the variant id
    const { variantId } = container?.parentPermissionable || {};

    // Get accepts types of content types for this container
    const acceptTypes = containerStructures.map((structure) => structure.contentTypeVar).join(',');

    // Get the contentlets for "this" container
    const contentlets = containers[identifier].contentlets[`uuid-${uuid}`];

<<<<<<< HEAD
    // Get the page containers
    const pageContainers = getPageContainers(containers);

    return {
        ...containers[identifier].container,
        acceptTypes,
        contentlets,
        pageContainers,
        variantId
=======
    return {
        ...containers[identifier].container,
        acceptTypes,
        contentlets
>>>>>>> 26ef0653
    };
};

export const getPersonalization = (persona: Record<string, string>) => {
    if (!persona || (!persona.contentType && !persona.keyTag)) {
        return `dot:default`;
    }

    return `dot:${persona.contentType}:${persona.keyTag}`;
};

export const combineClasses = (classes: string[]) => classes.filter(Boolean).join(' ');

export const getPositionStyleClasses = (start: number, end: number) => {
    const startClass = startClassMap[start];
    const endClass = endClassMap[end];

    return {
        startClass,
        endClass
    };
};<|MERGE_RESOLUTION|>--- conflicted
+++ resolved
@@ -90,46 +90,6 @@
     });
 }
 
-<<<<<<< HEAD
-export const getPageContainers = (containers: ContainerData) => {
-    return Object.keys(containers).reduce(
-        (
-            acc: {
-                identifier: string;
-                uuid: string;
-                contentletsId: string[];
-            }[],
-            container
-        ) => {
-            const contentlets = containers[container].contentlets;
-
-            const contentletsKeys = Object.keys(contentlets);
-
-            contentletsKeys.forEach((key) => {
-                acc.push({
-                    identifier:
-                        containers[container].container.path ??
-                        containers[container].container.identifier,
-                    uuid: key.replace('uuid-', ''),
-                    contentletsId: contentlets[key].map((contentlet) => contentlet.identifier)
-                });
-            });
-
-            return acc;
-        },
-        []
-    );
-};
-
-/**
- * Get the container data
- *
- * @param {ContainerData} containers
- * @param {PageProviderContext['layout']['body']['rows'][0]['columns'][0]['containers'][0]} containerRef
- * @return {*}
- */
-=======
->>>>>>> 26ef0653
 export const getContainersData = (
     containers: ContainerData,
     containerRef: PageProviderContext['layout']['body']['rows'][0]['columns'][0]['containers'][0]
@@ -147,22 +107,11 @@
     // Get the contentlets for "this" container
     const contentlets = containers[identifier].contentlets[`uuid-${uuid}`];
 
-<<<<<<< HEAD
-    // Get the page containers
-    const pageContainers = getPageContainers(containers);
-
     return {
         ...containers[identifier].container,
         acceptTypes,
         contentlets,
-        pageContainers,
         variantId
-=======
-    return {
-        ...containers[identifier].container,
-        acceptTypes,
-        contentlets
->>>>>>> 26ef0653
     };
 };
 
