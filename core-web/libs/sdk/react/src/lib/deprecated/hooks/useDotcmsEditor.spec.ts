--- conflicted
+++ resolved
@@ -3,10 +3,6 @@
 import * as sdkClient from '@dotcms/client';
 import { UVE_MODE, UVEState, UVEEventSubscription } from '@dotcms/types';
 import * as sdkUVE from '@dotcms/uve';
-<<<<<<< HEAD
-import { UVE_MODE, UVEState, UVEEventSubscription } from '@dotcms/uve/types';
-=======
->>>>>>> f306af58
 
 import { useDotcmsEditor } from './useDotcmsEditor';
 
