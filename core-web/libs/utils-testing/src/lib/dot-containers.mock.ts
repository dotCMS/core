--- conflicted
+++ resolved
@@ -153,21 +153,13 @@
 ];
 
 export const containersMock: DotContainer[] = containersMockArray.map(
-<<<<<<< HEAD
-    ({ name, identifier, source, path }) => ({
-        friendlyName: name,
-        title: name,
-        parentPermissionable: { hostname: '' },
-        identifier: identifier,
-        source,
-        path
-=======
     ({ name, identifier, parentPermissionable }) => ({
         friendlyName: name,
         title: name,
         parentPermissionable: { hostname: parentPermissionable.hostname },
-        identifier: identifier
->>>>>>> 9da2bf60
+        identifier: identifier,
+        source,
+        path
     })
 );
 
