--- conflicted
+++ resolved
@@ -1,10 +1,6 @@
 {
   "name": "dotcms-webcomponents",
-<<<<<<< HEAD
-  "version": "22.7.0-rc.11",
-=======
   "version": "22.8.0-next.6",
->>>>>>> 56f439a4
   "main": "./dist/index.cjs.js",
   "module": "./dist/index.js",
   "es2015": "./dist/esm/index.mjs",
