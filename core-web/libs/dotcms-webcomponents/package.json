--- conflicted
+++ resolved
@@ -1,10 +1,6 @@
 {
     "name": "dotcms-webcomponents",
-<<<<<<< HEAD
-    "version": "23.2.0-rc.5",
-=======
     "version": "23.3.0-next.4",
->>>>>>> db5d971a
     "main": "./dist/index.cjs.js",
     "module": "./dist/index.js",
     "es2015": "./dist/esm/index.mjs",
