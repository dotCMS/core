--- conflicted
+++ resolved
@@ -1,11 +1,6 @@
 {
-<<<<<<< HEAD
-    "name": "@dotcms/dotcms-webcomponents",
-    "version": "23.1.0-rc.11",
-=======
     "name": "dotcms-webcomponents",
     "version": "23.1.0-rc.12",
->>>>>>> d1f33483
     "main": "./dist/index.cjs.js",
     "module": "./dist/index.js",
     "es2015": "./dist/esm/index.mjs",
