{
  "name": "dotcms-webcomponents",
<<<<<<< HEAD
  "version": "22.8.0-next.6",
=======
  "version": "22.7.0-rc.11",
>>>>>>> 5133774e
  "main": "./dist/index.cjs.js",
  "module": "./dist/index.js",
  "es2015": "./dist/esm/index.mjs",
  "es2017": "./dist/esm/index.mjs",
  "types": "./dist/types/components.d.ts",
  "collection": "./dist/collection/collection-manifest.json",
  "collection:main": "./dist/collection/index.js",
  "unpkg": "./dist/dotcms-webcomponents/dotcms-webcomponents.js",
  "files": [
    "dist/",
    "loader/"
  ]
}<|MERGE_RESOLUTION|>--- conflicted
+++ resolved
@@ -1,10 +1,6 @@
 {
   "name": "dotcms-webcomponents",
-<<<<<<< HEAD
-  "version": "22.8.0-next.6",
-=======
   "version": "22.7.0-rc.11",
->>>>>>> 5133774e
   "main": "./dist/index.cjs.js",
   "module": "./dist/index.js",
   "es2015": "./dist/esm/index.mjs",
