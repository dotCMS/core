{
    "name": "dotcms-webcomponents",
<<<<<<< HEAD
    "version": "22.10.0-rc.256",
=======
    "version": "22.11.0-next.256",
>>>>>>> 42a6e243
    "main": "./dist/index.cjs.js",
    "module": "./dist/index.js",
    "es2015": "./dist/esm/index.mjs",
    "es2017": "./dist/esm/index.mjs",
    "types": "./dist/types/components.d.ts",
    "collection": "./dist/collection/collection-manifest.json",
    "collection:main": "./dist/collection/index.js",
    "unpkg": "./dist/dotcms-webcomponents/dotcms-webcomponents.js",
    "files": [
        "dist/",
        "loader/"
    ]
}<|MERGE_RESOLUTION|>--- conflicted
+++ resolved
@@ -1,10 +1,6 @@
 {
     "name": "dotcms-webcomponents",
-<<<<<<< HEAD
-    "version": "22.10.0-rc.256",
-=======
     "version": "22.11.0-next.256",
->>>>>>> 42a6e243
     "main": "./dist/index.cjs.js",
     "module": "./dist/index.js",
     "es2015": "./dist/esm/index.mjs",
