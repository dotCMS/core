--- conflicted
+++ resolved
@@ -1,10 +1,6 @@
 {
     "name": "dotcms-webcomponents",
-<<<<<<< HEAD
-    "version": "22.11.0-rc.4",
-=======
     "version": "22.12.0-next.6",
->>>>>>> 963a49dd
     "main": "./dist/index.cjs.js",
     "module": "./dist/index.js",
     "es2015": "./dist/esm/index.mjs",
