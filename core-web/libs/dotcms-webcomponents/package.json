{
    "name": "dotcms-webcomponents",
<<<<<<< HEAD
    "version": "22.10.0-rc.254",
=======
    "version": "22.11.0-next.254",
>>>>>>> 100280ce
    "main": "./dist/index.cjs.js",
    "module": "./dist/index.js",
    "es2015": "./dist/esm/index.mjs",
    "es2017": "./dist/esm/index.mjs",
    "types": "./dist/types/components.d.ts",
    "collection": "./dist/collection/collection-manifest.json",
    "collection:main": "./dist/collection/index.js",
    "unpkg": "./dist/dotcms-webcomponents/dotcms-webcomponents.js",
    "files": [
        "dist/",
        "loader/"
    ]
}<|MERGE_RESOLUTION|>--- conflicted
+++ resolved
@@ -1,10 +1,6 @@
 {
     "name": "dotcms-webcomponents",
-<<<<<<< HEAD
-    "version": "22.10.0-rc.254",
-=======
     "version": "22.11.0-next.254",
->>>>>>> 100280ce
     "main": "./dist/index.cjs.js",
     "module": "./dist/index.js",
     "es2015": "./dist/esm/index.mjs",
