{
    "name": "dotcms-webcomponents",
<<<<<<< HEAD
    "version": "23.3.0-rc.6",
=======
    "version": "23.4.0-next.5",
>>>>>>> 4ea0b063
    "main": "./dist/index.cjs.js",
    "module": "./dist/index.js",
    "es2015": "./dist/esm/index.mjs",
    "es2017": "./dist/esm/index.mjs",
    "types": "./dist/types/components.d.ts",
    "collection": "./dist/collection/collection-manifest.json",
    "collection:main": "./dist/collection/index.js",
    "unpkg": "./dist/dotcms-webcomponents/dotcms-webcomponents.js",
    "files": [
        "dist/",
        "loader/"
    ]
}<|MERGE_RESOLUTION|>--- conflicted
+++ resolved
@@ -1,10 +1,6 @@
 {
     "name": "dotcms-webcomponents",
-<<<<<<< HEAD
-    "version": "23.3.0-rc.6",
-=======
     "version": "23.4.0-next.5",
->>>>>>> 4ea0b063
     "main": "./dist/index.cjs.js",
     "module": "./dist/index.js",
     "es2015": "./dist/esm/index.mjs",
