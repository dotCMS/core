  {
  "name": "dotcms-webcomponents",
<<<<<<< HEAD
  "version": "22.8.0-next.7",
=======
  "version": "22.7.0-rc.11",
>>>>>>> d2e7bd0b
  "main": "./dist/index.cjs.js",
  "module": "./dist/index.js",
  "es2015": "./dist/esm/index.mjs",
  "es2017": "./dist/esm/index.mjs",
  "types": "./dist/types/components.d.ts",
  "collection": "./dist/collection/collection-manifest.json",
  "collection:main": "./dist/collection/index.js",
  "unpkg": "./dist/dotcms-webcomponents/dotcms-webcomponents.js",
  "files": [
    "dist/",
    "loader/"
  ]
  }<|MERGE_RESOLUTION|>--- conflicted
+++ resolved
@@ -1,20 +1,16 @@
-  {
-  "name": "dotcms-webcomponents",
-<<<<<<< HEAD
-  "version": "22.8.0-next.7",
-=======
-  "version": "22.7.0-rc.11",
->>>>>>> d2e7bd0b
-  "main": "./dist/index.cjs.js",
-  "module": "./dist/index.js",
-  "es2015": "./dist/esm/index.mjs",
-  "es2017": "./dist/esm/index.mjs",
-  "types": "./dist/types/components.d.ts",
-  "collection": "./dist/collection/collection-manifest.json",
-  "collection:main": "./dist/collection/index.js",
-  "unpkg": "./dist/dotcms-webcomponents/dotcms-webcomponents.js",
-  "files": [
+{
+  name: "dotcms-webcomponents",
+  version: "22.6.0-rc.5",
+  main: "./dist/index.cjs.js",
+  module: "./dist/index.js",
+  es2015: "./dist/esm/index.mjs",
+  es2017: "./dist/esm/index.mjs",
+  types: "./dist/types/components.d.ts",
+  collection: "./dist/collection/collection-manifest.json",
+  collection:main: "./dist/collection/index.js",
+  unpkg: "./dist/dotcms-webcomponents/dotcms-webcomponents.js",
+  files: [
     "dist/",
     "loader/"
   ]
-  }+}