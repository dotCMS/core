--- conflicted
+++ resolved
@@ -35,11 +35,8 @@
         SharedModule,
         PrimengModule,
         AssetFormModule,
-<<<<<<< HEAD
-        DotFieldRequiredDirective
-=======
+        DotFieldRequiredDirective,
         UploadPlaceholderComponent
->>>>>>> 707fea3d
     ],
     declarations: [
         EditorDirective,
