import { DOMOutputSpec } from 'prosemirror-model';

import { mergeAttributes } from '@tiptap/core';

import { DotCMSContentlet } from '@dotcms/dotcms-models';

<<<<<<< HEAD
export const imageLinkElement = (attrs, newAttrs): DOMOutputSpec => {
=======
const LANGUAGE_ID = 'language_id';

export const imageLinkElement = (attrs, newAttrs) => {
>>>>>>> 6ef4fa88
    const { href = null } = newAttrs;

    return ['a', { href }, imageElement(attrs, newAttrs)];
};

export const imageElement = (attrs, newAttrs): DOMOutputSpec => {
    return ['img', mergeAttributes(attrs, newAttrs)];
};

export const addImageLanguageId = (src: string, languageId: number) =>
    src.includes(LANGUAGE_ID) ? src : `${src}?${LANGUAGE_ID}=${languageId}`;

export const getImageAttr = (attrs: DotCMSContentlet | string) => {
    if (typeof attrs === 'string') {
        return { src: attrs };
    }

    const { fileAsset, asset, title, languageId } = attrs;

    return {
        data: attrs,
        src: addImageLanguageId(fileAsset || asset, languageId),
        title: title,
        alt: title
    };
};<|MERGE_RESOLUTION|>--- conflicted
+++ resolved
@@ -4,13 +4,10 @@
 
 import { DotCMSContentlet } from '@dotcms/dotcms-models';
 
-<<<<<<< HEAD
-export const imageLinkElement = (attrs, newAttrs): DOMOutputSpec => {
-=======
 const LANGUAGE_ID = 'language_id';
 
-export const imageLinkElement = (attrs, newAttrs) => {
->>>>>>> 6ef4fa88
+export const imageLinkElement = (attrs, newAttrs): DOMOutputSpec => {
+
     const { href = null } = newAttrs;
 
     return ['a', { href }, imageElement(attrs, newAttrs)];
