import { Image } from '@tiptap/extension-image';

<<<<<<< HEAD
import { imageLinkElement, imageElement, getImageAttr } from './helpers';

import { DotCMSContentlet } from '@dotcms/dotcms-models';
=======
import { imageElement, imageLinkElement } from './helpers';
>>>>>>> ac4ee011

declare module '@tiptap/core' {
    interface Commands<ReturnType> {
        ImageBlock: {
            /**
             * Set Image Link mark
             */
            setImageLink: (attributes: { href: string }) => ReturnType;
            /**
             * Unset Image Link mark
             */
            unsetImageLink: () => ReturnType;
            addDotImage: (attrs: DotCMSContentlet | string) => ReturnType;
        };
    }
}

export const ImageNode = Image.extend({
    name: 'dotImage',

    addAttributes() {
        return {
            src: {
                default: null,
                parseHTML: (element) => element.getAttribute('src'),
                renderHTML: (attributes) => ({ src: attributes.src || attributes.data?.asset })
            },
            alt: {
                default: null,
                parseHTML: (element) => element.getAttribute('alt'),
                renderHTML: (attributes) => ({ alt: attributes.alt || attributes.data?.title })
            },
            title: {
                default: null,
                parseHTML: (element) => element.getAttribute('title'),
                renderHTML: (attributes) => ({ title: attributes.title || attributes.data?.title })
            },
            style: {
                default: null,
                parseHTML: (element) => element.getAttribute('style'),
                renderHTML: (attributes) => ({ style: attributes.style })
            },
            href: {
                default: null,
                parseHTML: (element) => element.getAttribute('href'),
                renderHTML: (attributes) => ({ href: attributes.href })
            },
            data: {
                default: null,
                parseHTML: (element) => ({
                    data: element.getAttribute('data')
                }),
                renderHTML: (attributes) => ({ data: attributes.data })
            }
        };
    },

    parseHTML() {
        return [
            {
                tag: this.options.allowBase64 ? 'img[src]' : 'img[src]:not([src^="data:"])'
            }
        ];
    },

    addCommands() {
        return {
            ...this.parent?.(),
            setImageLink:
                (attributes) =>
                ({ commands }) => {
                    return commands.updateAttributes(this.name, attributes);
                },
            unsetImageLink:
                () =>
                ({ commands }) => {
                    return commands.updateAttributes(this.name, { href: '' });
                },
            addDotImage:
                (attrs) =>
                ({ chain, state }) => {
                    const { selection } = state;
                    const node = {
                        attrs: getImageAttr(attrs),
                        type: ImageNode.name
                    };

                    return chain().insertContentAt(selection.head, node).run();
                }
        };
    },

    renderHTML({ HTMLAttributes }) {
        const { style = '', href = null } = HTMLAttributes || {};

        return [
            'div',
            { style, class: 'node-container' },
            href
                ? imageLinkElement(this.options.HTMLAttributes, HTMLAttributes)
                : imageElement(this.options.HTMLAttributes, HTMLAttributes)
        ];
    }
});<|MERGE_RESOLUTION|>--- conflicted
+++ resolved
@@ -1,12 +1,8 @@
 import { Image } from '@tiptap/extension-image';
 
-<<<<<<< HEAD
-import { imageLinkElement, imageElement, getImageAttr } from './helpers';
+import { DotCMSContentlet } from '@dotcms/dotcms-models';
 
-import { DotCMSContentlet } from '@dotcms/dotcms-models';
-=======
-import { imageElement, imageLinkElement } from './helpers';
->>>>>>> ac4ee011
+import { getImageAttr, imageElement, imageLinkElement } from './helpers';
 
 declare module '@tiptap/core' {
     interface Commands<ReturnType> {
