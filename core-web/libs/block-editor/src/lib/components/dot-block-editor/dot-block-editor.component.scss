@use "variables" as *;

@import "apps/dotcms-block-editor/src/fonts";

@import url("https://fonts.googleapis.com/css2?family=Roboto:ital,wght@0,300;0,400;0,500;0,700;1,300;1,400&display=swap");
@import url("https://fonts.googleapis.com/icon?family=Material+Icons");

:host {
    position: relative;
    font-family: "Roboto", sans-serif;
    height: 100%;
    display: block;

    .editor-wrapper {
        display: block;
        border-radius: $border-radius-sm;
        height: 500px;
        overflow: hidden;
        position: relative;
        resize: vertical;
        outline: $color-palette-gray-500 solid 1px;
    }

    // If a child is focused, set this style to the parent
    &:focus-within {
        outline-color: $color-palette-primary;
    }

    tiptap-editor ::ng-deep {
        display: block;
        height: 100%;
        overflow-y: auto;
        width: 100%;

        .ProseMirror {
            -moz-box-sizing: border-box;
            -webkit-box-sizing: border-box;
            box-sizing: border-box;
            display: block;
            min-height: 100%;
            outline: none;
            padding: $dot-editor-size (4 * $dot-editor-size);
            font: $dot-editor-size;

            img {
                max-width: 100%;
                max-height: 100%;
                position: relative;

                &:before {
                    align-items: center;
                    background: $color-palette-gray-200;
                    border-radius: 3px;
                    border: 1px solid $color-palette-gray-500;
                    color: $color-palette-gray-700;
                    content: "The image URL " attr(src)
                        " seems to be broken, please double check the URL.";
                    display: flex;
                    height: 100%;
                    left: 0;
                    padding: $spacing-3;
                    position: absolute;
                    text-align: center;
                    width: 100%;
                }
            }

            ul,
            ol {
                margin: 0;
                padding-inline-start: $dot-editor-size;
                margin-left: $dot-editor-size;
            }

            ol li {
                list-style-type: decimal;
            }

            ul li {
                list-style-type: disc;
            }

            li {
                padding-top: 0.286 * $dot-editor-size;
            }

            li p {
                padding: 0;
                margin: 0;
            }

            h1 {
                font-size: 2.43 * $dot-editor-size;
                line-height: 2.5758 * $dot-editor-size;
                padding-top: 0.43 * $dot-editor-size;
                margin-bottom: 0.86 * $dot-editor-size;
            }

            h2 {
                font-size: 1.93 * $dot-editor-size;
                line-height: 2.57 * $dot-editor-size;
                padding-top: 0.65 * $dot-editor-size;
                margin-bottom: 0.65 * $dot-editor-size;
            }

            h3 {
                font-size: 1.57 * $dot-editor-size;
                line-height: 2.575 * $dot-editor-size;
                padding-top: 2.575 * $dot-editor-size;
                margin-bottom: 0.5 * $dot-editor-size;
            }

            h4 {
                font-size: 1.29 * $dot-editor-size;
                line-height: 2.58 * $dot-editor-size;
                padding-top: 0.86 * $dot-editor-size;
                margin-bottom: 0.43 * $dot-editor-size;
            }

            p {
                font-size: $dot-editor-size;
                line-height: 1.29 * $dot-editor-size;
                padding-top: 0.286 * $dot-editor-size;
                margin-bottom: $dot-editor-size;
            }

            blockquote {
                margin: $dot-editor-size;
                border-left: 3px solid rgba($black, 0.1);
                padding-left: $dot-editor-size;
            }

            pre {
                background: $black;
                border-radius: 0.5 * $dot-editor-size;
                color: #fff;
                padding: (0.75 * $dot-editor-size) $dot-editor-size;

                code {
                    font-family: SFMono-Regular, Menlo, Monaco, Consolas, "Liberation Mono",
                        "Courier New", monospace;
                    background: none;
                    color: inherit;
                    padding: 0;
                }
            }

            // Placeholder styling
            .is-empty::before {
                color: $color-palette-gray-500;
                content: attr(data-placeholder);
                float: left;
                height: 0;
                pointer-events: none;
            }

            table {
                border-collapse: collapse;
                margin: 0;
                overflow: hidden;
                table-layout: fixed;
                width: 100%;

                td,
                th {
                    border: 2px solid $color-palette-gray-500;
                    box-sizing: border-box;
                    min-width: $spacing-3;
                    padding: 3px 20px 3px 5px;
                    position: relative;
                    vertical-align: top;
                }
                /* fix borders in FF: https://stackoverflow.com/a/16337203/3847132*/
                th {
                    background-clip: padding-box;
                }

                td > *,
                th > * {
                    margin-bottom: 0;
                }

                th {
                    background-color: $color-palette-gray-200;
                    font-weight: 700;
                    text-align: left;
                }

                .selectedCell {
                    background-color: $color-palette-gray-300;
                }

                .selectedCell:after {
                    content: "";
                    left: 0;
                    right: 0;
                    top: 0;
                    bottom: 0;
                    pointer-events: none;
                    position: absolute;
                }

                .column-resize-handle {
                    bottom: -2px;
                    position: absolute;
                    right: -2px;
                    pointer-events: none;
                    top: 0;
                    width: 4px;
                }

                p {
                    margin: 0;
                }

                .tableWrapper {
                    padding: $spacing-3 0;
                    overflow-x: auto;
                }

                .resize-cursor {
                    cursor: ew-resize;
                    cursor: col-resize;
                }

                .dot-cell-arrow {
                    position: absolute;
                    display: none;
                    top: 3px;
                    right: 5px;
                    border: solid black;
                    border-width: 0 2px 2px 0;
                    padding: 3px;
                    transform: rotate(45deg);
                    -webkit-transform: rotate(45deg);
                    background: transparent;
                    cursor: pointer;
                    z-index: 100;
                }
                .selectedCell {
                    .dot-cell-arrow {
                        display: block;
                    }
                }
                td.focus,
                th.focus {
                    .dot-cell-arrow {
                        display: block;
                    }
                }
            }
        }

        video {
            max-width: 100%;
            max-height: 100%;
            height: auto;
        }

        .vertical-video {
            max-height: 400px;
            width: auto;
        }

<<<<<<< HEAD
        .horizontal-video,
        .node-image {
            height: auto;
            max-width: 50%;
        }

=======
>>>>>>> 9bb36aa6
        .node-container {
            margin-bottom: $spacing-3;
        }
    }

    tiptap-editor {
        /* To avoid jumps in the content when the scroll is hidden */
        scrollbar-gutter: stable;
    }
    .overflow-hidden {
        overflow-y: hidden;
    }
}<|MERGE_RESOLUTION|>--- conflicted
+++ resolved
@@ -262,15 +262,12 @@
             width: auto;
         }
 
-<<<<<<< HEAD
         .horizontal-video,
         .node-image {
             height: auto;
             max-width: 50%;
         }
 
-=======
->>>>>>> 9bb36aa6
         .node-container {
             margin-bottom: $spacing-3;
         }
