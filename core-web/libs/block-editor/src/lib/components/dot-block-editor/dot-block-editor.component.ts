--- conflicted
+++ resolved
@@ -30,13 +30,9 @@
     BubbleAssetFormExtension,
     ImageUpload
 } from '../../extensions';
-<<<<<<< HEAD
-import { ContentletBlock, ImageNode, VideoNode } from '../../nodes';
-import { formatHTML, SetDocAttrStep } from '../../shared/utils';
-=======
-import { ContentletBlock, ImageNode } from '../../nodes';
+
+import { ContentletBlock, ImageNode,  VideoNode } from '../../nodes';
 import { formatHTML, removeInvalidNodes, SetDocAttrStep } from '../../shared/utils';
->>>>>>> e99d8d50
 
 function toTitleCase(str) {
     return str.replace(/\p{L}+('\p{L}+)?/gu, function (txt) {
@@ -80,6 +76,7 @@
     private _customNodes: Map<string, AnyExtension> = new Map([
         ['dotContent', ContentletBlock(this.injector)],
         ['image', ImageNode],
+        ['video', VideoNode],
         ['table', DotTableExtension()]
     ]);
 
@@ -133,48 +130,6 @@
         this.editor.view.dispatch(tr);
     }
 
-<<<<<<< HEAD
-    private setEditorExtensions(): AnyExtension[] {
-        const defaultExtensions: AnyExtension[] = [
-            DotConfigExtension({
-                lang: this.lang,
-                allowedContentTypes: this.allowedContentTypes,
-                allowedBlocks: this._allowedBlocks
-            }),
-            ActionsMenu(this.viewContainerRef),
-            DragHandler(this.viewContainerRef),
-            ImageUpload(this.injector, this.viewContainerRef),
-            BubbleLinkFormExtension(this.viewContainerRef),
-            DotBubbleMenuExtension(this.viewContainerRef),
-            BubbleFormExtension(this.viewContainerRef),
-            DotFloatingButton(this.injector, this.viewContainerRef),
-            BubbleAssetFormExtension(this.viewContainerRef),
-            // Marks Extensions
-            Underline,
-            CharacterCount,
-            TextAlign.configure({ types: ['heading', 'paragraph', 'listItem', 'dotImage'] }),
-            Highlight.configure({ HTMLAttributes: { style: 'background: #accef7;' } }),
-            Link.configure({ autolink: false, openOnClick: false }),
-            Placeholder.configure({
-                placeholder: ({ node }) => {
-                    if (node.type.name === 'heading') {
-                        return `${toTitleCase(node.type.name)} ${node.attrs.level}`;
-                    }
-
-                    return 'Type "/" for commmands';
-                }
-            }),
-            DotTableCellExtension(this.viewContainerRef),
-            DotTableHeaderExtension(),
-            TableRow
-        ];
-        const customExtensions: Map<string, AnyExtension> = new Map([
-            ['contentlets', ContentletBlock(this.injector)],
-            ['table', DotTableExtension()],
-            ['image', ImageNode],
-            ['video', VideoNode]
-        ]);
-=======
     private getEditorNodes(): AnyExtension[] {
         // If you have more than one allow block (other than the parragrph),
         // we customize the starterkit.
@@ -182,7 +137,6 @@
             this._allowedBlocks?.length > 1
                 ? StarterKit.configure(this.starterConfig())
                 : StarterKit;
->>>>>>> e99d8d50
 
         const customNodes = this.getAllowedCustomNodes();
 
@@ -256,13 +210,6 @@
      */
     private getEditorExtensions() {
         return [
-<<<<<<< HEAD
-            ...(this._allowedBlocks.includes('contentlets')
-                ? [customExtensions.get('contentlets')]
-                : []),
-            ...(this._allowedBlocks.includes('image') ? [customExtensions.get('image')] : []),
-            ...(this._allowedBlocks.includes('video') ? [customExtensions.get('video')] : [])
-=======
             DotConfigExtension({
                 lang: this.lang,
                 allowedContentTypes: this.allowedContentTypes,
@@ -277,11 +224,10 @@
             BubbleFormExtension(this.viewContainerRef),
             DotFloatingButton(this.injector, this.viewContainerRef),
             DotTableCellExtension(this.viewContainerRef),
-            BubbleImageTabviewFormExtension(this.viewContainerRef),
+            BubbleAssetFormExtension(this.viewContainerRef),
             DotTableHeaderExtension(),
             TableRow,
             CharacterCount
->>>>>>> e99d8d50
         ];
     }
 
