import { combineLatest, from, Observable, Subject } from 'rxjs';
import { array, assert, object, optional, string } from 'superstruct';
import tippy from 'tippy.js';

import {
    ChangeDetectorRef,
    Component,
    EventEmitter,
    forwardRef,
    inject,
    Injector,
    Input,
    OnDestroy,
    OnInit,
    Output,
    ViewContainerRef
} from '@angular/core';
import { ControlValueAccessor, NG_VALUE_ACCESSOR } from '@angular/forms';

import { DialogService } from 'primeng/dynamicdialog';

import { debounceTime, map, take, takeUntil } from 'rxjs/operators';

import { AnyExtension, Content, Editor, JSONContent } from '@tiptap/core';
import CharacterCount, { CharacterCountStorage } from '@tiptap/extension-character-count';
import { Level } from '@tiptap/extension-heading';
import { Highlight } from '@tiptap/extension-highlight';
import { Link } from '@tiptap/extension-link';
import Placeholder from '@tiptap/extension-placeholder';
import { Subscript } from '@tiptap/extension-subscript';
import { Superscript } from '@tiptap/extension-superscript';
import { TextAlign } from '@tiptap/extension-text-align';
import { Underline } from '@tiptap/extension-underline';
import { Youtube } from '@tiptap/extension-youtube';
import StarterKit, { StarterKitOptions } from '@tiptap/starter-kit';

import { DotAiService, DotMessageService, DotPropertiesService } from '@dotcms/data-access';
import {
    DotCMSContentlet,
    DotCMSContentTypeField,
    EDITOR_MARKETING_KEYS,
    IMPORT_RESULTS,
    RemoteCustomExtensions
} from '@dotcms/dotcms-models';

import {
    ActionsMenu,
    AIContentPromptExtension,
    AIImagePromptExtension,
    AssetUploader,
    BubbleAssetFormExtension,
    BubbleFormExtension,
    DotComands,
    DotConfigExtension,
    DotTableCellContextMenu,
    DotFloatingButton,
    DotCMSTableExtensions,
    FREEZE_SCROLL_KEY,
    FreezeScroll,
    IndentExtension
} from '../../extensions';
import { AIContentNode, ContentletBlock, ImageNode, LoaderNode, VideoNode } from '../../nodes';
import {
    DotMarketingConfigService,
    formatHTML,
    removeInvalidNodes,
    RestoreDefaultDOMAttrs,
    SetDocAttrStep,
    DEFAULT_LANG_ID
} from '../../shared';

@Component({
    selector: 'dot-block-editor',
    templateUrl: './dot-block-editor.component.html',
    styleUrls: ['./dot-block-editor.component.scss'],
    providers: [
        DialogService,
        {
            provide: NG_VALUE_ACCESSOR,
            useExisting: forwardRef(() => DotBlockEditorComponent),
            multi: true
        }
    ],
    standalone: false
})
export class DotBlockEditorComponent implements OnInit, OnDestroy, ControlValueAccessor {
    readonly #injector = inject(Injector);

    @Input() field: DotCMSContentTypeField;
    @Input() contentlet: DotCMSContentlet;

    @Input() languageId = DEFAULT_LANG_ID;
    @Input() isFullscreen = false;
    @Input() value: Content = '';
    @Output() valueChange = new EventEmitter<JSONContent>();
    public allowedContentTypes: string;
    public customStyles: string;
    public displayCountBar: boolean | string = true;
    public charLimit: number;
    public customBlocks = '';
    public content: Content = '';
    public contentletIdentifier: string;
    public disabled = false;
    editor: Editor;
    subject = new Subject();
    freezeScroll = true;
    private onChange: (value: string) => void;
    private onTouched: () => void;
    private destroy$: Subject<boolean> = new Subject<boolean>();
    private allowedBlocks: string[] = ['paragraph']; //paragraph should be always.
    private _customNodes = new Map([
        ['dotContent', ContentletBlock(this.#injector)],
        ['image', ImageNode],
        ['video', VideoNode],
        ['aiContent', AIContentNode],
        ['loader', LoaderNode]
    ]);
    private readonly cd = inject(ChangeDetectorRef);
    private readonly dotPropertiesService = inject(DotPropertiesService);
    private isAIPluginInstalled$: Observable<boolean>;
    readonly #dialogService = inject(DialogService);
    readonly #dotMessageService = inject(DotMessageService);

    readonly viewContainerRef = inject(ViewContainerRef);
    readonly dotMarketingConfigService = inject(DotMarketingConfigService);
    readonly dotAiService = inject(DotAiService);

    readonly dotDragHandleOptions = {
        duration: 250,
        zIndex: 5,
        placement: 'left'
    };

<<<<<<< HEAD
    constructor() {
        this.isAIPluginInstalled$ = this.dotAiService.checkPluginInstallation();
    }

=======
>>>>>>> 4826e4d4
    get characterCount(): CharacterCountStorage {
        return this.editor?.storage.characterCount;
    }

    get showCharData() {
        try {
            return JSON.parse(this.displayCountBar as string);
<<<<<<< HEAD
        } catch {
=======
        } catch (e) {
            console.error(e);
>>>>>>> 4826e4d4
            return true;
        }
    }

    get readingTime() {
        // The constant used by Medium for words an adult can read per minute is 265
        // More Information here: https://help.medium.com/hc/en-us/articles/214991667-Read-time
        return Math.ceil(this.characterCount.words() / 265);
    }

    registerOnChange(fn: (value: string) => void) {
        this.onChange = fn;
    }

    registerOnTouched(fn: () => void) {
        this.onTouched = fn;
    }

    writeValue(content: JSONContent): void {
        this.value = content;
        this.setEditorContent(content);
    }

    setDisabledState(isDisabled: boolean): void {
        this.disabled = isDisabled;
        if (this.editor) {
            this.editor.setEditable(!isDisabled);
        }
    }

    async loadCustomBlocks(urls: string[]): Promise<PromiseSettledResult<AnyExtension>[]> {
        return Promise.allSettled(urls.map(async (url) => import(/* webpackIgnore: true */ url)));
    }

    ngOnInit() {
        this.isAIPluginInstalled$ = this.dotAiService.checkPluginInstallation();
        tippy.setDefaultProps({ zIndex: 10 });
        this.setFieldVariable(); // Set the field variables - Before the editor is created
        combineLatest([
            this.showVideoThumbnail$(),
            from(this.getCustomRemoteExtensions()),
            this.isAIPluginInstalled$
        ])
            .pipe(take(1))
            .subscribe(([showVideoThumbnail, extensions, isInstalled]) => {
                this.editor = new Editor({
                    extensions: [
                        ...this.getEditorExtensions(isInstalled),
                        ...this.getEditorMarks(),
                        ...this.getEditorNodes(),
                        ...extensions
                    ],
                    editable: true
                });

                this.dotMarketingConfigService.setProperty(
                    EDITOR_MARKETING_KEYS.SHOW_VIDEO_THUMBNAIL,
                    showVideoThumbnail
                );

                this.subscribeToEditorEvents();
            });
    }

    ngOnDestroy() {
        if (this.editor) {
            this.editor.destroy();
        }

        this.destroy$.next(true);
        this.destroy$.complete();
    }

    onBlockEditorChange(value: JSONContent) {
        if (this.disabled) {
            return;
        }

        this.valueChange.emit(value);
        this.onChange?.(JSON.stringify(value));
        this.onTouched?.();
    }

    setAllowedBlocks(blocks: string) {
        const allowedBlocks = blocks ? blocks.replace(/ /g, '').split(',').filter(Boolean) : [];

        this.allowedBlocks = [...this.allowedBlocks, ...allowedBlocks];
    }

    /**
     * Subscribe to the editor events
     *
     * @private
     * @memberof DotBlockEditorComponent
     */
    private subscribeToEditorEvents() {
        this.editor.on('create', () => {
            this.setEditorContent(this.value);
            this.updateCharCount();
        });
        this.subject
            .pipe(takeUntil(this.destroy$), debounceTime(250))
            .subscribe(() => this.updateCharCount());

        this.editor.on('transaction', ({ editor }) => {
            this.freezeScroll = FREEZE_SCROLL_KEY.getState(editor.view.state)?.freezeScroll;
        });

        this.cd.detectChanges();
    }

    /**
     * Update the character count
     *
     * @private
     * @memberof DotBlockEditorComponent
     */
    private updateCharCount(): void {
        const tr = this.editor.state.tr.setMeta('addToHistory', false);

        if (this.characterCount.characters() != 0) {
            tr.step(new SetDocAttrStep('charCount', this.characterCount.characters()))
                .step(new SetDocAttrStep('wordCount', this.characterCount.words()))
                .step(new SetDocAttrStep('readingTime', this.readingTime));
        } else {
            // If the content is empty, we need to remove the attributes
            tr.step(new RestoreDefaultDOMAttrs());
        }

        this.editor.view.dispatch(tr);
    }

    private showVideoThumbnail$(): Observable<boolean> {
        return this.dotPropertiesService
            .getKey(EDITOR_MARKETING_KEYS.SHOW_VIDEO_THUMBNAIL)
            .pipe(map((property = 'true') => property === 'true' || property === 'NOT_FOUND'));
    }

    /**
     * assert call throws a detailed error
     * @param data
     * @throws if the schema is not valid to use
     *
     */
    private isValidSchema(data: RemoteCustomExtensions): void {
        const RemoteExtensionsSchema = object({
            extensions: array(
                object({
                    url: string(),
                    actions: optional(
                        array(
                            object({
                                command: string(),
                                menuLabel: string(),
                                icon: string()
                            })
                        )
                    )
                })
            )
        });

        assert(data, RemoteExtensionsSchema);
    }

    private getParsedCustomBlocks(): RemoteCustomExtensions {
        const emptyExtentions = {
            extensions: []
        };

        if (!this.customBlocks?.length) {
            return emptyExtentions;
        }

        try {
            const data = JSON.parse(this.customBlocks);
            this.isValidSchema(data);

            return data;
        } catch (e) {
            console.warn('JSON parse fails, please check the JSON format.', e);

            return {
                extensions: []
            };
        }
    }

    private parsedCustomModules(
        prevModule,
        module: PromiseFulfilledResult<AnyExtension> | PromiseRejectedResult
    ) {
        if (module.status === IMPORT_RESULTS.REJECTED) {
            console.warn('Failed to load the module', module.reason);
        }

        return module.status === IMPORT_RESULTS.FULFILLED
            ? {
                  ...prevModule,
                  ...module?.value
              }
            : { ...prevModule };
    }

    /**
     * This methods get the customBlocks variable to retrieve the custom modules as Objects.
     * Validates that there is customBlocks defined.
     * @private
     * @return {*}  {Promise<AnyExtension[]>}
     * @memberof DotBlockEditorComponent
     */
    private async getCustomRemoteExtensions(): Promise<AnyExtension[]> {
        const data: RemoteCustomExtensions = this.getParsedCustomBlocks();
        const extensionUrls = data?.extensions?.map((extension) => extension.url);
        const customModules = await this.loadCustomBlocks(extensionUrls);
        const blockNames = [];

        data.extensions.forEach((extension) => {
            blockNames.push(...(extension.actions?.map((item) => item.name) || []));
        });

        const moduleObj = customModules.reduce(this.parsedCustomModules, {});

        return Object.values(moduleObj);
    }

    private getEditorNodes(): AnyExtension[] {
        // If you have more than one allow block (other than the paragraph),
        // we customize the starterkit.
        const starterkit =
            this.allowedBlocks?.length > 1
                ? StarterKit.configure(this.starterConfig())
                : StarterKit;

        const customNodes = this.getAllowedCustomNodes();

        return [starterkit, ...customNodes];
    }

    /**
     *
     * Check if the starter kit keys are part of the _allowedBlocks,
     * ONLY if is not present will add an attribute with false to disable it. ex. {orderedList: false}.
     * Exception, headings fill the HeadingOptions or false.
     */
    private starterConfig(): Partial<StarterKitOptions> {
        // These are the keys that meter for the starter kit.
        const staterKitOptions = [
            'orderedList',
            'bulletList',
            'blockquote',
            'codeBlock',
            'horizontalRule'
        ];

        //Heading types supported by default in the editor.
        const heading = ['heading1', 'heading2', 'heading3', 'heading4', 'heading5', 'heading6'];
        const levels = heading
            .filter((heading) => this.allowedBlocks?.includes(heading))
            .map((heading) => +heading.slice(-1) as Level);

        const starterKit = staterKitOptions
            .filter((option) => !this.allowedBlocks?.includes(option))
            .reduce((options, option) => ({ ...options, [option]: false }), {});

        return {
            heading: levels?.length ? { levels, HTMLAttributes: {} } : false,
            ...starterKit
        };
    }

    /**
     * Filter the dot Nodes that are allowed by the user
     *
     * @private
     * @return {*}  {AnyExtension[]}
     * @memberof DotBlockEditorComponent
     */
    private getAllowedCustomNodes(): AnyExtension[] {
        const whiteList = [];

        // If only paragraph is included
        // We do not need to filter
        if (this.allowedBlocks.length <= 1) {
            return [...this._customNodes.values()];
        }

        for (const block of this.allowedBlocks) {
            const node = this._customNodes.get(block);
            if (node) {
                whiteList.push(node);
            }
        }

        return whiteList;
    }

    /**
     * Returns an array of editor extensions
     *
     * @private
     * @returns {Array} An array of editor extensions
     */
    private getEditorExtensions(isAIPluginInstalled: boolean) {
        const extensions = [
            DotConfigExtension({
                lang: this.languageId || this.contentlet?.languageId,
                allowedContentTypes: this.allowedContentTypes,
                allowedBlocks: this.allowedBlocks,
                contentletIdentifier: this.contentletIdentifier
            }),
            DotComands,
            Youtube.configure({
                height: 300,
                width: 400,
                interfaceLanguage: 'us',
                nocookie: true,
                modestBranding: true
            }),
            Subscript,
            Superscript,
            ActionsMenu(this.viewContainerRef, this.getParsedCustomBlocks(), {
                shouldShowAIExtensions: isAIPluginInstalled
            }),
            BubbleFormExtension(this.viewContainerRef),
            DotFloatingButton(this.#injector, this.viewContainerRef),
            BubbleAssetFormExtension(this.viewContainerRef),
            FreezeScroll,
            CharacterCount,
            AssetUploader(this.#injector, this.viewContainerRef),
            IndentExtension,
            Placeholder.configure({
                emptyEditorClass: 'is-editor-empty',
                emptyNodeClass: 'is-empty',
                placeholder: ({ node }) => {
                    if (node.type.name === 'bulletList' || node.type.name === 'orderedList') {
                        return this.#dotMessageService.get('block-editor.placeholder.list');
                    }

                    if (node.type.name === 'heading') {
                        const level = node.attrs['level'] ?? '';

                        return this.#dotMessageService.get(
                            'block-editor.placeholder.heading',
                            level
                        );
                    }

                    if (node.type.name === 'codeBlock') {
                        return this.#dotMessageService.get('block-editor.placeholder.code');
                    }

                    if (node.type.name === 'blockquote') {
                        return this.#dotMessageService.get('block-editor.placeholder.quote');
                    }

                    if (node.type.name === 'table') {
                        return '';
                    }

                    return this.#dotMessageService.get('block-editor.placeholder.paragraph');
                }
            }),
            ...DotCMSTableExtensions,
            DotTableCellContextMenu(this.viewContainerRef)
        ];

        if (isAIPluginInstalled) {
            extensions.push(
                AIContentPromptExtension(this.viewContainerRef),
                AIImagePromptExtension(this.#dialogService, this.#dotMessageService)
            );
        }

        return extensions;
    }

    /**
     * Editor Marks
     *
     * @private
     * @return {*}
     * @memberof DotBlockEditorComponent
     */
    private getEditorMarks() {
        return [
            Underline,
            TextAlign.configure({ types: ['heading', 'paragraph', 'listItem', 'dotImage'] }),
            Highlight.configure({ HTMLAttributes: { style: 'background: #accef7;' } }),
            Link.configure({ autolink: false, openOnClick: false })
        ];
    }

    private setEditorJSONContent(content: Content) {
        this.content =
            this.allowedBlocks?.length > 1
                ? removeInvalidNodes(content, this.allowedBlocks)
                : content;
    }

    private setEditorContent(content: Content) {
        if (typeof content === 'string') {
            this.content = formatHTML(content);

            return;
        }

        this.setEditorJSONContent(content);
    }

    private setFieldVariable() {
        const { contentTypes, styles, displayCountBar, charLimit, customBlocks, allowedBlocks } =
            this.getFieldVariables();

        this.allowedContentTypes = contentTypes;
        this.customStyles = styles;
        this.displayCountBar = displayCountBar;
        this.charLimit = Number(charLimit);
        this.customBlocks = customBlocks;
        this.setAllowedBlocks(allowedBlocks);
    }

    /**
     * Get field variables
     *
     * @private
     * @return {*}  {Record<string, string>}
     * @memberof DotBlockEditorComponent
     */
    private getFieldVariables(): Record<string, string> {
        return (
            this.field?.fieldVariables.reduce(
                (prev, { key, value }) => ({
                    ...prev,
                    [key]: value
                }),
                {}
            ) || {}
        );
    }
}<|MERGE_RESOLUTION|>--- conflicted
+++ resolved
@@ -131,13 +131,6 @@
         placement: 'left'
     };
 
-<<<<<<< HEAD
-    constructor() {
-        this.isAIPluginInstalled$ = this.dotAiService.checkPluginInstallation();
-    }
-
-=======
->>>>>>> 4826e4d4
     get characterCount(): CharacterCountStorage {
         return this.editor?.storage.characterCount;
     }
@@ -145,12 +138,7 @@
     get showCharData() {
         try {
             return JSON.parse(this.displayCountBar as string);
-<<<<<<< HEAD
         } catch {
-=======
-        } catch (e) {
-            console.error(e);
->>>>>>> 4826e4d4
             return true;
         }
     }
