import { TiptapBubbleMenuDirective } from 'ngx-tiptap';
import { Placement } from 'tippy.js';

import { CommonModule } from '@angular/common';
import {
    ChangeDetectionStrategy,
    ChangeDetectorRef,
    Component,
    ElementRef,
    inject,
    input,
    SecurityContext,
    signal,
    ViewChild,
    OnInit,
    DestroyRef
} from '@angular/core';
import { takeUntilDestroyed } from '@angular/core/rxjs-interop';
import { FormsModule } from '@angular/forms';
import { DomSanitizer } from '@angular/platform-browser';

import { DropdownModule } from 'primeng/dropdown';
import { OverlayPanelModule } from 'primeng/overlaypanel';

import { take } from 'rxjs/operators';

import { Editor } from '@tiptap/core';

<<<<<<< HEAD
import { DotContentTypeService, DotMessageService } from '@dotcms/data-access';
import { FeaturedFlags } from '@dotcms/dotcms-models';
import { DotMessagePipe } from '@dotcms/ui';
=======
import { DotAiService } from '@dotcms/data-access';
>>>>>>> 4471ae96

import { DotImageEditorPopoverComponent } from './components/dot-image-editor-popover/dot-image-editor-popover.component';
import { DotLinkEditorPopoverComponent } from './components/dot-link-editor-popover/dot-link-editor-popover.component';

import { EditorModalDirective } from '../../directive/editor-modal.directive';
import { AI_IMAGE_PROMPT_EXTENSION_NAME } from '../../extensions/ai-image-prompt/ai-image-prompt.extension';
import {
    codeIcon,
    headerIcons,
    listStarsIcon,
    mountsStarsIcon,
    olIcon,
    pIcon,
    quoteIcon,
    ulIcon
} from '../../utils/icons';
import { getCurrentNodeType } from '../../utils/prosemirror';

interface NodeTypeOption {
    name: string;
    value: string;
    icon?: string;
    command: () => boolean;
}

const BUBBLE_MENU_HIDDEN_NODES = {
    table: true,
    youtube: true,
    dotVideo: true,
    aiContent: true,
    loader: true
};

@Component({
    selector: 'dot-bubble-menu',
    templateUrl: './dot-bubble-menu.component.html',
    styleUrls: ['./dot-bubble-menu.component.scss'],
    imports: [
        CommonModule,
        TiptapBubbleMenuDirective,
        FormsModule,
        DropdownModule,
        DotLinkEditorPopoverComponent,
        DotImageEditorPopoverComponent,
        OverlayPanelModule,
        DotMessagePipe
    ],
    standalone: true,
    changeDetection: ChangeDetectionStrategy.OnPush
})
export class DotBubbleMenuComponent implements OnInit {
    @ViewChild('editorModal') editorModal: EditorModalDirective;
    @ViewChild('bubbleMenu', { read: ElementRef }) bubbleMenuRef: ElementRef<HTMLElement>;
    @ViewChild('linkModal') linkModal: DotLinkEditorPopoverComponent;
    @ViewChild('imageModal') imageModal: DotImageEditorPopoverComponent;

    readonly editor = input.required<Editor>();
    protected readonly cd = inject(ChangeDetectorRef);
    protected readonly domSanitizer = inject(DomSanitizer);
<<<<<<< HEAD
    protected readonly dotMessageService = inject(DotMessageService);
    protected readonly dotContentTypeService = inject(DotContentTypeService);
=======
    protected readonly dotAiService = inject(DotAiService);
>>>>>>> 4471ae96

    protected readonly dropdownItem = signal<NodeTypeOption | null>(null);
    protected readonly placeholder = signal<string>('Paragraph');
    protected readonly showShould = signal<boolean>(true);
    protected readonly showImageMenu = signal<boolean>(false);
    protected readonly showContentMenu = signal<boolean>(false);

    protected nodeTypeOptions = [
        {
            name: 'Paragraph',
            value: 'paragraph',
            icon: pIcon,
            command: () => this.editor().chain().focus().clearNodes().focus().run()
        },
        {
            name: 'Heading 1',
            value: 'heading-1',
            icon: headerIcons[0],
            command: () =>
                this.editor().chain().focus().clearNodes().toggleHeading({ level: 1 }).run()
        },
        {
            name: 'Heading 2',
            value: 'heading-2',
            icon: headerIcons[1],
            command: () =>
                this.editor().chain().focus().clearNodes().toggleHeading({ level: 2 }).run()
        },
        {
            name: 'Heading 3',
            value: 'heading-3',
            icon: headerIcons[2],
            command: () =>
                this.editor().chain().focus().clearNodes().toggleHeading({ level: 3 }).run()
        },
        {
            name: 'Heading 4',
            value: 'heading-4',
            icon: headerIcons[3],
            command: () =>
                this.editor().chain().focus().clearNodes().toggleHeading({ level: 4 }).run()
        },
        {
            name: 'Heading 5',
            value: 'heading-5',
            icon: headerIcons[4],
            command: () =>
                this.editor().chain().focus().clearNodes().toggleHeading({ level: 5 }).run()
        },
        {
            name: 'Heading 6',
            value: 'heading-6',
            icon: headerIcons[5],
            command: () =>
                this.editor().chain().focus().clearNodes().toggleHeading({ level: 6 }).run()
        },
        {
            name: 'Ordered List',
            value: 'orderedList',
            icon: olIcon,
            command: () => this.editor().chain().focus().clearNodes().toggleOrderedList().run()
        },
        {
            name: 'Bullet List',
            value: 'bulletList',
            icon: ulIcon,
            command: () => this.editor().chain().focus().clearNodes().toggleBulletList().run()
        },
        {
            name: 'Blockquote',
            value: 'blockquote',
            icon: quoteIcon,
            command: () => this.editor().chain().focus().clearNodes().toggleBlockquote().run()
        },
        {
            name: 'Code Block',
            value: 'codeBlock',
            icon: codeIcon,
            command: () => this.editor().chain().focus().clearNodes().toggleCodeBlock().run()
        }
    ];

    protected readonly tippyOptions = {
        maxWidth: '100%',
        onBeforeUpdate: this.onBeforeUpdate.bind(this),
        placement: 'top-start' as Placement,
        trigger: 'manual'
    };

    destroyRef = inject(DestroyRef);

    ngOnInit() {
        this.dotAiService
            .checkPluginInstallation()
            .pipe(takeUntilDestroyed(this.destroyRef))
            .subscribe((isInstalled) => {
                if (isInstalled) {
                    this.nodeTypeOptions = [
                        {
                            name: 'AI Content',
                            value: 'aiContent',
                            icon: listStarsIcon,
                            command: () =>
                                this.editor().chain().focus().clearNodes().openAIPrompt().run()
                        },
                        {
                            name: 'AI Image',
                            value: AI_IMAGE_PROMPT_EXTENSION_NAME,
                            icon: mountsStarsIcon,
                            command: () =>
                                this.editor().chain().focus().clearNodes().openImagePrompt().run()
                        },
                        ...this.nodeTypeOptions
                    ];
                }
            });
    }

    protected runConvertToCommand(option: NodeTypeOption) {
        option.command();
    }

    protected sanitizeHtml(html: string) {
        return this.domSanitizer.sanitize(SecurityContext.HTML, html);
    }

    protected preventLostEditorSelection(event: MouseEvent) {
        event.preventDefault();
    }

    /**
     * Toggles the link editor popover and prevents event bubbling
     */
    protected toggleLinkModal(event: MouseEvent) {
        event.stopPropagation();
        this.linkModal?.toggle();
        this.imageModal?.hide();
    }

    /**
     * Toggles the image editor popover and prevents event bubbling
     */
    protected toggleImageModal(event: MouseEvent) {
        event.stopPropagation();
        this.imageModal?.toggle();
        this.linkModal?.hide();
    }

    /**
     * Closes any open popover components (link and image editors)
     */
    protected closePopups() {
        this.linkModal?.hide();
        this.imageModal?.hide();
    }

    protected imageHasLink() {
        const image = this.editor().getAttributes('dotImage');

        return !!image?.href;
    }
    protected goToContentlet() {
        // Validate selection exists before proceeding

        // Get the selection
        const selection = this.editor()?.state?.selection;

        // Get the slice of the selection
        const slice = selection?.content?.();

        // Get the fragment of the slice
        const fragment = slice?.content;

        // Get the first node of the fragment
        const selectionNode = fragment?.content?.[0];

        if (!selectionNode) {
            console.warn('Selection node is undefined, cannot navigate to contentlet');

            return;
        }

        // Extract content type information from the selected node

        const { data = {} } = selectionNode?.attrs || {};

        const { contentType, inode } = data || {};

        if (!contentType) {
            console.warn('contentType is undefined, cannot navigate to contentlet');

            return;
        }

        if (!inode) {
            console.warn('inode is undefined, cannot navigate to contentlet');

            return;
        }

        // Confirm navigation with user to prevent accidental data loss
        if (!confirm(this.dotMessageService.get('message.contentlet.lose.unsaved.changes'))) {
            return;
        }

        // Query content type service to determine editor capabilities and preferences
        this.dotContentTypeService
            .getContentType(contentType)
            .pipe(take(1))
            .subscribe((contentTypeInfo) => {
                // Determine which editor to use based on feature flag in content type metadata

                const shouldUseOldEditor =
                    !contentTypeInfo?.metadata?.[
                        FeaturedFlags.FEATURE_FLAG_CONTENT_EDITOR2_ENABLED
                    ];

                // Prepare return navigation data

                // Extract current page title removing any suffix after the dash

                const title = window.parent
                    ? window.parent.document?.title?.split(' - ')?.[0]
                    : document?.title?.split(' - ')?.[0] ||
                      this.dotMessageService.get('message.contentlet.back.to.content');

                // Store navigation state in localStorage for returning to first editor
                const relationshipReturnValue = {
                    title,
                    blockEditorBackUrl: shouldUseOldEditor
                        ? this.generateBackUrl(inode)
                        : window.location.href,
                    inode: this.extractInodeFromUrl(shouldUseOldEditor) // is not needed but I am seeing it, to follow the logic edit_contentlet_basic_properties.jsp
                };

                localStorage.setItem(
                    'dotcms.relationships.relationshipReturnValue',
                    JSON.stringify(relationshipReturnValue)
                );

                // Navigate to the appropriate editor based on feature flag
                if (shouldUseOldEditor) {
                    // Legacy approach - direct page navigation to old editor
                    window.parent.location.href = `/dotAdmin/#/c/content/${inode}`;
                } else {
                    window.parent.location.href = `/dotAdmin/#/content/${inode}`;
                }
            });
    }

    private onBeforeUpdate() {
        this.checkIfShowBubbleMenu();
        this.checkIfShowImageMenu();
        this.checkIfIsContentlet();
        this.setCurrentSelectedNode();
        this.detectChanges();
    }

    private detectChanges() {
        this.cd.markForCheck();
        this.cd.detectChanges();
    }

    private setCurrentSelectedNode() {
        const currentNodeType = getCurrentNodeType(this.editor());

        // CRITICAL: Always use the exact reference from nodeTypeOptions
        const foundOption = this.nodeTypeOptions.find((option) => option.value === currentNodeType);

        // Use the found reference or the first item's reference
        this.dropdownItem.set(foundOption ?? this.nodeTypeOptions[0]);
    }

    private checkIfShowBubbleMenu() {
        const currentNodeType = getCurrentNodeType(this.editor());
        this.showShould.set(!BUBBLE_MENU_HIDDEN_NODES[currentNodeType]);
    }

    private checkIfShowImageMenu() {
        const currentNodeType = getCurrentNodeType(this.editor());
        this.showImageMenu.set(currentNodeType === 'dotImage');
    }

    private checkIfIsContentlet() {
        const currentNodeType = getCurrentNodeType(this.editor());
        this.showContentMenu.set(currentNodeType === 'dotContent');
    }

    /**
     * This is needed because the iframe refresh the inode when switch between languages,
     * and needs to be updated to generete the correct back url.
     *
     * @param {string} contentletInode - The inode to use if no query parameter is found
     * @returns {string} The modified URL with the replaced inode
     */
    private generateBackUrl(contentletInode: string): string {
        const currentUrl = window.parent.location.href;

        // Get inode from query params

        const params = new URLSearchParams(window.location.search);

        const inode = params.get('inode') || contentletInode;

        // Pattern to match the inode in the URL

        const inodePattern = /\/c\/content\/([a-f0-9-]+)/i;

        // Replace the inode in the URL with the inode from query params

        return currentUrl.replace(inodePattern, `/c/content/${inode}`);
    }

    /**
     * Extracts the inode from the current URL based on the editor type.
     *
     * This helper method parses the current URL to extract the inode identifier,
     * handling different URL formats between the legacy and new editor systems.
     * It supports two common DotCMS URL patterns for content:
     *
     * @param {boolean} isOldEditor - Flag indicating whether to extract from parent window (legacy editor)
     *                                or current window (new editor)
     *
     * @returns {string|null} The extracted inode string if found, or null if not found
     *
     * @example
     * // For URL: /dotAdmin/#/content/123abc456def
     * extractInodeFromUrl(false) // returns "123abc456def"
     *
     * @example
     * // For URL: /dotAdmin/#/c/content/789xyz123abc
     * extractInodeFromUrl(true) // returns "789xyz123abc"
     */
    private extractInodeFromUrl(isOldEditor: boolean): string | null {
        // Determine which window location to use based on editor type
        const url = isOldEditor ? window.parent.location.href : window.location.href;

        // Define regex patterns for both URL formats
        // Pattern 1: /dotAdmin/#/content/[inode] - Used by new editor
        const contentPattern = /\/content\/([a-f0-9-]+)/i;
        // Pattern 2: /dotAdmin/#/c/content/[inode] - Used by legacy editor
        const legacyPattern = /\/c\/content\/([a-f0-9-]+)/i;

        // Try matching the new editor pattern first
        const contentMatch = url.match(contentPattern);
        if (contentMatch && contentMatch[1]) {
            return contentMatch[1];
        }

        // Fall back to legacy pattern if new pattern didn't match
        const legacyMatch = url.match(legacyPattern);
        if (legacyMatch && legacyMatch[1]) {
            return legacyMatch[1];
        }

        // Return null if no pattern matched
        return null;
    }
}<|MERGE_RESOLUTION|>--- conflicted
+++ resolved
@@ -26,13 +26,9 @@
 
 import { Editor } from '@tiptap/core';
 
-<<<<<<< HEAD
 import { DotContentTypeService, DotMessageService } from '@dotcms/data-access';
 import { FeaturedFlags } from '@dotcms/dotcms-models';
 import { DotMessagePipe } from '@dotcms/ui';
-=======
-import { DotAiService } from '@dotcms/data-access';
->>>>>>> 4471ae96
 
 import { DotImageEditorPopoverComponent } from './components/dot-image-editor-popover/dot-image-editor-popover.component';
 import { DotLinkEditorPopoverComponent } from './components/dot-link-editor-popover/dot-link-editor-popover.component';
@@ -92,12 +88,9 @@
     readonly editor = input.required<Editor>();
     protected readonly cd = inject(ChangeDetectorRef);
     protected readonly domSanitizer = inject(DomSanitizer);
-<<<<<<< HEAD
     protected readonly dotMessageService = inject(DotMessageService);
     protected readonly dotContentTypeService = inject(DotContentTypeService);
-=======
     protected readonly dotAiService = inject(DotAiService);
->>>>>>> 4471ae96
 
     protected readonly dropdownItem = signal<NodeTypeOption | null>(null);
     protected readonly placeholder = signal<string>('Paragraph');
