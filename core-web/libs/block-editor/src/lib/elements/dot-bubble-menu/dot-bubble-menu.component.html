--- conflicted
+++ resolved
@@ -45,6 +45,7 @@
             </button>
         } @else {
             <p-dropdown
+                #dropdown
                 styleClass="bubble-menu-dropdown"
                 [(ngModel)]="dropdownItem"
                 [options]="nodeTypeOptions"
@@ -165,170 +166,5 @@
     }
 </div>
 
-<<<<<<< HEAD
-=======
-<ng-template #bubbleTextMenu>
-    <p-dropdown
-        #dropdown
-        styleClass="bubble-menu-dropdown"
-        [(ngModel)]="dropdownItem"
-        [options]="nodeTypeOptions"
-        (onChange)="runConvertToCommand($event.value)"
-        optionLabel="name"
-        scrollHeight="300px"
-        appendTo="body"
-        panelStyleClass="bubble-menu-dropdown-panel">
-        <ng-template let-item pTemplate="item">
-            <div class="dropdown-item-content">
-                <div class="dropdown-item-icon">
-                    <img [src]="sanitizeHtml(item.icon)" />
-                </div>
-                <span class="dropdown-item-label">{{ item.name }}</span>
-            </div>
-        </ng-template>
-    </p-dropdown>
-    <div class="divider"></div>
-    <button
-        class="bubble-menu-button bubble-menu-button--char"
-        (click)="editor().chain().focus().toggleBold().run()"
-        [class.is-active]="editor().isActive('bold')">
-        <b>B</b>
-    </button>
-    <button
-        class="bubble-menu-button bubble-menu-button--char"
-        (click)="editor().chain().focus().toggleUnderline().run()"
-        [class.is-active]="editor().isActive('underline')">
-        <u>U</u>
-    </button>
-    <button
-        class="bubble-menu-button bubble-menu-button--char"
-        (click)="editor().chain().focus().toggleItalic().run()"
-        [class.is-active]="editor().isActive('italic')">
-        <i>I</i>
-    </button>
-    <button
-        class="bubble-menu-button bubble-menu-button--char"
-        (click)="editor().chain().focus().toggleStrike().run()"
-        [class.is-active]="editor().isActive('strike')">
-        <s>S</s>
-    </button>
-    <button
-        class="bubble-menu-button bubble-menu-button--icon"
-        (click)="editor().chain().focus().toggleSuperscript().run()"
-        [class.is-active]="editor().isActive('superscript')">
-        <span class="material-icons">superscript</span>
-    </button>
-    <button
-        class="bubble-menu-button bubble-menu-button--icon"
-        (click)="editor().chain().focus().toggleSubscript().run()"
-        [class.is-active]="editor().isActive('subscript')">
-        <span class="material-icons">subscript</span>
-    </button>
-    <div class="divider"></div>
-    <button
-        class="bubble-menu-button bubble-menu-button--icon"
-        (click)="editor().chain().focus().setTextAlign('left').run()"
-        [class.is-active]="editor().isActive({ textAlign: 'left' })">
-        <span class="material-icons">format_align_left</span>
-    </button>
-    <button
-        class="bubble-menu-button bubble-menu-button--icon"
-        (click)="editor().chain().focus().setTextAlign('center').run()"
-        [class.is-active]="editor().isActive({ textAlign: 'center' })">
-        <span class="material-icons">format_align_center</span>
-    </button>
-    <button
-        class="bubble-menu-button bubble-menu-button--icon"
-        (click)="editor().chain().focus().setTextAlign('right').run()"
-        [class.is-active]="editor().isActive({ textAlign: 'right' })">
-        <span class="material-icons">format_align_right</span>
-    </button>
-    <button
-        class="bubble-menu-button bubble-menu-button--icon"
-        (click)="editor().chain().focus().setTextAlign('justify').run()"
-        [class.is-active]="editor().isActive({ textAlign: 'justify' })">
-        <span class="material-icons">format_align_justify</span>
-    </button>
-    <div class="divider"></div>
-    <button
-        class="bubble-menu-button bubble-menu-button--icon"
-        (click)="editor().chain().focus().toggleBulletList().run()"
-        [class.is-active]="editor().isActive('bulletList')">
-        <span class="material-icons">format_list_bulleted</span>
-    </button>
-    <button
-        class="bubble-menu-button bubble-menu-button--icon"
-        (click)="editor().chain().focus().toggleOrderedList().run()"
-        [class.is-active]="editor().isActive('orderedList')">
-        <span class="material-icons">format_list_numbered</span>
-    </button>
-    <button
-        class="bubble-menu-button bubble-menu-button--icon"
-        (click)="editor().chain().focus().sinkListItem('listItem').run()"
-        [disabled]="!editor().can().sinkListItem('listItem')">
-        <span class="material-icons">format_indent_increase</span>
-    </button>
-    <button
-        class="bubble-menu-button bubble-menu-button--icon"
-        (click)="editor().chain().focus().liftListItem('listItem').run()"
-        [disabled]="!editor().can().liftListItem('listItem')">
-        <span class="material-icons">format_indent_decrease</span>
-    </button>
-    <div class="divider"></div>
-    <button
-        class="bubble-menu-button bubble-menu-button--icon"
-        [class.is-active]="editor().isActive('link')"
-        (click)="toggleLinkModal($event)">
-        <span class="material-icons">link</span>
-    </button>
-    <button
-        class="bubble-menu-button bubble-menu-button--icon"
-        (click)="editor().chain().focus().unsetAllMarks().run()">
-        <span class="material-icons">format_clear</span>
-    </button>
-    <button
-        class="bubble-menu-button bubble-menu-button--icon"
-        (click)="editor().chain().deleteSelection().blur().run()">
-        <span class="material-icons">delete_outline</span>
-    </button>
-</ng-template>
-
-<ng-template #bubbleImageMenu>
-    <button class="bubble-menu-button" (click)="toggleImageModal($event)">Image Properties</button>
-    <div class="divider"></div>
-    <button
-        class="bubble-menu-button bubble-menu-button--icon"
-        (click)="editor().chain().focus().setTextAlign('left').run()"
-        [class.is-active]="editor().isActive({ textAlign: 'left' })">
-        <span class="material-icons">format_align_left</span>
-    </button>
-    <button
-        class="bubble-menu-button bubble-menu-button--icon"
-        (click)="editor().chain().focus().setTextAlign('center').run()"
-        [class.is-active]="editor().isActive({ textAlign: 'center' })">
-        <span class="material-icons">format_align_center</span>
-    </button>
-    <button
-        class="bubble-menu-button bubble-menu-button--icon"
-        (click)="editor().chain().focus().setTextAlign('right').run()"
-        [class.is-active]="editor().isActive({ textAlign: 'right' })">
-        <span class="material-icons">format_align_right</span>
-    </button>
-
-    <div class="divider"></div>
-    <button
-        class="bubble-menu-button bubble-menu-button--icon"
-        [class.is-active]="imageHasLink()"
-        (click)="toggleLinkModal($event)">
-        <span class="material-icons">link</span>
-    </button>
-    <button
-        class="bubble-menu-button bubble-menu-button--icon"
-        (click)="editor().chain().deleteSelection().blur().run()">
-        <span class="material-icons">delete_outline</span>
-    </button>
-</ng-template>
-
->>>>>>> 31bc0040
 <dot-link-editor-popover #linkModal [editor]="editor()" />
 <dot-image-editor-popover #imageModal [editor]="editor()" />