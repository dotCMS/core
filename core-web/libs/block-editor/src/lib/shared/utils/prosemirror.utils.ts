import { ResolvedPos } from 'prosemirror-model';
import { EditorView } from 'prosemirror-view';
import { SelectionRange } from 'prosemirror-state';
import { Editor } from '@tiptap/core';
import { Step, StepResult } from 'prosemirror-transform';

import { NodeTypes, CustomNodeTypes } from '@dotcms/block-editor';

const aTagRex = new RegExp(/<a(|\s+[^>]*)>(\s|\n|<img[^>]*src="[^"]*"[^>]*>)*?<\/a>/gm);
const imgTagRex = new RegExp(/<img[^>]*src="[^"]*"[^>]*>/gm);

/**
 * Get the parent node of the ResolvedPos sent
 * @param selectionStart ResolvedPos
 * @param NodesTypesToFind NodeTypes
 */
export const findParentNode = (
    selectionStart: ResolvedPos,
    NodesTypesToFind?: Array<NodeTypes>
) => {
    let depth = selectionStart.depth;
    let parent;
    do {
        parent = selectionStart.node(depth);
        if (parent) {
            if (Array.isArray(NodesTypesToFind) && NodesTypesToFind.includes(parent.type.name)) {
                break;
            }

            depth--;
        }
    } while (depth > 0 && parent);

    return parent;
};

/**
 * This logic was made byt the creator of ProseMirror.
 * See the full comment here: https://github.com/ProseMirror/prosemirror/issues/505#issuecomment-266131409
 *
 * @param {ResolvedPos} selectionStart
 * @param {number} pos
 * @return {*}
 */
export const textNodeRange = (selectionStart: ResolvedPos, pos: number) => {
    const to = pos - selectionStart?.textOffset;
    const from =
        selectionStart.index() < selectionStart?.parent.childCount
            ? to + selectionStart?.parent.child(selectionStart.index()).nodeSize
            : to;

    return { to, from };
};

/**
 *
 * Get the block editor click position based on mouse event.
 * @param {EditorView} view
 * @param {MouseEvent} event
 * @return {*}
 */
export const getPosAtDocCoords = (view: EditorView, event: MouseEvent) => {
    const { clientX: left, clientY: top } = event;
    const { pos } = view.posAtCoords({ left, top });

    return pos;
};

/**
 * Resolve the correct method to remove a node.
 *
 * @param {*} { editor, nodeType, selectionRange }
 */
export const deleteByNode = ({ editor, nodeType, selectionRange }) => {
    if (CustomNodeTypes.includes(nodeType)) {
        deleteSelectedCustomNodeType(editor, selectionRange);
    } else {
        deleteSelectionNode(editor, selectionRange);
    }
};

/**
 * Delete a node given a selection range.
 *
 * @param {Editor} editor
 * @param {SelectionRange} selectionRange
 */
export const deleteByRange = (editor: Editor, selectionRange: SelectionRange) => {
    const from = selectionRange.$from.pos;
    const to = selectionRange.$to.pos + 1;
    editor.chain().deleteRange({ from, to }).blur().run();
};

/**
 *  Delete Custom Node.
 *
 * @param {Editor} editor
 * @param {SelectionRange} selectionRange
 */
export const deleteSelectedCustomNodeType = (editor: Editor, selectionRange: SelectionRange) => {
    const from = selectionRange.$from.pos;
    const to = from + 1;

    // TODO: Try to make the `deleteNode` command works with custom nodes.
    editor.chain().deleteRange({ from, to }).blur().run();
};

/**
 * Delete node given a selection. This method also works with nested lists.
 *
 * @param {Editor} editor
 * @param {SelectionRange} selectionRange
 */
export const deleteSelectionNode = (editor: Editor, selectionRange: SelectionRange) => {
    const selectionParentNode = findParentNode(selectionRange.$from);
    const nodeSelectionNodeType: NodeTypes = selectionParentNode.type.name;

    const closestOrderedOrBulletNode = findParentNode(selectionRange.$from, [
        NodeTypes.ORDERED_LIST,
        NodeTypes.BULLET_LIST
    ]);

    const { childCount } = closestOrderedOrBulletNode;

    switch (nodeSelectionNodeType) {
        case NodeTypes.ORDERED_LIST:

        // eslint-disable-next-line no-fallthrough
        case NodeTypes.BULLET_LIST:
            if (childCount > 1) {
                //delete only the list item selected
                editor.chain().deleteNode(NodeTypes.LIST_ITEM).blur().run();
            } else {
                // delete the order/bullet node
                editor.chain().deleteNode(closestOrderedOrBulletNode.type).blur().run();
            }

            break;

        default:
            editor.chain().deleteNode(selectionParentNode.type).blur().run();
            break;
    }
};

export const formatHTML = (html: string) => {
    const pRex = new RegExp(/<p(|\s+[^>]*)>(.|\n)*?<\/p>/gm);
    const hRex = new RegExp(/<h\d+(|\s+[^>]*)>(.|\n)*?<\/h\d+>/gm);
    const liRex = new RegExp(/<li(|\s+[^>]*)>(.|\n)*?<\/li>/gm);
    const listRex = new RegExp(/<(ul|ol)(|\s+[^>]*)>(.|\n)*?<\/(ul|ol)>/gm);

    return html
        .replace(aTagRex, (content) => replaceInlineLinkImage(content))
        .replace(pRex, (content) => replaceInlineContent(content))
        .replace(hRex, (content) => replaceInlineContent(content))
        .replace(liRex, (content) => replaceInlineContent(content))
        .replace(listRex, (content) => replaceInlineContent(content));
};

export const replaceInlineContent = (content) => {
    // Get Images inside <a> Tag
    const images = content.match(imgTagRex) || [];

    // Check that after removing the images, it's not empty
    const text = new DOMParser().parseFromString(content, 'text/html').documentElement.textContent;

    // Move the <img/> tag to the end of the <p> tag.
    return text.trim().length > 0
        ? content.replace(imgTagRex, '') + images.join('')
        : images.join('');
};

<<<<<<< HEAD
export const replaceInlineLinkImage = (content) => {
    const container = document.createElement('div');
    container.innerHTML = content;
    const href = container.querySelector('a').getAttribute('href');
    const title = container.querySelector('a').getAttribute('href');
    const alt = container.querySelector('a').getAttribute('alt');

    return content
        .replace(/<a(|\s+[^>]*)>/gm, '')
        .replace(/<a\/>/gm, '')
        .replace(imgTagRex, (content) => {
            return content.replace(/img/gm, `img href="${href}" title="${title}" alt="${alt}"`);
        });
};
=======
// Adapted from https://discuss.prosemirror.net/t/changing-doc-attrs/784
export class SetDocAttrStep extends Step {
    private key: string;
    private value: string;
    private prevValue: string;
    private STEP_TYPE = 'setDocAttr';

    constructor(key, value) {
        super();
        this.key = key;
        this.value = value;
    }

    get stepType() {
        return this.STEP_TYPE;
    }

    static fromJSON(_schema, json) {
        return new SetDocAttrStep(json.key, json.value);
    }

    static register() {
        try {
            Step.jsonID(this.prototype.STEP_TYPE, SetDocAttrStep);
        } catch (err) {
            if (err.message !== `Duplicate use of step JSON ID ${this.prototype.STEP_TYPE}`)
                throw err;
        }

        return true;
    }

    apply(doc) {
        this.prevValue = doc.attrs[this.key];
        // avoid clobbering doc.type.defaultAttrs
        if (doc.attrs === doc.type.defaultAttrs) {
            doc.attrs = Object.assign({}, doc.attrs);
        }

        doc.attrs[this.key] = this.value;

        return StepResult.ok(doc);
    }

    invert() {
        return new SetDocAttrStep(this.key, this.prevValue);
    }

    // position never changes so map should always return same step
    map() {
        return this;
    }

    toJSON() {
        return {
            stepType: this.stepType,
            key: this.key,
            value: this.value
        };
    }
}
>>>>>>> ef46b6d8
<|MERGE_RESOLUTION|>--- conflicted
+++ resolved
@@ -170,7 +170,7 @@
         : images.join('');
 };
 
-<<<<<<< HEAD
+
 export const replaceInlineLinkImage = (content) => {
     const container = document.createElement('div');
     container.innerHTML = content;
@@ -185,7 +185,7 @@
             return content.replace(/img/gm, `img href="${href}" title="${title}" alt="${alt}"`);
         });
 };
-=======
+
 // Adapted from https://discuss.prosemirror.net/t/changing-doc-attrs/784
 export class SetDocAttrStep extends Step {
     private key: string;
@@ -246,5 +246,4 @@
             value: this.value
         };
     }
-}
->>>>>>> ef46b6d8
+}