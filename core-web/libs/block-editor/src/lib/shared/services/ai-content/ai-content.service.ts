--- conflicted
+++ resolved
@@ -15,27 +15,15 @@
 @Injectable()
 export class AiContentService {
     private lastUsedPrompt: string | null = null;
-<<<<<<< HEAD
     private lastImagePrompt: string | null = null;
-=======
->>>>>>> 679ae0ed
     private lastContentResponse: string | null = null;
 
     constructor(private http: HttpClient) {}
 
-    getLastUsedPrompt(): string | null {
-        return this.lastUsedPrompt;
-    }
-
-    getLastContentResponse(): string | null {
-        return this.lastContentResponse;
-    }
-
     getIAContent(prompt: string): Observable<string> {
         this.lastUsedPrompt = prompt;
 
-<<<<<<< HEAD
-        const url = 'http://localhost:8081/api/ai/text/generate';
+        const url = '/api/ai/text/generate';
         const body = JSON.stringify({
             prompt
         });
@@ -58,9 +46,6 @@
 
     getAIImage(prompt: string) {
         const url = 'http://localhost:8081/api/ai/image/generate';
-=======
-        const url = '/api/ai/text/generate';
->>>>>>> 679ae0ed
         const body = JSON.stringify({
             prompt
         });
