import { NgModule } from '@angular/core';
import { CommonModule } from '@angular/common';
import { FormsModule, ReactiveFormsModule } from '@angular/forms';
import { ButtonModule } from 'primeng/button';

// Shared
import { SuggestionsService } from './services';
import {
    SuggestionsComponent,
    SuggestionListComponent,
    SuggestionsListItemComponent,
    SuggestionLoadingListComponent,
    EmptyMessageComponent,
    ContentletStatePipe
} from './';

@NgModule({
    imports: [CommonModule, FormsModule, ReactiveFormsModule, ButtonModule],
    declarations: [
        SuggestionsComponent,
        SuggestionListComponent,
        SuggestionsListItemComponent,
        SuggestionLoadingListComponent,
        ContentletStatePipe,
        EmptyMessageComponent
    ],
    providers: [SuggestionsService],
    exports: [
        SuggestionsComponent,
        SuggestionListComponent,
        SuggestionsListItemComponent,
        SuggestionLoadingListComponent,
<<<<<<< HEAD
        ContentletStatePipe,
        EmptyMessageComponent
=======
        EmptyMessageComponent,
        ContentletStatePipe
>>>>>>> 8324faf1
    ]
})
export class SharedModule {}<|MERGE_RESOLUTION|>--- conflicted
+++ resolved
@@ -30,13 +30,8 @@
         SuggestionListComponent,
         SuggestionsListItemComponent,
         SuggestionLoadingListComponent,
-<<<<<<< HEAD
-        ContentletStatePipe,
-        EmptyMessageComponent
-=======
         EmptyMessageComponent,
         ContentletStatePipe
->>>>>>> 8324faf1
     ]
 })
 export class SharedModule {}