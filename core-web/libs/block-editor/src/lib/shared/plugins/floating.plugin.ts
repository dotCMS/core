import { EditorState, Plugin, PluginKey, Transaction } from 'prosemirror-state';
import { EditorView } from 'prosemirror-view';
import tippy, { Instance, Props } from 'tippy.js';

import { Editor, posToDOMRect, Range } from '@tiptap/core';

import { SuggestionsCommandProps } from '../components/suggestions/suggestions.component';

interface PluginState {
    open: boolean;
    range?: Range;
}

export interface FloatingActionsPluginProps {
    editor: Editor;
    element: HTMLElement;
    tippyOptions?: Partial<Props>;
    render?: () => FloatingRenderActions;
    command: ({
        editor,
        range,
        props
    }: {
        editor: Editor;
        range: Range;
        props: SuggestionsCommandProps;
    }) => void;
}

export type FloatingActionsViewProps = FloatingActionsPluginProps & {
    view: EditorView;
    key: PluginKey;
};

export interface FloatingActionsProps {
    range: Range;
    editor: Editor;
    command: (props: { editor: Editor; range: Range; props: SuggestionsCommandProps }) => void;
    clientRect: (() => DOMRect) | null;
}

export interface FloatingActionsKeydownProps {
    view: EditorView;
    event: KeyboardEvent;
    range: Range;
}

export interface FloatingRenderActions {
    onStart?: (props: FloatingActionsProps) => void;
    onExit?: (props: FloatingActionsProps) => void;
    onKeyDown?: (props: FloatingActionsKeydownProps) => boolean;
}

export const FLOATING_ACTIONS_MENU_KEYBOARD = 'menuFloating';

export class FloatingActionsView {
    editor: Editor;
    element: HTMLElement;
    view: EditorView;
    tippy!: Instance;
    render: () => FloatingRenderActions;
    command: (props: { editor: Editor; range: Range; props: SuggestionsCommandProps }) => void;
    key: PluginKey;
    invalidNodes = ['codeBlock', 'blockquote'];
    tippyOptions: Partial<Props>;

    constructor({
        editor,
        element,
        view,
        tippyOptions,
        render,
        command,
        key
    }: FloatingActionsViewProps) {
        this.editor = editor;
        this.element = element;
        this.view = view;
        this.element.addEventListener('mousedown', this.mousedownHandler, { capture: true });
        this.editor.on('focus', () => {
           // this.tippy.unmount();
            this.update(this.editor.view);
        });
        this.element.style.visibility = 'visible';
        this.render = render;
        this.command = command;
        this.key = key;
<<<<<<< HEAD
        this.createTooltip(tippyOptions);
        this.editor.on('create', () => {
            this.show(); 
        });
=======
        this.tippyOptions = tippyOptions;
>>>>>>> 683f5aed
    }

    /**
     * Element mousedown handler to update the plugin state and open
     *
     * @param {MouseEvent} e
     * @memberof FloatingActionsView
     */
    mousedownHandler = (e: MouseEvent): void => {
        e.preventDefault();
        this.editor.chain().insertContent('/').run();
    };

    /**
     * Create the tooltip for the element
     *
     * @param {Partial<Props>} [options={}]
     * @memberof FloatingActionsView
     */
    createTooltip(options: Partial<Props> = {}): void {
        const { element: editorElement } = this.editor.options;
        const editorIsAttached = !!editorElement.parentElement;
        if (this.tippy || !editorIsAttached) {
            return;
        }

        this.tippy = tippy(this.view.dom, {
            duration: 0,
            getReferenceClientRect: () => posToDOMRect(this.editor.view, 1, 1),
            content: this.element,
            interactive: true,
            trigger: 'manual',
            placement: 'left',
            hideOnClick: 'toggle',
            ...options
        });
    }

    /**
     * Check the EditorState and based on that modify the DOM
     *
     * @param {EditorView} view
     * @param {EditorState} prevState
     * @return {*}  {void}
     * @memberof FloatingActionsView
     */
    update(view: EditorView, prevState?: EditorState): void {
        const { selection } = view.state;
        const { $anchor, empty, from, to } = selection;
        const isRootDepth = $anchor.depth === 1;
        const isNodeEmpty =
            !selection.$anchor.parent.isLeaf && !selection.$anchor.parent.textContent;
        const isActive = isRootDepth && isNodeEmpty;
        const nodeType = $anchor.parent.type.name;

        const next = this.key?.getState(view.state);
        const prev = prevState ? this.key?.getState(prevState) : null;

<<<<<<< HEAD
       if (!prev?.open && (!isActive || !empty)) {
=======
        if (!prev?.open && (!isActive || !empty)) {
>>>>>>> 683f5aed
            this.hide();

            return;
        }

        // Hide is Parent node is not the editor
        if (!prev?.open && this.invalidNodes.includes(nodeType)) {
            this.hide();

            return;
        }

        this.createTooltip(this.tippyOptions);
        this.tippy?.setProps({
            getReferenceClientRect: () => posToDOMRect(this.view, from, to)
        });
<<<<<<< HEAD
        
=======

        this.show();

>>>>>>> 683f5aed
        if (next.open) {
            const { from, to } = this.editor.state.selection;
            const rect = posToDOMRect(this.view, from, to);

            this.render().onStart({
                clientRect: () => rect,
                range: { from, to },
                editor: this.editor,
                command: this.command
            });
        } else if (prev && prev.open) {
            this.render().onExit(null);
        }
    }

    show() {
        this.tippy?.show();
    }

    hide() {
        this.tippy?.hide();
    }

    destroy() {
        this.tippy?.destroy();
        this.element.removeEventListener('mousedown', this.mousedownHandler);
    }
}

export const FloatingActionsPluginKey = new PluginKey(FLOATING_ACTIONS_MENU_KEYBOARD);

export const FloatingActionsPlugin = (options: FloatingActionsPluginProps) => {
    return new Plugin({
        key: FloatingActionsPluginKey,
        view: (view) =>
            new FloatingActionsView({ key: FloatingActionsPluginKey, view, ...options }),
        state: {
            /**
             * Init the plugin state
             *
             * @return {*}  {PluginState}
             */
            init(): PluginState {
                return {
                    open: false
                };
            },
            /**
             * Update the plugin state base on meta information
             *
             * @param {Transaction} transaction
             * @return {*}  {PluginState}
             */
            apply(transaction: Transaction): PluginState {
                const transactionMeta = transaction.getMeta(FLOATING_ACTIONS_MENU_KEYBOARD);

                if (transactionMeta?.open) {
                    return {
                        open: transactionMeta?.open
                    };
                }

                return {
                    open: false
                };
            }
        },
        props: {
            /**
             * Catch and handle the keydown in the plugin
             *
             * @param {EditorView} view
             * @param {KeyboardEvent} event
             * @return {*}
             */
            handleKeyDown(view: EditorView, event: KeyboardEvent) {
                const { open, range } = this.getState(view.state);
                if (!open) {
                    return false;
                }

                return options.render().onKeyDown({ event, range, view });
            }
        }
    });
};<|MERGE_RESOLUTION|>--- conflicted
+++ resolved
@@ -78,21 +78,14 @@
         this.view = view;
         this.element.addEventListener('mousedown', this.mousedownHandler, { capture: true });
         this.editor.on('focus', () => {
-           // this.tippy.unmount();
+            // this.tippy.unmount();
             this.update(this.editor.view);
         });
         this.element.style.visibility = 'visible';
         this.render = render;
         this.command = command;
         this.key = key;
-<<<<<<< HEAD
-        this.createTooltip(tippyOptions);
-        this.editor.on('create', () => {
-            this.show(); 
-        });
-=======
         this.tippyOptions = tippyOptions;
->>>>>>> 683f5aed
     }
 
     /**
@@ -151,11 +144,7 @@
         const next = this.key?.getState(view.state);
         const prev = prevState ? this.key?.getState(prevState) : null;
 
-<<<<<<< HEAD
-       if (!prev?.open && (!isActive || !empty)) {
-=======
         if (!prev?.open && (!isActive || !empty)) {
->>>>>>> 683f5aed
             this.hide();
 
             return;
@@ -172,13 +161,9 @@
         this.tippy?.setProps({
             getReferenceClientRect: () => posToDOMRect(this.view, from, to)
         });
-<<<<<<< HEAD
-        
-=======
 
         this.show();
 
->>>>>>> 683f5aed
         if (next.open) {
             const { from, to } = this.editor.state.selection;
             const rect = posToDOMRect(this.view, from, to);
