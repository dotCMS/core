import { ComponentRef } from '@angular/core';
import { Subject } from 'rxjs';
import { Editor, posToDOMRect } from '@tiptap/core';
import { EditorState, Plugin, PluginKey, Transaction } from 'prosemirror-state';
import { EditorView } from 'prosemirror-view';
import tippy, { Instance, Props } from 'tippy.js';

import {
    BubbleMenuLinkFormComponent,
    NodeProps
} from '../extensions/components/bubble-menu-link-form/bubble-menu-link-form.component';

// Interface
import { LINK_FORM_PLUGIN_KEY } from '../extensions/bubble-link-form.extension';

// Utils
import { getPosAtDocCoords } from '../utils/prosemirror.utils';
import { isValidURL } from '../utils/bubble-menu.utils';
import { openFormLinkOnclik } from '../extensions/components/bubble-menu-link-form/utils/index';

import isEqual from 'lodash.isequal';
import { takeUntil } from 'rxjs/operators';

interface PluginState {
    isOpen: boolean;
    openOnClick: boolean;
}

export interface BubbleLinkFormProps {
    pluginKey: PluginKey;
    editor: Editor;
    element: HTMLElement;
    tippyOptions?: Partial<Props>;
    component?: ComponentRef<BubbleMenuLinkFormComponent>;
}

export type BubbleLinkFormViewProps = BubbleLinkFormProps & {
    view: EditorView;
};

export class BubbleLinkFormView {
    public editor: Editor;

    public element: HTMLElement;

    public view: EditorView;

    public tippy: Instance | undefined;

    public tippyOptions?: Partial<Props>;

    public pluginKey: PluginKey;

    public component?: ComponentRef<BubbleMenuLinkFormComponent>;

    private scrollElementMap = {
        'editor-suggestion-list': true,
        'editor-input-link': true,
        'editor-input-checkbox': true
    };

    private $destroy = new Subject<boolean>();

    constructor({
        editor,
        element,
        view,
        tippyOptions = {},
        pluginKey,
        component
    }: BubbleLinkFormViewProps) {
        this.editor = editor;
        this.element = element;
        this.view = view;

        this.tippyOptions = tippyOptions;

        // Detaches menu content from its current parent
        this.element.remove();
        this.element.style.visibility = 'visible';
        this.pluginKey = pluginKey;
        this.component = component;

        this.editor.on('focus', this.focusHandler);
        this.setComponentEvents();

        // We need to also react to page scrolling.
        document.body.addEventListener('scroll', this.hanlderScroll.bind(this), true);
    }

    update(view: EditorView, prevState?: EditorState): void {
        const next = this.pluginKey.getState(view.state);
        const prev = this.pluginKey.getState(prevState);

        // Check that the current plugin state is different to previous plugin state.
        if (next.isOpen === prev.isOpen) {
            this.detectLinkFormChanges();

            return;
        }

        this.createTooltip();
        next.isOpen ? this.show() : this.hide();
        this.detectLinkFormChanges();
    }

    focusHandler = () => {
        const { state } = this.editor;
        const { to } = state.selection;
        const { openOnClick } = LINK_FORM_PLUGIN_KEY.getState(state);

        if (openOnClick) {
            this.editor.commands.closeLinkForm();
            requestAnimationFrame(() => this.editor.commands.setTextSelection(to));
        } else {
            this.editor.commands.closeLinkForm();
        }
    };

    createTooltip() {
        const { element: editorElement } = this.editor.options;
        const editorIsAttached = !!editorElement.parentElement;

        if (this.tippy || !editorIsAttached) {
            return;
        }

        this.tippy = tippy(editorElement.parentElement, {
            ...this.tippyOptions,
            duration: 250,
            getReferenceClientRect: () => this.setTippyPosition(),
            content: this.element,
            interactive: true,
            maxWidth: 'none',
            trigger: 'manual',
            placement: 'bottom-start',
            hideOnClick: 'toggle',
            popperOptions: {
                modifiers: [
                    {
                        name: 'flip',
                        options: { fallbackPlacements: ['top-start'] }
                    }
                ]
            }
        });
    }

    show() {
        this.tippy?.show();
        this.component.instance.showSuggestions = false;
        // Afther show the component set values
        this.setInputValues();
        this.component.instance.focusInput();
    }

    hide() {
        this.tippy?.hide();
        // After show the component focus editor
        this.editor.view.focus();
    }

    setTippyPosition(): DOMRect {
        // Get Node Position
        const { view } = this.editor;
        const { state } = view;
        const { doc, selection } = state;
        const { ranges } = selection;
        const from = Math.min(...ranges.map((range) => range.$from.pos));
        const to = Math.max(...ranges.map((range) => range.$to.pos));
        const nodeClientRect = posToDOMRect(view, from, to);

        // Get Editor Container Position
        const { element: editorElement } = this.editor.options;
        const editorClientRect = editorElement.parentElement.getBoundingClientRect();
        const domRect =
            document.querySelector('#bubble-menu')?.getBoundingClientRect() || nodeClientRect;

        // Check for an overflow in the content
        const isOverflow = editorClientRect.bottom < nodeClientRect.bottom;

        // Check if the node is a dotImage
        const node = doc?.nodeAt(from);
        const isNodeImage = node?.type.name === 'dotImage';

        // If there is an overflow, use bubble menu position as a reference.
        return isOverflow || isNodeImage ? domRect : nodeClientRect;
    }

    setLinkValues({ link, blank = false }) {
        if (link.length > 0) {
            this.isDotImageNode()
                ? this.editor.commands.setImageLink({ href: link })
                : this.editor.commands.setLink({ href: link, target: blank ? '_blank' : '_top' });
        }
<<<<<<< HEAD
    }

    removeLink() {
        this.isDotImageNode()
            ? this.editor.commands.unsetImageLink()
            : this.editor.commands.unsetLink();
=======

        this.hide();
    }

    removeLink() {
        if (this.isDotImageNode()) {
            this.editor.commands.unsetImageLink();
        } else {
            this.editor.commands.unsetLink();
        }

>>>>>>> 71202ed6
        this.hide();
    }

    setInputValues() {
        const values = this.getLinkProps();
        this.component.instance.initialValues = values;
        this.component.instance.setFormValue(values);
    }

    setComponentEvents() {
        this.component.instance.hide.pipe(takeUntil(this.$destroy)).subscribe(() => this.hide());
        this.component.instance.removeLink
            .pipe(takeUntil(this.$destroy))
            .subscribe(() => this.removeLink());
        // Update tippy manually when the suggestion is open.
        // Therefore, the tippy is not going to be cut when it does not have enough space.
        this.component.instance.isSuggestionOpen
            .pipe(takeUntil(this.$destroy))
            .subscribe(() => this.tippy.popperInstance.update());
        this.component.instance.setNodeProps
            .pipe(takeUntil(this.$destroy))
            .subscribe((event) => this.setLinkValues(event));
    }

    detectLinkFormChanges() {
        this.component.changeDetectorRef.detectChanges();
    }

    getLinkProps(): NodeProps {
        const { href = '', target } = this.editor.isActive('link')
            ? this.editor.getAttributes('link')
            : this.editor.getAttributes('dotImage');
        const link = href || this.getLinkSelect();
        const blank = target ? target === '_blank' : true;
        return { link, blank };
    }

    getLinkSelect() {
        const { state } = this.editor;
        const { from, to } = state.selection;
        const text = state.doc.textBetween(from, to, ' ');

<<<<<<< HEAD
        return isValidURL(text) ? text : '';
    }

    isDotImageNode() {
        const { type } = this.editor.state.doc.nodeAt(this.editor.state.selection.from) || {};
        return type?.name === 'dotImage';
=======
        return this.isLink(text) ? text : '';
    }

    isLink(nodeText: string) {
        const pattern = new RegExp(
            '^(https?:\\/\\/)?' + // protocol
                '((([a-z\\d]([a-z\\d-]*[a-z\\d])*)\\.)+[a-z]{2,}|' + // domain name
                '((\\d{1,3}\\.){3}\\d{1,3}))' + // OR ip (v4) address
                '(\\:\\d+)?(\\/[-a-z\\d%_.~+]*)*' + // port and path
                '(\\?[;&a-z\\d%_.~+=-]*)?' + // query string
                '(\\#[-a-z\\d_]*)?$',
            'i'
        ); // fragment locator

        return !!pattern.test(nodeText);
    }

    isDotImageNode() {
        const { type } = this.editor.state.doc.nodeAt(this.editor.state.selection.from);

        return type.name === 'dotImage';
>>>>>>> 71202ed6
    }

    destroy() {
        this.tippy?.destroy();
        this.editor.off('focus', this.focusHandler);
        this.$destroy.next(true);
        this.component.destroy();
    }

    private hanlderScroll(e: Event) {
        const element = e.target as HTMLElement;
        const parentElement = element?.parentElement?.parentElement;
        // If text is too long, the input fires the `scroll` event.
        // When that happens, we do not want to hide the tippy.
        if (this.scrollElementMap[element.id] || this.scrollElementMap[parentElement.id]) {
            return;
        }
        this.hide();
    }
}

export const bubbleLinkFormPlugin = (options: BubbleLinkFormProps) => {
    let lastNode;
    return new Plugin({
        key: options.pluginKey as PluginKey,
        view: (view) => new BubbleLinkFormView({ view, ...options }),
        state: {
            init(): PluginState {
                return {
                    isOpen: false,
                    openOnClick: false
                };
            },

            apply(
                transaction: Transaction,
                value: PluginState,
                oldState: EditorState
            ): PluginState {
                const { isOpen, openOnClick } = transaction.getMeta(LINK_FORM_PLUGIN_KEY) || {};
                const state = LINK_FORM_PLUGIN_KEY.getState(oldState);

                if (typeof isOpen === 'boolean') {
                    return {
                        isOpen,
                        openOnClick
                    };
                }

                // keep the old state in case we do not receive a new one.
                return state || value;
            }
        },
        props: {
            handleDOMEvents: {
                mousedown(view, event) {
                    const editor = options.editor;
                    const pos = getPosAtDocCoords(view, event);
                    const { isOpen, openOnClick } = LINK_FORM_PLUGIN_KEY.getState(editor.state);

                    // Prevent to open the bubble Menu
                    // After closing the link form on click.
                    if (isOpen && openOnClick) {
                        editor.chain().unsetHighlight().setTextSelection(pos).run();
                    }
                }
            },
            handleClickOn(view: EditorView, pos: number, node) {
                const editor = options.editor;

                if (!editor.isActive('link') || !pos) {
                    lastNode = node;
                    return;
                }

                // If we click again in the same link node,
                // We close the form and enable editing.
                if (isEqual(lastNode, node)) {
                    editor.chain().setTextSelection(pos).closeLinkForm().run();
                    return;
                }

                openFormLinkOnclik({ editor, view, pos });
                lastNode = node;
                return true;
            },

            handleDoubleClickOn(view: EditorView, pos: number) {
                const editor = options.editor;

                // same node here
                if (!editor.isActive('link')) {
                    return;
                }

                openFormLinkOnclik({ editor, view, pos });
                return true;
            }
        }
    });
};<|MERGE_RESOLUTION|>--- conflicted
+++ resolved
@@ -193,26 +193,12 @@
                 ? this.editor.commands.setImageLink({ href: link })
                 : this.editor.commands.setLink({ href: link, target: blank ? '_blank' : '_top' });
         }
-<<<<<<< HEAD
     }
 
     removeLink() {
         this.isDotImageNode()
             ? this.editor.commands.unsetImageLink()
             : this.editor.commands.unsetLink();
-=======
-
-        this.hide();
-    }
-
-    removeLink() {
-        if (this.isDotImageNode()) {
-            this.editor.commands.unsetImageLink();
-        } else {
-            this.editor.commands.unsetLink();
-        }
-
->>>>>>> 71202ed6
         this.hide();
     }
 
@@ -247,6 +233,7 @@
             : this.editor.getAttributes('dotImage');
         const link = href || this.getLinkSelect();
         const blank = target ? target === '_blank' : true;
+
         return { link, blank };
     }
 
@@ -255,36 +242,13 @@
         const { from, to } = state.selection;
         const text = state.doc.textBetween(from, to, ' ');
 
-<<<<<<< HEAD
         return isValidURL(text) ? text : '';
     }
 
     isDotImageNode() {
         const { type } = this.editor.state.doc.nodeAt(this.editor.state.selection.from) || {};
+
         return type?.name === 'dotImage';
-=======
-        return this.isLink(text) ? text : '';
-    }
-
-    isLink(nodeText: string) {
-        const pattern = new RegExp(
-            '^(https?:\\/\\/)?' + // protocol
-                '((([a-z\\d]([a-z\\d-]*[a-z\\d])*)\\.)+[a-z]{2,}|' + // domain name
-                '((\\d{1,3}\\.){3}\\d{1,3}))' + // OR ip (v4) address
-                '(\\:\\d+)?(\\/[-a-z\\d%_.~+]*)*' + // port and path
-                '(\\?[;&a-z\\d%_.~+=-]*)?' + // query string
-                '(\\#[-a-z\\d_]*)?$',
-            'i'
-        ); // fragment locator
-
-        return !!pattern.test(nodeText);
-    }
-
-    isDotImageNode() {
-        const { type } = this.editor.state.doc.nodeAt(this.editor.state.selection.from);
-
-        return type.name === 'dotImage';
->>>>>>> 71202ed6
     }
 
     destroy() {
@@ -302,12 +266,14 @@
         if (this.scrollElementMap[element.id] || this.scrollElementMap[parentElement.id]) {
             return;
         }
+
         this.hide();
     }
 }
 
 export const bubbleLinkFormPlugin = (options: BubbleLinkFormProps) => {
     let lastNode;
+
     return new Plugin({
         key: options.pluginKey as PluginKey,
         view: (view) => new BubbleLinkFormView({ view, ...options }),
@@ -357,6 +323,7 @@
 
                 if (!editor.isActive('link') || !pos) {
                     lastNode = node;
+
                     return;
                 }
 
@@ -364,11 +331,13 @@
                 // We close the form and enable editing.
                 if (isEqual(lastNode, node)) {
                     editor.chain().setTextSelection(pos).closeLinkForm().run();
+
                     return;
                 }
 
                 openFormLinkOnclik({ editor, view, pos });
                 lastNode = node;
+
                 return true;
             },
 
@@ -381,6 +350,7 @@
                 }
 
                 openFormLinkOnclik({ editor, view, pos });
+
                 return true;
             }
         }
