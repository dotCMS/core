--- conflicted
+++ resolved
@@ -1,20 +1,13 @@
 import { PluginKey } from 'prosemirror-state';
-<<<<<<< HEAD
-import { ViewContainerRef, ComponentRef } from '@angular/core';
+import tippy, { GetReferenceClientRect, Instance, Props } from 'tippy.js';
 
-=======
-import { Props } from 'tippy.js';
+import { ComponentRef, ViewContainerRef } from '@angular/core';
 
-import { ViewContainerRef } from '@angular/core';
-
+import { Editor } from '@tiptap/core';
 import BubbleMenu from '@tiptap/extension-bubble-menu';
 
->>>>>>> ac4ee011
 import { ImageTabviewFormComponent } from './image-tabview-form.component';
 import { bubbleImageTabviewFormPlugin } from './plugins/bubble-image-tabview-form.plugin';
-
-import { Editor } from '@tiptap/core';
-import tippy, { Instance, Props, GetReferenceClientRect } from 'tippy.js';
 
 export const BUBBLE_IMAGE_TABVIEW_FORM_PLUGIN_KEY = new PluginKey('bubble-image-form');
 
