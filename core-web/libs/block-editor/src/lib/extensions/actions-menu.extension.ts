import { ComponentRef, ViewContainerRef } from '@angular/core';

import { Editor, Extension, Range } from '@tiptap/core';
import { FloatingMenuPluginProps } from '@tiptap/extension-floating-menu';
import Suggestion, { SuggestionOptions, SuggestionProps } from '@tiptap/suggestion';

import tippy, { GetReferenceClientRect } from 'tippy.js';

import {
    FLOATING_ACTIONS_MENU_KEYBOARD,
    FloatingActionsKeydownProps,
    FloatingActionsPlugin,
    FloatingActionsProps
} from '../plugins/floating.plugin';
import {
    ItemsType,
    SuggestionsCommandProps,
    SuggestionsComponent
} from './components/suggestions/suggestions.component';
import { ActionButtonComponent } from './components/action-button/action-button.component';
import { PluginKey } from 'prosemirror-state';
import { Subject } from 'rxjs';
import { takeUntil } from 'rxjs/operators';
import { CONTENT_SUGGESTION_ID, suggestionOptions, SuggestionPopperModifiers } from '../utils/suggestion.utils';

declare module '@tiptap/core' {
    interface Commands<ReturnType> {
        actionsMenu: {
            /**
             * Add Heading
             */
            addHeading: (attr: {
                range: Range;
                type: { name: string; level?: number };
            }) => ReturnType;
            addContentletBlock: ({ range: Range, payload: unknown }) => ReturnType;
        };
    }
}

export type FloatingMenuOptions = Omit<FloatingMenuPluginProps, 'editor' | 'element'> & {
    element: HTMLElement | null;
    suggestion: Omit<SuggestionOptions, 'editor'>;
};

function getSuggestionComponent(viewContainerRef: ViewContainerRef) {
    const component = viewContainerRef.createComponent(SuggestionsComponent);
    component.changeDetectorRef.detectChanges();

    return component;
}

function getTippyInstance({
    element,
    content,
    rect,
    onHide
}: {
    element: Element;
    content: Element;
    rect: GetReferenceClientRect;
    onHide?: () => void;
}) {
    return tippy(element, {
        appendTo: document.body,
        content: content,
        placement: 'bottom',
        popperOptions: {
            modifiers: SuggestionPopperModifiers
        },
        getReferenceClientRect: rect,
        showOnCreate: true,
        interactive: true,
        offset: [120, 10],
        trigger: 'manual',
        maxWidth: 'none',
        onHide
    });
}

function execCommand({
    editor,
    range,
    props
}: {
    editor: Editor;
    range: Range;
    props: SuggestionsCommandProps;
}) {
    const whatToDo = {
        dotContent: () => {
            editor.chain().addContentletBlock({ range, payload: props.payload }).run();
        },
        heading: () => {
            editor.chain().addHeading({ range, type: props.type }).run();
        },
        orderedList: () => {
            editor.chain().deleteRange(range).toggleOrderedList().focus().run();
        },
        bulletList: () => {
            editor.chain().deleteRange(range).toggleBulletList().focus().run();
        },
        blockquote: () => {
            editor.chain().deleteRange(range).setBlockquote().focus().run();
        },
        codeBlock: () => {
            editor.chain().deleteRange(range).setCodeBlock().focus().run();
        },
        horizontalLine: () => {
            editor.chain().deleteRange(range).setHorizontalRule().focus().run();
        }
    };

    whatToDo[props.type.name]
        ? whatToDo[props.type.name]()
        : editor.chain().setTextSelection(range).focus().run();
}

export const ActionsMenu = (viewContainerRef: ViewContainerRef) => {
    let myTippy;
    let suggestionsComponent: ComponentRef<SuggestionsComponent>;
    const suggestionKey = new PluginKey('suggestionPlugin');
    const destroy$: Subject<boolean> = new Subject<boolean>();

    /**
     * Get's called on button click or suggestion char
     *
     * @param {(SuggestionProps | FloatingActionsProps)} { editor, range, clientRect }
     */
    function onStart({ editor, range, clientRect }: SuggestionProps | FloatingActionsProps): void {
        setUpSuggestionComponent(editor, range);
        myTippy = getTippyInstance({
            element: editor.view.dom,
            content: suggestionsComponent.location.nativeElement,
            rect: clientRect,
            onHide: () => {
                const transaction = editor.state.tr.setMeta(FLOATING_ACTIONS_MENU_KEYBOARD, {
                    open: false
                });
                editor.view.dispatch(transaction);
            }
        });
    }

    function setUpSuggestionComponent(editor: Editor, range: Range,) {
        const allowedBlocks: string[] = editor.storage.dotConfig.allowedBlocks;
        suggestionsComponent = getSuggestionComponent(viewContainerRef);
        suggestionsComponent.instance.currentLanguage = editor.storage.dotConfig.lang;
        suggestionsComponent.instance.allowedContentTypes =
            editor.storage.dotConfig.allowedContentTypes;
        if (allowedBlocks.length > 1) {
            suggestionsComponent.instance.items = suggestionOptions.filter((item) =>
                allowedBlocks.includes(item.id)
            );
            if (allowedBlocks.includes(CONTENT_SUGGESTION_ID)) {
                suggestionsComponent.instance.addCContentletItem()
            }
        } else {
            suggestionsComponent.instance.addCContentletItem()
        }
        suggestionsComponent.instance.onSelection = (item) => {
            const suggestionQuery = suggestionKey.getState(editor.view.state).query?.length || 0;
            range.to = range.to + suggestionQuery;
            execCommand({ editor: editor, range: range, props: item });
        };

        suggestionsComponent.instance.clearFilter.pipe(takeUntil(destroy$)).subscribe((type) => {
            const queryRange = {
                to: range.to + suggestionKey.getState(editor.view.state).query.length,
                from: type === ItemsType.BLOCK ? range.from : range.from + 1
            };
            editor.chain().deleteRange(queryRange).run();
        });
    }

    /**
     * Handle the keyboard events when the suggestion are opened
     *
     * @param {FloatingActionsKeydownProps} { event }
     * @return {*}  {boolean}
     */
    function onKeyDown({ event }: FloatingActionsKeydownProps): boolean {
        const { key } = event;

        if (key === 'Escape') {
            myTippy.hide();

            return true;
        }

        if (key === 'Enter') {
            suggestionsComponent.instance.execCommand();

            return true;
        }

        if (key === 'ArrowDown' || key === 'ArrowUp') {
            suggestionsComponent.instance.updateSelection(event);

            return true;
        }

        return false;
    }

    function onExit() {
        myTippy?.destroy();
        suggestionsComponent = null;
        destroy$.next(true);
        destroy$.complete();
    }

    return Extension.create<FloatingMenuOptions>({
        name: 'actionsMenu',

        addOptions() {
            return {
                pluginKey: 'actionsMenu',
                element: null,
                suggestion: {
                    char: '/',
                    pluginKey: suggestionKey,
                    allowSpaces: true,
                    startOfLine: true,
                    render: () => {
                        return {
                            onStart,
                            onKeyDown,
                            onExit
                        };
                    },
                    items: ({ query }) => {
                        if (suggestionsComponent) {
                            suggestionsComponent.instance.filterItems(query);
                        }
                        // suggestions plugin need to return something,
                        // but we are using the angular suggestionsComponent
                        // https://tiptap.dev/api/utilities/suggestion
                        return [];
                    }
<<<<<<< HEAD
=======

                    // suggestions plugin need to return something,
                    // but we are using the angular suggestionsComponent
                    // https://tiptap.dev/api/utilities/suggestion
                    return [];
>>>>>>> 71202ed6
                }
            }
        },

        addCommands() {
            return {
                addHeading:
                    ({ range, type }) =>
                    ({ chain }) => {
                        return chain()
                            .focus()
                            .deleteRange(range)
                            .toggleHeading({ level: type.level })
                            .focus()
                            .run();
                    },
                addContentletBlock:
                    ({ range, payload }) =>
                    ({ chain }) => {
                        return chain()
                            .deleteRange(range)
                            .command((data) => {
                                const node = data.editor.schema.nodes.dotContent.create({
                                    data: payload
                                });
                                data.tr.replaceSelectionWith(node);

                                return true;
                            })
                            .focus()
                            .run();
                    }
            };
        },

        addProseMirrorPlugins() {
            const button = viewContainerRef.createComponent(ActionButtonComponent);

            return [
                FloatingActionsPlugin({
                    command: execCommand,
                    editor: this.editor,
                    element: button.location.nativeElement,
                    render: () => {
                        return {
                            onStart,
                            onKeyDown,
                            onExit
                        };
                    }
                }),
                Suggestion({
                    editor: this.editor,
                    ...this.options.suggestion
                })
            ];
        }
    });
};<|MERGE_RESOLUTION|>--- conflicted
+++ resolved
@@ -233,19 +233,12 @@
                         if (suggestionsComponent) {
                             suggestionsComponent.instance.filterItems(query);
                         }
+
                         // suggestions plugin need to return something,
                         // but we are using the angular suggestionsComponent
                         // https://tiptap.dev/api/utilities/suggestion
                         return [];
                     }
-<<<<<<< HEAD
-=======
-
-                    // suggestions plugin need to return something,
-                    // but we are using the angular suggestionsComponent
-                    // https://tiptap.dev/api/utilities/suggestion
-                    return [];
->>>>>>> 71202ed6
                 }
             }
         },
