--- conflicted
+++ resolved
@@ -5,14 +5,9 @@
 >
     <h3 *ngIf="!urlItem">{{ title }}</h3>
 
-<<<<<<< HEAD
     <!-- TODO: instace list-items inside list -->
-    <dotcms-suggestion-list class="suggestion-list-container" id="editor-suggestion-list" #list>
-        <dotcms-suggestions-list-item
-=======
-    <dot-suggestion-list class="suggestion-list-container" #list>
+    <dot-suggestion-list class="suggestion-list-container" id="editor-suggestion-list" #list>
         <dot-suggestions-list-item
->>>>>>> 71202ed6
             *ngFor="let item of items; let i = index"
             (mousedown)="onMouseDown($event, item)"
             (mouseenter)="onMouseEnter($event)"
@@ -28,7 +23,7 @@
 </div>
 
 <!-- TODO: Move this to a custom `page-suggestions` -->
-<dotcms-suggestion-loading-list *ngIf="loading"></dotcms-suggestion-loading-list>
+<dot-suggestion-loading-list *ngIf="loading"></dot-suggestion-loading-list>
 
 <ng-template #emptyBlock>
     <div class="empty" *ngIf="!loading">
