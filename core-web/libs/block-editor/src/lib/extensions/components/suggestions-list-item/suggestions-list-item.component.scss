--- conflicted
+++ resolved
@@ -29,26 +29,19 @@
     }
 
     &.dot-contentlet {
-<<<<<<< HEAD
-        width: 42px;
-        height: 42px;
-        flex-basis: 42px;
+        width: 2.625 * $dot-editor-size;
+        height: 2.625 * $dot-editor-size;
+        flex-basis: 2.625 * $dot-editor-size;
     }
 
     &.url-item {
         &,
         dot-contentlet-thumbnail {
-            flex-basis: 64px;
-            height: 64px;
-            width: 64px;
+            flex-basis: 4 * $dot-editor-size;
+            height: 4 * $dot-editor-size;
+            width: 4 * $dot-editor-size;
         }
     }
-=======
-        width: 2.625 * $dot-editor-size;
-        height: 2.625 * $dot-editor-size;
-        flex-basis: 2.625 * $dot-editor-size;
-    }
->>>>>>> f4723fa5
 }
 
 .data-wrapper {
@@ -64,7 +57,7 @@
 
     .url {
         color: $gray-light;
-        font-size: 0.9rem;
+        font-size: 0.9 * $dot-editor-size;
     }
 
     .state {
