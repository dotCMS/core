--- conflicted
+++ resolved
@@ -143,31 +143,8 @@
         }
     };
 
-<<<<<<< HEAD
-    insertAINode(response: string) {
-        this.editor.commands.showGeneratedContent(response);
-    }
-
-    private tippyRect(node, type) {
-        const domRect = document.querySelector('#ai-text-prompt')?.getBoundingClientRect();
-
-        return domRect || getNodePosition(node, type);
-    }
-
-    private hanlderScroll(e: Event) {
-        if (this.shouldHideOnScroll(e.target as HTMLElement)) {
-            return true;
-        }
-
-        requestAnimationFrame(() => this.update(this.editor.view));
-    }
-
-    private shouldHideOnScroll(node: HTMLElement): boolean {
-        return this.tippy?.state.isMounted && this.tippy?.popper.contains(node);
-=======
     private tippyRect() {
         return document.querySelector('#ai-text-prompt')?.getBoundingClientRect();
->>>>>>> bc86f8fa
     }
 }
 
