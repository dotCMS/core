import { of } from 'rxjs';

import { Component, ElementRef, EventEmitter, Output, ViewChild } from '@angular/core';
import { FormBuilder, FormGroup, FormControl, Validators } from '@angular/forms';

import { catchError } from 'rxjs/operators';

import { AiContentService } from '../../shared/services/ai-content/ai-content.service';

interface FormValues {
    textPrompt: string;
}

@Component({
    selector: 'dot-ai-content-prompt',
    templateUrl: './ai-content-prompt.component.html',
    styleUrls: ['./ai-content-prompt.component.scss']
})
export class AIContentPromptComponent {
    isFormSubmitting = false;

    @ViewChild('input') input: ElementRef;

    @Output() formValues = new EventEmitter<FormValues>();
    @Output() formSubmission = new EventEmitter<boolean>();
    @Output() aiResponse = new EventEmitter<string>();

    form = new FormGroup({
        textPrompt: new FormControl('')
    });

    constructor(private fb: FormBuilder, private aiContentService: AiContentService) {
        this.buildForm();
    }

    onSubmit() {
        this.isFormSubmitting = true;
        const textPrompt = this.form.value.textPrompt;

        if (textPrompt) {
            this.formValues.emit({ textPrompt });

            this.aiContentService
                .getIAContent(textPrompt)
                .pipe(catchError(() => of(null)))
<<<<<<< HEAD
                .subscribe((response) => {
                    this.aiResponse.emit(response);
=======
                .subscribe(() => {
                    this.isFormSubmitting = false;
                    this.formSubmission.emit(true);
>>>>>>> 6548c71a
                });
        }
    }

    cleanForm() {
        this.form.reset();
    }

    focusField() {
        this.input.nativeElement.focus();
    }

    private buildForm() {
        this.form = this.fb.group({
            textPrompt: ['', Validators.required]
        });
    }
}<|MERGE_RESOLUTION|>--- conflicted
+++ resolved
@@ -43,14 +43,10 @@
             this.aiContentService
                 .getIAContent(textPrompt)
                 .pipe(catchError(() => of(null)))
-<<<<<<< HEAD
                 .subscribe((response) => {
-                    this.aiResponse.emit(response);
-=======
-                .subscribe(() => {
                     this.isFormSubmitting = false;
                     this.formSubmission.emit(true);
->>>>>>> 6548c71a
+                    this.aiResponse.emit(response);
                 });
         }
     }
