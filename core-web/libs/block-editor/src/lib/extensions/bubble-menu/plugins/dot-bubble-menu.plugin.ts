import { EditorState, NodeSelection, Plugin, PluginKey } from 'prosemirror-state';
import { EditorView } from 'prosemirror-view';
import tippy, { Instance } from 'tippy.js';

import { ComponentRef } from '@angular/core';

import { filter, take } from 'rxjs/operators';

import { posToDOMRect } from '@tiptap/core';
import { BubbleMenuView } from '@tiptap/extension-bubble-menu';

import { DotContentTypeService, DotMessageService } from '@dotcms/data-access';
import { FeaturedFlags } from '@dotcms/dotcms-models';
import { ImageNode } from '../../../nodes';
import {
    changeToItems,
    deleteByNode,
    deleteByRange,
    findParentNode,
    SuggestionsComponent,
    tableChangeToItems
} from '../../../shared';
import { BUBBLE_FORM_PLUGIN_KEY } from '../../bubble-form/bubble-form.extension';
import { LINK_FORM_PLUGIN_KEY } from '../../bubble-link-form/bubble-link-form.extension';
import {
    BubbleMenuComponentProps,
    BubbleMenuItem,
    DotBubbleMenuPluginProps,
    DotBubbleMenuViewProps
} from '../models';
import {
    getBubbleMenuItem,
    getNodeCoords,
    isListNode,
    popperModifiers,
    setBubbleMenuCoords
} from '../utils';

export const DotBubbleMenuPlugin = (options: DotBubbleMenuPluginProps) => {
    const component = options.component.instance;
    const changeTo = options.changeToComponent.instance;

    return new Plugin<DotBubbleMenuPluginProps>({
        key: options.pluginKey as PluginKey,
        view: (view) => new DotBubbleMenuPluginView({ view, ...options }),
        props: {
            /**
             * Catch and handle the keydown in the plugin
             *
             * @param {EditorView} view
             * @param {KeyboardEvent} event
             * @return {*}
             */
            handleKeyDown(_view: EditorView, event: KeyboardEvent) {
                const { key } = event;
                const { changeToIsOpen } = options.editor?.storage.bubbleMenu || {};

                if (changeToIsOpen) {
                    if (key === 'Escape') {
                        component.toggleChangeTo.emit();

                        return true;
                    }

                    if (key === 'Enter') {
                        changeTo.execCommand();

                        return true;
                    }

                    if (key === 'ArrowDown' || key === 'ArrowUp') {
                        changeTo.updateSelection(event);

                        return true;
                    }
                }

                return false;
            }
        }
    });
};

export class DotBubbleMenuPluginView extends BubbleMenuView {
    component: ComponentRef<BubbleMenuComponentProps>;
    changeTo: ComponentRef<SuggestionsComponent>;
    changeToElement: HTMLElement;
    tippyChangeTo: Instance | undefined;
    dotContentTypeService: DotContentTypeService;
    dotMessageService: DotMessageService;

    private shouldShowProp = false;

    private selectionRange;
    private selectionNodesCount;
    private selectionNode;

    /* @Overrrider */
    constructor(props: DotBubbleMenuViewProps) {
        // Inherit the parent class
        super(props);

        const { component, changeToComponent } = props;

        // New Properties
        this.component = component;
        this.changeTo = changeToComponent;
        this.changeToElement = this.changeTo.location.nativeElement;

        //Services
        this.dotContentTypeService = props.dotContentTypeService;
        this.dotMessageService = props.messageService;

        // Subscriptions
        this.component.instance.command.subscribe(this.exeCommand.bind(this));
        this.component.instance.toggleChangeTo.subscribe(this.toggleChangeTo.bind(this));

        // Load ChangeTo Options
        this.changeTo.instance.items = this.changeToItems();
        this.changeTo.instance.title = 'Change To';
        this.changeToElement.remove();
        this.changeTo.changeDetectorRef.detectChanges();

        // We need to also react to page scrolling.
        document.body.addEventListener('scroll', this.hanlderScroll.bind(this), true);
        document.body.addEventListener('mouseup', this.showMenu.bind(this), true);
        document.body.addEventListener('keyup', this.showMenu.bind(this), true);

        this.editor.off('blur', this.blurHandler);
    }

    showMenu() {
        if (this.shouldShowProp) {
            this.tippyChangeTo?.setProps({
                getReferenceClientRect: () => this.tippy?.popper.getBoundingClientRect()
            });
            this.show();
        }
    }

    /* @Overrrider */
    override update(view: EditorView, oldState?: EditorState) {
        const { state, composing } = view;
        const { doc, selection } = state;

        const isSame = oldState && oldState.doc.eq(doc) && oldState.selection.eq(selection);

        if (composing || isSame) {
            return;
        }

        this.createTooltip();
        this.createChangeToTooltip();

        // support for CellSelections
        const { ranges } = selection;
        this.selectionRange = ranges[0];
        this.selectionNodesCount = 0;

        doc.nodesBetween(this.selectionRange.$from.pos, this.selectionRange.$to.pos, (node) => {
            if (node.isBlock) {
                this.selectionNodesCount++;
            }
        });

        const from = Math.min(...ranges.map((range) => range.$from.pos));
        const to = Math.max(...ranges.map((range) => range.$to.pos));

<<<<<<< HEAD
        // this.shouldShowProp = this.shouldShow?.({
        //     editor: this.editor,
        //     view,
        //     state,
        //     oldState,
        //     from,
        //     to
        // });

        this.shouldShowProp = true;
=======
        this.shouldShowProp = this.shouldShow?.({
            editor: this.editor,
            element: this.element,
            view,
            state,
            oldState,
            from,
            to
        });
>>>>>>> efa1797c

        if (!this.shouldShowProp) {
            this.hide();
            this.tippyChangeTo?.hide();

            return;
        }

        this.tippy?.setProps({
            getReferenceClientRect: () => {
                const node = view.nodeDOM(from) as HTMLElement;
                const type = doc.nodeAt(from)?.type.name;
                const viewCoords = view.dom.parentElement.getBoundingClientRect();
                const nodeCoords =
                    selection instanceof NodeSelection
                        ? getNodeCoords(node, type)
                        : posToDOMRect(view, from, to);

                return setBubbleMenuCoords({ viewCoords, nodeCoords, padding: 60 });
            }
        });

        this.show();
        this.setMenuItems(doc, from);
        this.updateComponent();
    }

    /* @Overrrider */
    override destroy() {
        this.tippy?.destroy();
        this.tippyChangeTo?.destroy();

        this.element.removeEventListener('mousedown', this.mousedownHandler, { capture: true });
        this.view.dom.removeEventListener('dragstart', this.dragstartHandler);

        this.component.instance.command.unsubscribe();
        this.component.instance.toggleChangeTo.unsubscribe();

        this.component.destroy();
        this.changeTo.destroy();

        document.body.removeEventListener('scroll', this.hanlderScroll.bind(this), true);
        document.body.removeEventListener('mouseup', this.showMenu.bind(this), true);
        document.body.removeEventListener('keyup', this.showMenu.bind(this), true);
    }

    /* Update Component */
    updateComponent() {
        const { items } = this.component.instance;
        const { activeItem } = this.getActiveNode();
        const activeMarks = this.getActiveMarks(['justify', 'left', 'center', 'right']);

        // Update
        this.component.instance.selected = activeItem?.label;
        this.component.instance.items = this.updateActiveItems(items, activeMarks);
        this.component.changeDetectorRef.detectChanges();
    }

    /**
     * Update Change To Component before showing the component
     *
     * @memberof DotBubbleMenuPluginView
     */
    updateChangeTo() {
        this.changeTo.instance.items = this.changeToItems();
        this.changeTo.changeDetectorRef.detectChanges();
        this.updateListActiveItem();
    }

    /**
     * Update the current Active Item in the Change To List.
     *
     * @memberof DotBubbleMenuPluginView
     */
    updateListActiveItem() {
        const { index } = this.getActiveNode();
        requestAnimationFrame(() => {
            this.changeTo.instance.list.updateActiveItem(index);
            this.changeTo.changeDetectorRef.detectChanges();
        });
    }

    updateActiveItems = (items: BubbleMenuItem[] = [], activeMarks: string[]): BubbleMenuItem[] => {
        return items.map((item) => {
            item.active = activeMarks.includes(item.markAction);

            return item;
        });
    };

    enabledMarks = (): string[] => {
        return [...Object.keys(this.editor.schema.marks), ...Object.keys(this.editor.schema.nodes)];
    };

    getActiveMarks = (aligment = []): string[] => {
        return [
            ...this.enabledMarks().filter((mark) => this.editor.isActive(mark)),
            ...aligment.filter((alignment) => this.editor.isActive({ textAlign: alignment }))
        ];
    };

    setMenuItems(doc, from) {
        const node = doc.nodeAt(from);
        const parentNode = findParentNode(this.editor.state.selection.$from);
        const type = parentNode.type.name === 'table' ? 'table' : node?.type.name;

        this.selectionNode = node || null;
        this.component.instance.items = getBubbleMenuItem(type);
        this.component.changeDetectorRef.detectChanges();
    }

    openImageProperties() {
        const { open } = BUBBLE_FORM_PLUGIN_KEY.getState(this.editor.state);
        const { alt, src, title, data } = this.editor.getAttributes(ImageNode.name);
        const { title: dotTitle = '', asset } = data || {};

        open
            ? this.editor.commands.closeForm()
            : this.editor.commands
                  .openForm([
                      {
                          value: src || asset,
                          key: 'src',
                          label: 'path',
                          required: true,
                          controlType: 'text',
                          type: 'text'
                      },
                      {
                          value: alt || dotTitle,
                          key: 'alt',
                          label: 'alt',
                          controlType: 'text',
                          type: 'text'
                      },
                      {
                          value: title || dotTitle,
                          key: 'title',
                          label: 'caption',
                          controlType: 'text',
                          type: 'text'
                      }
                  ])
                  .pipe(
                      take(1),
                      filter((data) => data != null)
                  )
                  .subscribe((data) => {
                      requestAnimationFrame(() => {
                          this.editor.commands.updateAttributes(ImageNode.name, { ...data });
                          this.editor.commands.closeForm();
                      });
                  });
    }

    /* Run commands */
    exeCommand(item: BubbleMenuItem) {
        const { markAction: action, active } = item;
        const { data = {} } = this.selectionNode.attrs;
        const { inode, languageId } = data;
        const currentInode = this.getQueryParam('inode');

        switch (action) {
            case 'bold':
                this.editor.commands.toggleBold?.();
                break;

            case 'italic':
                this.editor.commands.toggleItalic?.();
                break;

            case 'strike':
                this.editor.commands.toggleStrike?.();
                break;

            case 'underline':
                this.editor.commands.toggleUnderline?.();
                break;

            case 'justify':
                this.toggleTextAlign(action, active);
                break;

            case 'left':
                this.toggleTextAlign(action, active);
                break;

            case 'center':
                this.toggleTextAlign(action, active);
                break;

            case 'right':
                this.toggleTextAlign(action, active);
                break;

            case 'bulletList':
                this.editor.commands.toggleBulletList?.();
                break;

            case 'orderedList':
                this.editor.commands.toggleOrderedList?.();
                break;

            case 'indent':
                if (isListNode(this.editor)) {
                    this.editor.commands.sinkListItem('listItem');
                }

                break;

            case 'outdent':
                if (isListNode(this.editor)) {
                    this.editor.commands.liftListItem('listItem');
                }

                break;

            case 'link':
                // eslint-disable-next-line
                const { isOpen } = LINK_FORM_PLUGIN_KEY.getState(this.editor.state);
                isOpen
                    ? this.editor.view.focus()
                    : this.editor.commands.openLinkForm({ openOnClick: false });
                break;

            case 'properties':
                this.openImageProperties();
                break;

            case 'deleteNode':
                this.selectionNodesCount > 1
                    ? deleteByRange(this.editor, this.selectionRange)
                    : this.selectionNode &&
                      deleteByNode({
                          editor: this.editor,
                          nodeType: this.selectionNode.type.name,
                          selectionRange: this.selectionRange
                      });
                break;

            case 'clearAll':
                this.editor.commands?.unsetAllMarks();
                this.editor.commands?.clearNodes();
                break;

            case 'superscript':
                this.editor.commands?.toggleSuperscript?.();
                break;

            case 'subscript':
                this.editor.commands?.toggleSubscript?.();
                break;

            case 'goToContentlet':
                this.goToContentlet(inode, languageId);

                break;
        }
    }

    /**
     * Navigates from the Block Editor to edit a contentlet in either the legacy or new content editor.
     *
     * This method is triggered from the bubble menu when a user selects to edit embedded content.
     * It performs the following operations:
     * 1. Validates that there's a selected node with the required data
     * 2. Shows a confirmation dialog to warn about potential data loss
     * 3. Fetches content type information to determine which editor to use
     * 4. Saves navigation data to localStorage for returning to the Block Editor later
     * 5. Redirects to the appropriate editor based on feature flags
     *
     * @param {string} contentletInode - The unique identifier (inode) of the contentlet to edit
     * @param {number} languageId - The language ID of the contentlet version to edit
     *
     * @throws {console.warn} Logs a warning if the selection node is undefined
     *
     * @see {@link FeaturedFlags.FEATURE_FLAG_CONTENT_EDITOR2_ENABLED} - Controls which editor is used
     * @see {@link extractInodeFromUrl} - Helper method to extract the current inode for return navigation
     */
    goToContentlet(contentletInode: string, languageId: number) {
        // Validate selection exists before proceeding
        if (!this.selectionNode) {
            console.warn('Selection node is undefined, cannot navigate to contentlet');
            return;
        }

        // Extract content type information from the selected node
        const { data = {} } = this.selectionNode.attrs;
        const { contentType } = data;

        // Confirm navigation with user to prevent accidental data loss
        if (!confirm(this.dotMessageService.get('message.contentlet.lose.unsaved.changes'))) {
            return;
        }

        // Query content type service to determine editor capabilities and preferences
        this.dotContentTypeService
            .getContentType(contentType)
            .pipe(take(1))
            .subscribe((contentTypeInfo) => {
                // Determine which editor to use based on feature flag in content type metadata
                const shouldUseOldEditor =
                    !contentTypeInfo?.metadata?.[
                        FeaturedFlags.FEATURE_FLAG_CONTENT_EDITOR2_ENABLED
                    ];

                // Prepare return navigation data
                // Extract current page title removing any suffix after the dash
                const title = window.parent
                    ? window.parent.document.title.split(' - ')[0]
                    : document.title.split(' - ')[0] ||
                      this.dotMessageService.get('message.contentlet.back.to.content');

                // Store navigation state in localStorage for returning to block editor
                const relationshipReturnValue = {
                    title,
                    blockEditorBackUrl: shouldUseOldEditor
                        ? this.generateBackUrl(contentletInode)
                        : window.location.href,
                    inode: this.extractInodeFromUrl(shouldUseOldEditor) // is not needed but I am seeing it, to follow the logic edit_contentlet_basic_properties.jsp
                };

                localStorage.setItem(
                    'dotcms.relationships.relationshipReturnValue',
                    JSON.stringify(relationshipReturnValue)
                );

                // Navigate to the appropriate editor based on feature flag
                if (shouldUseOldEditor) {
                    // Legacy approach - direct page navigation to old editor
                    window.parent.location.href = `/dotAdmin/#/c/content/${contentletInode}`;
                } else {
                    window.parent.location.href = `/dotAdmin/#/content/${contentletInode}`;
                }
            });
    }

    toggleTextAlign(alignment, active) {
        active
            ? this.editor.commands?.unsetTextAlign?.()
            : this.editor.commands?.setTextAlign?.(alignment);
    }

    changeToItems() {
        const allowedBlocks: string[] = this.editor.storage.dotConfig.allowedBlocks;

        const parentNode = findParentNode(this.editor.state.selection.$from);

        let changeToOptions = parentNode.type.name === 'table' ? tableChangeToItems : changeToItems;

        // means the user restrict the allowed blocks with the prop "allowedBlocks"
        if (allowedBlocks.length > 1) {
            changeToOptions = changeToOptions.filter((item) => allowedBlocks.includes(item.id));
        }

        const changeTopCommands = {
            heading1: () => {
                this.editor.chain().focus().clearNodes().setHeading({ level: 1 }).run();
            },
            heading2: () => {
                this.editor.chain().focus().clearNodes().setHeading({ level: 2 }).run();
            },
            heading3: () => {
                this.editor.chain().focus().clearNodes().setHeading({ level: 3 }).run();
            },
            heading4: () => {
                this.editor.chain().focus().clearNodes().setHeading({ level: 4 }).run();
            },
            heading5: () => {
                this.editor.chain().focus().clearNodes().setHeading({ level: 5 }).run();
            },
            heading6: () => {
                this.editor.chain().focus().clearNodes().setHeading({ level: 6 }).run();
            },
            paragraph: () => {
                this.editor.chain().focus().clearNodes().run();
            },
            orderedList: () => {
                this.editor.chain().focus().clearNodes().toggleOrderedList?.().run();
            },
            bulletList: () => {
                this.editor.chain().focus().clearNodes().toggleBulletList?.().run();
            },
            blockquote: () => {
                this.editor.chain().focus().clearNodes().toggleBlockquote?.().run();
            },
            codeBlock: () => {
                this.editor.chain().focus().clearNodes().toggleCodeBlock?.().run();
            }
        };

        changeToOptions.forEach((option) => {
            option.isActive = () => {
                return option.id.includes('heading')
                    ? this.editor.isActive('heading', option.attributes)
                    : this.editor.isActive(option.id);
            };

            option.command = () => {
                changeTopCommands[option.id]();
                this.tippyChangeTo.hide();
                this.getActiveNode();
            };
        });

        return changeToOptions;
    }

    getActiveNode() {
        const items = this.changeToItems();
        const activeMarks = items.filter((option) => option?.isActive());
        // Needed because in some scenarios, paragraph and other mark (ex: blockquote)
        // can be active at the same time
        const activeItem = activeMarks.length > 1 ? activeMarks[1] : activeMarks[0];
        const index = items.findIndex((item) => item === activeItem);

        return { activeItem, index };
    }

    // Tippy Change To
    createChangeToTooltip() {
        const { element: editorElement } = this.editor.options;

        if (this.tippyChangeTo) {
            return;
        }

        this.tippyChangeTo = tippy(editorElement, {
            ...this.tippyOptions,
            appendTo: document.body,
            getReferenceClientRect: null,
            content: this.changeToElement,
            placement: 'bottom-start',
            duration: 0,
            hideOnClick: false,
            popperOptions: {
                modifiers: popperModifiers
            },
            onHide: () => {
                this.editor.storage.bubbleMenu.changeToIsOpen = false;
                this.changeTo.instance.items = [];
                this.changeTo.changeDetectorRef.detectChanges();
                this.editor.commands.freezeScroll(false);
            },
            onShow: () => {
                this.editor.storage.bubbleMenu.changeToIsOpen = true;
                this.editor.commands.freezeScroll(true);
                this.updateChangeTo();
            }
        });
    }

    toggleChangeTo() {
        this.tippyChangeTo?.state.isVisible
            ? this.tippyChangeTo?.hide()
            : this.tippyChangeTo?.show();
    }

    private hanlderScroll(e: Event) {
        const element = e.target as HTMLElement;
        const suggestionElement = this.changeTo.instance.listElement?.nativeElement;

        if (!this.tippy?.state.isMounted || element === suggestionElement) {
            return;
        }

        this.tippyChangeTo?.hide();
    }

    /**
     * Retrieves a query parameter value from the current URL.
     *
     * This helper method safely extracts query parameters from the current page URL
     * using the native URLSearchParams API, which handles proper decoding of values.
     *
     * @param {string} param - The name of the query parameter to extract
     * @returns {string|null} - The value of the specified parameter, or null if not present
     *
     * @example
     * // For URL: https://example.com?inode=123abc&language=1
     * getQueryParam('inode') // returns "123abc"
     * getQueryParam('missing') // returns null
     */
    private getQueryParam(param: string): string | null {
        const urlParams = new URLSearchParams(window.location.search);
        return urlParams.get(param);
    }

    /**
     * Extracts the inode from the current URL based on the editor type.
     *
     * This helper method parses the current URL to extract the inode identifier,
     * handling different URL formats between the legacy and new editor systems.
     * It supports two common DotCMS URL patterns for content:
     *
     * @param {boolean} isOldEditor - Flag indicating whether to extract from parent window (legacy editor)
     *                                or current window (new editor)
     *
     * @returns {string|null} The extracted inode string if found, or null if not found
     *
     * @example
     * // For URL: /dotAdmin/#/content/123abc456def
     * extractInodeFromUrl(false) // returns "123abc456def"
     *
     * @example
     * // For URL: /dotAdmin/#/c/content/789xyz123abc
     * extractInodeFromUrl(true) // returns "789xyz123abc"
     */
    private extractInodeFromUrl(isOldEditor: boolean): string | null {
        // Determine which window location to use based on editor type
        const url = isOldEditor ? window.parent.location.href : window.location.href;

        // Define regex patterns for both URL formats
        // Pattern 1: /dotAdmin/#/content/[inode] - Used by new editor
        const contentPattern = /\/content\/([a-f0-9-]+)/i;
        // Pattern 2: /dotAdmin/#/c/content/[inode] - Used by legacy editor
        const legacyPattern = /\/c\/content\/([a-f0-9-]+)/i;

        // Try matching the new editor pattern first
        const contentMatch = url.match(contentPattern);
        if (contentMatch && contentMatch[1]) {
            return contentMatch[1];
        }

        // Fall back to legacy pattern if new pattern didn't match
        const legacyMatch = url.match(legacyPattern);
        if (legacyMatch && legacyMatch[1]) {
            return legacyMatch[1];
        }

        // Return null if no pattern matched
        return null;
    }

    /**
     * Generates the back URL for the Block Editor by replacing the inode in the parent URL.
     *
     * This method takes the current parent window location and replaces the inode portion
     * of the URL with the inode from the current window's query parameters.
     *
     * This is needed because the iframe refresh the inode when switch between languages,
     * and needs to be updated to generete the correct back url.
     *
     * @param {string} contentletInode - The inode to use if no query parameter is found
     * @returns {string} The modified URL with the replaced inode
     */
    private generateBackUrl(contentletInode: string): string {
        const currentUrl = window.parent.location.href;
        // Get inode from query params
        const params = new URLSearchParams(window.location.search);
        const inode = params.get('inode') || contentletInode;

        // Pattern to match the inode in the URL
        const inodePattern = /\/c\/content\/([a-f0-9-]+)/i;

        // Replace the inode in the URL with the inode from query params
        return currentUrl.replace(inodePattern, `/c/content/${inode}`);
    }
}<|MERGE_RESOLUTION|>--- conflicted
+++ resolved
@@ -166,28 +166,15 @@
         const from = Math.min(...ranges.map((range) => range.$from.pos));
         const to = Math.max(...ranges.map((range) => range.$to.pos));
 
-<<<<<<< HEAD
         // this.shouldShowProp = this.shouldShow?.({
         //     editor: this.editor,
+        //     element: this.element,
         //     view,
         //     state,
         //     oldState,
         //     from,
         //     to
         // });
-
-        this.shouldShowProp = true;
-=======
-        this.shouldShowProp = this.shouldShow?.({
-            editor: this.editor,
-            element: this.element,
-            view,
-            state,
-            oldState,
-            from,
-            to
-        });
->>>>>>> efa1797c
 
         if (!this.shouldShowProp) {
             this.hide();
