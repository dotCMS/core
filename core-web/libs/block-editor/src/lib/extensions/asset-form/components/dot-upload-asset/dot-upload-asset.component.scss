--- conflicted
+++ resolved
@@ -12,11 +12,7 @@
 
     .error {
         color: $error;
-<<<<<<< HEAD
-        font-size: $font-size-large;
-=======
         font-size: $font-size-lg;
->>>>>>> 4ea0b063
         max-width: 100%;
         white-space: pre-wrap;
     }
