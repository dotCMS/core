--- conflicted
+++ resolved
@@ -53,11 +53,6 @@
         this.form.valueChanges.subscribe(({ url }) => {
             if (this.type === 'video' && !this.isInvalid) {
                 this.tryToPlayVideo(url);
-<<<<<<< HEAD
-=======
-
-                return;
->>>>>>> 4ea0b063
             }
         });
 
@@ -82,11 +77,7 @@
      * @memberof DotExternalAssetComponent
      */
     private tryToPlayVideo(url: string): void {
-<<<<<<< HEAD
-        const video = document.createElement('video');
-=======
         const video = document.createElement('video') as HTMLVideoElement;
->>>>>>> 4ea0b063
 
         this.disableAction = true;
 
