--- conflicted
+++ resolved
@@ -167,16 +167,11 @@
                     ({ chain }) => {
                         switch (type) {
                             case 'video':
-<<<<<<< HEAD
                                 return (
                                     // This method returns true if it was able to set the youtube video
                                     chain().setYoutubeVideo({ src: payload }).run() ||
-                                    chain().setVideo(payload).run()
+                                    chain().insertVideo(payload, position).run();
                                 );
-=======
-                                return chain().insertVideo(payload, position).run();
->>>>>>> fc5e3e9d
-
                             case 'image':
                                 return chain().insertImage(payload, position).run();
                         }
