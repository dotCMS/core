--- conflicted
+++ resolved
@@ -53,7 +53,14 @@
         width: 100%;
     }
 
-<<<<<<< HEAD
+    dot-empty-container .message__icon {
+        color: $red;
+    }
+
+    .message__principal-wrapper {
+        padding: 0 4.5rem;
+    }
+
     .p-image-preview {
         max-width: 100%;
         max-height: 48rem;
@@ -61,14 +68,6 @@
 
     .p-image-toolbar button:not(:last-child) {
         display: none;
-=======
-    dot-empty-container .message__icon {
-        color: $red;
-    }
-
-    .message__principal-wrapper {
-        padding: 0 4.5rem;
->>>>>>> 5eb7b2db
     }
 }
 
