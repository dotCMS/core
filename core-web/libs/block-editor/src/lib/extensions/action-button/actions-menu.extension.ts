import { PluginKey } from 'prosemirror-state';
import { Subject } from 'rxjs';
import tippy, { GetReferenceClientRect } from 'tippy.js';

import { ComponentRef, ViewContainerRef } from '@angular/core';

import { filter, take } from 'rxjs/operators';

import { Editor, Extension, Range } from '@tiptap/core';
import { FloatingMenuPluginProps } from '@tiptap/extension-floating-menu';
import { Level } from '@tiptap/extension-heading';
import Suggestion, { SuggestionOptions, SuggestionProps } from '@tiptap/suggestion';

import { RemoteCustomExtentions } from '@dotcms/dotcms-models';

import { ActionButtonComponent } from './action-button.component';

import {
    SuggestionPopperModifiers,
    SuggestionsCommandProps,
    SuggestionsComponent,
    FloatingActionsProps,
    FLOATING_ACTIONS_MENU_KEYBOARD,
    CONTENT_SUGGESTION_ID,
    ItemsType,
    FloatingActionsKeydownProps,
    FloatingActionsPlugin,
    findParentNode,
    DotMenuItem,
    suggestionOptions,
    clearFilter
} from '../../shared';
import { NodeTypes } from '../bubble-menu/models';

declare module '@tiptap/core' {
    interface Commands<ReturnType> {
        actionsMenu: {
            /**
             * Add Heading
             */
            addHeading: (attr: {
                range: Range;
                type: { name: string; level?: number };
            }) => ReturnType;
            addContentletBlock: ({
                range,
                payload
            }: {
                range: Range;
                payload: unknown;
            }) => ReturnType;
            addNextLine: () => ReturnType;
        };
    }
}

export type FloatingMenuOptions = Omit<FloatingMenuPluginProps, 'editor' | 'element'> & {
    element: HTMLElement | null;
    suggestion: Omit<SuggestionOptions, 'editor'>;
};

function getTippyInstance({
    element,
    content,
    rect,
    onHide
}: {
    element: Element;
    content: Element;
    rect: GetReferenceClientRect;
    onHide?: () => void;
}) {
    return tippy(element, {
        content: content,
        placement: 'bottom',
        popperOptions: {
            modifiers: SuggestionPopperModifiers
        },
        getReferenceClientRect: rect,
        showOnCreate: true,
        interactive: true,
        offset: [120, 10],
        trigger: 'manual',
        maxWidth: 'none',
        onHide
    });
}

function execCommand({
    editor,
    range,
    props,
    customBlocks
}: {
    editor: Editor;
    range: Range;
    props: SuggestionsCommandProps;
    customBlocks: RemoteCustomExtentions;
}) {
    const { type, payload } = props;
    const whatToDo = {
        dotContent: () => {
            editor.chain().addContentletBlock({ range, payload }).addNextLine().run();
        },
        heading: () => {
            editor.chain().addHeading({ range, type }).run();
        },
        table: () => {
            editor.commands
                .openForm(
                    [
                        {
                            key: 'rows',
                            label: 'Rows',
                            required: true,
                            value: '3',
                            controlType: 'number',
                            type: 'number',
                            min: 1
                        },
                        {
                            key: 'columns',
                            label: 'Columns',
                            required: true,
                            value: '3',
                            controlType: 'number',
                            type: 'number',
                            min: 1
                        },
                        {
                            key: 'header',
                            label: 'Add Row Header',
                            required: false,
                            value: true,
                            controlType: 'text',
                            type: 'checkbox'
                        }
                    ],
                    { customClass: 'dotTableForm' }
                )
                .pipe(
                    take(1),
                    filter((value) => !!value)
                )
                .subscribe((value) => {
                    requestAnimationFrame(() => {
                        editor
                            .chain()
                            .insertTable({
                                rows: value.rows,
                                cols: value.columns,
                                withHeaderRow: !!value.header
                            })
                            .focus()
                            .run();
                    });
                });
        },
        orderedList: () => {
            editor.chain().deleteRange(range).toggleOrderedList().focus().run();
        },
        bulletList: () => {
            editor.chain().deleteRange(range).toggleBulletList().focus().run();
        },
        blockquote: () => {
            editor.chain().deleteRange(range).setBlockquote().focus().run();
        },
        codeBlock: () => {
            editor.chain().deleteRange(range).setCodeBlock().focus().run();
        },
        horizontalRule: () => {
            editor.chain().deleteRange(range).setHorizontalRule().focus().run();
        },
        image: () => editor.commands.openAssetForm({ type: 'image' }),
        video: () => editor.commands.openAssetForm({ type: 'video' })
    };

<<<<<<< HEAD
    whatToDo[type.name]
        ? whatToDo[type.name]()
=======
    getCustomActions(customBlocks).forEach((option) => {
        whatToDo[option.id] = () => {
            try {
                editor.commands[option.commandKey]();
            } catch {
                console.warn(`Custom command ${option.commandKey} does not exists.`);
            }
        };
    });

    whatToDo[props.type.name]
        ? whatToDo[props.type.name]()
>>>>>>> 37fec16a
        : editor.chain().setTextSelection(range).focus().run();
}

function mapCustomActions(actions): Array<DotMenuItem> {
    return actions.map((action) => ({
        icon: action.icon,
        label: action.menuLabel,
        commandKey: action.command,
        id: action.name
    }));
}

function getCustomActions(customBlocks): Array<DotMenuItem> {
    return customBlocks.extensions.map((extension) => mapCustomActions(extension.actions)).flat();
}

export const ActionsMenu = (
    viewContainerRef: ViewContainerRef,
    customBlocks: RemoteCustomExtentions
) => {
    let myTippy;
    let suggestionsComponent: ComponentRef<SuggestionsComponent>;
    const suggestionKey = new PluginKey('suggestionPlugin');
    const destroy$: Subject<boolean> = new Subject<boolean>();
    let shouldShow = true;

    /**
     * Get's called on button click or suggestion char
     *
     * @param {(SuggestionProps | FloatingActionsProps)} { editor, range, clientRect }
     */
    function onStart({ editor, range, clientRect }: SuggestionProps | FloatingActionsProps): void {
        if (shouldShow) {
            setUpSuggestionComponent(editor, range);
            myTippy = getTippyInstance({
                element: editor.options.element.parentElement,
                content: suggestionsComponent.location.nativeElement,
                rect: clientRect,
                onHide: () => {
                    const transaction = editor.state.tr.setMeta(FLOATING_ACTIONS_MENU_KEYBOARD, {
                        open: false
                    });
                    editor.view.dispatch(transaction);
                    editor.commands.freezeScroll(false);
                }
            });
        }
    }

    function onBeforeStart({ editor }): void {
        editor.commands.freezeScroll(true);
        const isTableCell =
            findParentNode(editor.view.state.selection.$from, [NodeTypes.TABLE_CELL])?.type.name ===
            NodeTypes.TABLE_CELL;

        shouldShow = !isTableCell;
    }

    function setUpSuggestionComponent(editor: Editor, range: Range) {
        const { allowedBlocks, allowedContentTypes, lang } = editor.storage.dotConfig;
        const editorAllowedBlocks = allowedBlocks.length > 1 ? allowedBlocks : [];
        const items = getItems({ allowedBlocks: editorAllowedBlocks, editor, range });

        suggestionsComponent = viewContainerRef.createComponent(SuggestionsComponent);

        // Setting Inputs
        suggestionsComponent.instance.items = items;
        suggestionsComponent.instance.currentLanguage = lang;
        suggestionsComponent.instance.allowedContentTypes = allowedContentTypes;
        suggestionsComponent.instance.onSelectContentlet = (props) => {
            clearFilter({ type: ItemsType.CONTENT, editor, range, suggestionKey, ItemsType });
            onSelection({ editor, range, props });
        };

        // Needs to be called after settings the component Inputs
        // To avoid calling the `onInit` hook before the Inputs are initialized
        suggestionsComponent.changeDetectorRef.detectChanges();

        if (allowedBlocks.length <= 1 || allowedBlocks.includes(CONTENT_SUGGESTION_ID)) {
            suggestionsComponent.instance.addContentletItem();
        }
    }

    function getItems({ allowedBlocks = [], editor, range }): DotMenuItem[] {
        const items = allowedBlocks.length
            ? suggestionOptions.filter((item) => this.allowedBlocks.includes(item.id))
            : suggestionOptions;

        const customItems = [...items, ...getCustomActions(customBlocks)];

        customItems.forEach((item) => (item.command = () => onCommand({ item, editor, range })));

        return customItems;
    }

    function onCommand({ item, editor, range }) {
        const { id, attributes } = item;
        const props = {
            type: { name: id.includes('heading') ? 'heading' : id, ...attributes }
        };

        clearFilter({ type: ItemsType.BLOCK, editor, range, suggestionKey, ItemsType });
        onSelection({ editor, range, props });
    }

    function onSelection({ editor, range, props }) {
        const suggestionQuery = suggestionKey.getState(editor.view.state).query?.length || 0;
        range.to = range.to + suggestionQuery;
        execCommand({ editor: editor, range: range, props, customBlocks });
    }

    /* End new Functions */

    /**
     * Handle the keyboard events when the suggestion are opened
     *
     * @param {FloatingActionsKeydownProps} { event }
     * @return {*}  {boolean}
     */
    function onKeyDown({ event }: FloatingActionsKeydownProps): boolean {
        const { key } = event;

        if (key === 'Escape') {
            event.stopImmediatePropagation();
            myTippy.hide();

            return true;
        }

        if (key === 'Enter') {
            suggestionsComponent.instance.execCommand();

            return true;
        }

        if (key === 'ArrowDown' || key === 'ArrowUp') {
            suggestionsComponent.instance.updateSelection(event);

            return true;
        }

        return false;
    }

    function onExit({ editor }): void {
        myTippy?.destroy();
        editor.commands.freezeScroll(false);
        suggestionsComponent?.destroy();
        suggestionsComponent = null;
        destroy$.next(true);
        destroy$.complete();
    }

    return Extension.create<FloatingMenuOptions>({
        name: 'actionsMenu',

        addOptions() {
            return {
                pluginKey: 'actionsMenu',
                element: null,
                suggestion: {
                    char: '/',
                    pluginKey: suggestionKey,
                    allowSpaces: true,
                    startOfLine: true,
                    render: () => {
                        return {
                            onBeforeStart,
                            onStart,
                            onKeyDown,
                            onExit
                        };
                    },
                    items: ({ query }) => {
                        if (suggestionsComponent) {
                            suggestionsComponent.instance.filterItems(query);
                        }

                        // suggestions plugin need to return something,
                        // but we are using the angular suggestionsComponent
                        // https://tiptap.dev/api/utilities/suggestion
                        return [];
                    }
                }
            };
        },

        addCommands() {
            return {
                addHeading:
                    ({ range, type }) =>
                    ({ chain }) => {
                        return chain()
                            .focus()
                            .deleteRange(range)
                            .toggleHeading({ level: type.level as Level })
                            .focus()
                            .run();
                    },
                addContentletBlock:
                    ({ range, payload }) =>
                    ({ chain }) => {
                        return chain()
                            .deleteRange(range)
                            .command((props) => {
                                const node = props.editor.schema.nodes.dotContent.create({
                                    data: payload
                                });
                                props.tr.replaceSelectionWith(node);

                                return true;
                            })
                            .run();
                    },
                addNextLine:
                    () =>
                    ({ chain }) => {
                        return chain()
                            .command((props) => {
                                const { selection } = props.state;
                                props.commands.insertContentAt(selection.head, {
                                    type: 'paragraph'
                                });

                                return true;
                            })
                            .focus()
                            .run();
                    }
            };
        },

        addProseMirrorPlugins() {
            const button = viewContainerRef.createComponent(ActionButtonComponent);

            return [
                FloatingActionsPlugin({
                    command: execCommand,
                    editor: this.editor,
                    element: button.location.nativeElement,
                    render: () => {
                        return {
                            onStart,
                            onKeyDown,
                            onExit
                        };
                    }
                }),
                Suggestion({
                    editor: this.editor,
                    ...this.options.suggestion
                })
            ];
        }
    });
};<|MERGE_RESOLUTION|>--- conflicted
+++ resolved
@@ -175,10 +175,6 @@
         video: () => editor.commands.openAssetForm({ type: 'video' })
     };
 
-<<<<<<< HEAD
-    whatToDo[type.name]
-        ? whatToDo[type.name]()
-=======
     getCustomActions(customBlocks).forEach((option) => {
         whatToDo[option.id] = () => {
             try {
@@ -191,7 +187,6 @@
 
     whatToDo[props.type.name]
         ? whatToDo[props.type.name]()
->>>>>>> 37fec16a
         : editor.chain().setTextSelection(range).focus().run();
 }
 
