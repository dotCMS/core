--- conflicted
+++ resolved
@@ -280,7 +280,6 @@
         customItems.forEach((item) => (item.command = () => onCommand({ item, editor, range })));
 
         return customItems;
-<<<<<<< HEAD
     }
 
     function onCommand({ item, editor, range }) {
@@ -293,20 +292,6 @@
         onSelection({ editor, range, props });
     }
 
-=======
-    }
-
-    function onCommand({ item, editor, range }) {
-        const { id, attributes } = item;
-        const props = {
-            type: { name: id.includes('heading') ? 'heading' : id, ...attributes }
-        };
-
-        clearFilter({ type: ItemsType.BLOCK, editor, range, suggestionKey, ItemsType });
-        onSelection({ editor, range, props });
-    }
-
->>>>>>> 405bdbfc
     function onSelection({ editor, range, props }) {
         const suggestionQuery = suggestionKey.getState(editor.view.state).query?.length || 0;
         range.to = range.to + suggestionQuery;
