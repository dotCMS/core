--- conflicted
+++ resolved
@@ -56,11 +56,7 @@
         const props = {
             editor: this.editor,
             node: this.node,
-<<<<<<< HEAD
-            // decorations: this.decorations,
-=======
             decorations: this.decorations as readonly DecorationWithType[],
->>>>>>> efa1797c
             selected: false,
             extension: this.extension,
             getPos: () => this.getPos(),
