import { Spectator, byTestId, createComponentFactory } from '@ngneat/spectator';

import { HttpClientTestingModule } from '@angular/common/http/testing';

import { SelectItem } from 'primeng/api';

import { DotMessageService } from '@dotcms/data-access';
import { DotPageMode } from '@dotcms/dotcms-models';
import { DotMessagePipe } from '@dotcms/ui';
import { MockDotMessageService } from '@dotcms/utils-testing';

import { DotTabButtonsComponent } from './dot-tab-buttons.component';

describe('DotTabButtonsComponent', () => {
    let spectator: Spectator<DotTabButtonsComponent>;
    const pointerEvent = {
        ...new PointerEvent('click'),
        stopPropagation: () => {
            /** */
        }
    };
    const messageServiceMock = new MockDotMessageService({
        'editpage.toolbar.edit.page.clipboard': 'Edit Page',
        'editpage.toolbar.preview.page.clipboard': 'Preview Page'
    });
    const createComponent = createComponentFactory({
        component: DotTabButtonsComponent,
        providers: [
            HttpClientTestingModule,
            DotMessagePipe,
            { provide: DotMessageService, useValue: messageServiceMock }
        ]
    });
    const optionsMock: SelectItem[] = [
        { label: 'Edit', value: { id: DotPageMode.EDIT, showDropdownButton: false } },
        { label: 'Preview', value: { id: DotPageMode.PREVIEW, showDropdownButton: true } }
    ];

    beforeEach(() => {
        spectator = createComponent({
            props: {
                options: optionsMock,
<<<<<<< HEAD
                activeId: DotPageMode.PREVIEW
=======
                mode: DotPageMode.PREVIEW,
                icon: 'pi-angle-down'
>>>>>>> 368ea800
            }
        });
    });

    it('should render options', () => {
        const buttons = spectator.queryAll(byTestId('dot-tab-button-text'));
        expect(spectator.query(byTestId('dot-tab-button-text'))).toBeDefined();
        expect(buttons.length).toEqual(2);
        buttons.forEach((button, index) => {
            expect(button.textContent.trim()).toEqual(optionsMock[index].label);
        });
    });

    it('should emit openMenu event when showMenu is called', () => {
<<<<<<< HEAD
        const openMenuSpy = spyOn(spectator.component.openMenu, 'emit');

        const button = spectator.query(byTestId('tab-dropdown'));

        spectator.dispatchMouseEvent(button, 'click');

=======
        const openMenuSpy = spyOn(spectator.component.dropdownClick, 'emit');
        spectator.component.showMenu(null);
>>>>>>> 368ea800
        expect(openMenuSpy).toHaveBeenCalled();
    });

    it('should emit clickOption event when onClickOption is called with a PREVIEW value', () => {
        const clickOptionSpy = spyOn(spectator.component.clickOption, 'emit');
        spectator.component.activeId = DotPageMode.EDIT;

        spectator.component.onClickOption({
            ...pointerEvent,
            target: {
                ...pointerEvent.target,
                value: DotPageMode.PREVIEW
            }
        });
        expect(clickOptionSpy).toHaveBeenCalled();
    });

    it('should not emit clickOption event when onClickOption is called if the user is in the same tab', () => {
        const clickOptionSpy = spyOn(spectator.component.clickOption, 'emit');
        spectator.component.onClickOption({
            ...pointerEvent,
            target: {
                ...pointerEvent.target,
                value: DotPageMode.PREVIEW
            }
        });
        expect(clickOptionSpy).not.toHaveBeenCalled();
    });

    it('should call showMenu when onClickOption is called with OPEN_MENU value', () => {
        const showMenuSpy = spyOn(spectator.component, 'showMenu');
        spectator.component.onClickOption({
            ...pointerEvent,
            target: {
                ...pointerEvent.target,
                value: DotPageMode.PREVIEW + spectator.component.OPEN_MENU
            }
        });
        expect(showMenuSpy).toHaveBeenCalled();
    });

    it('should show dot-tab-indicator when a tab is active', () => {
        spectator.component.activeId = DotPageMode.EDIT;

        const indicatorEl = spectator.queryAll(byTestId('dot-tab-indicator'));

        expect(indicatorEl).toBeDefined();
    });

    it('should show dot-tab-indicator when a tab is active', () => {
        spectator.component.activeId = DotPageMode.PREVIEW;

        const indicatorEl = spectator.queryAll(byTestId('dot-tab-indicator'));

        expect(indicatorEl).toBeDefined();
    });

<<<<<<< HEAD
    it('should toggle and change all dropdowns icon to original state on document click', () => {
        spectator.component.onClickOption({
            ...pointerEvent,
            target: {
                ...pointerEvent.target,
                value: DotPageMode.PREVIEW + spectator.component.OPEN_MENU
            }
        });

        expect(spectator.component._options[1].value.toggle).toBe(true);
        expect(spectator.component._options[1].value.icon).toBe('pi pi-angle-up');

        document.dispatchEvent(new Event('click'));

        expect(spectator.component._options[1].value.toggle).toBe(false);
        expect(spectator.component._options[1].value.icon).toBe('pi pi-angle-down');
    });

    describe('N tab buttons with and without dropdowns', () => {
        beforeEach(() => {
            spectator.setInput({
                options: [
                    { label: 'test-1', value: { id: 'test-1', showDropdownButton: false } },
                    { label: 'test-2', value: { id: 'test-2', showDropdownButton: false } },
                    { label: 'test-3', value: { id: 'test-3', showDropdownButton: true } },
                    { label: 'test-4', value: { id: 'test-4', showDropdownButton: true } }
                ]
            });
        });

        it('should have 2 tab dropdowns', () => {
            expect(spectator.queryAll(byTestId('tab-dropdown')).length).toBe(2);
        });

        it('should have 4 tabs', () => {
            expect(spectator.queryAll(byTestId('dot-tab-button-text')).length).toBe(4);
        });
=======
    it('should toggle icon', () => {
        const dotTabsIcon = spectator.queryAll(byTestId('dot-tab-icon'));

        spectator.setInput({
            icon: 'pi-angle-up'
        });
        spectator.detectChanges();
        expect(dotTabsIcon).toHaveClass('dot-tab-dropdown__icon pi pi-angle-up');

        spectator.setInput({
            icon: 'pi-angle-down'
        });

        spectator.fixture.detectChanges();

        expect(dotTabsIcon).toHaveClass('pi-angle-down');
>>>>>>> 368ea800
    });
});<|MERGE_RESOLUTION|>--- conflicted
+++ resolved
@@ -40,12 +40,7 @@
         spectator = createComponent({
             props: {
                 options: optionsMock,
-<<<<<<< HEAD
                 activeId: DotPageMode.PREVIEW
-=======
-                mode: DotPageMode.PREVIEW,
-                icon: 'pi-angle-down'
->>>>>>> 368ea800
             }
         });
     });
@@ -60,17 +55,8 @@
     });
 
     it('should emit openMenu event when showMenu is called', () => {
-<<<<<<< HEAD
-        const openMenuSpy = spyOn(spectator.component.openMenu, 'emit');
-
-        const button = spectator.query(byTestId('tab-dropdown'));
-
-        spectator.dispatchMouseEvent(button, 'click');
-
-=======
         const openMenuSpy = spyOn(spectator.component.dropdownClick, 'emit');
         spectator.component.showMenu(null);
->>>>>>> 368ea800
         expect(openMenuSpy).toHaveBeenCalled();
     });
 
@@ -128,7 +114,6 @@
         expect(indicatorEl).toBeDefined();
     });
 
-<<<<<<< HEAD
     it('should toggle and change all dropdowns icon to original state on document click', () => {
         spectator.component.onClickOption({
             ...pointerEvent,
@@ -166,7 +151,6 @@
         it('should have 4 tabs', () => {
             expect(spectator.queryAll(byTestId('dot-tab-button-text')).length).toBe(4);
         });
-=======
     it('should toggle icon', () => {
         const dotTabsIcon = spectator.queryAll(byTestId('dot-tab-icon'));
 
@@ -183,6 +167,5 @@
         spectator.fixture.detectChanges();
 
         expect(dotTabsIcon).toHaveClass('pi-angle-down');
->>>>>>> 368ea800
     });
 });