--- conflicted
+++ resolved
@@ -27,11 +27,7 @@
     @Output() clickOption = new EventEmitter();
     @Input() mode: DotPageMode;
     @Input() options: SelectItem[];
-<<<<<<< HEAD
-    @Input() dotTabsIcon: string;
-=======
     @Input() icon: string;
->>>>>>> c36ebff9
 
     protected readonly pageMode = DotPageMode;
     readonly OPEN_MENU = 'openMenu';
@@ -55,10 +51,6 @@
      */
     showMenu(event) {
         this.toggle = !this.toggle;
-<<<<<<< HEAD
-        this.openMenu.emit(event);
-=======
         this.dropdownClick.emit(event);
->>>>>>> c36ebff9
     }
 }