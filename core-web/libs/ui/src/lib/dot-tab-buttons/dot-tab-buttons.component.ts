--- conflicted
+++ resolved
@@ -44,12 +44,12 @@
     styleUrls: ['./dot-tab-buttons.component.scss'],
     changeDetection: ChangeDetectionStrategy.OnPush
 })
-<<<<<<< HEAD
 export class DotTabButtonsComponent implements OnChanges {
     @Output() openMenu = new EventEmitter<{ event: PointerEvent; menuId: string }>();
     @Output() clickOption = new EventEmitter();
     @Input() activeId: string;
     @Input() options: SelectItem<TabButtonOptions>[];
+    @Output() dropdownClick = new EventEmitter();
 
     _options: SelectItem<TabButtonOptions>[] = [];
 
@@ -63,25 +63,12 @@
             this._options = structuredClone(this.options).map((option) => {
                 if (option.value.showDropdownButton) {
                     option.value.toggle = false;
-                    option.value.icon = this.dropDownCloseIcon;
                 }
 
                 return option;
             });
         }
     }
-=======
-export class DotTabButtonsComponent {
-    @Output() dropdownClick = new EventEmitter();
-    @Output() clickOption = new EventEmitter();
-    @Input() mode: DotPageMode;
-    @Input() options: SelectItem[];
-    @Input() icon: string;
-
-    protected readonly pageMode = DotPageMode;
-    readonly OPEN_MENU = 'openMenu';
-    toggle = false;
->>>>>>> 368ea800
 
     /**
      * Handles the click event on the tab buttons.
@@ -101,7 +88,6 @@
      * Handles the click event on the menu button.
      * @param event
      */
-<<<<<<< HEAD
     showMenu(event: CustomEvent) {
         event.stopPropagation();
 
@@ -110,9 +96,6 @@
         this._options = this._options.map((option) => {
             if (value.includes(option.value.id)) {
                 option.value.toggle = !option.value.toggle;
-                option.value.icon = option.value.toggle
-                    ? this.dropDownOpenIcon
-                    : this.dropDownCloseIcon;
             }
 
             return option;
@@ -130,7 +113,6 @@
     resetDropdowns() {
         this._options = this._options.map((option) => {
             option.value.toggle = false;
-            option.value.icon = this.dropDownCloseIcon;
 
             return option;
         });
@@ -147,10 +129,5 @@
     private shouldShowMenu(value: string): boolean {
         return this._options.find(({ value: { id } }) => value.includes(id + this.OPEN_MENU))?.value
             .showDropdownButton;
-=======
-    showMenu(event) {
-        this.toggle = !this.toggle;
-        this.dropdownClick.emit(event);
->>>>>>> 368ea800
     }
 }