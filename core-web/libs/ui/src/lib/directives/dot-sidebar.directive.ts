--- conflicted
+++ resolved
@@ -25,12 +25,7 @@
 
     constructor() {
         if (this.primeSidebar) {
-<<<<<<< HEAD
-            // TODO: (migration) this is broken in primeng 21, and can't be set programmatically because now is an input signal.
-            // this.primeSidebar.position = SIDEBAR_PLACEMENT.RIGHT;
-=======
             // Set other properties that are not signals
->>>>>>> 8ca2d867
             this.primeSidebar.styleClass = SIDEBAR_SIZES.MD;
             this.primeSidebar.showCloseIcon = false;
             this.primeSidebar.dismissible = false;
