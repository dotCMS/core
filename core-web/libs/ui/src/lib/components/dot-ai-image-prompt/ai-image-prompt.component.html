@if (vm$ | async; as vm) {
    <p-dialog
        [(visible)]="vm.showDialog"
        [appendTo]="'body'"
        [closeOnEscape]="false"
        [draggable]="false"
        [header]="'block-editor.extension.ai-image.dialog-title' | dm"
        [keepInViewport]="false"
        [maskStyleClass]="'p-dialog-mask-transparent'"
        [modal]="true"
        [resizable]="false"
        [style]="{ width: '90%', maxWidth: '1040px' }"
        (onHide)="store.hideDialog()">
        <div class="dialog-prompt__wrapper">
            @if (vm.showDialog) {
                <dot-ai-image-prompt-form
                    (valueChange)="store.setFormValue($event)"
                    (generate)="store.generateImage()"
                    [value]="vm.images[vm.galleryActiveIndex]"
                    [isLoading]="vm.isLoading"
                    [hasEditorContent]="vm.hasEditorContent" />
            }

            <div [class.dialog-prompt_gallery]="vm.images.length || vm.isLoading">
                <dot-ai-image-prompt-gallery
                    (activeIndexChange)="store.setGalleryActiveIndex($event)"
                    (regenerate)="store.generateImage()"
                    [isLoading]="vm.isLoading"
                    [images]="vm.images"
                    [activeImageIndex]="vm.galleryActiveIndex"
                    [orientation]="vm.formValue?.size" />
                @if (vm.images.length || vm.isLoading) {
                    <div class="dot-ai-image__buttons">
                        <button
                            (click)="closeDialog()"
                            [label]="'Cancel' | dm"
                            class="p-button-text"
                            data-testid="close-btn"
                            type="button"
                            pButton></button>
                        <button
                            (click)="store.setSelectedImage(vm.images[vm.galleryActiveIndex])"
                            [disabled]="vm.isLoading || vm.images[vm.galleryActiveIndex].error"
                            [label]="'block-editor.extension.ai-image.insert' | dm"
                            class="align-self-end"
                            data-testid="submit-btn"
                            pButton
                            type="submit"
                            icon="pi pi-check"></button>
                    </div>
<<<<<<< HEAD
                    <<<<<<< HEAD
                    <p-confirmDialog
                        [style]="{ width: '500px' }"
                        key="ai-image-prompt"
                        rejectButtonStyleClass="p-button-outlined"
                        acceptIcon="null"
                        rejectIcon="null"></p-confirmDialog>
                    =======
                }
                >>>>>>> master
=======
                }
>>>>>>> 9bee6087
            </div>
            <p-confirmDialog
                [style]="{ width: '500px' }"
                key="ai-image-prompt"
                rejectButtonStyleClass="p-button-outlined"
                acceptIcon="null"
                rejectIcon="null"></p-confirmDialog>
        </div>
    </p-dialog>
}<|MERGE_RESOLUTION|>--- conflicted
+++ resolved
@@ -48,27 +48,14 @@
                             type="submit"
                             icon="pi pi-check"></button>
                     </div>
-<<<<<<< HEAD
-                    <<<<<<< HEAD
-                    <p-confirmDialog
-                        [style]="{ width: '500px' }"
-                        key="ai-image-prompt"
-                        rejectButtonStyleClass="p-button-outlined"
-                        acceptIcon="null"
-                        rejectIcon="null"></p-confirmDialog>
-                    =======
                 }
-                >>>>>>> master
-=======
-                }
->>>>>>> 9bee6087
             </div>
             <p-confirmDialog
                 [style]="{ width: '500px' }"
                 key="ai-image-prompt"
                 rejectButtonStyleClass="p-button-outlined"
                 acceptIcon="null"
-                rejectIcon="null"></p-confirmDialog>
+                rejectIcon="null" />
         </div>
     </p-dialog>
 }