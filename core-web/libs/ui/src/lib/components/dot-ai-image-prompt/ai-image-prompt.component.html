--- conflicted
+++ resolved
@@ -16,10 +16,6 @@
                     [value]="vm.images[vm.galleryActiveIndex]"
                     [isLoading]="vm.isLoading" />
             }
-<<<<<<< HEAD
-
-=======
->>>>>>> 70c2484d
             <div [class.dialog-prompt_gallery]="vm.images.length || vm.isLoading">
                 <dot-ai-image-prompt-gallery
                     (activeIndexChange)="store.setGalleryActiveIndex($event)"
