--- conflicted
+++ resolved
@@ -18,10 +18,7 @@
 import { DotMenu, DotMenuItem, SiteEntity } from '@dotcms/dotcms-models';
 
 import { withBreadcrumbs } from './features/breadcrumb/breadcrumb.feature';
-<<<<<<< HEAD
 import { withMenu } from './features/menu/with-menu.feature';
-=======
->>>>>>> b8caf42d
 import { withSystem } from './features/with-system/with-system.feature';
 
 /**
@@ -38,7 +35,7 @@
      * Contains the complete site entity from the API endpoint. Set to `null` when no site is selected.
      */
     siteDetails: SiteEntity | null;
-    menuItems: DotMenu[];
+    menuItemsTemp: DotMenu[];
 }
 
 /**
@@ -49,7 +46,7 @@
  */
 const initialState: GlobalState = {
     siteDetails: null,
-    menuItems: []
+    menuItemsTemp: []
 };
 
 /**
@@ -139,14 +136,14 @@
                     siteDetails: site
                 });
             },
-            setMenuItems: (menuItems: DotMenu[]) => {
+            setMenuItemsTemp: (menuItemsTemp: DotMenu[]) => {
                 patchState(store, {
-                    menuItems
+                    menuItemsTemp
                 });
             }
         };
     }),
-    withComputed(({ siteDetails, menuItems }) => ({
+    withComputed(({ siteDetails, menuItemsTemp }) => ({
         /**
          * Computed signal that returns the current site identifier.
          *
@@ -174,7 +171,7 @@
          * @returns The flattened menu items
          */
         flattenMenuItems: computed(() => {
-            const menu = menuItems();
+            const menu = menuItemsTemp();
             return menu.reduce<Array<DotMenuItem & { labelParent: string }>>(
                 (acc, menu: DotMenu) => {
                     const items = menu.menuItems.map((item: DotMenuItem) => ({
