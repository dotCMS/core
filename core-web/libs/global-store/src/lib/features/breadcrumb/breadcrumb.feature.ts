--- conflicted
+++ resolved
@@ -185,27 +185,10 @@
                     const [urlPath, queryString] = url.split('?');
                     const shortMenuId = new URLSearchParams(queryString || '').get('mId');
 
-                    const hasQueryParams = queryString && queryString.length > 0;
-
                     const item = menu.find((item) => {
                         const pathMatches = item.menuLink === urlPath;
-
-<<<<<<< HEAD
-                        if (shortMenuId) {
-                            // If we have shortMenuId, check both path and parent match
-                            const parentMatches = item.parentMenuId.startsWith(shortMenuId);
-                            return pathMatches && parentMatches;
-                        } else {
-                            // If we don't have shortMenuId
-                            if (!hasQueryParams) {
-                                // If we have no query params and no shortMenuId, return if path matches
-                                return pathMatches;
-                            } else {
-                                // If we have query params but no shortMenuId, return nothing
-                                return false;
-                            }
-                        }
-=======
+                        const hasQueryParams = queryString && queryString.length > 0;
+
                         // If we have query params but no mId, it's likely an old bookmark - don't match
                         if (hasQueryParams && !shortMenuId) {
                             return false;
@@ -218,7 +201,6 @@
 
                         // Default: no query params, no mId - match by path only
                         return pathMatches;
->>>>>>> 59b3993b
                     });
 
                     if (item) {
