--- conflicted
+++ resolved
@@ -31,25 +31,11 @@
     breadcrumbs: []
 };
 
-<<<<<<< HEAD
-=======
 /**
  * Session storage key for persisting breadcrumbs
  */
 const BREADCRUMBS_SESSION_KEY = 'breadcrumbs';
 
-const urlsRegex = {
-    content: {
-        regex: /\/content\/.+/,
-        url: '/dotAdmin/#/content'
-    },
-    editPage: {
-        regex: /\/content\/.+/,
-        url: '/dotAdmin/#/edit-page/content'
-    }
-};
-
->>>>>>> 64f571a1
 /**
  * Custom Store Feature for managing breadcrumb navigation state.
  *
