<div class="usage-dashboard">
    <!-- Header -->
    <div class="usage-header">
        <div class="usage-header__title">
            <h1>{{ 'usage.dashboard.title' | dm }}</h1>
        </div>

        <div class="usage-header__actions">
            <p-button
                icon="pi pi-refresh"
                [text]="true"
                [loading]="loading()"
                [disabled]="loading()"
                (onClick)="onRefresh()"
<<<<<<< HEAD
                pTooltip="Refresh metrics"
                data-testid="refresh-button" />
=======
                [pTooltip]="'usage.dashboard.refresh.tooltip' | dm"
                data-testid="refresh-button"></p-button>
>>>>>>> c75b2274
        </div>
    </div>

    <!-- Loading State -->
    @if (loading() && !hasData()) {
        <div class="usage-skeleton">
            <div class="usage-grid">
                @for (i of [1, 2, 3, 4, 5, 6, 7, 8, 9, 10, 11, 12, 13, 14, 15]; track i) {
                    <p-card class="metric-card">
                        <div class="metric-card__content">
                            <p-skeleton height="1.5rem" width="60%" />
                            <p-skeleton height="3rem" width="80%" class="mt-2" />
                            <p-skeleton height="1rem" width="40%" class="mt-1" />
                        </div>
                    </p-card>
                }
            </div>
        </div>
    }

    <!-- Error State -->
    @if (error() && !loading()) {
        <div class="usage-error">
            <p-messages severity="error" [closable]="false">
                <ng-template pTemplate>
                    <div class="error-content">
                        <i class="pi pi-exclamation-triangle"></i>
                        <div>
                            <strong>{{ 'usage.dashboard.error.title' | dm }}</strong>
                            <p>
                                @if (
                                    error() === 'usage.dashboard.error.requestFailed' &&
                                    errorStatus()
                                ) {
                                    {{
                                        'usage.dashboard.error.requestFailed'
                                            | dm: [errorStatus()!.toString()]
                                    }}
                                } @else {
                                    {{ error() | dm }}
                                }
                            </p>
                        </div>
                        <p-button
                            [label]="'usage.dashboard.retry.button' | dm"
                            severity="secondary"
                            size="small"
                            (onClick)="onRetry()"
                            data-testid="retry-button" />
                    </div>
                </ng-template>
            </p-messages>
        </div>
    }

    <!-- Dashboard Content -->
    @if (hasData()) {
        <div class="usage-content">
            @for (category of getCategories(); track category) {
                @if (getCategoryMetrics(category); as categoryMetrics) {
                    <div class="usage-section">
                        <h2 class="section-title">{{ getCategoryTitleKey(category) | dm }}</h2>
                        <div class="metrics-row">
                            @for (
                                metricEntry of categoryMetrics | keyvalue;
                                track metricEntry.key
                            ) {
                                @if (metricEntry.value; as metricData) {
                                    <p-card
                                        class="metric-card"
                                        [attr.data-testid]="
                                            category + '-' + metricEntry.key + '-card'
                                        ">
                                        <div class="metric-card__content">
                                            <div class="metric-card__data">
                                                <span class="metric-label">
                                                    {{ metricData.displayLabel | dm }}
                                                </span>
                                                <span
                                                    class="metric-value"
                                                    [class.metric-value--text]="
                                                        isStringValue(metricData.value)
                                                    ">
                                                    @if (
                                                        isI18nKey(
                                                            formatMetricValue(metricData.value)
                                                        )
                                                    ) {
                                                        {{
                                                            formatMetricValue(metricData.value) | dm
                                                        }}
                                                    } @else {
                                                        {{ formatMetricValue(metricData.value) }}
                                                    }
                                                </span>
                                            </div>
                                        </div>
                                    </p-card>
                                }
                            }
                        </div>
                    </div>
                }
            }
        </div>
    }
</div><|MERGE_RESOLUTION|>--- conflicted
+++ resolved
@@ -12,13 +12,8 @@
                 [loading]="loading()"
                 [disabled]="loading()"
                 (onClick)="onRefresh()"
-<<<<<<< HEAD
-                pTooltip="Refresh metrics"
-                data-testid="refresh-button" />
-=======
                 [pTooltip]="'usage.dashboard.refresh.tooltip' | dm"
                 data-testid="refresh-button"></p-button>
->>>>>>> c75b2274
         </div>
     </div>
 
