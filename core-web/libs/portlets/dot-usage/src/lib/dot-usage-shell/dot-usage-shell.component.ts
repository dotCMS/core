--- conflicted
+++ resolved
@@ -13,19 +13,7 @@
 
 @Component({
     selector: 'lib-dot-usage-shell',
-<<<<<<< HEAD
     imports: [CommonModule, ButtonModule, CardModule, MessageModule, SkeletonModule, TooltipModule],
-=======
-    imports: [
-        CommonModule,
-        ButtonModule,
-        CardModule,
-        MessagesModule,
-        SkeletonModule,
-        TooltipModule,
-        DotMessagePipe
-    ],
->>>>>>> 90b29309
     templateUrl: './dot-usage-shell.component.html',
     styleUrl: './dot-usage-shell.component.scss',
     changeDetection: ChangeDetectionStrategy.OnPush
