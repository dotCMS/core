import { Observable } from 'rxjs';

<<<<<<< HEAD
import { CommonModule } from '@angular/common';
import { Component, EventEmitter, Input, Output, inject } from '@angular/core';
=======
import { Component, EventEmitter, Input, Output, inject, input } from '@angular/core';
>>>>>>> 8b5748e3

import { DotAlertConfirmService, DotMessageService, DotIframeService } from '@dotcms/data-access';
import { DotContentCompareEvent } from '@dotcms/dotcms-models';

import { DotContentCompareTableComponent } from './components/dot-content-compare-table/dot-content-compare-table.component';
import { DotContentCompareState, DotContentCompareStore } from './store/dot-content-compare.store';

@Component({
    selector: 'dot-content-compare',
    templateUrl: './dot-content-compare.component.html',
    styleUrls: ['./dot-content-compare.component.scss'],
    providers: [DotContentCompareStore],
    imports: [CommonModule, DotContentCompareTableComponent]
})
export class DotContentCompareComponent {
    store = inject(DotContentCompareStore);
    private dotAlertConfirmService = inject(DotAlertConfirmService);
    private dotMessageService = inject(DotMessageService);
    private dotIframeService = inject(DotIframeService);

    @Input() set data(data: DotContentCompareEvent) {
        if (data != null) {
            this.store.loadData(data);
        }
    }
    $showActions = input<boolean>(true, { alias: 'showActions' });
    @Output() shutdown = new EventEmitter<boolean>();
    @Output() letMeBringBack = new EventEmitter<{ name: string; args: string[] }>();
    vm$: Observable<DotContentCompareState> = this.store.vm$;

    /**
     * Confirm if the user want to bring back to specific version.
     ** @param string inode
     * @memberof DotContentCompareComponent
     */
    bringBack(inode: string) {
        this.dotAlertConfirmService.confirm({
            accept: () => {
                this.dotIframeService.run({ name: 'getVersionBack', args: [inode] });
                this.shutdown.emit(true);
                this.letMeBringBack.emit({ name: 'getVersionBack', args: [inode] });
            },
            reject: () => {
                //
            },
            header: this.dotMessageService.get('Confirm'),
            message: this.dotMessageService.get('folder.replace.contentlet.working.version')
        });
    }
}<|MERGE_RESOLUTION|>--- conflicted
+++ resolved
@@ -1,11 +1,7 @@
 import { Observable } from 'rxjs';
 
-<<<<<<< HEAD
 import { CommonModule } from '@angular/common';
-import { Component, EventEmitter, Input, Output, inject } from '@angular/core';
-=======
 import { Component, EventEmitter, Input, Output, inject, input } from '@angular/core';
->>>>>>> 8b5748e3
 
 import { DotAlertConfirmService, DotMessageService, DotIframeService } from '@dotcms/data-access';
 import { DotContentCompareEvent } from '@dotcms/dotcms-models';
