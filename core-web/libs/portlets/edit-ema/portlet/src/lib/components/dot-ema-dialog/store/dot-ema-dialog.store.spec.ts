--- conflicted
+++ resolved
@@ -245,12 +245,8 @@
         spectator.service.createContentletFromPalette({
             variable: 'blogPost',
             name: 'Blog',
-<<<<<<< HEAD
-            actionPayload: PAYLOAD_MOCK
-=======
-            payload: PAYLOAD_MOCK,
+            actionPayload: PAYLOAD_MOCK,
             language_id: 2
->>>>>>> fecc6373
         });
 
         spectator.service.dialogState$.subscribe((state) => {
