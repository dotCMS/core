--- conflicted
+++ resolved
@@ -21,16 +21,13 @@
     DotWorkflowActionsFireService,
     PushPublishService
 } from '@dotcms/data-access';
-<<<<<<< HEAD
 import {
     DotcmsConfigService,
     DotcmsEventsService,
+    LoginService,
     SiteService,
     mockSites
 } from '@dotcms/dotcms-js';
-=======
-import { LoginService, SiteService, mockSites } from '@dotcms/dotcms-js';
->>>>>>> 4d7b315e
 import { DotPageToolsSeoComponent } from '@dotcms/portlets/dot-ema/ui';
 import { DotNotLicenseComponent } from '@dotcms/ui';
 import {
