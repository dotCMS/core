--- conflicted
+++ resolved
@@ -60,12 +60,9 @@
         component: DotEmaShellComponent,
         imports: [RouterTestingModule, HttpClientTestingModule],
         detectChanges: false,
-<<<<<<< HEAD
         firstChild: new ActivatedRouteStub({
             url: [new UrlSegment('content', {})]
         }),
-        providers: [{ provide: SiteService, useClass: SiteServiceMock }],
-=======
         providers: [
             { provide: SiteService, useClass: SiteServiceMock },
             {
@@ -81,7 +78,6 @@
                 }
             }
         ],
->>>>>>> d339907b
         declarations: [MockComponent(DotEmaDialogComponent)],
         componentProviders: [
             MessageService,
