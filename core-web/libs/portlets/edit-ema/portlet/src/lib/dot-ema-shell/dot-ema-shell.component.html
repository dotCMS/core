<<<<<<< HEAD
=======
<router-outlet (activate)="onActivateRoute($event)"></router-outlet>
>>>>>>> 75395780
<ng-container *ngIf="shellProperties$ | async as sp">
    <ng-container *ngIf="sp.canRead; else error">
        <router-outlet></router-outlet>
        <dot-edit-ema-navigation-bar [items]="sp.items"></dot-edit-ema-navigation-bar>
        <p-toast position="top-center" data-testId="ema-toast"></p-toast>
        <dot-page-tools-seo
            #pageTools
            [currentPageUrlParams]="sp.seoProperties"></dot-page-tools-seo>
    </ng-container>

    <ng-template #error>
        <ng-container [ngSwitch]="sp.error">
            <dot-info-page *ngSwitchCase="403" [info]="EMA_INFO_PAGES.ACCESS_DENIED" />
            <dot-info-page *ngSwitchCase="404" [info]="EMA_INFO_PAGES.NOT_FOUND" />
            <dot-not-license *ngSwitchCase="401" />
        </ng-container>
    </ng-template>
</ng-container>

<p-dialog
    #dialog
    *ngIf="dialogState$ | async as ds"
    [visible]="ds.type === 'shell'"
    [style]="{ height: '90vh', width: '90vw' }"
    [header]="ds.header"
    [draggable]="false"
    [resizable]="false"
    [maximizable]="true"
    [modal]="true"
    (visibleChange)="store.resetDialog()"
    data-testId="dialog"
    styleClass="edit-ema-dialog">
    <iframe
        #dialogIframe
        [style]="{
            border: 'none',
            display: ds.iframeLoading ? 'none' : 'block'
        }"
        [src]="ds.iframeURL | safeUrl"
        (load)="onIframeLoad()"
        title="dialog"
        data-testId="dialog-iframe"
        width="100%"
        height="100%"></iframe>
    <dot-spinner
        *ngIf="ds.iframeLoading"
        [ngStyle]="{ position: 'absolute', top: '50%' }"
        data-testId="spinner"></dot-spinner>
</p-dialog><|MERGE_RESOLUTION|>--- conflicted
+++ resolved
@@ -1,10 +1,6 @@
-<<<<<<< HEAD
-=======
-<router-outlet (activate)="onActivateRoute($event)"></router-outlet>
->>>>>>> 75395780
 <ng-container *ngIf="shellProperties$ | async as sp">
     <ng-container *ngIf="sp.canRead; else error">
-        <router-outlet></router-outlet>
+        <router-outlet (activate)="onActivateRoute($event)"></router-outlet>
         <dot-edit-ema-navigation-bar [items]="sp.items"></dot-edit-ema-navigation-bar>
         <p-toast position="top-center" data-testId="ema-toast"></p-toast>
         <dot-page-tools-seo
