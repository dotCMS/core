import { ComponentStore, tapResponse } from '@ngrx/component-store';
import { EMPTY, Observable, forkJoin } from 'rxjs';

import { HttpErrorResponse } from '@angular/common/http';
import { Injectable } from '@angular/core';

import { MessageService } from 'primeng/api';

import { catchError, map, shareReplay, switchMap, take, tap } from 'rxjs/operators';

import { DotLicenseService, DotMessageService } from '@dotcms/data-access';
import { DotContainerMap, DotLayout, DotPageContainerStructure } from '@dotcms/dotcms-models';

import {
    DotPageApiParams,
    DotPageApiResponse,
    DotPageApiService
} from '../../services/dot-page-api.service';
import { DEFAULT_PERSONA } from '../../shared/consts';
import { EDITOR_MODE, EDITOR_STATE } from '../../shared/enums';
import {
    ActionPayload,
    EditEmaState,
    PreviewState,
    ReloadPagePayload,
    SavePagePayload
} from '../../shared/models';
import { insertContentletInContainer, sanitizeURL, getPersonalization } from '../../utils';

interface GetFormIdPayload extends SavePagePayload {
    payload: ActionPayload;
    formId: string;
}

function getFormId(dotPageApiService: DotPageApiService) {
    return (source: Observable<GetFormIdPayload>) =>
        source.pipe(
            switchMap(({ payload, formId, whenSaved, params }: GetFormIdPayload) => {
                return dotPageApiService
                    .getFormIndetifier(payload.container.identifier, formId)
                    .pipe(
                        map((newFormId: string) => {
                            return {
                                payload: {
                                    ...payload,
                                    newContentletId: newFormId
                                },
                                whenSaved,
                                params
                            };
                        }),
                        catchError(() => EMPTY)
                    );
            })
        );
}

@Injectable()
export class EditEmaStore extends ComponentStore<EditEmaState> {
    constructor(
        private dotPageApiService: DotPageApiService,
        private dotLicenseService: DotLicenseService,
        private messageService: MessageService,
        private dotMessageService: DotMessageService
    ) {
        super();
    }

    /*******************
     * Selectors
     *******************/

    readonly editorState$ = this.select((state) => {
        const pageURL = this.createPageURL({
            url: state.editor.page.pageURI,
            language_id: state.editor.viewAs.language.id.toString(),
            'com.dotmarketing.persona.id':
                state.editor.viewAs.persona?.identifier ?? DEFAULT_PERSONA.identifier
        });

        const favoritePageURL = this.createFavoritePagesURL({
            languageId: state.editor.viewAs.language.id,
            pageURI: state.editor.page.pageURI,
            siteId: state.editor.site.identifier
        });

        const iframeURL = state.clientHost ? `${state.clientHost}/${pageURL}` : '';

        return {
            clientHost: state.clientHost,
            favoritePageURL,
            apiURL: `${window.location.origin}/api/v1/page/json/${pageURL}`,
            iframeURL,
            editor: {
                ...state.editor,
                viewAs: {
                    ...state.editor.viewAs,
                    persona: state.editor.viewAs.persona ?? DEFAULT_PERSONA
                }
            },
            isEnterpriseLicense: state.isEnterpriseLicense,
            state: state.editorState ?? EDITOR_STATE.LOADING,
            previewState: state.previewState
        };
    });

    readonly clientHost$ = this.select((state) => state.clientHost);

    readonly layoutProperties$ = this.select((state) => ({
        layout: state.editor.layout,
        themeId: state.editor.template.theme,
        pageId: state.editor.page.identifier,
        containersMap: this.mapContainers(state.editor.containers)
    }));

    readonly shellProperties$ = this.select((state) => ({
        page: state.editor.page,
        siteId: state.editor.site.identifier,
        languageId: state.editor.viewAs.language.id,
        currentUrl: '/' + state.editor.page,
        host: state.clientHost,
        error: state.error
    }));

    // This data is needed to save the page on CRUD operation
    readonly pageData$ = this.select((state) => {
        const containers = this.getPageContainers(state.editor.containers);

        return {
            containers,
            id: state.editor.page.identifier,
            languageId: state.editor.viewAs.language.id,
            personaTag: state.editor.viewAs.persona?.keyTag,
            personalization: getPersonalization(state.editor.viewAs.persona)
        };
    });

    /**
     * Concurrently loads page and license data to updat the state.
     *
     * @param {Observable<DotPageApiParams & { clientHost: string }>} params$ - Parameters for HTTP requests.
     * @returns {Observable<any>} Response of the HTTP requests.
     */
    readonly load = this.effect(
        (params$: Observable<DotPageApiParams & { clientHost?: string }>) => {
            return params$.pipe(
                switchMap((params) => {
                    return forkJoin({
                        pageData: this.dotPageApiService.get(params),
                        licenseData: this.dotLicenseService
                            .isEnterprise()
                            .pipe(take(1), shareReplay())
                    }).pipe(
                        tap({
                            next: ({ pageData, licenseData }) => {
                                this.setState({
                                    clientHost: params.clientHost,
                                    editor: pageData,
                                    isEnterpriseLicense: licenseData,
                                    //This to stop the progress bar. Testing yet
<<<<<<< HEAD
                                    editorState: EDITOR_STATE.LOADED
=======
                                    editorState: isHeadlessPage
                                        ? EDITOR_STATE.LOADING
                                        : EDITOR_STATE.LOADED,
                                    previewState: {
                                        editorMode: EDITOR_MODE.EDIT
                                    }
>>>>>>> 2028b157
                                });
                            },
                            error: ({ status }: HttpErrorResponse) => {
                                this.createEmptyState({ canEdit: false, canRead: false }, status);
                            }
                        }),
                        catchError(() => EMPTY)
                    );
                })
            );
        }
    );

    readonly reload = this.effect((payload$: Observable<ReloadPagePayload>) => {
        return payload$.pipe(
            tap(() => this.updateEditorState(EDITOR_STATE.LOADING)),
            switchMap(({ params, whenReloaded }) => {
                return this.dotPageApiService.get(params).pipe(
                    tapResponse({
                        next: (editor) =>
                            this.patchState({ editor, editorState: EDITOR_STATE.LOADED }),
                        error: ({ status }: HttpErrorResponse) =>
                            this.createEmptyState({ canEdit: false, canRead: false }, status),
                        finalize: () => whenReloaded?.()
                    }),
                    catchError(() => EMPTY)
                );
            })
        );
    });

    /**
     * Saves data to a page.
     * Calls `whenSaved` callback on success or error.
     *
     * @param {Observable<SavePagePayload>} payload$ - Page data to save.
     */
    readonly savePage = this.effect((payload$: Observable<SavePagePayload>) => {
        return payload$.pipe(
            tap(() => {
                this.updateEditorState(EDITOR_STATE.LOADING);
            }),
            switchMap((payload) =>
                this.dotPageApiService.save(payload).pipe(
                    switchMap(() => this.syncEditorData(payload.params)),
                    tapResponse(
                        (pageData: DotPageApiResponse) => {
                            this.patchState((state) => ({
                                ...state,
                                editor: pageData,
                                editorState: EDITOR_STATE.LOADED
                            }));

                            payload.whenSaved?.();
                        },
                        (e) => {
                            console.error(e);
                            payload.whenSaved?.();
                            this.updateEditorState(EDITOR_STATE.ERROR);
                        }
                    )
                )
            )
        );
    });

    /**
     * Saves data to a page but gets the new form identifier first.
     * Calls `whenSaved` callback on success or error.
     *
     * @param {Observable<SavePagePayload>} payload$ - Page data to save.
     */
    readonly saveFormToPage = this.effect(
        (
            payload$: Observable<{
                payload: ActionPayload;
                formId: string;
                params: DotPageApiParams;
                whenSaved?: () => void;
            }>
        ) => {
            return payload$.pipe(
                tap(() => {
                    this.updateEditorState(EDITOR_STATE.LOADING);
                }),
                getFormId(this.dotPageApiService), // We need to do something with the errors here.
                switchMap((response) => {
                    const { pageContainers, didInsert } = insertContentletInContainer(
                        response.payload
                    );

                    // This should not be called here but since here is where we get the form contentlet
                    // we need to do it here, we need to refactor editor and will fix there.
                    if (!didInsert) {
                        this.messageService.add({
                            severity: 'info',
                            summary: this.dotMessageService.get(
                                'editpage.content.add.already.title'
                            ),
                            detail: this.dotMessageService.get(
                                'editpage.content.add.already.message'
                            ),
                            life: 2000
                        });

                        this.updateEditorState(EDITOR_STATE.LOADED);

                        return EMPTY;
                    }

                    return this.dotPageApiService
                        .save({
                            pageContainers,
                            pageId: response.payload.pageId,
                            params: response.params
                        })
                        .pipe(
                            switchMap(() => this.syncEditorData(response.params)),
                            tapResponse(
                                (pageData: DotPageApiResponse) => {
                                    this.patchState((state) => ({
                                        ...state,
                                        editor: pageData,
                                        editorState: EDITOR_STATE.LOADED
                                    }));

                                    response.whenSaved?.();
                                },
                                (e) => {
                                    console.error(e);
                                    response.whenSaved?.();
                                    this.updateEditorState(EDITOR_STATE.ERROR);
                                }
                            )
                        );
                })
            );
        }
    );

    private createPageURL(params: DotPageApiParams): string {
        const url = sanitizeURL(params.url);

        return `${url}?language_id=${params.language_id}&com.dotmarketing.persona.id=${params['com.dotmarketing.persona.id']}&mode=EDIT_MODE`;
    }

    /*******************
     * Updaters
     *******************/
    /**
     * Update the page layout
     *
     * @memberof EditEmaStore
     */
    readonly updatePageLayout = this.updater((state, layout: DotLayout) => ({
        ...state,
        editor: {
            ...state.editor,
            layout
        }
    }));

    /**
     * Update the editor state
     *
     * @memberof EditEmaStore
     */
    readonly updateEditorState = this.updater((state, editorState: EDITOR_STATE) => ({
        ...state,
        editorState
    }));

    /**
     * Update the preview state
     *
     * @memberof EditEmaStore
     */
    readonly updatePreviewState = this.updater((state, previewState: PreviewState) => ({
        ...state,
        previewState
    }));

    /**
     * Update the page containers
     *
     * @private
     * @param {DotPageApiParams} params
     * @memberof EditEmaStore
     */
    private syncEditorData = (params: DotPageApiParams) => {
        return this.dotPageApiService.get(params);
    };

    /**
     * Create the url to add a page to favorites
     *
     * @private
     * @param {{
     *         languageId: number;
     *         pageURI: string;
     *         deviceInode?: string;
     *         siteId?: string;
     *     }} params
     * @return {*}  {string}
     * @memberof EditEmaStore
     */
    private createFavoritePagesURL(params: {
        languageId: number;
        pageURI: string;
        deviceInode?: string;
        siteId?: string;
    }): string {
        const { languageId, pageURI, siteId } = params;

        return (
            `/${pageURI}?` +
            (siteId ? `host_id=${siteId}` : '') +
            `&language_id=${languageId}`
        ).replace(/\/\//g, '/');
    }

    /**
     * Map the containers to a DotContainerMap
     *
     * @private
     * @param {DotPageContainerStructure} containers
     * @return {*}  {DotContainerMap}
     * @memberof EditEmaStore
     */
    private mapContainers(containers: DotPageContainerStructure): DotContainerMap {
        return Object.keys(containers).reduce((acc, id) => {
            acc[id] = containers[id].container;

            return acc;
        }, {});
    }

    /**
     *
     *
     * @private
     * @param {{ canEdit: boolean; canRead: boolean }} permissions
     * @param {number} [error]
     * @memberof EditEmaStore
     */
    private createEmptyState(permissions: { canEdit: boolean; canRead: boolean }, error?: number) {
        this.setState({
            editor: {
                page: {
                    title: '',
                    identifier: '',
                    inode: '',
                    pageURI: '',
                    contentType: '',
                    ...permissions
                },
                site: {
                    hostname: '',
                    type: '',
                    identifier: '',
                    archived: false
                },
                viewAs: {
                    language: {
                        id: 0,
                        languageCode: '',
                        countryCode: '',
                        language: '',
                        country: ''
                    },
                    persona: undefined
                },
                layout: null,
                template: undefined,
                containers: undefined
            },
            clientHost: '',
            isEnterpriseLicense: false,
            error,
            editorState: EDITOR_STATE.LOADED,
            previewState: {
                editorMode: EDITOR_MODE.EDIT
            }
        });
    }

    /**
     * Get the containers data
     *
     * @private
     * @param {ContainerData} containers
     * @memberof EditEmaStore
     */
    private getPageContainers = (containers: DotPageContainerStructure) => {
        return Object.keys(containers).reduce(
            (
                acc: {
                    identifier: string;
                    uuid: string;
                    contentletsId: string[];
                }[],
                container
            ) => {
                const contentlets = containers[container].contentlets;

                const contentletsKeys = Object.keys(contentlets);

                contentletsKeys.forEach((key) => {
                    acc.push({
                        identifier:
                            containers[container].container.path ??
                            containers[container].container.identifier,
                        uuid: key.replace('uuid-', ''),
                        contentletsId: contentlets[key].map((contentlet) => contentlet.identifier)
                    });
                });

                return acc;
            },
            []
        );
    };
}<|MERGE_RESOLUTION|>--- conflicted
+++ resolved
@@ -157,17 +157,10 @@
                                     clientHost: params.clientHost,
                                     editor: pageData,
                                     isEnterpriseLicense: licenseData,
-                                    //This to stop the progress bar. Testing yet
-<<<<<<< HEAD
                                     editorState: EDITOR_STATE.LOADED
-=======
-                                    editorState: isHeadlessPage
-                                        ? EDITOR_STATE.LOADING
-                                        : EDITOR_STATE.LOADED,
                                     previewState: {
                                         editorMode: EDITOR_MODE.EDIT
                                     }
->>>>>>> 2028b157
                                 });
                             },
                             error: ({ status }: HttpErrorResponse) => {
