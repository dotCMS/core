--- conflicted
+++ resolved
@@ -27,12 +27,9 @@
     dialogIframeLoading: boolean;
     dialogIframeURL: string;
     dialogType: DialogType;
-<<<<<<< HEAD
     error?: number;
-=======
     editor: DotPageApiResponse;
     isEnterpriseLicense: boolean;
->>>>>>> 75395780
 }
 
 function getFormId(dotPageApiService) {
@@ -118,19 +115,10 @@
         page: state.editor.page,
         siteId: state.editor.site.identifier,
         languageId: state.editor.viewAs.language.id,
-<<<<<<< HEAD
-        currentUrl: '/' + state.url,
-        host: HOST,
+        currentUrl: '/' + state.editor.page,
+        host: state.clientHost,
         error: state.error
-=======
-        currentUrl: '/' + state.editor.page,
-        host: state.clientHost
->>>>>>> 75395780
     }));
-
-    /*******************
-     * Effects
-     *******************/
 
     /**
      * Concurrently loads page and license data to updat the state.
@@ -138,43 +126,6 @@
      * @param {Observable<DotPageApiParams & { clientHost: string }>} params$ - Parameters for HTTP requests.
      * @returns {Observable<any>} Response of the HTTP requests.
      */
-<<<<<<< HEAD
-    readonly load = this.effect((params$: Observable<DotPageApiParams>) => {
-        return params$.pipe(
-            switchMap((params) =>
-                forkJoin({
-                    pageData: this.dotPageApiService.get(params),
-                    licenseData: this.dotLicenseService.isEnterprise().pipe(take(1), shareReplay())
-                }).pipe(
-                    tap({
-                        next: ({ pageData, licenseData }) => {
-                            if (!licenseData) {
-                                this.createEmptyState({ canEdit: false, canRead: false }, 401); //Proposal 401 for Unlicensed
-
-                                return;
-                            }
-
-                            this.setState({
-                                editor: pageData,
-                                url: params.url,
-                                dialogIframeURL: '',
-                                dialogHeader: '',
-                                dialogIframeLoading: false,
-                                isEnterpriseLicense: licenseData,
-                                dialogType: null
-                            });
-                        },
-                        error: ({ status }: HttpErrorResponse) => {
-                            //Set Empty state, with both permissions denied
-                            this.createEmptyState({ canEdit: false, canRead: false }, status);
-                        }
-                    }),
-                    catchError(() => EMPTY)
-                )
-            )
-        );
-    });
-=======
     readonly load = this.effect(
         (params$: Observable<DotPageApiParams & { clientHost: string }>) => {
             return params$.pipe(
@@ -197,9 +148,9 @@
                                     dialogType: null
                                 });
                             },
-                            error: (e) => {
+                            error: ({ status }: HttpErrorResponse) => {
                                 // eslint-disable-next-line no-console
-                                console.log(e);
+                                this.createEmptyState({ canEdit: false, canRead: false }, status);
                             }
                         }),
                         catchError(() => EMPTY)
@@ -208,7 +159,6 @@
             );
         }
     );
->>>>>>> 75395780
 
     /**
      * Saves data to a page.
@@ -500,7 +450,8 @@
                     title: '',
                     identifier: '',
                     inode: '',
-                    ...permissions
+                    ...permissions,
+                    url: ''
                 },
                 site: {
                     hostname: '',
@@ -522,7 +473,7 @@
                 template: undefined,
                 containers: undefined
             },
-            url: '',
+            clientHost: '',
             dialogIframeURL: '',
             dialogHeader: '',
             dialogIframeLoading: false,
