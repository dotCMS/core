import { ComponentStore, tapResponse } from '@ngrx/component-store';
import { EMPTY, Observable, forkJoin } from 'rxjs';

import { HttpErrorResponse } from '@angular/common/http';
import { Injectable } from '@angular/core';

import { MessageService } from 'primeng/api';

import { catchError, map, shareReplay, switchMap, take, tap } from 'rxjs/operators';

import { DotExperimentsService, DotLicenseService, DotMessageService } from '@dotcms/data-access';
import {
    DotContainerMap,
<<<<<<< HEAD
    DotExperiment,
=======
    DotDevice,
>>>>>>> 2e4fb8af
    DotExperimentStatus,
    DotLayout,
    DotPageContainerStructure
} from '@dotcms/dotcms-models';

import {
    Container,
    ContentletArea
} from '../../edit-ema-editor/components/ema-page-dropzone/types';
import {
    DotPageApiParams,
    DotPageApiResponse,
    DotPageApiService
} from '../../services/dot-page-api.service';
import { DEFAULT_PERSONA } from '../../shared/consts';
import { EDITOR_MODE, EDITOR_STATE } from '../../shared/enums';
import {
    ActionPayload,
    EditEmaState,
    EditorData,
    ReloadPagePayload,
    SavePagePayload
} from '../../shared/models';
import {
    insertContentletInContainer,
    sanitizeURL,
    getPersonalization,
    createPageApiUrlWithQueryParams,
    getIsDefaultVariant
} from '../../utils';

interface GetFormIdPayload extends SavePagePayload {
    payload: ActionPayload;
    formId: string;
}

function getFormId(dotPageApiService: DotPageApiService) {
    return (source: Observable<GetFormIdPayload>) =>
        source.pipe(
            switchMap(({ payload, formId, whenSaved, params }: GetFormIdPayload) => {
                return dotPageApiService
                    .getFormIndetifier(payload.container.identifier, formId)
                    .pipe(
                        map((newFormId: string) => {
                            return {
                                payload: {
                                    ...payload,
                                    newContentletId: newFormId
                                },
                                whenSaved,
                                params
                            };
                        }),
                        catchError(() => EMPTY)
                    );
            })
        );
}

export interface EditEmaStoreStateVM {
    bounds: Container[];
    contentletArea: ContentletArea;
    clientHost: string;
    favoritePageURL: string;
    apiURL: string;
    iframeURL: string;
    editor: DotPageApiResponse;
    isEnterpriseLicense: boolean;
    state: EDITOR_STATE;
    previewState: PreviewState;
    runningExperiment: DotExperiment;
}

@Injectable()
export class EditEmaStore extends ComponentStore<EditEmaState> {
    constructor(
        private readonly dotPageApiService: DotPageApiService,
        private readonly dotLicenseService: DotLicenseService,
        private readonly messageService: MessageService,
        private readonly dotMessageService: DotMessageService,
        private readonly dotExperimentsService: DotExperimentsService
    ) {
        super();
    }

    /*******************
     * Selectors
     *******************/

    readonly code$ = this.select((state) => state.editor.page.rendered);

    readonly stateLoad$ = this.select((state) => state.editorState);

    readonly templateThemeId$ = this.select((state) => state.editor.template.themeId);

    readonly templateIdentifier$ = this.select((state) => state.editor.template.identifier);

    readonly templateDrawed$ = this.select((state) => state.editor.template.drawed);

    readonly contentState$ = this.select(this.code$, this.stateLoad$, (code, state) => {
        return {
            state,
            code
        };
    });

    readonly editorState$ = this.select<EditEmaStoreStateVM>((state) => {
        const pageURL = this.createPageURL({
            url: state.editor.page.pageURI,
            language_id: state.editor.viewAs.language.id.toString(),
            'com.dotmarketing.persona.id': state.editor.viewAs.persona?.identifier,
            variantName: state.editorData.variantId
        });

        const favoritePageURL = this.createFavoritePagesURL({
            languageId: state.editor.viewAs.language.id,
            pageURI: state.editor.page.pageURI,
            siteId: state.editor.site.identifier
        });

        const iframeURL = state.clientHost ? `${state.clientHost}/${pageURL}` : '';

        return {
            bounds: state.bounds,
            contentletArea: state.contentletArea,
            clientHost: state.clientHost,
            favoritePageURL,
            apiURL: `${window.location.origin}/api/v1/page/json/${pageURL}`,
            iframeURL,
            editor: {
                ...state.editor,
                viewAs: {
                    ...state.editor.viewAs,
                    persona: state.editor.viewAs.persona ?? DEFAULT_PERSONA
                }
            },
            isEnterpriseLicense: state.isEnterpriseLicense,
            state: state.editorState ?? EDITOR_STATE.LOADING,
            editorData: state.editorData,
            currentExperiment: state.currentExperiment
        };
    });

    readonly clientHost$ = this.select((state) => state.clientHost);

    /**
     * Before this was layoutProperties, but are separate to "temp" selector.
     * And then is merged with templateIdentifier in layoutProperties$.
     * This is to try avoid extra-calls on the select, and avoid memory leaks
     */
    private readonly layoutProps$ = this.select((state) => ({
        layout: state.editor.layout,
        themeId: state.editor.template.theme,
        pageId: state.editor.page.identifier,
        containersMap: this.mapContainers(state.editor.containers)
    }));

    readonly layoutProperties$ = this.select(
        this.layoutProps$,
        this.templateIdentifier$,
        this.templateThemeId$,
        (props, templateIdentifier, themeId) => ({
            ...props,
            template: { identifier: templateIdentifier, themeId }
        })
    );

    readonly shellProps$ = this.select((state) => ({
        page: state.editor.page,
        siteId: state.editor.site.identifier,
        languageId: state.editor.viewAs.language.id,
        currentUrl: '/' + sanitizeURL(state.editor.page.pageURI),
        host: state.clientHost,
        error: state.error
    }));

    readonly shellProperties$ = this.select(
        this.shellProps$,
        this.templateDrawed$,
        (props, templateDrawed) => ({ ...props, templateDrawed })
    );

    // This data is needed to save the page on CRUD operation
    readonly pageData$ = this.select((state) => {
        const containers = this.getPageContainers(state.editor.containers);

        return {
            containers,
            id: state.editor.page.identifier,
            languageId: state.editor.viewAs.language.id,
            personaTag: state.editor.viewAs.persona?.keyTag,
            personalization: getPersonalization(state.editor.viewAs.persona)
        };
    });

    /**
     * Concurrently loads page and license data to updat the state.
     *
     * @param {Observable<DotPageApiParams & { clientHost: string }>} params$ - Parameters for HTTP requests.
     * @returns {Observable<any>} Response of the HTTP requests.
     */
    readonly load = this.effect(
        (params$: Observable<DotPageApiParams & { clientHost?: string }>) => {
            return params$.pipe(
                switchMap((params) => {
                    return forkJoin({
                        pageData: this.dotPageApiService.get(params),
                        licenseData: this.dotLicenseService
                            .isEnterprise()
                            .pipe(take(1), shareReplay())
                    }).pipe(
                        tap({
                            error: ({ status }: HttpErrorResponse) => {
                                this.createEmptyState({ canEdit: false, canRead: false }, status);
                            }
                        }),
                        switchMap(({ pageData, licenseData }) =>
<<<<<<< HEAD
                            this.dotExperimentsService
                                .getByStatus(pageData.page.identifier, DotExperimentStatus.RUNNING)
                                .pipe(
                                    tap({
                                        next: (experiment) => {
                                            return this.setState({
                                                clientHost: params.clientHost,
                                                editor: pageData,
                                                isEnterpriseLicense: licenseData,
                                                editorState: EDITOR_STATE.IDLE,
                                                previewState: {
                                                    editorMode: EDITOR_MODE.EDIT
                                                },
                                                variantName: params.variantName,
                                                runningExperiment: experiment[0],
                                                bounds: [],
                                                contentletArea: null
                                            });
                                        },
                                        error: ({ status }: HttpErrorResponse) => {
                                            this.createEmptyState(
                                                { canEdit: false, canRead: false },
                                                status
                                            );
                                        }
                                    })
                                )
=======
                            this.dotExperimentsService.getById(params.experimentId ?? '').pipe(
                                tap({
                                    next: (experiment) => {
                                        // Can be blocked by an experiment if there is a running experiment or a scheduled one
                                        const editingBlockedByExperiment = [
                                            DotExperimentStatus.RUNNING,
                                            DotExperimentStatus.SCHEDULED
                                        ].includes(experiment?.status);

                                        const isDefaultVariant = getIsDefaultVariant(
                                            params.variantName
                                        );

                                        // I can edit the variant if the variant is the default one (default can be undefined as well) or if there is no running experiment
                                        const canEditVariant =
                                            isDefaultVariant || !editingBlockedByExperiment;

                                        const mode = this.getInitialEditorMode(
                                            isDefaultVariant,
                                            canEditVariant
                                        );

                                        return this.setState({
                                            currentExperiment: experiment,
                                            clientHost: params.clientHost,
                                            editor: pageData,
                                            isEnterpriseLicense: licenseData,
                                            editorState: EDITOR_STATE.IDLE,
                                            editorData: {
                                                mode,
                                                canEditVariant,
                                                canEditPage: pageData.page.canEdit,
                                                variantId: params.variantName
                                            }
                                        });
                                    },
                                    error: ({ status }: HttpErrorResponse) => {
                                        this.createEmptyState(
                                            { canEdit: false, canRead: false },
                                            status
                                        );
                                    }
                                })
                            )
>>>>>>> 2e4fb8af
                        )
                    );
                })
            );
        }
    );

    readonly reload = this.effect((payload$: Observable<ReloadPagePayload>) => {
        return payload$.pipe(
            tap(() => this.updateEditorState(EDITOR_STATE.LOADING)),
            switchMap(({ params, whenReloaded }) => {
                return this.dotPageApiService.get(params).pipe(
                    tapResponse({
                        next: (editor) => {
                            this.patchState({ editor, editorState: EDITOR_STATE.IDLE });
                        },
                        error: ({ status }: HttpErrorResponse) =>
                            this.createEmptyState({ canEdit: false, canRead: false }, status),
                        finalize: () => whenReloaded?.()
                    }),
                    catchError(() => EMPTY)
                );
            })
        );
    });

    /**
     * Saves data to a page.
     * Calls `whenSaved` callback on success or error.
     *
     * @param {Observable<SavePagePayload>} payload$ - Page data to save.
     */
    readonly savePage = this.effect((payload$: Observable<SavePagePayload>) => {
        return payload$.pipe(
            tap(() => {
                this.updateEditorState(EDITOR_STATE.LOADING);
            }),
            switchMap((payload) =>
                this.dotPageApiService.save(payload).pipe(
                    switchMap(() =>
                        this.dotPageApiService.get(payload.params).pipe(
                            tapResponse(
                                (pageData: DotPageApiResponse) => {
                                    this.patchState((state) => ({
                                        ...state,
                                        editor: pageData,
                                        editorState: EDITOR_STATE.IDLE
                                    }));

                                    payload.whenSaved?.();
                                },
                                (e) => {
                                    console.error(e);
                                    payload.whenSaved?.();
                                    this.updateEditorState(EDITOR_STATE.ERROR);
                                }
                            )
                        )
                    ),
                    catchError((e) => {
                        console.error(e);
                        payload.whenSaved?.();
                        this.updateEditorState(EDITOR_STATE.ERROR);

                        return EMPTY;
                    })
                )
            )
        );
    });

    /**
     * Saves data to a page but gets the new form identifier first.
     * Calls `whenSaved` callback on success or error.
     *
     * @param {Observable<SavePagePayload>} payload$ - Page data to save.
     */
    readonly saveFormToPage = this.effect(
        (
            payload$: Observable<{
                payload: ActionPayload;
                formId: string;
                params: DotPageApiParams;
                whenSaved?: () => void;
            }>
        ) => {
            return payload$.pipe(
                tap(() => {
                    this.updateEditorState(EDITOR_STATE.LOADING);
                }),
                getFormId(this.dotPageApiService), // We need to do something with the errors here.
                switchMap((response) => {
                    const { pageContainers, didInsert } = insertContentletInContainer(
                        response.payload
                    );

                    // This should not be called here but since here is where we get the form contentlet
                    // we need to do it here, we need to refactor editor and will fix there.
                    if (!didInsert) {
                        this.messageService.add({
                            severity: 'info',
                            summary: this.dotMessageService.get(
                                'editpage.content.add.already.title'
                            ),
                            detail: this.dotMessageService.get(
                                'editpage.content.add.already.message'
                            ),
                            life: 2000
                        });

                        this.updateEditorState(EDITOR_STATE.IDLE);

                        return EMPTY;
                    }

                    return this.dotPageApiService
                        .save({
                            pageContainers,
                            pageId: response.payload.pageId,
                            params: response.params
                        })
                        .pipe(
                            switchMap(() => this.dotPageApiService.get(response.params)),
                            tapResponse(
                                (pageData: DotPageApiResponse) => {
                                    this.patchState((state) => ({
                                        ...state,
                                        editor: pageData,
                                        editorState: EDITOR_STATE.IDLE
                                    }));

                                    response.whenSaved?.();
                                },
                                (e) => {
                                    console.error(e);
                                    response.whenSaved?.();
                                    this.updateEditorState(EDITOR_STATE.ERROR);
                                }
                            )
                        );
                })
            );
        }
    );

    private createPageURL(params: DotPageApiParams): string {
        const url = sanitizeURL(params.url);

        return createPageApiUrlWithQueryParams(url, params);
    }

    /*******************
     * Updaters
     *******************/
    /**
     * Update the page layout
     *
     * @memberof EditEmaStore
     */
    readonly updatePageLayout = this.updater((state, layout: DotLayout) => ({
        ...state,
        editor: {
            ...state.editor,
            layout
        }
    }));

    /**
     * Update the editor state
     *
     * @memberof EditEmaStore
     */
    readonly updateEditorState = this.updater((state, editorState: EDITOR_STATE) => ({
        ...state,
        editorState
    }));

    /**
     * Update the preview state
     *
     * @memberof EditEmaStore
     */
    readonly updateEditorData = this.updater((state, editorData: EditorData) => {
        return {
            ...state,
            editorData: {
                ...state.editorData,
                ...editorData
            },
            editorState: EDITOR_STATE.IDLE
        };
    });

    readonly setDevice = this.updater((state, device: DotDevice) => {
        return {
            ...state,
            editorData: {
                ...state.editorData,
                mode: EDITOR_MODE.DEVICE,
                device
            }
        };
    });

    readonly setSocialMedia = this.updater((state, socialMedia: string) => {
        return {
            ...state,
            editorData: {
                ...state.editorData,
                mode: EDITOR_MODE.SOCIAL_MEDIA,
                socialMedia
            }
        };
    });

    readonly setBounds = this.updater((state, bounds: Container[]) => ({
        ...state,
        bounds: bounds
    }));

    readonly setContentletArea = this.updater((state, contentletArea: ContentletArea) => ({
        ...state,
        contentletArea
    }));

    /**
     * Create the url to add a page to favorites
     *
     * @private
     * @param {{
     *         languageId: number;
     *         pageURI: string;
     *         deviceInode?: string;
     *         siteId?: string;
     *     }} params
     * @return {*}  {string}
     * @memberof EditEmaStore
     */
    private createFavoritePagesURL(params: {
        languageId: number;
        pageURI: string;
        deviceInode?: string;
        siteId?: string;
    }): string {
        const { languageId, pageURI, siteId } = params;

        return (
            `/${pageURI}?` +
            (siteId ? `host_id=${siteId}` : '') +
            `&language_id=${languageId}`
        ).replace(/\/\//g, '/');
    }

    /**
     * Map the containers to a DotContainerMap
     *
     * @private
     * @param {DotPageContainerStructure} containers
     * @return {*}  {DotContainerMap}
     * @memberof EditEmaStore
     */
    private mapContainers(containers: DotPageContainerStructure): DotContainerMap {
        return Object.keys(containers).reduce((acc, id) => {
            acc[id] = containers[id].container;

            return acc;
        }, {});
    }

    /**
     *
     *
     * @private
     * @param {{ canEdit: boolean; canRead: boolean }} permissions
     * @param {number} [error]
     * @memberof EditEmaStore
     */
    private createEmptyState(permissions: { canEdit: boolean; canRead: boolean }, error?: number) {
        this.setState({
            editor: {
                page: {
                    title: '',
                    identifier: '',
                    inode: '',
                    pageURI: '',
                    contentType: '',
                    ...permissions
                },
                site: {
                    hostname: '',
                    type: '',
                    identifier: '',
                    archived: false
                },
                viewAs: {
                    language: {
                        id: 0,
                        languageCode: '',
                        countryCode: '',
                        language: '',
                        country: ''
                    },
                    persona: undefined
                },
                layout: null,
                template: undefined,
                containers: undefined
            },
            clientHost: '',
            isEnterpriseLicense: false,
            error,
            editorState: EDITOR_STATE.IDLE,
<<<<<<< HEAD
            previewState: {
                editorMode: EDITOR_MODE.EDIT
            },
            bounds: [],
            contentletArea: null
=======
            editorData: {
                mode: EDITOR_MODE.EDIT
            }
>>>>>>> 2e4fb8af
        });
    }

    /**
     * Get the containers data
     *
     * @private
     * @param {ContainerData} containers
     * @memberof EditEmaStore
     */
    private getPageContainers = (containers: DotPageContainerStructure) => {
        return Object.keys(containers).reduce(
            (
                acc: {
                    identifier: string;
                    uuid: string;
                    contentletsId: string[];
                }[],
                container
            ) => {
                const contentlets = containers[container].contentlets;

                const contentletsKeys = Object.keys(contentlets);

                contentletsKeys.forEach((key) => {
                    acc.push({
                        identifier:
                            containers[container].container.path ??
                            containers[container].container.identifier,
                        uuid: key.replace('uuid-', ''),
                        contentletsId: contentlets[key].map((contentlet) => contentlet.identifier)
                    });
                });

                return acc;
            },
            []
        );
    };

    private getInitialEditorMode(isDefaultVariant: boolean, canEditVariant: boolean): EDITOR_MODE {
        if (isDefaultVariant) {
            return EDITOR_MODE.EDIT;
        } else if (canEditVariant) {
            return EDITOR_MODE.EDIT_VARIANT;
        }

        return EDITOR_MODE.PREVIEW_VARIANT;
    }
}<|MERGE_RESOLUTION|>--- conflicted
+++ resolved
@@ -11,11 +11,7 @@
 import { DotExperimentsService, DotLicenseService, DotMessageService } from '@dotcms/data-access';
 import {
     DotContainerMap,
-<<<<<<< HEAD
-    DotExperiment,
-=======
     DotDevice,
->>>>>>> 2e4fb8af
     DotExperimentStatus,
     DotLayout,
     DotPageContainerStructure
@@ -75,20 +71,6 @@
         );
 }
 
-export interface EditEmaStoreStateVM {
-    bounds: Container[];
-    contentletArea: ContentletArea;
-    clientHost: string;
-    favoritePageURL: string;
-    apiURL: string;
-    iframeURL: string;
-    editor: DotPageApiResponse;
-    isEnterpriseLicense: boolean;
-    state: EDITOR_STATE;
-    previewState: PreviewState;
-    runningExperiment: DotExperiment;
-}
-
 @Injectable()
 export class EditEmaStore extends ComponentStore<EditEmaState> {
     constructor(
@@ -122,7 +104,7 @@
         };
     });
 
-    readonly editorState$ = this.select<EditEmaStoreStateVM>((state) => {
+    readonly editorState$ = this.select((state) => {
         const pageURL = this.createPageURL({
             url: state.editor.page.pageURI,
             language_id: state.editor.viewAs.language.id.toString(),
@@ -233,35 +215,6 @@
                             }
                         }),
                         switchMap(({ pageData, licenseData }) =>
-<<<<<<< HEAD
-                            this.dotExperimentsService
-                                .getByStatus(pageData.page.identifier, DotExperimentStatus.RUNNING)
-                                .pipe(
-                                    tap({
-                                        next: (experiment) => {
-                                            return this.setState({
-                                                clientHost: params.clientHost,
-                                                editor: pageData,
-                                                isEnterpriseLicense: licenseData,
-                                                editorState: EDITOR_STATE.IDLE,
-                                                previewState: {
-                                                    editorMode: EDITOR_MODE.EDIT
-                                                },
-                                                variantName: params.variantName,
-                                                runningExperiment: experiment[0],
-                                                bounds: [],
-                                                contentletArea: null
-                                            });
-                                        },
-                                        error: ({ status }: HttpErrorResponse) => {
-                                            this.createEmptyState(
-                                                { canEdit: false, canRead: false },
-                                                status
-                                            );
-                                        }
-                                    })
-                                )
-=======
                             this.dotExperimentsService.getById(params.experimentId ?? '').pipe(
                                 tap({
                                     next: (experiment) => {
@@ -290,6 +243,8 @@
                                             editor: pageData,
                                             isEnterpriseLicense: licenseData,
                                             editorState: EDITOR_STATE.IDLE,
+                                            bounds: [],
+                                            contentletArea: null,
                                             editorData: {
                                                 mode,
                                                 canEditVariant,
@@ -306,7 +261,6 @@
                                     }
                                 })
                             )
->>>>>>> 2e4fb8af
                         )
                     );
                 })
@@ -586,6 +540,8 @@
      */
     private createEmptyState(permissions: { canEdit: boolean; canRead: boolean }, error?: number) {
         this.setState({
+            bounds: [],
+            contentletArea: null,
             editor: {
                 page: {
                     title: '',
@@ -619,17 +575,9 @@
             isEnterpriseLicense: false,
             error,
             editorState: EDITOR_STATE.IDLE,
-<<<<<<< HEAD
-            previewState: {
-                editorMode: EDITOR_MODE.EDIT
-            },
-            bounds: [],
-            contentletArea: null
-=======
             editorData: {
                 mode: EDITOR_MODE.EDIT
             }
->>>>>>> 2e4fb8af
         });
     }
 
