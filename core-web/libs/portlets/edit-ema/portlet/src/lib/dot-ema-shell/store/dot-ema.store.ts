--- conflicted
+++ resolved
@@ -95,47 +95,7 @@
      * Selectors
      *******************/
 
-<<<<<<< HEAD
-    readonly pageRendered$ = this.select((state) => state.editor.page.rendered);
-
-    readonly isEnterpriseLicense$ = this.select((state) => state.isEnterpriseLicense);
-
-    readonly vtlIframePage$ = this.select(
-        this.pageRendered$,
-        this.isEnterpriseLicense$,
-        (rendered, isEnterprise) => ({
-            rendered,
-            isEnterprise
-        })
-    );
-
-    readonly code$ = this.select((state) => state.editor.page.rendered);
-
-    readonly stateLoad$ = this.select((state) => state.editorState);
-
-    readonly templateThemeId$ = this.select((state) => state.editor.template.themeId);
-
-    readonly templateIdentifier$ = this.select((state) => state.editor.template.identifier);
-
-    readonly templateDrawed$ = this.select((state) => state.editor.template?.drawed);
-
-    readonly contentState$ = this.select(this.code$, this.stateLoad$, (code, state) => {
-        return {
-            state,
-            code
-        };
-    });
-
-    readonly editorState$ = this.select((state) => {
-        const pageURL = this.createPageURL({
-            url: state.editor.page.pageURI,
-            language_id: state.editor.viewAs.language.id.toString(),
-            'com.dotmarketing.persona.id': state.editor.viewAs.persona?.identifier,
-            variantName: state.editorData.variantId
-        });
-=======
     readonly clientHost$ = this.select((state) => state.clientHost);
->>>>>>> 4898cb1a
 
     private readonly stateLoad$ = this.select((state) => state.editorState);
     private readonly code$ = this.select((state) => state.editor.page.rendered);
@@ -235,6 +195,14 @@
         state,
         code
     }));
+    readonly vtlIframePage$ = this.select(
+        this.pageRendered$,
+        this.isEnterpriseLicense$,
+        (rendered, isEnterprise) => ({
+            rendered,
+            isEnterprise
+        })
+    );
     readonly editorState$ = this.select(
         this.bounds$,
         this.clientHost$,
