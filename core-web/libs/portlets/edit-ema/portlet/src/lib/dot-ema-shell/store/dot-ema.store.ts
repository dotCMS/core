--- conflicted
+++ resolved
@@ -159,11 +159,7 @@
                                     clientHost: params.clientHost,
                                     editor: pageData,
                                     isEnterpriseLicense: licenseData,
-<<<<<<< HEAD
-                                    editorState: EDITOR_STATE.LOADED,
-=======
                                     editorState: EDITOR_STATE.LOADING,
->>>>>>> 439c2a42
                                     previewState: {
                                         editorMode: EDITOR_MODE.EDIT
                                     }
