--- conflicted
+++ resolved
@@ -11,347 +11,52 @@
 import { DotLicenseService, DotMessageService } from '@dotcms/data-access';
 import { DotContainerMap, DotLayout, DotPageContainerStructure } from '@dotcms/dotcms-models';
 
-<<<<<<< HEAD
-import { DotActionUrlService } from '../../services/dot-action-url/dot-action-url.service';
-import { DotPageApiParams, DotPageApiResponse, DotPageApiService } from '../../services/dot-page-api.service';
-import { DEFAULT_PERSONA, EDIT_CONTENTLET_URL, ADD_CONTENTLET_URL } from '../../shared/consts';
-=======
 import {
     DotPageApiParams,
     DotPageApiResponse,
     DotPageApiService
 } from '../../services/dot-page-api.service';
 import { DEFAULT_PERSONA } from '../../shared/consts';
->>>>>>> bedb2291
 import { EDITOR_STATE } from '../../shared/enums';
 import { ActionPayload, SavePagePayload } from '../../shared/models';
-import { createIframeUrlByRenderedPage, insertContentletInContainer, sanitizeURL } from '../../utils';
+import {
+    createIframeUrlByRenderedPage,
+    insertContentletInContainer,
+    sanitizeURL
+} from '../../utils';
 
 export interface EditEmaState {
-<<<<<<< HEAD
-  clientHost: string;
-  dialogHeader: string;
-  dialogIframeLoading: boolean;
-  dialogIframeURL: string;
-  dialogType: DialogType;
-  error?: number;
-  editor: DotPageApiResponse;
-  isEnterpriseLicense: boolean;
-  editorState: EDITOR_STATE;
-  vtlIframeContent?: string;
-=======
     clientHost: string;
     error?: number;
     editor: DotPageApiResponse;
     isEnterpriseLicense: boolean;
     editorState: EDITOR_STATE;
->>>>>>> bedb2291
+    vtlIframeContent?: string;
 }
 
 function getFormId(dotPageApiService: DotPageApiService) {
-  return (source: Observable<unknown>) =>
-    source.pipe(
-      switchMap(({ payload, formId, whenSaved }) => {
-        return dotPageApiService.getFormIndetifier(payload.container.identifier, formId).pipe(
-          map((newFormId: string) => {
-            return {
-              payload: {
-                ...payload,
-                newContentletId: newFormId,
-              },
-              whenSaved,
-            };
-          })
+    return (source: Observable<unknown>) =>
+        source.pipe(
+            switchMap(({ payload, formId, whenSaved }) => {
+                return dotPageApiService
+                    .getFormIndetifier(payload.container.identifier, formId)
+                    .pipe(
+                        map((newFormId: string) => {
+                            return {
+                                payload: {
+                                    ...payload,
+                                    newContentletId: newFormId
+                                },
+                                whenSaved
+                            };
+                        })
+                    );
+            })
         );
-      })
-    );
 }
 
 @Injectable()
 export class EditEmaStore extends ComponentStore<EditEmaState> {
-<<<<<<< HEAD
-  constructor(
-    private dotPageApiService: DotPageApiService,
-    private dotActionUrl: DotActionUrlService,
-    private dotLicenseService: DotLicenseService,
-    private messageService: MessageService,
-    private dotMessageService: DotMessageService
-  ) {
-    super();
-  }
-
-  /*******************
-   * Selectors
-   *******************/
-
-  readonly editorState$ = this.select((state) => {
-    const pageURL = this.createPageURL({
-      url: state.editor.page.pageURI,
-      language_id: state.editor.viewAs.language.id.toString(),
-      'com.dotmarketing.persona.id': state.editor.viewAs.persona?.identifier ?? DEFAULT_PERSONA.identifier,
-    });
-
-    const favoritePageURL = this.createFavoritePagesURL({
-      languageId: state.editor.viewAs.language.id,
-      pageURI: state.editor.page.pageURI,
-      siteId: state.editor.site.identifier,
-    });
-
-    return {
-      clientHost: state.clientHost,
-      favoritePageURL,
-      apiURL: `${window.location.origin}/api/v1/page/json/${pageURL}`,
-      iframeURL: state.vtlIframeContent ?? `${state.clientHost}/${pageURL}`,
-      editor: {
-        ...state.editor,
-        viewAs: {
-          ...state.editor.viewAs,
-          persona: state.editor.viewAs.persona ?? DEFAULT_PERSONA,
-        },
-      },
-      isEnterpriseLicense: state.isEnterpriseLicense,
-      state: state.editorState ?? EDITOR_STATE.LOADING,
-    };
-  });
-
-  readonly dialogState$ = this.select((state) => ({
-    iframeURL: state.dialogIframeURL,
-    header: state.dialogHeader,
-    iframeLoading: state.dialogIframeLoading,
-    type: state.dialogType,
-  }));
-
-  readonly layoutProperties$ = this.select((state) => ({
-    layout: state.editor.layout,
-    themeId: state.editor.template.theme,
-    pageId: state.editor.page.identifier,
-    containersMap: this.mapContainers(state.editor.containers),
-  }));
-
-  readonly shellProperties$ = this.select((state) => ({
-    page: state.editor.page,
-    siteId: state.editor.site.identifier,
-    languageId: state.editor.viewAs.language.id,
-    currentUrl: '/' + state.editor.page,
-    host: state.clientHost,
-    error: state.error,
-  }));
-
-  /**
-   * Concurrently loads page and license data to updat the state.
-   *
-   * @param {Observable<DotPageApiParams & { clientHost: string }>} params$ - Parameters for HTTP requests.
-   * @returns {Observable<any>} Response of the HTTP requests.
-   */
-  readonly load = this.effect((params$: Observable<DotPageApiParams & { clientHost?: string }>) => {
-    return params$.pipe(
-      switchMap((params) => {
-        return forkJoin({
-          pageData: this.dotPageApiService.get(params),
-          licenseData: this.dotLicenseService.isEnterprise().pipe(take(1), shareReplay()),
-        }).pipe(
-          tap({
-            next: ({ pageData, licenseData }) => {
-              console.log('Page Data', pageData);
-
-              const isHeadlessPage = !!params.clientHost;
-
-              this.setState({
-                clientHost: params.clientHost,
-                editor: pageData,
-                vtlIframeContent: isHeadlessPage ? null : createIframeUrlByRenderedPage(pageData.page.rendered),
-                dialogIframeURL: '',
-                dialogHeader: '',
-                dialogIframeLoading: false,
-                isEnterpriseLicense: licenseData,
-                dialogType: null,
-                //This to stop the progress bar. Testing yet
-                editorState: isHeadlessPage ? EDITOR_STATE.LOADING : EDITOR_STATE.LOADED,
-              });
-            },
-            error: ({ status }: HttpErrorResponse) => {
-              this.createEmptyState({ canEdit: false, canRead: false }, status);
-            },
-          }),
-          catchError(() => EMPTY)
-        );
-      })
-    );
-  });
-
-  /**
-   * Saves data to a page.
-   * Calls `whenSaved` callback on success or error.
-   *
-   * @param {Observable<SavePagePayload>} payload$ - Page data to save.
-   */
-  readonly savePage = this.effect((payload$: Observable<SavePagePayload>) => {
-    return payload$.pipe(
-      tap(() => {
-        this.updateEditorState(EDITOR_STATE.LOADING);
-      }),
-      switchMap((payload) => {
-        return this.dotPageApiService.save(payload).pipe(
-          tapResponse(
-            () => {
-              payload.whenSaved?.();
-            },
-            (e) => {
-              console.error(e);
-              payload.whenSaved?.();
-              this.updateEditorState(EDITOR_STATE.ERROR);
-            }
-          )
-        );
-      })
-    );
-  });
-
-  /**
-   * Saves data to a page but gets the new form identifier first.
-   * Calls `whenSaved` callback on success or error.
-   *
-   * @param {Observable<SavePagePayload>} payload$ - Page data to save.
-   */
-  readonly saveFormToPage = this.effect(
-    (
-      payload$: Observable<{
-        payload: ActionPayload;
-        formId: string;
-        whenSaved?: () => void;
-      }>
-    ) => {
-      return payload$.pipe(
-        tap(() => {
-          this.updateEditorState(EDITOR_STATE.LOADING);
-        }),
-        getFormId(this.dotPageApiService),
-        switchMap(({ whenSaved, payload }) => {
-          const { pageContainers, didInsert } = insertContentletInContainer(payload);
-
-          // This should not be called here but since here is where we get the form contentlet
-          // we need to do it here, we need to refactor editor and will fix there.
-          if (!didInsert) {
-            this.messageService.add({
-              severity: 'info',
-              summary: this.dotMessageService.get('editpage.content.add.already.title'),
-              detail: this.dotMessageService.get('editpage.content.add.already.message'),
-              life: 2000,
-            });
-
-            this.updateEditorState(EDITOR_STATE.LOADED);
-
-            return EMPTY;
-          }
-
-          return this.dotPageApiService
-            .save({
-              pageContainers,
-              pageId: payload.pageId,
-            })
-            .pipe(
-              tapResponse(
-                () => {
-                  whenSaved?.();
-                  this.updateEditorState(EDITOR_STATE.LOADED);
-                },
-                (e) => {
-                  console.error(e);
-                  whenSaved?.();
-                  this.updateEditorState(EDITOR_STATE.ERROR);
-                }
-              )
-            );
-        })
-      );
-    }
-  );
-
-  /**
-   * Create a contentlet from the palette
-   *
-   * @memberof EditEmaStore
-   */
-  readonly createContentFromPalette = this.effect(
-    (contentTypeVariable$: Observable<{ variable: string; name: string }>) => {
-      return contentTypeVariable$.pipe(
-        switchMap(({ name, variable }) => {
-          return this.dotActionUrl.getCreateContentletUrl(variable).pipe(
-            tapResponse(
-              (url) => {
-                this.setDialogForCreateContent({
-                  url,
-                  name,
-                });
-              },
-              (e) => {
-                console.error(e);
-              }
-            )
-          );
-        })
-      );
-    }
-  );
-
-  /*******************
-   * Updaters
-   *******************/
-  readonly setDialogForCreateContent = this.updater((state, { url, name }: { url: string; name: string }) => {
-    return {
-      ...state,
-      dialogIframeURL: url,
-      dialogHeader: `Create ${name}`,
-      dialogIframeLoading: true,
-      dialogType: 'content',
-    };
-  });
-
-  readonly setDialogIframeLoading = this.updater((state, editIframeLoading: boolean) => ({
-    ...state,
-    dialogIframeLoading: editIframeLoading,
-  }));
-
-  // This method resets the properties that are being used in for the dialog
-  readonly resetDialog = this.updater((state) => {
-    return {
-      ...state,
-      dialogIframeURL: '',
-      dialogHeader: '',
-      dialogIframeLoading: false,
-      dialogType: null,
-    };
-  });
-
-  // This method is called when the user clicks on the edit button
-  readonly initActionEdit = this.updater((state, payload: { inode: string; title: string; type: DialogType }) => {
-    return {
-      ...state,
-      dialogHeader: payload.title,
-      dialogIframeLoading: true,
-      dialogIframeURL: this.createEditContentletUrl(payload.inode),
-      dialogType: payload.type,
-    };
-  });
-
-  // This method is called when the user clicks on the [+ add] button
-  readonly initActionAdd = this.updater(
-    (
-      state,
-      payload: {
-        containerId: string;
-        acceptTypes: string;
-        language_id: string;
-      }
-    ) => {
-      return {
-        ...state,
-        dialogHeader: 'Search Content', // Does this need translation?
-        dialogIframeLoading: true,
-        dialogIframeURL: this.createAddContentletUrl(payload),
-        dialogType: 'content',
-      };
-=======
     constructor(
         private dotPageApiService: DotPageApiService,
         private dotLicenseService: DotLicenseService,
@@ -383,7 +88,7 @@
             clientHost: state.clientHost,
             favoritePageURL,
             apiURL: `${window.location.origin}/api/v1/page/json/${pageURL}`,
-            iframeURL: `${state.clientHost}/${pageURL}`,
+            iframeURL: state.vtlIframeContent ?? `${state.clientHost}/${pageURL}`,
             editor: {
                 ...state.editor,
                 viewAs: {
@@ -419,7 +124,7 @@
      * @returns {Observable<any>} Response of the HTTP requests.
      */
     readonly load = this.effect(
-        (params$: Observable<DotPageApiParams & { clientHost: string }>) => {
+        (params$: Observable<DotPageApiParams & { clientHost?: string }>) => {
             return params$.pipe(
                 switchMap((params) => {
                     return forkJoin({
@@ -430,11 +135,18 @@
                     }).pipe(
                         tap({
                             next: ({ pageData, licenseData }) => {
+                                const isHeadlessPage = !!params.clientHost;
                                 this.setState({
                                     clientHost: params.clientHost,
                                     editor: pageData,
+                                    vtlIframeContent: isHeadlessPage
+                                        ? null
+                                        : createIframeUrlByRenderedPage(pageData.page.rendered),
                                     isEnterpriseLicense: licenseData,
-                                    editorState: EDITOR_STATE.LOADING
+                                    //This to stop the progress bar. Testing yet
+                                    editorState: isHeadlessPage
+                                        ? EDITOR_STATE.LOADING
+                                        : EDITOR_STATE.LOADED
                                 });
                             },
                             error: ({ status }: HttpErrorResponse) => {
@@ -659,180 +371,5 @@
             error,
             editorState: EDITOR_STATE.LOADED
         });
->>>>>>> bedb2291
-    }
-  );
-
-  readonly initActionAddForm = this.updater((state) => {
-    return {
-      ...state,
-      dialogHeader: 'Search Forms', // Does this need translation?
-      dialogIframeLoading: true,
-      dialogIframeURL: null,
-      dialogType: 'form',
-    };
-  });
-
-  // This method is called when the user clicks in the + button in the jsp dialog
-  readonly initActionCreate = this.updater((state, payload: { contentType: string; url: string }) => {
-    return {
-      ...state,
-      dialogHeader: payload.contentType,
-      dialogIframeLoading: true,
-      dialogIframeURL: payload.url,
-      dialogType: 'content',
-    };
-  });
-
-  /**
-   * Update the page layout
-   *
-   * @memberof EditEmaStore
-   */
-  readonly updatePageLayout = this.updater((state, layout: DotLayout) => ({
-    ...state,
-    editor: {
-      ...state.editor,
-      layout,
-    },
-  }));
-
-  /**
-   * Update the editor state
-   *
-   * @memberof EditEmaStore
-   */
-  readonly updateEditorState = this.updater((state, editorState: EDITOR_STATE) => ({
-    ...state,
-    editorState,
-  }));
-
-  /**
-   * Create the url to edit a contentlet
-   *
-   * @private
-   * @param {string} inode
-   * @return {*}
-   * @memberof DotEmaComponent
-   */
-  private createEditContentletUrl(inode: string): string {
-    return `${EDIT_CONTENTLET_URL}${inode}`;
-  }
-
-  /**
-   * Create the url to add a contentlet
-   *
-   * @private
-   * @param {{containerID: string, acceptTypes: string}} {containerID, acceptTypes}
-   * @return {*}  {string}
-   * @memberof EditEmaStore
-   */
-  private createAddContentletUrl({
-    containerId,
-    acceptTypes,
-    language_id,
-  }: {
-    containerId: string;
-    acceptTypes: string;
-    language_id: string;
-  }): string {
-    return ADD_CONTENTLET_URL.replace('*CONTAINER_ID*', containerId)
-      .replace('*BASE_TYPES*', acceptTypes)
-      .replace('*LANGUAGE_ID*', language_id);
-  }
-
-  private createPageURL(params: DotPageApiParams): string {
-    const url = sanitizeURL(params?.url);
-
-    return `${url}?language_id=${params.language_id}&com.dotmarketing.persona.id=${params['com.dotmarketing.persona.id']}`;
-  }
-
-  /**
-   * Create the url to add a page to favorites
-   *
-   * @private
-   * @param {{
-   *         languageId: number;
-   *         pageURI: string;
-   *         deviceInode?: string;
-   *         siteId?: string;
-   *     }} params
-   * @return {*}  {string}
-   * @memberof EditEmaStore
-   */
-  private createFavoritePagesURL(params: {
-    languageId: number;
-    pageURI: string;
-    deviceInode?: string;
-    siteId?: string;
-  }): string {
-    const { languageId, pageURI, siteId } = params;
-
-    return (`/${pageURI}?` + (siteId ? `host_id=${siteId}` : '') + `&language_id=${languageId}`).replace(/\/\//g, '/');
-  }
-
-  /**
-   * Map the containers to a DotContainerMap
-   *
-   * @private
-   * @param {DotPageContainerStructure} containers
-   * @return {*}  {DotContainerMap}
-   * @memberof EditEmaStore
-   */
-  private mapContainers(containers: DotPageContainerStructure): DotContainerMap {
-    return Object.keys(containers).reduce((acc, id) => {
-      acc[id] = containers[id].container;
-
-      return acc;
-    }, {});
-  }
-
-  /**
-   *
-   *
-   * @private
-   * @param {{ canEdit: boolean; canRead: boolean }} permissions
-   * @param {number} [error]
-   * @memberof EditEmaStore
-   */
-  private createEmptyState(permissions: { canEdit: boolean; canRead: boolean }, error?: number) {
-    this.setState({
-      editor: {
-        page: {
-          title: '',
-          identifier: '',
-          inode: '',
-          pageURI: '',
-          ...permissions,
-        },
-        site: {
-          hostname: '',
-          type: '',
-          identifier: '',
-          archived: false,
-        },
-        viewAs: {
-          language: {
-            id: 0,
-            languageCode: '',
-            countryCode: '',
-            language: '',
-            country: '',
-          },
-          persona: undefined,
-        },
-        layout: null,
-        template: undefined,
-        containers: undefined,
-      },
-      clientHost: '',
-      dialogIframeURL: '',
-      dialogHeader: '',
-      dialogIframeLoading: false,
-      isEnterpriseLicense: false,
-      dialogType: null,
-      error,
-      editorState: EDITOR_STATE.LOADED,
-    });
-  }
+    }
 }