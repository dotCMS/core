--- conflicted
+++ resolved
@@ -26,10 +26,6 @@
 import { DotLanguage } from '@dotcms/dotcms-models';
 import { DotPageToolsSeoComponent } from '@dotcms/portlets/dot-ema/ui';
 import { DotInfoPageComponent, DotNotLicenseComponent } from '@dotcms/ui';
-<<<<<<< HEAD
-=======
-import { isEqual } from '@dotcms/utils/lib/shared/lodash/functions';
->>>>>>> 68612b92
 
 import { EditEmaNavigationBarComponent } from './components/edit-ema-navigation-bar/edit-ema-navigation-bar.component';
 
@@ -175,15 +171,11 @@
     private handleSavePageEvent(event: CustomEvent): void {
         const htmlPageReferer = event.detail.payload?.htmlPageReferer;
         const url = new URL(htmlPageReferer, window.location.origin); // Add base for relative URLs
-
-<<<<<<< HEAD
+        const targetUrl = this.getTargetUrl(url.pathname);
+
         if (this.shouldNavigate(targetUrl)) {
+            // Navigate to the new URL if it's different from the current one
             this.uveStore.loadPageAsset({ url: targetUrl });
-=======
-        if (this.shouldNavigate(url.pathname)) {
-            // Navigate to the new URL if it's different from the current one
-            this.navigate({ url: this.getTargetUrl(url.pathname) });
->>>>>>> 68612b92
 
             return;
         }
