--- conflicted
+++ resolved
@@ -12,12 +12,12 @@
 import { map, skip, take, takeUntil } from 'rxjs/operators';
 
 import {
-  DotESContentService,
-  DotFavoritePageService,
-  DotLanguagesService,
-  DotPageLayoutService,
-  DotPageRenderService,
-  DotPersonalizeService,
+    DotESContentService,
+    DotFavoritePageService,
+    DotLanguagesService,
+    DotPageLayoutService,
+    DotPageRenderService,
+    DotPersonalizeService
 } from '@dotcms/data-access';
 import { SiteService } from '@dotcms/dotcms-js';
 import { DotPageToolUrlParams } from '@dotcms/dotcms-models';
@@ -36,132 +36,6 @@
 import { NavigationBarItem } from '../shared/models';
 
 @Component({
-<<<<<<< HEAD
-  selector: 'dot-ema-shell',
-  standalone: true,
-  providers: [
-    EditEmaStore,
-    DotPageApiService,
-    DotActionUrlService,
-    ConfirmationService,
-    DotLanguagesService,
-    DotPersonalizeService,
-    MessageService,
-    DotPageLayoutService,
-    DotFavoritePageService,
-    DotESContentService,
-    DialogService,
-    DotPageRenderService,
-    {
-      provide: WINDOW,
-      useValue: window,
-    },
-  ],
-  templateUrl: './dot-ema-shell.component.html',
-  styleUrls: ['./dot-ema-shell.component.scss'],
-  imports: [
-    CommonModule,
-    ConfirmDialogModule,
-    ToastModule,
-    EditEmaNavigationBarComponent,
-    RouterModule,
-    DotPageToolsSeoComponent,
-    DialogModule,
-    SafeUrlPipe,
-    DotInfoPageComponent,
-    DotNotLicenseComponent,
-  ],
-})
-export class DotEmaShellComponent implements OnInit, OnDestroy {
-  @ViewChild('dialogIframe') dialogIframe!: ElementRef<HTMLIFrameElement>;
-  @ViewChild('pageTools') pageTools!: DotPageToolsSeoComponent;
-
-  private readonly activatedRoute = inject(ActivatedRoute);
-  private readonly router = inject(Router);
-  private readonly siteService = inject(SiteService);
-
-  readonly store = inject(EditEmaStore);
-
-  private readonly destroy$ = new Subject<boolean>();
-
-  EMA_INFO_PAGES: Record<'NOT_FOUND' | 'ACCESS_DENIED', InfoPage> = {
-    NOT_FOUND: {
-      icon: 'compass',
-      title: 'editema.infopage.notfound.title',
-      description: 'editema.infopage.notfound.description',
-      buttonPath: '/pages',
-      buttonText: 'editema.infopage.button.gotopages',
-    },
-    ACCESS_DENIED: {
-      icon: 'ban',
-      title: 'editema.infopage.accessdenied.title',
-      description: 'editema.infopage.accessdenied.description',
-      buttonPath: '/pages',
-      buttonText: 'editema.infopage.button.gotopages',
-    },
-  };
-  private currentComponent: unknown;
-
-  get queryParams(): DotPageApiParams {
-    const queryParams = this.activatedRoute.snapshot.queryParams;
-
-    return {
-      language_id: queryParams['language_id'],
-      url: queryParams['url'],
-      'com.dotmarketing.persona.id': queryParams['com.dotmarketing.persona.id'],
-    };
-  }
-
-  dialogState$ = this.store.dialogState$;
-
-  // We can internally navigate, so the PageID can change
-  // We need to move the logic to a function, we still need to add enterprise logic
-  shellProperties$: Observable<{
-    items: NavigationBarItem[];
-    canRead: boolean;
-    seoProperties: DotPageToolUrlParams;
-    error?: number;
-  }> = this.store.shellProperties$.pipe(
-    map(({ currentUrl, page, host, languageId, siteId, error }) => ({
-      items: [
-        {
-          icon: 'pi-file',
-          label: 'editema.editor.navbar.content',
-          href: 'content',
-        },
-        {
-          icon: 'pi-table',
-          label: 'editema.editor.navbar.layout',
-          href: 'layout',
-          isDisabled: !page.canEdit,
-        },
-        {
-          icon: 'pi-sliders-h',
-          label: 'editema.editor.navbar.rules',
-          href: `rules/${page.identifier}`,
-          isDisabled: !page.canEdit,
-        },
-        {
-          iconURL: 'experiments',
-          label: 'editema.editor.navbar.experiments',
-          href: 'experiments',
-        },
-        {
-          icon: 'pi-th-large',
-          label: 'editema.editor.navbar.page-tools',
-          action: () => {
-            this.pageTools.toggleDialog();
-          },
-        },
-        {
-          icon: 'pi-ellipsis-v',
-          label: 'editema.editor.navbar.properties',
-          action: () => {
-            this.store.initActionEdit({
-              inode: page.inode,
-              title: page.title,
-              type: 'shell',
-=======
     selector: 'dot-ema-shell',
     standalone: true,
     providers: [
@@ -307,95 +181,14 @@
             .subscribe(([{ data }]) => {
                 this.store.load({
                     ...this.queryParams,
-                    clientHost: data.url
+                    clientHost: data?.url
                 });
->>>>>>> bedb2291
             });
-          },
-        },
-      ],
-      canRead: page.canRead,
-      seoProperties: {
-        currentUrl,
-        languageId,
-        siteId,
-        requestHostName: host,
-      },
-      error,
-    }))
-  );
-
-  ngOnInit(): void {
-    combineLatest([this.activatedRoute.data, this.activatedRoute.queryParams])
-      .pipe(takeUntil(this.destroy$))
-      .subscribe(([{ data }]) => {
-        console.log('Shell data OnInit', data);
-        this.store.load({
-          ...this.queryParams,
-          clientHost: data?.url,
+
+        // We need to skip one because it's the initial value
+        this.siteService.switchSite$.pipe(skip(1)).subscribe(() => {
+            this.router.navigate(['/pages']);
         });
-<<<<<<< HEAD
-      });
-
-    // We need to skip one because it's the initial value
-    this.siteService.switchSite$.pipe(skip(1)).subscribe(() => {
-      this.router.navigate(['/pages']);
-    });
-  }
-
-  ngOnDestroy(): void {
-    this.destroy$.next(true);
-    this.destroy$.complete();
-  }
-
-  onActivateRoute(event) {
-    this.currentComponent = event;
-  }
-
-  onIframeLoad() {
-    this.store.setDialogIframeLoading(false);
-
-    fromEvent(
-      // The events are getting sended to the document
-      this.dialogIframe.nativeElement.contentWindow.document,
-      'ng-event'
-    )
-      .pipe(takeUntil(this.destroy$))
-      .subscribe((event: CustomEvent) => {
-        if (event.detail.name === NG_CUSTOM_EVENTS.SAVE_PAGE) {
-          const url = event.detail.payload.htmlPageReferer.split('?')[0].replace('/', '');
-
-          if (this.queryParams.url !== url) {
-            this.navigate({
-              url,
-            });
-
-            return;
-          }
-
-          if (this.currentComponent instanceof EditEmaEditorComponent) {
-            this.currentComponent.reloadIframe();
-          }
-
-          this.activatedRoute.data.pipe(take(1)).subscribe(({ data }) => {
-            this.store.load({
-              clientHost: data.url,
-              ...this.queryParams,
-            });
-          });
-        }
-      });
-  }
-
-  private navigate(queryParams) {
-    this.router.navigate([], {
-      queryParams,
-      queryParamsHandling: 'merge',
-      // replaceUrl: true,
-      // skipLocationChange: false,
-    });
-  }
-=======
     }
 
     ngOnDestroy(): void {
@@ -436,9 +229,6 @@
         this.router.navigate([], {
             queryParams,
             queryParamsHandling: 'merge'
-            // replaceUrl: true,
-            // skipLocationChange: false,
         });
     }
->>>>>>> bedb2291
 }