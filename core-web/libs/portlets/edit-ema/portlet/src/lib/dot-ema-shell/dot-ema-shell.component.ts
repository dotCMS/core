import { combineLatest, Observable, Subject } from 'rxjs';

import { CommonModule } from '@angular/common';
import { Component, inject, OnDestroy, OnInit, ViewChild } from '@angular/core';
import { ActivatedRoute, Router, RouterModule } from '@angular/router';

import { ConfirmationService, MessageService } from 'primeng/api';
import { ConfirmDialogModule } from 'primeng/confirmdialog';
import { DialogService } from 'primeng/dynamicdialog';
import { ToastModule } from 'primeng/toast';

import { map, skip, take, takeUntil } from 'rxjs/operators';

import {
    DotESContentService,
    DotExperimentsService,
    DotFavoritePageService,
    DotLanguagesService,
    DotPageLayoutService,
    DotPageRenderService,
    DotPersonalizeService,
    DotSeoMetaTagsService,
    DotSeoMetaTagsUtilService
} from '@dotcms/data-access';
import { SiteService } from '@dotcms/dotcms-js';
import { DotPageToolUrlParams } from '@dotcms/dotcms-models';
import { DotPageToolsSeoComponent } from '@dotcms/portlets/dot-ema/ui';
import { DotInfoPageComponent, DotNotLicenseComponent, InfoPage, SafeUrlPipe } from '@dotcms/ui';

import { EditEmaNavigationBarComponent } from './components/edit-ema-navigation-bar/edit-ema-navigation-bar.component';
import { EditEmaStore } from './store/dot-ema.store';

import { DotEmaDialogComponent } from '../components/dot-ema-dialog/dot-ema-dialog.component';
import { EditEmaEditorComponent } from '../edit-ema-editor/edit-ema-editor.component';
import { DotActionUrlService } from '../services/dot-action-url/dot-action-url.service';
import { DotPageApiParams, DotPageApiService } from '../services/dot-page-api.service';
import { WINDOW } from '../shared/consts';
import { NG_CUSTOM_EVENTS } from '../shared/enums';
import { NavigationBarItem } from '../shared/models';

@Component({
    selector: 'dot-ema-shell',
    standalone: true,
    providers: [
        EditEmaStore,
        DotPageApiService,
        DotActionUrlService,
        ConfirmationService,
        DotLanguagesService,
        DotPersonalizeService,
        MessageService,
        DotPageLayoutService,
        DotFavoritePageService,
        DotESContentService,
        DialogService,
        DotPageRenderService,
        DotSeoMetaTagsService,
        DotSeoMetaTagsUtilService,
        {
            provide: WINDOW,
            useValue: window
        },
        DotExperimentsService
    ],
    templateUrl: './dot-ema-shell.component.html',
    styleUrls: ['./dot-ema-shell.component.scss'],
    imports: [
        CommonModule,
        ConfirmDialogModule,
        ToastModule,
        EditEmaNavigationBarComponent,
        RouterModule,
        DotPageToolsSeoComponent,
        DotEmaDialogComponent,
        SafeUrlPipe,
        DotInfoPageComponent,
        DotNotLicenseComponent
    ]
})
export class DotEmaShellComponent implements OnInit, OnDestroy {
    @ViewChild('dialog') dialog!: DotEmaDialogComponent;
    @ViewChild('pageTools') pageTools!: DotPageToolsSeoComponent;
    readonly store = inject(EditEmaStore);
    EMA_INFO_PAGES: Record<'NOT_FOUND' | 'ACCESS_DENIED', InfoPage> = {
        NOT_FOUND: {
            icon: 'compass',
            title: 'editema.infopage.notfound.title',
            description: 'editema.infopage.notfound.description',
            buttonPath: '/pages',
            buttonText: 'editema.infopage.button.gotopages'
        },
        ACCESS_DENIED: {
            icon: 'ban',
            title: 'editema.infopage.accessdenied.title',
            description: 'editema.infopage.accessdenied.description',
            buttonPath: '/pages',
            buttonText: 'editema.infopage.button.gotopages'
        }
    };
    // We need to move the logic to a function, we still need to add enterprise logic
    shellProperties$: Observable<{
        items: NavigationBarItem[];
        canRead: boolean;
        seoProperties: DotPageToolUrlParams;
        error?: number;
    }> = this.store.shellProperties$.pipe(
<<<<<<< HEAD
        map(({ currentUrl, page, host, languageId, siteId, error }) => ({
            items: [
                {
                    icon: 'pi-file',
                    label: 'editema.editor.navbar.content',
                    href: 'content'
                },
                {
                    icon: 'pi-table',
                    label: 'editema.editor.navbar.layout',
                    href: 'layout',
                    isDisabled: !page.canEdit
                },
                {
                    icon: 'pi-sliders-h',
                    label: 'editema.editor.navbar.rules',
                    href: `rules/${page.identifier}`,
                    isDisabled: !page.canEdit
                },
                {
                    iconURL: 'experiments',
                    label: 'editema.editor.navbar.experiments',
                    href: `experiments/${page.identifier}`,
                    isDisabled: !page.canEdit
                },
                {
                    icon: 'pi-th-large',
                    label: 'editema.editor.navbar.page-tools',
                    action: () => {
                        this.pageTools.toggleDialog();
=======
        map(({ currentUrl, page, host, languageId, siteId, templateDrawed, error }) => {
            const isLayoutDisabled = !page.canEdit || !templateDrawed;

            if (
                isLayoutDisabled &&
                this.activatedRoute.snapshot?.firstChild?.routeConfig.path === 'layout'
            ) {
                this.router.navigate(['./content'], { relativeTo: this.activatedRoute });
            }

            return {
                items: [
                    {
                        icon: 'pi-file',
                        label: 'editema.editor.navbar.content',
                        href: 'content'
                    },
                    {
                        icon: 'pi-table',
                        label: 'editema.editor.navbar.layout',
                        href: 'layout',
                        isDisabled: isLayoutDisabled,
                        tooltip: isLayoutDisabled
                            ? 'editema.editor.navbar.layout.tooltip.cannot.edit.advanced.template'
                            : null
                    },
                    {
                        icon: 'pi-sliders-h',
                        label: 'editema.editor.navbar.rules',
                        href: `rules/${page.identifier}`,
                        isDisabled: !page.canEdit
                    },
                    {
                        iconURL: 'experiments',
                        label: 'editema.editor.navbar.experiments',
                        href: `experiments/${page.identifier}`
                    },
                    {
                        icon: 'pi-th-large',
                        label: 'editema.editor.navbar.page-tools',
                        action: () => {
                            this.pageTools.toggleDialog();
                        }
                    },
                    {
                        icon: 'pi-ellipsis-v',
                        label: 'editema.editor.navbar.properties',
                        action: () => {
                            this.dialog.editContentlet({
                                inode: page.inode,
                                title: page.title,
                                identifier: page.identifier,
                                contentType: page.contentType
                            });
                        }
>>>>>>> ea25f6c6
                    }
                ],
                canRead: page.canRead,
                seoProperties: {
                    currentUrl,
                    languageId,
                    siteId,
                    requestHostName: host
                },
                error
            };
        })
    );
    private readonly activatedRoute = inject(ActivatedRoute);
    private readonly router = inject(Router);
    private readonly siteService = inject(SiteService);
    private readonly destroy$ = new Subject<boolean>();
    private currentComponent: unknown;

    // We can internally navigate, so the PageID can change

    get queryParams(): DotPageApiParams {
        const queryParams = this.activatedRoute.snapshot.queryParams;

        return {
            language_id: queryParams['language_id'],
            url: queryParams['url'],
            'com.dotmarketing.persona.id': queryParams['com.dotmarketing.persona.id'],
            variantName: queryParams['variantName']
        };
    }

    ngOnInit(): void {
        combineLatest([this.activatedRoute.data, this.activatedRoute.queryParams])
            .pipe(takeUntil(this.destroy$))
            .subscribe(([{ data }, queryParams]) => {
                this.store.load({
                    ...(queryParams as DotPageApiParams),
                    clientHost: data?.url
                });
            });

        // We need to skip one because it's the initial value
        this.siteService.switchSite$.pipe(skip(1)).subscribe(() => {
            this.router.navigate(['/pages']);
        });
    }

    ngOnDestroy(): void {
        this.destroy$.next(true);
        this.destroy$.complete();
    }

    onActivateRoute(event) {
        this.currentComponent = event;
    }

    handleNgEvent({ event }: { event: CustomEvent }) {
        if (event.detail.name === NG_CUSTOM_EVENTS.SAVE_PAGE) {
            const url = event.detail.payload.htmlPageReferer.split('?')[0].replace('/', '');

            if (this.queryParams.url !== url) {
                this.navigate({
                    url
                });

                return;
            }

            if (this.currentComponent instanceof EditEmaEditorComponent) {
                this.currentComponent.reloadIframe();
            }

            this.activatedRoute.data.pipe(take(1)).subscribe(({ data }) => {
                this.store.load({
                    clientHost: data?.url,
                    ...this.queryParams
                });
            });
        }
    }

    private navigate(queryParams) {
        this.router.navigate([], {
            queryParams,
            queryParamsHandling: 'merge'
        });
    }
}<|MERGE_RESOLUTION|>--- conflicted
+++ resolved
@@ -104,38 +104,6 @@
         seoProperties: DotPageToolUrlParams;
         error?: number;
     }> = this.store.shellProperties$.pipe(
-<<<<<<< HEAD
-        map(({ currentUrl, page, host, languageId, siteId, error }) => ({
-            items: [
-                {
-                    icon: 'pi-file',
-                    label: 'editema.editor.navbar.content',
-                    href: 'content'
-                },
-                {
-                    icon: 'pi-table',
-                    label: 'editema.editor.navbar.layout',
-                    href: 'layout',
-                    isDisabled: !page.canEdit
-                },
-                {
-                    icon: 'pi-sliders-h',
-                    label: 'editema.editor.navbar.rules',
-                    href: `rules/${page.identifier}`,
-                    isDisabled: !page.canEdit
-                },
-                {
-                    iconURL: 'experiments',
-                    label: 'editema.editor.navbar.experiments',
-                    href: `experiments/${page.identifier}`,
-                    isDisabled: !page.canEdit
-                },
-                {
-                    icon: 'pi-th-large',
-                    label: 'editema.editor.navbar.page-tools',
-                    action: () => {
-                        this.pageTools.toggleDialog();
-=======
         map(({ currentUrl, page, host, languageId, siteId, templateDrawed, error }) => {
             const isLayoutDisabled = !page.canEdit || !templateDrawed;
 
@@ -171,7 +139,8 @@
                     {
                         iconURL: 'experiments',
                         label: 'editema.editor.navbar.experiments',
-                        href: `experiments/${page.identifier}`
+                        href: `experiments/${page.identifier}`,
+                        isDisabled: !page.canEdit
                     },
                     {
                         icon: 'pi-th-large',
@@ -191,7 +160,6 @@
                                 contentType: page.contentType
                             });
                         }
->>>>>>> ea25f6c6
                     }
                 ],
                 canRead: page.canRead,
