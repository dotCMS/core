import { describe, expect } from '@jest/globals';
import { createServiceFactory, SpectatorService, SpyObject } from '@ngneat/spectator/jest';
import { of } from 'rxjs';

import { MessageService } from 'primeng/api';

import { DotLicenseService, DotMessageService } from '@dotcms/data-access';
import {
    MockDotMessageService,
    mockDotContainers,
    mockDotLayout,
    mockDotTemplate,
    mockSites
} from '@dotcms/utils-testing';

import { EditEmaStore } from './dot-ema.store';

import { DotPageApiResponse, DotPageApiService } from '../../services/dot-page-api.service';
import { DEFAULT_PERSONA } from '../../shared/consts';
import { EDITOR_STATE } from '../../shared/enums';
import { ActionPayload } from '../../shared/models';

const MOCK_RESPONSE_HEADLESS: DotPageApiResponse = {
    page: {
        pageURI: 'test-url',
        title: 'Test Page',
        identifier: '123',
        inode: '123-i',
        canEdit: true,
        canRead: true
    },
    viewAs: {
        language: {
            id: 1,
            language: 'English',
            countryCode: 'US',
            languageCode: 'En',
            country: 'United States'
        },

        persona: {
            ...DEFAULT_PERSONA
        }
    },
    site: mockSites[0],
    layout: mockDotLayout(),
    template: mockDotTemplate(),
    containers: mockDotContainers()
};

const MOCK_RESPONSE_VTL: DotPageApiResponse = {
    page: {
        pageURI: 'test-url',
        title: 'Test Page',
        identifier: '123',
        inode: '123-i',
        canEdit: true,
        canRead: true,
        rendered: '<html><body><h1>Hello, World!</h1></body></html>'
    },
    viewAs: {
        language: {
            id: 1,
            language: 'English',
            countryCode: 'US',
            languageCode: 'En',
            country: 'United States'
        },

        persona: {
            ...DEFAULT_PERSONA
        }
    },
    site: mockSites[0],
    layout: mockDotLayout(),
    template: mockDotTemplate(),
    containers: mockDotContainers()
};

global.URL.createObjectURL = jest.fn(
    () => 'blob:http://localhost:3000/12345678-1234-1234-1234-123456789012'
);

describe('EditEmaStore', () => {
    describe('EditEmaStore Headless', () => {
        let spectator: SpectatorService<EditEmaStore>;
        let dotPageApiService: SpyObject<DotPageApiService>;

        const createService = createServiceFactory({
            service: EditEmaStore,
            mocks: [DotPageApiService],
            providers: [
                MessageService,
                {
                    provide: DotLicenseService,
                    useValue: {
                        isEnterprise: () => of(true)
                    }
                },
                {
                    provide: DotMessageService,
                    useValue: new MockDotMessageService({})
                }
            ]
        });

        beforeEach(() => {
            spectator = createService();

            dotPageApiService = spectator.inject(DotPageApiService);
            dotPageApiService.get.mockImplementation(({ url }) => {
                return of({
                    ...MOCK_RESPONSE_HEADLESS,
                    page: {
                        ...MOCK_RESPONSE_HEADLESS.page,
                        pageURI: url
                    }
                });
            });

            spectator.service.load({
                clientHost: 'http://localhost:3000',
                language_id: '1',
                url: 'test-url',
                'com.dotmarketing.persona.id': '123'
            });
        });

        describe('selectors', () => {
            it('should return editorState', (done) => {
                spectator.service.editorState$.subscribe((state) => {
                    expect(state).toEqual({
                        clientHost: 'http://localhost:3000',
                        editor: MOCK_RESPONSE_HEADLESS,
                        apiURL: 'http://localhost/api/v1/page/json/test-url?language_id=1&com.dotmarketing.persona.id=modes.persona.no.persona',
                        iframeURL:
                            'http://localhost:3000/test-url?language_id=1&com.dotmarketing.persona.id=modes.persona.no.persona',
                        isEnterpriseLicense: true,
                        favoritePageURL: '/test-url?host_id=123-xyz-567-xxl&language_id=1',
                        state: EDITOR_STATE.LOADING
                    });
                    done();
                });
            });
        });

        describe('updaters', () => {
            it('should update the editorState', (done) => {
                spectator.service.updateEditorState(EDITOR_STATE.LOADED);

                spectator.service.editorState$.subscribe((state) => {
                    expect(state).toEqual({
                        clientHost: 'http://localhost:3000',
                        editor: MOCK_RESPONSE_HEADLESS,
                        apiURL: 'http://localhost/api/v1/page/json/test-url?language_id=1&com.dotmarketing.persona.id=modes.persona.no.persona',
                        iframeURL:
                            'http://localhost:3000/test-url?language_id=1&com.dotmarketing.persona.id=modes.persona.no.persona',
                        isEnterpriseLicense: true,
                        favoritePageURL: '/test-url?host_id=123-xyz-567-xxl&language_id=1',
                        state: EDITOR_STATE.LOADED
                    });
                    done();
                });
            });
        });

        describe('effects', () => {
            it('should handle successful data loading', (done) => {
                const dotPageApiService = spectator.inject(DotPageApiService);

                dotPageApiService.get.andReturn(of(MOCK_RESPONSE_HEADLESS));

                spectator.service.load({
                    clientHost: 'http://localhost:3000',
                    language_id: 'en',
                    url: 'test-url',
                    'com.dotmarketing.persona.id': '123'
                });

                spectator.service.state$.subscribe((state) => {
                    expect(state as unknown).toEqual({
                        clientHost: 'http://localhost:3000',
                        editor: MOCK_RESPONSE_HEADLESS,
                        isEnterpriseLicense: true,
                        editorState: EDITOR_STATE.LOADING
                    });
                    done();
                });
            });

            it("should call save method from dotPageApiService when 'save' action is dispatched", () => {
                const dotPageApiService = spectator.inject(DotPageApiService);
                const mockResponse = {
                    page: {
                        title: 'Test Page'
                    }
                };
                dotPageApiService.get.andReturn(of(mockResponse));

                spectator.service.load({
                    clientHost: 'http://localhost:3000',
                    language_id: 'en',
                    url: 'test-url',
                    'com.dotmarketing.persona.id': '123'
                });

                spectator.service.savePage({
                    pageContainers: [],
                    pageId: '789'
                });

                expect(dotPageApiService.save).toHaveBeenCalledWith({
                    pageContainers: [],
                    pageId: '789'
                });
            });

            it('should add form to page and save', () => {
                const payload: ActionPayload = {
                    pageId: 'page-identifier-123',
                    language_id: '1',
                    container: {
                        identifier: 'container-identifier-123',
                        uuid: '123',
                        acceptTypes: 'test',
                        maxContentlets: 1,
                        contentletsId: ['existing-contentlet-123']
                    },
                    pageContainers: [
                        {
                            identifier: 'container-identifier-123',
                            uuid: '123',
                            contentletsId: ['existing-contentlet-123']
                        }
                    ],
                    contentlet: {
                        identifier: 'existing-contentlet-123',
                        inode: 'existing-contentlet-inode-456',
                        title: 'Hello World'
                    }
                };
                const dotPageApiService = spectator.inject(DotPageApiService);
                dotPageApiService.save.andReturn(of({}));
                dotPageApiService.getFormIndetifier.andReturn(of('form-identifier-123'));

                spectator.service.load({
                    clientHost: 'http://localhost:3000',
                    language_id: 'en',
                    url: 'test-url',
                    'com.dotmarketing.persona.id': '123'
                });
                spectator.service.saveFormToPage({
                    payload,
                    formId: 'form-identifier-789',
                    // eslint-disable-next-line @typescript-eslint/no-empty-function
                    whenSaved: () => {}
                });

                expect(dotPageApiService.getFormIndetifier).toHaveBeenCalledWith(
                    payload.container.identifier,
                    'form-identifier-789'
                );
                expect(dotPageApiService.save).toHaveBeenCalledWith({
                    pageContainers: [
                        {
                            contentletsId: ['existing-contentlet-123', 'form-identifier-123'],
                            identifier: 'container-identifier-123',
                            personaTag: undefined,
                            uuid: '123'
                        }
                    ],
                    pageId: 'page-identifier-123'
                });
            });

            it('should not add form to page when the form is dupe and triggers a message', () => {
                const messageService = spectator.inject(MessageService);

                const addMessageSpy = jest.spyOn(messageService, 'add');

                const payload: ActionPayload = {
                    pageId: 'page-identifier-123',
                    language_id: '1',
                    container: {
                        identifier: 'container-identifier-123',
                        uuid: '123',
                        acceptTypes: 'test',
                        maxContentlets: 1,
                        contentletsId: ['existing-contentlet-123', 'form-identifier-123']
                    },
                    pageContainers: [
                        {
                            identifier: 'container-identifier-123',
                            uuid: '123',
                            contentletsId: ['existing-contentlet-123', 'form-identifier-123']
                        }
                    ],
                    contentlet: {
                        identifier: 'existing-contentlet-123',
                        inode: 'existing-contentlet-inode-456',
                        title: 'Hello World'
                    }
                };
                const dotPageApiService = spectator.inject(DotPageApiService);
                dotPageApiService.save.andReturn(of({}));
                dotPageApiService.getFormIndetifier.andReturn(of('form-identifier-123'));

                spectator.service.load({
                    clientHost: 'http://localhost:3000',
                    language_id: 'en',
                    url: 'test-url',
                    'com.dotmarketing.persona.id': '123'
                });
                spectator.service.saveFormToPage({
                    payload,
                    formId: 'form-identifier-789',
                    // eslint-disable-next-line @typescript-eslint/no-empty-function
                    whenSaved: () => {}
                });

                expect(addMessageSpy).toHaveBeenCalledWith({
                    severity: 'info',
                    summary: 'editpage.content.add.already.title',
                    detail: 'editpage.content.add.already.message',
                    life: 2000
                });
            });
        });
    });

    describe('EditEmaStore VTL', () => {
        let spectator: SpectatorService<EditEmaStore>;
        let dotPageApiService: SpyObject<DotPageApiService>;

        const createService = createServiceFactory({
            service: EditEmaStore,
            mocks: [DotPageApiService],
            providers: [
                MessageService,
                {
                    provide: DotLicenseService,
                    useValue: {
                        isEnterprise: () => of(true)
                    }
                },
                {
                    provide: DotMessageService,
                    useValue: new MockDotMessageService({})
                }
            ]
        });

        beforeEach(() => {
            spectator = createService();

            dotPageApiService = spectator.inject(DotPageApiService);
            dotPageApiService.get.mockImplementation(({ url }) => {
                return of({
                    ...MOCK_RESPONSE_VTL,
                    page: {
                        ...MOCK_RESPONSE_VTL.page,
                        pageURI: url,
                        rendered: '<html><body><h1>Hello, World!</h1></body></html>'
                    }
                });
            });

            spectator.service.load({
                language_id: '1',
                url: 'test-url',
                'com.dotmarketing.persona.id': '123'
            });
        });

        describe('selectors', () => {
            it('should return editorState', (done) => {
                spectator.service.editorState$.subscribe((state) => {
                    expect(state).toEqual({
                        clientHost: undefined,
                        editor: MOCK_RESPONSE_VTL,
                        apiURL: 'http://localhost/api/v1/page/json/test-url?language_id=1&com.dotmarketing.persona.id=modes.persona.no.persona',
                        iframeURL: null,
                        isEnterpriseLicense: true,
                        favoritePageURL: '/test-url?host_id=123-xyz-567-xxl&language_id=1',
                        state: EDITOR_STATE.LOADED
                    });
                    done();
                });
            });
        });

        describe('updaters', () => {
            it('should update the editorState', (done) => {
                spectator.service.updateEditorState(EDITOR_STATE.LOADED);

                spectator.service.editorState$.subscribe((state) => {
                    expect(state).toEqual({
                        clientHost: undefined,
                        editor: MOCK_RESPONSE_VTL,
                        apiURL: 'http://localhost/api/v1/page/json/test-url?language_id=1&com.dotmarketing.persona.id=modes.persona.no.persona',
                        iframeURL: null,
                        isEnterpriseLicense: true,
                        favoritePageURL: '/test-url?host_id=123-xyz-567-xxl&language_id=1',
                        state: EDITOR_STATE.LOADED
                    });
                    done();
                });
            });
        });

<<<<<<< HEAD
        it('should add form to page and save', () => {
            const payload: ActionPayload = {
                pageId: 'page-identifier-123',
                language_id: '1',
                container: {
                    identifier: 'container-identifier-123',
                    uuid: '123',
                    acceptTypes: 'test',
                    maxContentlets: 1,
                    contentletsId: ['existing-contentlet-123'],
                    variantId: '1'
                },
                pageContainers: [
                    {
                        identifier: 'container-identifier-123',
                        uuid: '123',
                        contentletsId: ['existing-contentlet-123']
                    }
                ],
                contentlet: {
                    identifier: 'existing-contentlet-123',
                    inode: 'existing-contentlet-inode-456',
                    title: 'Hello World'
                }
            };
            const dotPageApiService = spectator.inject(DotPageApiService);
            dotPageApiService.save.andReturn(of({}));
            dotPageApiService.getFormIndetifier.andReturn(of('form-identifier-123'));
=======
        describe('effects', () => {
            it('should handle successful data loading', (done) => {
                const dotPageApiService = spectator.inject(DotPageApiService);
>>>>>>> 8e38971b

                dotPageApiService.get.andReturn(of(MOCK_RESPONSE_VTL));

                spectator.service.load({
                    language_id: 'en',
                    url: 'test-url',
                    'com.dotmarketing.persona.id': '123'
                });

                spectator.service.state$.subscribe((state) => {
                    expect(state as unknown).toEqual({
                        clientHost: undefined,
                        editor: MOCK_RESPONSE_VTL,
                        isEnterpriseLicense: true,
                        editorState: EDITOR_STATE.LOADED
                    });
                    done();
                });
            });

            it("should call save method from dotPageApiService when 'save' action is dispatched", () => {
                const dotPageApiService = spectator.inject(DotPageApiService);
                const mockResponse = {
                    page: {
                        title: 'Test Page'
                    }
                };
                dotPageApiService.get.andReturn(of(mockResponse));

                spectator.service.load({
                    language_id: 'en',
                    url: 'test-url',
                    'com.dotmarketing.persona.id': '123'
                });

                spectator.service.savePage({
                    pageContainers: [],
                    pageId: '789'
                });

                expect(dotPageApiService.save).toHaveBeenCalledWith({
                    pageContainers: [],
                    pageId: '789'
                });
            });

            it('should add form to page and save', () => {
                const payload: ActionPayload = {
                    pageId: 'page-identifier-123',
                    language_id: '1',
                    container: {
                        identifier: 'container-identifier-123',
                        uuid: '123',
                        acceptTypes: 'test',
                        maxContentlets: 1,
                        contentletsId: ['existing-contentlet-123']
                    },
                    pageContainers: [
                        {
                            identifier: 'container-identifier-123',
                            uuid: '123',
                            contentletsId: ['existing-contentlet-123']
                        }
                    ],
                    contentlet: {
                        identifier: 'existing-contentlet-123',
                        inode: 'existing-contentlet-inode-456',
                        title: 'Hello World'
                    }
                };
                const dotPageApiService = spectator.inject(DotPageApiService);
                dotPageApiService.save.andReturn(of({}));
                dotPageApiService.getFormIndetifier.andReturn(of('form-identifier-123'));

                spectator.service.load({
                    language_id: 'en',
                    url: 'test-url',
                    'com.dotmarketing.persona.id': '123'
                });
                spectator.service.saveFormToPage({
                    payload,
                    formId: 'form-identifier-789',
                    // eslint-disable-next-line @typescript-eslint/no-empty-function
                    whenSaved: () => {}
                });

                expect(dotPageApiService.getFormIndetifier).toHaveBeenCalledWith(
                    payload.container.identifier,
                    'form-identifier-789'
                );
                expect(dotPageApiService.save).toHaveBeenCalledWith({
                    pageContainers: [
                        {
                            contentletsId: ['existing-contentlet-123', 'form-identifier-123'],
                            identifier: 'container-identifier-123',
                            personaTag: undefined,
                            uuid: '123'
                        }
                    ],
                    pageId: 'page-identifier-123'
                });
            });

            it('should not add form to page when the form is dupe and triggers a message', () => {
                const messageService = spectator.inject(MessageService);

                const addMessageSpy = jest.spyOn(messageService, 'add');

<<<<<<< HEAD
            const payload: ActionPayload = {
                pageId: 'page-identifier-123',
                language_id: '1',
                container: {
                    identifier: 'container-identifier-123',
                    uuid: '123',
                    acceptTypes: 'test',
                    maxContentlets: 1,
                    contentletsId: ['existing-contentlet-123', 'form-identifier-123'],
                    variantId: '1'
                },
                pageContainers: [
                    {
=======
                const payload: ActionPayload = {
                    pageId: 'page-identifier-123',
                    language_id: '1',
                    container: {
>>>>>>> 8e38971b
                        identifier: 'container-identifier-123',
                        uuid: '123',
                        acceptTypes: 'test',
                        maxContentlets: 1,
                        contentletsId: ['existing-contentlet-123', 'form-identifier-123']
                    },
                    pageContainers: [
                        {
                            identifier: 'container-identifier-123',
                            uuid: '123',
                            contentletsId: ['existing-contentlet-123', 'form-identifier-123']
                        }
                    ],
                    contentlet: {
                        identifier: 'existing-contentlet-123',
                        inode: 'existing-contentlet-inode-456',
                        title: 'Hello World'
                    }
                };
                const dotPageApiService = spectator.inject(DotPageApiService);
                dotPageApiService.save.andReturn(of({}));
                dotPageApiService.getFormIndetifier.andReturn(of('form-identifier-123'));

                spectator.service.load({
                    language_id: 'en',
                    url: 'test-url',
                    'com.dotmarketing.persona.id': '123'
                });
                spectator.service.saveFormToPage({
                    payload,
                    formId: 'form-identifier-789',
                    // eslint-disable-next-line @typescript-eslint/no-empty-function
                    whenSaved: () => {}
                });

                expect(addMessageSpy).toHaveBeenCalledWith({
                    severity: 'info',
                    summary: 'editpage.content.add.already.title',
                    detail: 'editpage.content.add.already.message',
                    life: 2000
                });
            });
        });
    });
});<|MERGE_RESOLUTION|>--- conflicted
+++ resolved
@@ -224,7 +224,8 @@
                         uuid: '123',
                         acceptTypes: 'test',
                         maxContentlets: 1,
-                        contentletsId: ['existing-contentlet-123']
+                        contentletsId: ['existing-contentlet-123'],
+                        variantId: '1'
                     },
                     pageContainers: [
                         {
@@ -286,7 +287,8 @@
                         uuid: '123',
                         acceptTypes: 'test',
                         maxContentlets: 1,
-                        contentletsId: ['existing-contentlet-123', 'form-identifier-123']
+                        contentletsId: ['existing-contentlet-123', 'form-identifier-123'],
+                        variantId: '1'
                     },
                     pageContainers: [
                         {
@@ -408,40 +410,9 @@
             });
         });
 
-<<<<<<< HEAD
-        it('should add form to page and save', () => {
-            const payload: ActionPayload = {
-                pageId: 'page-identifier-123',
-                language_id: '1',
-                container: {
-                    identifier: 'container-identifier-123',
-                    uuid: '123',
-                    acceptTypes: 'test',
-                    maxContentlets: 1,
-                    contentletsId: ['existing-contentlet-123'],
-                    variantId: '1'
-                },
-                pageContainers: [
-                    {
-                        identifier: 'container-identifier-123',
-                        uuid: '123',
-                        contentletsId: ['existing-contentlet-123']
-                    }
-                ],
-                contentlet: {
-                    identifier: 'existing-contentlet-123',
-                    inode: 'existing-contentlet-inode-456',
-                    title: 'Hello World'
-                }
-            };
-            const dotPageApiService = spectator.inject(DotPageApiService);
-            dotPageApiService.save.andReturn(of({}));
-            dotPageApiService.getFormIndetifier.andReturn(of('form-identifier-123'));
-=======
         describe('effects', () => {
             it('should handle successful data loading', (done) => {
                 const dotPageApiService = spectator.inject(DotPageApiService);
->>>>>>> 8e38971b
 
                 dotPageApiService.get.andReturn(of(MOCK_RESPONSE_VTL));
 
@@ -497,7 +468,8 @@
                         uuid: '123',
                         acceptTypes: 'test',
                         maxContentlets: 1,
-                        contentletsId: ['existing-contentlet-123']
+                        contentletsId: ['existing-contentlet-123'],
+                        variantId: '1'
                     },
                     pageContainers: [
                         {
@@ -550,31 +522,16 @@
 
                 const addMessageSpy = jest.spyOn(messageService, 'add');
 
-<<<<<<< HEAD
-            const payload: ActionPayload = {
-                pageId: 'page-identifier-123',
-                language_id: '1',
-                container: {
-                    identifier: 'container-identifier-123',
-                    uuid: '123',
-                    acceptTypes: 'test',
-                    maxContentlets: 1,
-                    contentletsId: ['existing-contentlet-123', 'form-identifier-123'],
-                    variantId: '1'
-                },
-                pageContainers: [
-                    {
-=======
                 const payload: ActionPayload = {
                     pageId: 'page-identifier-123',
                     language_id: '1',
                     container: {
->>>>>>> 8e38971b
                         identifier: 'container-identifier-123',
                         uuid: '123',
                         acceptTypes: 'test',
                         maxContentlets: 1,
-                        contentletsId: ['existing-contentlet-123', 'form-identifier-123']
+                        contentletsId: ['existing-contentlet-123', 'form-identifier-123'],
+                        variantId: '1'
                     },
                     pageContainers: [
                         {
