import { describe, expect } from '@jest/globals';
import { createServiceFactory, SpectatorService, SpyObject } from '@ngneat/spectator/jest';
import { of } from 'rxjs';

import { MessageService } from 'primeng/api';

import { DotLicenseService, DotMessageService } from '@dotcms/data-access';
import {
    MockDotMessageService,
    mockDotContainers,
    mockDotLayout,
    mockDotTemplate,
    mockSites
} from '@dotcms/utils-testing';

import { EditEmaStore } from './dot-ema.store';

import { DotPageApiResponse, DotPageApiService } from '../../services/dot-page-api.service';
import { DEFAULT_PERSONA } from '../../shared/consts';
import { EDITOR_STATE } from '../../shared/enums';
import { ActionPayload } from '../../shared/models';

const MOCK_RESPONSE_HEADLESS: DotPageApiResponse = {
    page: {
        pageURI: 'test-url',
        title: 'Test Page',
        identifier: '123',
        inode: '123-i',
        canEdit: true,
        canRead: true
    },
    viewAs: {
        language: {
            id: 1,
            language: 'English',
            countryCode: 'US',
            languageCode: 'En',
            country: 'United States'
        },

        persona: {
            ...DEFAULT_PERSONA
        }
    },
    site: mockSites[0],
    layout: mockDotLayout(),
    template: mockDotTemplate(),
    containers: mockDotContainers()
};

const MOCK_RESPONSE_VTL: DotPageApiResponse = {
    page: {
        pageURI: 'test-url',
        title: 'Test Page',
        identifier: '123',
        inode: '123-i',
        canEdit: true,
        canRead: true,
        rendered: '<html><body><h1>Hello, World!</h1></body></html>'
    },
    viewAs: {
        language: {
            id: 1,
            language: 'English',
            countryCode: 'US',
            languageCode: 'En',
            country: 'United States'
        },

        persona: {
            ...DEFAULT_PERSONA
        }
    },
    site: mockSites[0],
    layout: mockDotLayout(),
    template: mockDotTemplate(),
    containers: mockDotContainers()
};

global.URL.createObjectURL = jest.fn(
    () => 'blob:http://localhost:3000/12345678-1234-1234-1234-123456789012'
);

describe('EditEmaStore', () => {
    describe('EditEmaStore Headless', () => {
        let spectator: SpectatorService<EditEmaStore>;
        let dotPageApiService: SpyObject<DotPageApiService>;

        const createService = createServiceFactory({
            service: EditEmaStore,
            mocks: [DotPageApiService],
            providers: [
                MessageService,
                {
                    provide: DotLicenseService,
                    useValue: {
                        isEnterprise: () => of(true)
                    }
                },
                {
                    provide: DotMessageService,
                    useValue: new MockDotMessageService({})
                }
            ]
        });

        beforeEach(() => {
            spectator = createService();

            dotPageApiService = spectator.inject(DotPageApiService);
            dotPageApiService.get.mockImplementation(({ url }) => {
                return of({
                    ...MOCK_RESPONSE_HEADLESS,
                    page: {
                        ...MOCK_RESPONSE_HEADLESS.page,
                        pageURI: url
                    }
                });
            });

            spectator.service.load({
                clientHost: 'http://localhost:3000',
                language_id: '1',
                url: 'test-url',
                'com.dotmarketing.persona.id': '123'
            });
        });

        describe('selectors', () => {
            it('should return editorState', (done) => {
                spectator.service.editorState$.subscribe((state) => {
                    expect(state).toEqual({
                        clientHost: 'http://localhost:3000',
                        editor: MOCK_RESPONSE_HEADLESS,
                        apiURL: 'http://localhost/api/v1/page/json/test-url?language_id=1&com.dotmarketing.persona.id=modes.persona.no.persona',
                        iframeURL:
                            'http://localhost:3000/test-url?language_id=1&com.dotmarketing.persona.id=modes.persona.no.persona',
                        isEnterpriseLicense: true,
                        favoritePageURL: '/test-url?host_id=123-xyz-567-xxl&language_id=1',
                        state: EDITOR_STATE.LOADING
                    });
                    done();
                });
            });
        });

        describe('updaters', () => {
            it('should update the editorState', (done) => {
                spectator.service.updateEditorState(EDITOR_STATE.LOADED);

                spectator.service.editorState$.subscribe((state) => {
                    expect(state).toEqual({
                        clientHost: 'http://localhost:3000',
                        editor: MOCK_RESPONSE_HEADLESS,
                        apiURL: 'http://localhost/api/v1/page/json/test-url?language_id=1&com.dotmarketing.persona.id=modes.persona.no.persona',
                        iframeURL:
                            'http://localhost:3000/test-url?language_id=1&com.dotmarketing.persona.id=modes.persona.no.persona',
                        isEnterpriseLicense: true,
                        favoritePageURL: '/test-url?host_id=123-xyz-567-xxl&language_id=1',
                        state: EDITOR_STATE.LOADED
                    });
                    done();
                });
            });
        });

        describe('effects', () => {
            it('should handle successful data loading', (done) => {
                const dotPageApiService = spectator.inject(DotPageApiService);

                dotPageApiService.get.andReturn(of(MOCK_RESPONSE_HEADLESS));

                spectator.service.load({
                    clientHost: 'http://localhost:3000',
                    language_id: 'en',
                    url: 'test-url',
                    'com.dotmarketing.persona.id': '123'
                });

                spectator.service.state$.subscribe((state) => {
                    expect(state as unknown).toEqual({
                        clientHost: 'http://localhost:3000',
                        editor: MOCK_RESPONSE_HEADLESS,
                        isEnterpriseLicense: true,
                        editorState: EDITOR_STATE.LOADING
                    });
                    done();
                });
            });

            it("should call save method from dotPageApiService when 'save' action is dispatched", () => {
                const dotPageApiService = spectator.inject(DotPageApiService);
                const mockResponse = {
                    page: {
                        title: 'Test Page'
                    }
                };
                dotPageApiService.get.andReturn(of(mockResponse));

                spectator.service.load({
                    clientHost: 'http://localhost:3000',
                    language_id: 'en',
                    url: 'test-url',
                    'com.dotmarketing.persona.id': '123'
                });

                spectator.service.savePage({
                    pageContainers: [],
                    pageId: '789'
                });

                expect(dotPageApiService.save).toHaveBeenCalledWith({
                    pageContainers: [],
                    pageId: '789'
                });
            });

            it('should add form to page and save', () => {
                const payload: ActionPayload = {
                    pageId: 'page-identifier-123',
                    language_id: '1',
                    container: {
                        identifier: 'container-identifier-123',
                        uuid: '123',
                        acceptTypes: 'test',
                        maxContentlets: 1,
                        contentletsId: ['existing-contentlet-123']
                    },
                    pageContainers: [
                        {
                            identifier: 'container-identifier-123',
                            uuid: '123',
                            contentletsId: ['existing-contentlet-123']
                        }
                    ],
                    contentlet: {
                        identifier: 'existing-contentlet-123',
                        inode: 'existing-contentlet-inode-456',
                        title: 'Hello World'
                    }
                };
                const dotPageApiService = spectator.inject(DotPageApiService);
                dotPageApiService.save.andReturn(of({}));
                dotPageApiService.getFormIndetifier.andReturn(of('form-identifier-123'));

                spectator.service.load({
                    clientHost: 'http://localhost:3000',
                    language_id: 'en',
                    url: 'test-url',
                    'com.dotmarketing.persona.id': '123'
                });
                spectator.service.saveFormToPage({
                    payload,
                    formId: 'form-identifier-789',
                    // eslint-disable-next-line @typescript-eslint/no-empty-function
                    whenSaved: () => {}
                });

                expect(dotPageApiService.getFormIndetifier).toHaveBeenCalledWith(
                    payload.container.identifier,
                    'form-identifier-789'
                );
                expect(dotPageApiService.save).toHaveBeenCalledWith({
                    pageContainers: [
                        {
                            contentletsId: ['existing-contentlet-123', 'form-identifier-123'],
                            identifier: 'container-identifier-123',
                            personaTag: undefined,
                            uuid: '123'
                        }
                    ],
                    pageId: 'page-identifier-123'
                });
            });

            it('should not add form to page when the form is dupe and triggers a message', () => {
                const messageService = spectator.inject(MessageService);

                const addMessageSpy = jest.spyOn(messageService, 'add');

                const payload: ActionPayload = {
                    pageId: 'page-identifier-123',
                    language_id: '1',
                    container: {
                        identifier: 'container-identifier-123',
                        uuid: '123',
                        acceptTypes: 'test',
                        maxContentlets: 1,
                        contentletsId: ['existing-contentlet-123', 'form-identifier-123']
                    },
                    pageContainers: [
                        {
                            identifier: 'container-identifier-123',
                            uuid: '123',
                            contentletsId: ['existing-contentlet-123', 'form-identifier-123']
                        }
                    ],
                    contentlet: {
                        identifier: 'existing-contentlet-123',
                        inode: 'existing-contentlet-inode-456',
                        title: 'Hello World'
                    }
                };
                const dotPageApiService = spectator.inject(DotPageApiService);
                dotPageApiService.save.andReturn(of({}));
                dotPageApiService.getFormIndetifier.andReturn(of('form-identifier-123'));

                spectator.service.load({
                    clientHost: 'http://localhost:3000',
                    language_id: 'en',
                    url: 'test-url',
                    'com.dotmarketing.persona.id': '123'
                });
                spectator.service.saveFormToPage({
                    payload,
                    formId: 'form-identifier-789',
                    // eslint-disable-next-line @typescript-eslint/no-empty-function
                    whenSaved: () => {}
                });

                expect(addMessageSpy).toHaveBeenCalledWith({
                    severity: 'info',
                    summary: 'editpage.content.add.already.title',
                    detail: 'editpage.content.add.already.message',
                    life: 2000
                });
            });
        });
    });

    describe('EditEmaStore VTL', () => {
        let spectator: SpectatorService<EditEmaStore>;
        let dotPageApiService: SpyObject<DotPageApiService>;

        const createService = createServiceFactory({
            service: EditEmaStore,
            mocks: [DotPageApiService],
            providers: [
                MessageService,
                {
                    provide: DotLicenseService,
                    useValue: {
                        isEnterprise: () => of(true)
                    }
                },
                {
                    provide: DotMessageService,
                    useValue: new MockDotMessageService({})
                }
            ]
        });

        beforeEach(() => {
            spectator = createService();

            dotPageApiService = spectator.inject(DotPageApiService);
            dotPageApiService.get.mockImplementation(({ url }) => {
                return of({
                    ...MOCK_RESPONSE_VTL,
                    page: {
                        ...MOCK_RESPONSE_VTL.page,
                        pageURI: url,
                        rendered: '<html><body><h1>Hello, World!</h1></body></html>'
                    }
                });
            });

            spectator.service.load({
<<<<<<< HEAD
                clientHost: 'http://localhost:3000',
=======
>>>>>>> c8bf4030
                language_id: '1',
                url: 'test-url',
                'com.dotmarketing.persona.id': '123'
            });
        });

<<<<<<< HEAD
            spectator.service.savePage({
                pageContainers: [],
                pageId: '789',
                params: {
                    language_id: '1',
                    url: 'test-url',
                    'com.dotmarketing.persona.id': '123'
                }
=======
        describe('selectors', () => {
            it('should return editorState', (done) => {
                spectator.service.editorState$.subscribe((state) => {
                    expect(state).toEqual({
                        clientHost: undefined,
                        editor: MOCK_RESPONSE_VTL,
                        apiURL: 'http://localhost/api/v1/page/json/test-url?language_id=1&com.dotmarketing.persona.id=modes.persona.no.persona',
                        iframeURL: null,
                        isEnterpriseLicense: true,
                        favoritePageURL: '/test-url?host_id=123-xyz-567-xxl&language_id=1',
                        state: EDITOR_STATE.LOADED
                    });
                    done();
                });
>>>>>>> c8bf4030
            });
        });

<<<<<<< HEAD
            expect(dotPageApiService.save).toHaveBeenCalledWith({
                pageContainers: [],
                pageId: '789',
                params: {
                    language_id: '1',
                    url: 'test-url',
                    'com.dotmarketing.persona.id': '123'
                }
            });
        });

        it("should call get method from dotPageApiService when 'save' action is dispatched", () => {
            const dotPageApiService = spectator.inject(DotPageApiService);

            dotPageApiService.save.andReturn(of({}));

            spectator.service.savePage({
                pageContainers: [],
                pageId: '789',
                params: {
                    language_id: '2',
                    url: 'test-url',
                    'com.dotmarketing.persona.id': '456'
                },
                whenSaved: () => {
                    /** */
                }
            });

            // This get called twice, once for the load in the before each and once for the save
            expect(dotPageApiService.get).toHaveBeenNthCalledWith(2, {
                language_id: '2',
                url: 'test-url',
                'com.dotmarketing.persona.id': '456'
=======
        describe('updaters', () => {
            it('should update the editorState', (done) => {
                spectator.service.updateEditorState(EDITOR_STATE.LOADED);

                spectator.service.editorState$.subscribe((state) => {
                    expect(state).toEqual({
                        clientHost: undefined,
                        editor: MOCK_RESPONSE_VTL,
                        apiURL: 'http://localhost/api/v1/page/json/test-url?language_id=1&com.dotmarketing.persona.id=modes.persona.no.persona',
                        iframeURL: null,
                        isEnterpriseLicense: true,
                        favoritePageURL: '/test-url?host_id=123-xyz-567-xxl&language_id=1',
                        state: EDITOR_STATE.LOADED
                    });
                    done();
                });
>>>>>>> c8bf4030
            });
        });

        describe('effects', () => {
            it('should handle successful data loading', (done) => {
                const dotPageApiService = spectator.inject(DotPageApiService);

<<<<<<< HEAD
            spectator.service.load({
                clientHost: 'http://localhost:3000',
                language_id: '1',
                url: 'test-url',
                'com.dotmarketing.persona.id': '123'
            });
            spectator.service.saveFormToPage({
                payload,
                formId: 'form-identifier-789',
                params: {
                    language_id: '1',
                    url: 'test-url',
                    'com.dotmarketing.persona.id': '123'
                },
                whenSaved: () => {
                    /* */
                }
=======
                dotPageApiService.get.andReturn(of(MOCK_RESPONSE_VTL));

                spectator.service.load({
                    language_id: 'en',
                    url: 'test-url',
                    'com.dotmarketing.persona.id': '123'
                });

                spectator.service.state$.subscribe((state) => {
                    expect(state as unknown).toEqual({
                        clientHost: undefined,
                        editor: MOCK_RESPONSE_VTL,
                        isEnterpriseLicense: true,
                        editorState: EDITOR_STATE.LOADED
                    });
                    done();
                });
            });

            it("should call save method from dotPageApiService when 'save' action is dispatched", () => {
                const dotPageApiService = spectator.inject(DotPageApiService);
                const mockResponse = {
                    page: {
                        title: 'Test Page'
                    }
                };
                dotPageApiService.get.andReturn(of(mockResponse));

                spectator.service.load({
                    language_id: 'en',
                    url: 'test-url',
                    'com.dotmarketing.persona.id': '123'
                });

                spectator.service.savePage({
                    pageContainers: [],
                    pageId: '789'
                });

                expect(dotPageApiService.save).toHaveBeenCalledWith({
                    pageContainers: [],
                    pageId: '789'
                });
>>>>>>> c8bf4030
            });

            it('should add form to page and save', () => {
                const payload: ActionPayload = {
                    pageId: 'page-identifier-123',
                    language_id: '1',
                    container: {
                        identifier: 'container-identifier-123',
                        uuid: '123',
                        acceptTypes: 'test',
                        maxContentlets: 1,
                        contentletsId: ['existing-contentlet-123']
                    },
                    pageContainers: [
                        {
                            identifier: 'container-identifier-123',
                            uuid: '123',
                            contentletsId: ['existing-contentlet-123']
                        }
                    ],
                    contentlet: {
                        identifier: 'existing-contentlet-123',
                        inode: 'existing-contentlet-inode-456',
                        title: 'Hello World'
                    }
<<<<<<< HEAD
                ],
                params: {
                    language_id: '1',
                    url: 'test-url',
                    'com.dotmarketing.persona.id': '123'
                },
                pageId: 'page-identifier-123'
=======
                };
                const dotPageApiService = spectator.inject(DotPageApiService);
                dotPageApiService.save.andReturn(of({}));
                dotPageApiService.getFormIndetifier.andReturn(of('form-identifier-123'));

                spectator.service.load({
                    language_id: 'en',
                    url: 'test-url',
                    'com.dotmarketing.persona.id': '123'
                });
                spectator.service.saveFormToPage({
                    payload,
                    formId: 'form-identifier-789',
                    // eslint-disable-next-line @typescript-eslint/no-empty-function
                    whenSaved: () => {}
                });

                expect(dotPageApiService.getFormIndetifier).toHaveBeenCalledWith(
                    payload.container.identifier,
                    'form-identifier-789'
                );
                expect(dotPageApiService.save).toHaveBeenCalledWith({
                    pageContainers: [
                        {
                            contentletsId: ['existing-contentlet-123', 'form-identifier-123'],
                            identifier: 'container-identifier-123',
                            personaTag: undefined,
                            uuid: '123'
                        }
                    ],
                    pageId: 'page-identifier-123'
                });
>>>>>>> c8bf4030
            });

<<<<<<< HEAD
        it('should add form to page, save and perform a get afterwards', () => {
            const payload: ActionPayload = {
                pageId: 'page-identifier-123',
                language_id: '1',
                container: {
                    identifier: 'container-identifier-123',
                    uuid: '123',
                    acceptTypes: 'test',
                    maxContentlets: 1,
                    contentletsId: ['existing-contentlet-123']
                },
                pageContainers: [
                    {
                        identifier: 'container-identifier-123',
                        uuid: '123',
                        contentletsId: ['existing-contentlet-123']
                    }
                ],
                contentlet: {
                    identifier: 'existing-contentlet-123',
                    inode: 'existing-contentlet-inode-456',
                    title: 'Hello World'
                }
            };
            const dotPageApiService = spectator.inject(DotPageApiService);
            dotPageApiService.save.andReturn(of({}));
            dotPageApiService.getFormIndetifier.andReturn(of('form-identifier-123'));

            spectator.service.load({
                clientHost: 'http://localhost:3000',
                language_id: '1',
                url: 'test-url',
                'com.dotmarketing.persona.id': '123'
            });
            spectator.service.saveFormToPage({
                payload,
                formId: 'form-identifier-789',
                params: {
                    language_id: '2',
                    url: 'test-url',
                    'com.dotmarketing.persona.id': '456'
                },
                whenSaved: () => {
                    /* */
                }
            });

            expect(dotPageApiService.getFormIndetifier).toHaveBeenCalledWith(
                payload.container.identifier,
                'form-identifier-789'
            );
            expect(dotPageApiService.get).toHaveBeenCalledWith({
                language_id: '2',
                url: 'test-url',
                'com.dotmarketing.persona.id': '456'
            });
        });

        it('should not add form to page when the form is dupe and triggers a message', () => {
            const messageService = spectator.inject(MessageService);
=======
            it('should not add form to page when the form is dupe and triggers a message', () => {
                const messageService = spectator.inject(MessageService);
>>>>>>> c8bf4030

                const addMessageSpy = jest.spyOn(messageService, 'add');

                const payload: ActionPayload = {
                    pageId: 'page-identifier-123',
                    language_id: '1',
                    container: {
                        identifier: 'container-identifier-123',
                        uuid: '123',
                        acceptTypes: 'test',
                        maxContentlets: 1,
                        contentletsId: ['existing-contentlet-123', 'form-identifier-123']
                    },
                    pageContainers: [
                        {
                            identifier: 'container-identifier-123',
                            uuid: '123',
                            contentletsId: ['existing-contentlet-123', 'form-identifier-123']
                        }
                    ],
                    contentlet: {
                        identifier: 'existing-contentlet-123',
                        inode: 'existing-contentlet-inode-456',
                        title: 'Hello World'
                    }
                };
                const dotPageApiService = spectator.inject(DotPageApiService);
                dotPageApiService.save.andReturn(of({}));
                dotPageApiService.getFormIndetifier.andReturn(of('form-identifier-123'));

<<<<<<< HEAD
            spectator.service.load({
                clientHost: 'http://localhost:3000',
                language_id: '1',
                url: 'test-url',
                'com.dotmarketing.persona.id': '123'
            });
            spectator.service.saveFormToPage({
                payload,
                formId: 'form-identifier-789',
                params: {
                    language_id: '1',
                    url: 'test-url',
                    'com.dotmarketing.persona.id': '123'
                },
                whenSaved: () => {
                    /** */
                }
            });
=======
                spectator.service.load({
                    language_id: 'en',
                    url: 'test-url',
                    'com.dotmarketing.persona.id': '123'
                });
                spectator.service.saveFormToPage({
                    payload,
                    formId: 'form-identifier-789',
                    // eslint-disable-next-line @typescript-eslint/no-empty-function
                    whenSaved: () => {}
                });
>>>>>>> c8bf4030

                expect(addMessageSpy).toHaveBeenCalledWith({
                    severity: 'info',
                    summary: 'editpage.content.add.already.title',
                    detail: 'editpage.content.add.already.message',
                    life: 2000
                });
            });
        });
    });
});<|MERGE_RESOLUTION|>--- conflicted
+++ resolved
@@ -245,15 +245,21 @@
 
                 spectator.service.load({
                     clientHost: 'http://localhost:3000',
-                    language_id: 'en',
+                    language_id: '1',
                     url: 'test-url',
                     'com.dotmarketing.persona.id': '123'
                 });
                 spectator.service.saveFormToPage({
                     payload,
                     formId: 'form-identifier-789',
-                    // eslint-disable-next-line @typescript-eslint/no-empty-function
-                    whenSaved: () => {}
+                    params: {
+                        'com.dotmarketing.persona.id': '123',
+                        url: 'test-url',
+                        language_id: '1'
+                    },
+                    whenSaved: () => {
+                        /** */
+                    }
                 });
 
                 expect(dotPageApiService.getFormIndetifier).toHaveBeenCalledWith(
@@ -269,7 +275,12 @@
                             uuid: '123'
                         }
                     ],
-                    pageId: 'page-identifier-123'
+                    pageId: 'page-identifier-123',
+                    params: {
+                        'com.dotmarketing.persona.id': '123',
+                        url: 'test-url',
+                        language_id: '1'
+                    }
                 });
             });
 
@@ -307,14 +318,18 @@
 
                 spectator.service.load({
                     clientHost: 'http://localhost:3000',
-                    language_id: 'en',
+                    language_id: '1',
                     url: 'test-url',
                     'com.dotmarketing.persona.id': '123'
                 });
                 spectator.service.saveFormToPage({
                     payload,
                     formId: 'form-identifier-789',
-                    // eslint-disable-next-line @typescript-eslint/no-empty-function
+                    params: {
+                        'com.dotmarketing.persona.id': '123',
+                        url: 'test-url',
+                        language_id: '1'
+                    },
                     whenSaved: () => {}
                 });
 
@@ -365,27 +380,15 @@
                 });
             });
 
+            dotPageApiService.save.andReturn(of({}));
+
             spectator.service.load({
-<<<<<<< HEAD
-                clientHost: 'http://localhost:3000',
-=======
->>>>>>> c8bf4030
                 language_id: '1',
                 url: 'test-url',
                 'com.dotmarketing.persona.id': '123'
             });
         });
 
-<<<<<<< HEAD
-            spectator.service.savePage({
-                pageContainers: [],
-                pageId: '789',
-                params: {
-                    language_id: '1',
-                    url: 'test-url',
-                    'com.dotmarketing.persona.id': '123'
-                }
-=======
         describe('selectors', () => {
             it('should return editorState', (done) => {
                 spectator.service.editorState$.subscribe((state) => {
@@ -400,46 +403,9 @@
                     });
                     done();
                 });
->>>>>>> c8bf4030
-            });
-        });
-
-<<<<<<< HEAD
-            expect(dotPageApiService.save).toHaveBeenCalledWith({
-                pageContainers: [],
-                pageId: '789',
-                params: {
-                    language_id: '1',
-                    url: 'test-url',
-                    'com.dotmarketing.persona.id': '123'
-                }
-            });
-        });
-
-        it("should call get method from dotPageApiService when 'save' action is dispatched", () => {
-            const dotPageApiService = spectator.inject(DotPageApiService);
-
-            dotPageApiService.save.andReturn(of({}));
-
-            spectator.service.savePage({
-                pageContainers: [],
-                pageId: '789',
-                params: {
-                    language_id: '2',
-                    url: 'test-url',
-                    'com.dotmarketing.persona.id': '456'
-                },
-                whenSaved: () => {
-                    /** */
-                }
-            });
-
-            // This get called twice, once for the load in the before each and once for the save
-            expect(dotPageApiService.get).toHaveBeenNthCalledWith(2, {
-                language_id: '2',
-                url: 'test-url',
-                'com.dotmarketing.persona.id': '456'
-=======
+            });
+        });
+
         describe('updaters', () => {
             it('should update the editorState', (done) => {
                 spectator.service.updateEditorState(EDITOR_STATE.LOADED);
@@ -456,7 +422,6 @@
                     });
                     done();
                 });
->>>>>>> c8bf4030
             });
         });
 
@@ -464,25 +429,6 @@
             it('should handle successful data loading', (done) => {
                 const dotPageApiService = spectator.inject(DotPageApiService);
 
-<<<<<<< HEAD
-            spectator.service.load({
-                clientHost: 'http://localhost:3000',
-                language_id: '1',
-                url: 'test-url',
-                'com.dotmarketing.persona.id': '123'
-            });
-            spectator.service.saveFormToPage({
-                payload,
-                formId: 'form-identifier-789',
-                params: {
-                    language_id: '1',
-                    url: 'test-url',
-                    'com.dotmarketing.persona.id': '123'
-                },
-                whenSaved: () => {
-                    /* */
-                }
-=======
                 dotPageApiService.get.andReturn(of(MOCK_RESPONSE_VTL));
 
                 spectator.service.load({
@@ -526,7 +472,6 @@
                     pageContainers: [],
                     pageId: '789'
                 });
->>>>>>> c8bf4030
             });
 
             it('should add form to page and save', () => {
@@ -552,29 +497,24 @@
                         inode: 'existing-contentlet-inode-456',
                         title: 'Hello World'
                     }
-<<<<<<< HEAD
-                ],
-                params: {
-                    language_id: '1',
-                    url: 'test-url',
-                    'com.dotmarketing.persona.id': '123'
-                },
-                pageId: 'page-identifier-123'
-=======
                 };
                 const dotPageApiService = spectator.inject(DotPageApiService);
                 dotPageApiService.save.andReturn(of({}));
                 dotPageApiService.getFormIndetifier.andReturn(of('form-identifier-123'));
 
                 spectator.service.load({
-                    language_id: 'en',
+                    language_id: '1',
                     url: 'test-url',
                     'com.dotmarketing.persona.id': '123'
                 });
                 spectator.service.saveFormToPage({
                     payload,
                     formId: 'form-identifier-789',
-                    // eslint-disable-next-line @typescript-eslint/no-empty-function
+                    params: {
+                        'com.dotmarketing.persona.id': '123',
+                        url: 'test-url',
+                        language_id: '1'
+                    },
                     whenSaved: () => {}
                 });
 
@@ -591,76 +531,17 @@
                             uuid: '123'
                         }
                     ],
-                    pageId: 'page-identifier-123'
-                });
->>>>>>> c8bf4030
-            });
-
-<<<<<<< HEAD
-        it('should add form to page, save and perform a get afterwards', () => {
-            const payload: ActionPayload = {
-                pageId: 'page-identifier-123',
-                language_id: '1',
-                container: {
-                    identifier: 'container-identifier-123',
-                    uuid: '123',
-                    acceptTypes: 'test',
-                    maxContentlets: 1,
-                    contentletsId: ['existing-contentlet-123']
-                },
-                pageContainers: [
-                    {
-                        identifier: 'container-identifier-123',
-                        uuid: '123',
-                        contentletsId: ['existing-contentlet-123']
-                    }
-                ],
-                contentlet: {
-                    identifier: 'existing-contentlet-123',
-                    inode: 'existing-contentlet-inode-456',
-                    title: 'Hello World'
-                }
-            };
-            const dotPageApiService = spectator.inject(DotPageApiService);
-            dotPageApiService.save.andReturn(of({}));
-            dotPageApiService.getFormIndetifier.andReturn(of('form-identifier-123'));
-
-            spectator.service.load({
-                clientHost: 'http://localhost:3000',
-                language_id: '1',
-                url: 'test-url',
-                'com.dotmarketing.persona.id': '123'
-            });
-            spectator.service.saveFormToPage({
-                payload,
-                formId: 'form-identifier-789',
-                params: {
-                    language_id: '2',
-                    url: 'test-url',
-                    'com.dotmarketing.persona.id': '456'
-                },
-                whenSaved: () => {
-                    /* */
-                }
-            });
-
-            expect(dotPageApiService.getFormIndetifier).toHaveBeenCalledWith(
-                payload.container.identifier,
-                'form-identifier-789'
-            );
-            expect(dotPageApiService.get).toHaveBeenCalledWith({
-                language_id: '2',
-                url: 'test-url',
-                'com.dotmarketing.persona.id': '456'
-            });
-        });
-
-        it('should not add form to page when the form is dupe and triggers a message', () => {
-            const messageService = spectator.inject(MessageService);
-=======
+                    pageId: 'page-identifier-123',
+                    params: {
+                        'com.dotmarketing.persona.id': '123',
+                        url: 'test-url',
+                        language_id: '1'
+                    }
+                });
+            });
+
             it('should not add form to page when the form is dupe and triggers a message', () => {
                 const messageService = spectator.inject(MessageService);
->>>>>>> c8bf4030
 
                 const addMessageSpy = jest.spyOn(messageService, 'add');
 
@@ -691,38 +572,21 @@
                 dotPageApiService.save.andReturn(of({}));
                 dotPageApiService.getFormIndetifier.andReturn(of('form-identifier-123'));
 
-<<<<<<< HEAD
-            spectator.service.load({
-                clientHost: 'http://localhost:3000',
-                language_id: '1',
-                url: 'test-url',
-                'com.dotmarketing.persona.id': '123'
-            });
-            spectator.service.saveFormToPage({
-                payload,
-                formId: 'form-identifier-789',
-                params: {
-                    language_id: '1',
-                    url: 'test-url',
-                    'com.dotmarketing.persona.id': '123'
-                },
-                whenSaved: () => {
-                    /** */
-                }
-            });
-=======
-                spectator.service.load({
-                    language_id: 'en',
+                spectator.service.load({
+                    language_id: '1',
                     url: 'test-url',
                     'com.dotmarketing.persona.id': '123'
                 });
                 spectator.service.saveFormToPage({
                     payload,
                     formId: 'form-identifier-789',
-                    // eslint-disable-next-line @typescript-eslint/no-empty-function
+                    params: {
+                        'com.dotmarketing.persona.id': '123',
+                        url: 'test-url',
+                        language_id: '1'
+                    },
                     whenSaved: () => {}
                 });
->>>>>>> c8bf4030
 
                 expect(addMessageSpy).toHaveBeenCalledWith({
                     severity: 'info',
