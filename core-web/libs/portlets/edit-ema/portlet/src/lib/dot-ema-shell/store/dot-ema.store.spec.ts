import { describe, expect } from '@jest/globals';
import { createServiceFactory, SpectatorService, SpyObject } from '@ngneat/spectator/jest';
import { of } from 'rxjs';

import { MessageService } from 'primeng/api';

import {
    DotContentletLockerService,
    DotExperimentsService,
    DotLicenseService,
    DotMessageService
} from '@dotcms/data-access';
import { LoginService } from '@dotcms/dotcms-js';
import {
    getDraftExperimentMock,
    getRunningExperimentMock,
    getScheduleExperimentMock,
    mockDotContainers,
    mockDotLayout,
    MockDotMessageService,
    mockDotTemplate,
    mockSites
} from '@dotcms/utils-testing';

import { EditEmaStore } from './dot-ema.store';

import { DotPageApiResponse, DotPageApiService } from '../../services/dot-page-api.service';
import { DEFAULT_PERSONA, MOCK_RESPONSE_HEADLESS } from '../../shared/consts';
import { EDITOR_MODE, EDITOR_STATE } from '../../shared/enums';
import { ActionPayload } from '../../shared/models';

const MOCK_RESPONSE_VTL: DotPageApiResponse = {
    page: {
        pageURI: 'test-url',
        title: 'Test Page',
        identifier: '123',
        inode: '123-i',
        canEdit: true,
        canRead: true,
        rendered: '<html><body><h1>Hello, World!</h1></body></html>',
        contentType: 'htmlpageasset',
        canLock: true,
        locked: false,
        lockedBy: '',
        lockedByName: ''
    },
    viewAs: {
        language: {
            id: 1,
            language: 'English',
            countryCode: 'US',
            languageCode: '1',
            country: 'United States'
        },

        persona: {
            ...DEFAULT_PERSONA
        }
    },
    site: mockSites[0],
    layout: mockDotLayout(),
    template: mockDotTemplate(),
    containers: mockDotContainers()
};

describe('EditEmaStore', () => {
    describe('EditEmaStore Headless', () => {
        let spectator: SpectatorService<EditEmaStore>;
        let dotPageApiService: SpyObject<DotPageApiService>;

        const createService = createServiceFactory({
            service: EditEmaStore,
            providers: [
                MessageService,
                {
                    provide: DotPageApiService,
                    useValue: {
                        get() {
                            return of({});
                        },
                        save: jest.fn(),
                        getFormIndetifier: jest.fn()
                    }
                },
                {
                    provide: DotLicenseService,
                    useValue: {
                        isEnterprise: () => of(true)
                    }
                },
                {
                    provide: DotMessageService,
                    useValue: new MockDotMessageService({})
                },
                {
                    provide: DotExperimentsService,
                    useValue: {
                        getById(experimentId: string) {
                            if (experimentId == 'i-have-a-running-experiment') {
                                return of(getRunningExperimentMock());
                            } else if (experimentId == 'i-have-a-scheduled-experiment') {
                                return of(getScheduleExperimentMock());
                            } else if (experimentId) return of(getDraftExperimentMock());

                            return of(null);
                        }
                    }
                },
                {
                    provide: DotContentletLockerService,
                    useValue: {
                        unlock: (_inode: string) => of({})
                    }
                },
                {
                    provide: LoginService,
                    useValue: {
                        getCurrentUser: () => of({})
                    }
                }
            ]
        });

        beforeEach(() => {
            spectator = createService();

            dotPageApiService = spectator.inject(DotPageApiService);
            jest.spyOn(dotPageApiService, 'get').mockImplementation(({ url }) => {
                return of({
                    ...MOCK_RESPONSE_HEADLESS,
                    page: {
                        ...MOCK_RESPONSE_HEADLESS.page,
                        pageURI: url
                    }
                });
            });

            spectator.service.load({
                clientHost: 'http://localhost:3000',
                language_id: '1',
                url: 'test-url',
                'com.dotmarketing.persona.id': '123'
            });
        });

        describe('selectors', () => {
            it('should return page url', (done) => {
                spectator.service.url$.subscribe((url) => {
                    expect(url).toEqual('test-url');
                    done();
                });
            });

            it('should return editorState', (done) => {
                const dotPageApiService = spectator.inject(DotPageApiService);

                jest.spyOn(dotPageApiService, 'get').mockReturnValue(
                    of({
                        ...MOCK_RESPONSE_HEADLESS,
                        page: {
                            ...MOCK_RESPONSE_HEADLESS.page,
                            pageURI: 'test-url'
                        }
                    })
                );

                spectator.service.load({
                    clientHost: 'http://localhost:3000',
                    language_id: '1',
                    url: 'test-url',
                    'com.dotmarketing.persona.id': '123'
                });

                spectator.service.editorState$.subscribe((state) => {
                    expect(state).toEqual({
                        bounds: [],
                        contentletArea: null,
                        clientHost: 'http://localhost:3000',
                        editor: MOCK_RESPONSE_HEADLESS,
                        currentExperiment: null,
                        apiURL: 'http://localhost/api/v1/page/json/test-url?language_id=1&com.dotmarketing.persona.id=modes.persona.no.persona&variantName=DEFAULT&mode=EDIT_MODE',
                        iframeURL:
                            'http://localhost:3000/test-url?language_id=1&com.dotmarketing.persona.id=modes.persona.no.persona&variantName=DEFAULT&mode=EDIT_MODE',
                        isEnterpriseLicense: true,
                        favoritePageURL: '/test-url?host_id=123-xyz-567-xxl&language_id=1',
                        state: EDITOR_STATE.IDLE,
                        editorData: {
                            mode: EDITOR_MODE.EDIT,
                            canEditPage: true,
                            canEditVariant: true,
<<<<<<< HEAD
                            page: {
                                canLock: true,
                                isLocked: false,
                                lockedByUser: ''
                            }
=======
                            variantId: undefined
>>>>>>> 8aaabada
                        }
                    });
                    done();
                });
            });

            it('should return editorState with canEditPage setted to false', (done) => {
                const headlessResponseWithoutEditPermission: DotPageApiResponse = {
                    ...MOCK_RESPONSE_HEADLESS,
                    page: {
                        ...MOCK_RESPONSE_HEADLESS.page,
                        canEdit: false
                    }
                };

                const dotPageApiService = spectator.inject(DotPageApiService);

                jest.spyOn(dotPageApiService, 'get').mockReturnValue(
                    of(headlessResponseWithoutEditPermission)
                );

                spectator.service.load({
                    clientHost: 'http://localhost:3000',
                    language_id: '1',
                    url: 'test-url',
                    'com.dotmarketing.persona.id': '123'
                });

                spectator.service.editorState$.subscribe((state) => {
                    expect(state).toEqual({
                        bounds: [],
                        contentletArea: null,
                        clientHost: 'http://localhost:3000',
                        editor: headlessResponseWithoutEditPermission,
                        currentExperiment: null,
                        apiURL: 'http://localhost/api/v1/page/json/test-url?language_id=1&com.dotmarketing.persona.id=modes.persona.no.persona&variantName=DEFAULT&mode=EDIT_MODE',
                        iframeURL:
                            'http://localhost:3000/test-url?language_id=1&com.dotmarketing.persona.id=modes.persona.no.persona&variantName=DEFAULT&mode=EDIT_MODE',
                        isEnterpriseLicense: true,
                        favoritePageURL: '/test-url?host_id=123-xyz-567-xxl&language_id=1',
                        state: EDITOR_STATE.IDLE,
                        editorData: {
                            mode: EDITOR_MODE.EDIT,
                            canEditPage: false,
                            canEditVariant: true,
<<<<<<< HEAD
                            page: {
                                canLock: true,
                                isLocked: false,
                                lockedByUser: ''
                            }
=======
                            variantId: undefined
>>>>>>> 8aaabada
                        }
                    });
                    done();
                });
            });

            it('should return cannot edit variant for a page with a running experiment', (done) => {
                const currentExperiment = getRunningExperimentMock();

                spectator.service.load({
                    clientHost: 'http://localhost:3000',
                    language_id: '1',
                    url: 'test-url',
                    'com.dotmarketing.persona.id': '123',
                    experimentId: 'i-have-a-running-experiment',
                    variantName: currentExperiment.trafficProportion.variants[1].id
                });

                spectator.service.editorState$.subscribe((state) => {
                    expect(state).toEqual({
                        bounds: [],
                        contentletArea: null,
                        clientHost: 'http://localhost:3000',
                        editor: MOCK_RESPONSE_HEADLESS,
                        currentExperiment,
                        apiURL: 'http://localhost/api/v1/page/json/test-url?language_id=1&com.dotmarketing.persona.id=modes.persona.no.persona&variantName=111&mode=EDIT_MODE',
                        iframeURL:
                            'http://localhost:3000/test-url?language_id=1&com.dotmarketing.persona.id=modes.persona.no.persona&variantName=111&mode=EDIT_MODE',
                        isEnterpriseLicense: true,
                        favoritePageURL: '/test-url?host_id=123-xyz-567-xxl&language_id=1',
                        state: EDITOR_STATE.IDLE,
                        editorData: {
                            mode: EDITOR_MODE.PREVIEW_VARIANT,
                            canEditPage: true,
                            canEditVariant: false,
                            variantId: '111',
                            page: {
                                canLock: true,
                                isLocked: false,
                                lockedByUser: ''
                            }
                        }
                    });
                    done();
                });
            });

            it('should return cannot edit variant for a page with a scheduled experiment', (done) => {
                const currentExperiment = getScheduleExperimentMock();

                spectator.service.load({
                    clientHost: 'http://localhost:3000',
                    language_id: '1',
                    url: 'test-url',
                    'com.dotmarketing.persona.id': '123',
                    experimentId: 'i-have-a-scheduled-experiment',
                    variantName: currentExperiment.trafficProportion.variants[1].id
                });

                spectator.service.editorState$.subscribe((state) => {
                    expect(state).toEqual({
                        bounds: [],
                        contentletArea: null,
                        clientHost: 'http://localhost:3000',
                        editor: MOCK_RESPONSE_HEADLESS,
                        currentExperiment,
                        apiURL: 'http://localhost/api/v1/page/json/test-url?language_id=1&com.dotmarketing.persona.id=modes.persona.no.persona&variantName=222&mode=EDIT_MODE',
                        iframeURL:
                            'http://localhost:3000/test-url?language_id=1&com.dotmarketing.persona.id=modes.persona.no.persona&variantName=222&mode=EDIT_MODE',
                        isEnterpriseLicense: true,
                        favoritePageURL: '/test-url?host_id=123-xyz-567-xxl&language_id=1',
                        state: EDITOR_STATE.IDLE,
                        editorData: {
                            mode: EDITOR_MODE.PREVIEW_VARIANT,
                            canEditPage: true,
                            canEditVariant: false,
                            variantId: '222',
                            page: {
                                canLock: true,
                                isLocked: false,
                                lockedByUser: ''
                            }
                        }
                    });
                    done();
                });
            });

            it('should return can edit variant for a page with a draft experiment', (done) => {
                const currentExperiment = getDraftExperimentMock();

                spectator.service.load({
                    clientHost: 'http://localhost:3000',
                    language_id: '1',
                    url: 'test-url',
                    'com.dotmarketing.persona.id': '123',
                    experimentId: 'i-have-a-draft-experiment',
                    variantName: currentExperiment.trafficProportion.variants[1].id
                });

                spectator.service.editorState$.subscribe((state) => {
                    expect(state).toEqual({
                        bounds: [],
                        contentletArea: null,
                        clientHost: 'http://localhost:3000',
                        editor: MOCK_RESPONSE_HEADLESS,
                        currentExperiment,
                        apiURL: 'http://localhost/api/v1/page/json/test-url?language_id=1&com.dotmarketing.persona.id=modes.persona.no.persona&variantName=111&mode=EDIT_MODE',
                        iframeURL:
                            'http://localhost:3000/test-url?language_id=1&com.dotmarketing.persona.id=modes.persona.no.persona&variantName=111&mode=EDIT_MODE',
                        isEnterpriseLicense: true,
                        favoritePageURL: '/test-url?host_id=123-xyz-567-xxl&language_id=1',
                        state: EDITOR_STATE.IDLE,
                        editorData: {
                            mode: EDITOR_MODE.EDIT_VARIANT,
                            canEditPage: true,
                            canEditVariant: true,
                            variantId: '111',
                            page: {
                                canLock: true,
                                isLocked: false,
                                lockedByUser: ''
                            }
                        }
                    });
                    done();
                });
            });

            it('should return contentState', (done) => {
                spectator.service.contentState$.subscribe((state) => {
                    expect(state).toEqual({
                        state: EDITOR_STATE.IDLE,
                        code: undefined
                    });
                    done();
                });
            });

            it('should return templateIdentifier', (done) => {
                spectator.service.templateIdentifier$.subscribe((state) => {
                    expect(state).toEqual('111');
                    done();
                });
            });

            it('should return templateDrawed', (done) => {
                spectator.service.templateDrawed$.subscribe((state) => {
                    expect(state).toEqual(true);
                    done();
                });
            });

            it('should return layoutProperties', (done) => {
                const containersMapMock = {
                    '/default/': {
                        type: 'containers',
                        identifier: '5363c6c6-5ba0-4946-b7af-cf875188ac2e',
                        name: 'Medium Column (md-1)',
                        categoryId: '9ab97328-e72f-4d7e-8be6-232f53218a93',
                        source: 'DB',
                        parentPermissionable: {
                            hostname: 'demo.dotcms.com'
                        }
                    },
                    '/banner/': {
                        type: 'containers',
                        identifier: '56bd55ea-b04b-480d-9e37-5d6f9217dcc3',
                        name: 'Large Column (lg-1)',
                        categoryId: 'dde0b865-6cea-4ff0-8582-85e5974cf94f',
                        source: 'FILE',
                        path: '/container/path',
                        parentPermissionable: {
                            hostname: 'demo.dotcms.com'
                        }
                    }
                };
                spectator.service.layoutProperties$.subscribe((state) => {
                    expect(state).toEqual({
                        layout: mockDotLayout(),
                        themeId: mockDotTemplate().theme,
                        pageId: '123',
                        containersMap: containersMapMock,
                        template: {
                            identifier: '111',
                            themeId: undefined
                        }
                    });
                    done();
                });
            });
        });

        describe('updaters', () => {
            it('should update the editorState', (done) => {
                spectator.service.updateEditorState(EDITOR_STATE.IDLE);

                spectator.service.editorState$.subscribe((state) => {
                    expect(state).toEqual({
                        bounds: [],
                        contentletArea: null,
                        clientHost: 'http://localhost:3000',
                        editor: MOCK_RESPONSE_HEADLESS,
                        currentExperiment: null,
                        apiURL: 'http://localhost/api/v1/page/json/test-url?language_id=1&com.dotmarketing.persona.id=modes.persona.no.persona&variantName=DEFAULT&mode=EDIT_MODE',
                        iframeURL:
                            'http://localhost:3000/test-url?language_id=1&com.dotmarketing.persona.id=modes.persona.no.persona&variantName=DEFAULT&mode=EDIT_MODE',
                        isEnterpriseLicense: true,
                        favoritePageURL: '/test-url?host_id=123-xyz-567-xxl&language_id=1',
                        state: EDITOR_STATE.IDLE,
                        editorData: {
                            variandId: undefined,
                            mode: EDITOR_MODE.EDIT,
                            canEditVariant: true,
                            canEditPage: true,
                            page: {
                                canLock: true,
                                isLocked: false,
                                lockedByUser: ''
                            }
                        }
                    });
                    done();
                });
            });
        });

        describe('effects', () => {
            it('should handle successful data loading', (done) => {
                const dotPageApiService = spectator.inject(DotPageApiService);

                jest.spyOn(dotPageApiService, 'get').mockReturnValue(of(MOCK_RESPONSE_HEADLESS));

                spectator.service.load({
                    clientHost: 'http://localhost:3000',
                    language_id: '1',
                    url: 'test-url',
                    'com.dotmarketing.persona.id': '123'
                });

                spectator.service.state$.subscribe((state) => {
                    expect(state as unknown).toEqual({
                        bounds: [],
                        contentletArea: null,
                        clientHost: 'http://localhost:3000',
                        editor: MOCK_RESPONSE_HEADLESS,
                        currentExperiment: null,
                        isEnterpriseLicense: true,
                        editorState: EDITOR_STATE.IDLE,
                        editorData: {
                            mode: EDITOR_MODE.EDIT,
                            canEditVariant: true,
                            canEditPage: true,
                            page: {
                                canLock: true,
                                isLocked: false,
                                lockedByUser: ''
                            }
                        }
                    });
                    done();
                });
            });

            it('should handle successful data reload', (done) => {
                const dotPageApiService = spectator.inject(DotPageApiService);
                const spyWhenReloaded = jest.fn();
                const spyGetPage = jest
                    .spyOn(dotPageApiService, 'get')
                    .mockReturnValue(of(MOCK_RESPONSE_HEADLESS));
                const params = {
                    language_id: '1',
                    url: 'test-url',
                    'com.dotmarketing.persona.id': '123'
                };

                spectator.service.reload({
                    params,
                    whenReloaded: spyWhenReloaded
                });

                spectator.service.state$.subscribe((state) => {
                    expect(state).toEqual({
                        bounds: [],
                        contentletArea: null,
                        clientHost: 'http://localhost:3000',
                        editor: MOCK_RESPONSE_HEADLESS,
                        isEnterpriseLicense: true,
                        currentExperiment: null,
                        editorState: EDITOR_STATE.IDLE,
                        editorData: {
                            mode: EDITOR_MODE.EDIT,
                            canEditPage: true,
                            canEditVariant: true,
                            page: {
                                canLock: true,
                                isLocked: false,
                                lockedByUser: ''
                            }
                        }
                    });
                    expect(spyGetPage).toHaveBeenCalledWith(params);
                    expect(spyWhenReloaded).toHaveBeenCalled();
                    done();
                });
            });

            it("should call save method from dotPageApiService when 'save' action is dispatched", () => {
                const dotPageApiService = spectator.inject(DotPageApiService);
                // eslint-disable-next-line @typescript-eslint/no-explicit-any
                const mockResponse: any = {
                    page: {
                        title: 'Test Page'
                    }
                };
                jest.spyOn(dotPageApiService, 'get').mockReturnValue(of(mockResponse));

                spectator.service.load({
                    clientHost: 'http://localhost:3000',
                    language_id: '1',
                    url: 'test-url',
                    'com.dotmarketing.persona.id': '123'
                });

                spectator.service.savePage({
                    pageContainers: [],
                    pageId: '789'
                });

                expect(dotPageApiService.save).toHaveBeenCalledWith({
                    pageContainers: [],
                    pageId: '789'
                });
            });

            it("should call get method from dotPageApiService when 'save' action is dispatched", () => {
                const dotPageApiService = spectator.inject(DotPageApiService);

                jest.spyOn(dotPageApiService, 'save').mockReturnValue(of({}));
                // eslint-disable-next-line @typescript-eslint/no-explicit-any
                jest.spyOn(dotPageApiService, 'get').mockReturnValue(of({} as any));

                spectator.service.savePage({
                    pageContainers: [],
                    pageId: '789',
                    params: {
                        language_id: '2',
                        url: 'test-url',
                        'com.dotmarketing.persona.id': '456'
                    },
                    whenSaved: () => {
                        /** */
                    }
                });

                // This get called twice, once for the load in the before each and once for the save
                expect(dotPageApiService.get).toHaveBeenCalledWith({
                    language_id: '2',
                    url: 'test-url',
                    'com.dotmarketing.persona.id': '456'
                });
            });

            it('should add form to page and save', () => {
                const payload: ActionPayload = {
                    pageId: 'page-identifier-123',
                    language_id: '1',
                    container: {
                        identifier: 'container-identifier-123',
                        uuid: '123',
                        acceptTypes: 'test',
                        maxContentlets: 1,
                        contentletsId: ['existing-contentlet-123'],
                        variantId: '1'
                    },
                    pageContainers: [
                        {
                            identifier: 'container-identifier-123',
                            uuid: '123',
                            contentletsId: ['existing-contentlet-123']
                        }
                    ],
                    contentlet: {
                        identifier: 'existing-contentlet-123',
                        inode: 'existing-contentlet-inode-456',
                        title: 'Hello World',
                        contentType: 'test'
                    }
                };
                const dotPageApiService = spectator.inject(DotPageApiService);
                jest.spyOn(dotPageApiService, 'save').mockReturnValue(of({}));
                jest.spyOn(dotPageApiService, 'getFormIndetifier').mockReturnValue(
                    of('form-identifier-123')
                );

                spectator.service.load({
                    clientHost: 'http://localhost:3000',
                    language_id: '1',
                    url: 'test-url',
                    'com.dotmarketing.persona.id': '123'
                });
                spectator.service.saveFormToPage({
                    payload,
                    formId: 'form-identifier-789',
                    params: {
                        'com.dotmarketing.persona.id': '123',
                        url: 'test-url',
                        language_id: '1'
                    },
                    whenSaved: () => {
                        /** */
                    }
                });

                expect(dotPageApiService.getFormIndetifier).toHaveBeenCalledWith(
                    payload.container.identifier,
                    'form-identifier-789'
                );
                expect(dotPageApiService.save).toHaveBeenCalledWith({
                    pageContainers: [
                        {
                            contentletsId: ['existing-contentlet-123', 'form-identifier-123'],
                            identifier: 'container-identifier-123',
                            personaTag: undefined,
                            uuid: '123'
                        }
                    ],
                    pageId: 'page-identifier-123',
                    params: {
                        'com.dotmarketing.persona.id': '123',
                        url: 'test-url',
                        language_id: '1'
                    }
                });
            });

            it('should add form to page, save and perform a get afterwards', () => {
                const payload: ActionPayload = {
                    pageId: 'page-identifier-123',
                    language_id: '1',
                    container: {
                        identifier: 'container-identifier-123',
                        uuid: '123',
                        acceptTypes: 'test',
                        maxContentlets: 1,
                        contentletsId: ['existing-contentlet-123'],
                        variantId: '123'
                    },
                    pageContainers: [
                        {
                            identifier: 'container-identifier-123',
                            uuid: '123',
                            contentletsId: ['existing-contentlet-123']
                        }
                    ],
                    contentlet: {
                        identifier: 'existing-contentlet-123',
                        inode: 'existing-contentlet-inode-456',
                        title: 'Hello World',
                        contentType: 'test'
                    }
                };
                const dotPageApiService = spectator.inject(DotPageApiService);
                jest.spyOn(dotPageApiService, 'save').mockReturnValue(of({}));
                jest.spyOn(dotPageApiService, 'getFormIndetifier').mockReturnValue(
                    of('form-identifier-123')
                );

                spectator.service.load({
                    clientHost: 'http://localhost:3000',
                    language_id: '1',
                    url: 'test-url',
                    'com.dotmarketing.persona.id': '123'
                });
                spectator.service.saveFormToPage({
                    payload,
                    formId: 'form-identifier-789',
                    params: {
                        language_id: '2',
                        url: 'test-url',
                        'com.dotmarketing.persona.id': '456'
                    },
                    whenSaved: () => {
                        /* */
                    }
                });

                expect(dotPageApiService.getFormIndetifier).toHaveBeenCalledWith(
                    payload.container.identifier,
                    'form-identifier-789'
                );
                expect(dotPageApiService.get).toHaveBeenCalledWith({
                    language_id: '2',
                    url: 'test-url',
                    'com.dotmarketing.persona.id': '456'
                });
            });

            it('should not add form to page when the form is dupe and triggers a message', () => {
                const messageService = spectator.inject(MessageService);

                const addMessageSpy = jest.spyOn(messageService, 'add');

                const payload: ActionPayload = {
                    pageId: 'page-identifier-123',
                    language_id: '1',
                    container: {
                        identifier: 'container-identifier-123',
                        uuid: '123',
                        acceptTypes: 'test',
                        maxContentlets: 1,
                        contentletsId: ['existing-contentlet-123', 'form-identifier-123'],
                        variantId: '1'
                    },
                    pageContainers: [
                        {
                            identifier: 'container-identifier-123',
                            uuid: '123',
                            contentletsId: ['existing-contentlet-123', 'form-identifier-123']
                        }
                    ],
                    contentlet: {
                        identifier: 'existing-contentlet-123',
                        inode: 'existing-contentlet-inode-456',
                        title: 'Hello World',
                        contentType: 'test'
                    }
                };
                const dotPageApiService = spectator.inject(DotPageApiService);
                jest.spyOn(dotPageApiService, 'save').mockReturnValue(of({}));
                jest.spyOn(dotPageApiService, 'getFormIndetifier').mockReturnValue(
                    of('form-identifier-123')
                );

                spectator.service.load({
                    clientHost: 'http://localhost:3000',
                    language_id: '1',
                    url: 'test-url',
                    'com.dotmarketing.persona.id': '123'
                });
                spectator.service.saveFormToPage({
                    payload,
                    formId: 'form-identifier-789',
                    params: {
                        'com.dotmarketing.persona.id': '123',
                        url: 'test-url',
                        language_id: '1'
                    },
                    whenSaved: () => {
                        //
                    }
                });

                expect(addMessageSpy).toHaveBeenCalledWith({
                    severity: 'info',
                    summary: 'editpage.content.add.already.title',
                    detail: 'editpage.content.add.already.message',
                    life: 2000
                });
            });
        });
    });

    describe('EditEmaStore VTL', () => {
        let spectator: SpectatorService<EditEmaStore>;
        let dotPageApiService: SpyObject<DotPageApiService>;

        const createService = createServiceFactory({
            service: EditEmaStore,
            mocks: [DotPageApiService],
            providers: [
                MessageService,
                {
                    provide: DotLicenseService,
                    useValue: {
                        isEnterprise: () => of(true)
                    }
                },
                {
                    provide: DotMessageService,
                    useValue: new MockDotMessageService({})
                },
                {
                    provide: DotExperimentsService,
                    useValue: {
                        getById(experimentId: string) {
                            if (experimentId == 'i-have-a-running-experiment') {
                                return of(getRunningExperimentMock());
                            } else if (experimentId == 'i-have-a-scheduled-experiment') {
                                return of(getScheduleExperimentMock());
                            } else if (experimentId) return of(getDraftExperimentMock());

                            return of(null);
                        }
                    }
                },
                {
                    provide: DotContentletLockerService,
                    useValue: {
                        unlock: (_inode: string) => of({})
                    }
                },
                {
                    provide: LoginService,
                    useValue: {
                        getCurrentUser: () => of({})
                    }
                }
            ]
        });

        beforeEach(() => {
            spectator = createService();

            dotPageApiService = spectator.inject(DotPageApiService);
            dotPageApiService.get.mockImplementation(({ url }) => {
                return of({
                    ...MOCK_RESPONSE_VTL,
                    page: {
                        ...MOCK_RESPONSE_VTL.page,
                        pageURI: url,
                        rendered: '<html><body><h1>Hello, World!</h1></body></html>'
                    }
                });
            });

            jest.spyOn(dotPageApiService, 'save').mockReturnValue(of({}));

            spectator.service.load({
                language_id: '1',
                url: 'test-url',
                'com.dotmarketing.persona.id': '123'
            });
        });

        describe('selectors', () => {
            it('should return editorState', (done) => {
                spectator.service.editorState$.subscribe((state) => {
                    expect(state).toEqual({
                        bounds: [],
                        contentletArea: null,
                        clientHost: undefined,
                        editor: MOCK_RESPONSE_VTL,
                        currentExperiment: null,
                        apiURL: 'http://localhost/api/v1/page/json/test-url?language_id=1&com.dotmarketing.persona.id=modes.persona.no.persona&variantName=DEFAULT&mode=EDIT_MODE',
                        iframeURL: '',
                        isEnterpriseLicense: true,
                        favoritePageURL: '/test-url?host_id=123-xyz-567-xxl&language_id=1',
                        state: EDITOR_STATE.IDLE,
                        editorData: {
                            mode: EDITOR_MODE.EDIT,
                            canEditPage: true,
                            canEditVariant: true,
<<<<<<< HEAD
                            page: {
                                canLock: true,
                                isLocked: false,
                                lockedByUser: ''
                            }
=======
                            variantId: undefined
>>>>>>> 8aaabada
                        }
                    });
                    done();
                });
            });

            it('should return contentState', (done) => {
                spectator.service.contentState$.subscribe((state) => {
                    expect(state).toEqual({
                        state: EDITOR_STATE.IDLE,
                        code: '<html><body><h1>Hello, World!</h1></body></html>'
                    });
                    done();
                });
            });
        });

        describe('updaters', () => {
            it('should update the editorState', (done) => {
                spectator.service.updateEditorState(EDITOR_STATE.IDLE);

                spectator.service.editorState$.subscribe((state) => {
                    expect(state).toEqual({
                        bounds: [],
                        contentletArea: null,
                        clientHost: undefined,
                        editor: MOCK_RESPONSE_VTL,
                        apiURL: 'http://localhost/api/v1/page/json/test-url?language_id=1&com.dotmarketing.persona.id=modes.persona.no.persona&variantName=DEFAULT&mode=EDIT_MODE',
                        iframeURL: '',
                        isEnterpriseLicense: true,
                        favoritePageURL: '/test-url?host_id=123-xyz-567-xxl&language_id=1',
                        state: EDITOR_STATE.IDLE,
                        editorData: {
                            mode: EDITOR_MODE.EDIT,
                            canEditPage: true,
                            canEditVariant: true,
<<<<<<< HEAD
                            page: {
                                canLock: true,
                                isLocked: false,
                                lockedByUser: ''
                            }
=======
                            variantId: undefined
>>>>>>> 8aaabada
                        },
                        currentExperiment: null
                    });
                    done();
                });
            });
        });

        describe('effects', () => {
            it('should handle successful data loading', (done) => {
                const dotPageApiService = spectator.inject(DotPageApiService);

                dotPageApiService.get.andReturn(of(MOCK_RESPONSE_VTL));

                spectator.service.load({
                    language_id: '1',
                    url: 'test-url',
                    'com.dotmarketing.persona.id': '123'
                });

                spectator.service.state$.subscribe((state) => {
                    expect(state as unknown).toEqual({
                        bounds: [],
                        contentletArea: null,
                        clientHost: undefined,
                        editor: MOCK_RESPONSE_VTL,
                        isEnterpriseLicense: true,
                        currentExperiment: null,
                        editorState: EDITOR_STATE.IDLE,
                        editorData: {
                            mode: EDITOR_MODE.EDIT,
                            canEditPage: true,
                            canEditVariant: true,
<<<<<<< HEAD
                            page: {
                                canLock: true,
                                isLocked: false,
                                lockedByUser: ''
                            }
=======
                            variantId: undefined
>>>>>>> 8aaabada
                        }
                    });
                    done();
                });
            });

            it("should call save method from dotPageApiService when 'save' action is dispatched", () => {
                const dotPageApiService = spectator.inject(DotPageApiService);
                const mockResponse = {
                    page: {
                        title: 'Test Page'
                    }
                };
                dotPageApiService.get.andReturn(of(mockResponse));

                spectator.service.load({
                    language_id: '1',
                    url: 'test-url',
                    'com.dotmarketing.persona.id': '123'
                });

                spectator.service.savePage({
                    pageContainers: [],
                    pageId: '789'
                });

                expect(dotPageApiService.save).toHaveBeenCalledWith({
                    pageContainers: [],
                    pageId: '789'
                });
            });

            it('should add form to page and save', () => {
                const payload: ActionPayload = {
                    pageId: 'page-identifier-123',
                    language_id: '1',
                    container: {
                        identifier: 'container-identifier-123',
                        uuid: '123',
                        acceptTypes: 'test',
                        maxContentlets: 1,
                        contentletsId: ['existing-contentlet-123'],
                        variantId: '1'
                    },
                    pageContainers: [
                        {
                            identifier: 'container-identifier-123',
                            uuid: '123',
                            contentletsId: ['existing-contentlet-123']
                        }
                    ],
                    contentlet: {
                        identifier: 'existing-contentlet-123',
                        inode: 'existing-contentlet-inode-456',
                        title: 'Hello World',
                        contentType: 'test'
                    }
                };
                const dotPageApiService = spectator.inject(DotPageApiService);
                jest.spyOn(dotPageApiService, 'save').mockReturnValue(of({}));
                jest.spyOn(dotPageApiService, 'getFormIndetifier').mockReturnValue(
                    of('form-identifier-123')
                );

                spectator.service.load({
                    language_id: '1',
                    url: 'test-url',
                    'com.dotmarketing.persona.id': '123'
                });
                spectator.service.saveFormToPage({
                    payload,
                    formId: 'form-identifier-789',
                    params: {
                        'com.dotmarketing.persona.id': '123',
                        url: 'test-url',
                        language_id: '1'
                    },
                    whenSaved: () => {
                        //
                    }
                });

                expect(dotPageApiService.getFormIndetifier).toHaveBeenCalledWith(
                    payload.container.identifier,
                    'form-identifier-789'
                );
                expect(dotPageApiService.save).toHaveBeenCalledWith({
                    pageContainers: [
                        {
                            contentletsId: ['existing-contentlet-123', 'form-identifier-123'],
                            identifier: 'container-identifier-123',
                            personaTag: undefined,
                            uuid: '123'
                        }
                    ],
                    pageId: 'page-identifier-123',
                    params: {
                        'com.dotmarketing.persona.id': '123',
                        url: 'test-url',
                        language_id: '1'
                    }
                });
            });

            it('should call unlock page service', () => {
                const dotContentletLockerService = spectator.inject(DotContentletLockerService);
                const spyUnlock = jest.spyOn(dotContentletLockerService, 'unlock');

                spectator.service.unlockPage('123');

                expect(spyUnlock).toHaveBeenCalledWith('123');
            });

            it('should not add form to page when the form is dupe and triggers a message', () => {
                const messageService = spectator.inject(MessageService);

                const addMessageSpy = jest.spyOn(messageService, 'add');

                const payload: ActionPayload = {
                    pageId: 'page-identifier-123',
                    language_id: '1',
                    container: {
                        identifier: 'container-identifier-123',
                        uuid: '123',
                        acceptTypes: 'test',
                        maxContentlets: 1,
                        contentletsId: ['existing-contentlet-123', 'form-identifier-123'],
                        variantId: '1'
                    },
                    pageContainers: [
                        {
                            identifier: 'container-identifier-123',
                            uuid: '123',
                            contentletsId: ['existing-contentlet-123', 'form-identifier-123']
                        }
                    ],
                    contentlet: {
                        identifier: 'existing-contentlet-123',
                        inode: 'existing-contentlet-inode-456',
                        title: 'Hello World',
                        contentType: 'test'
                    }
                };
                const dotPageApiService = spectator.inject(DotPageApiService);
                jest.spyOn(dotPageApiService, 'save').mockReturnValue(of({}));
                jest.spyOn(dotPageApiService, 'getFormIndetifier').mockReturnValue(
                    of('form-identifier-123')
                );

                spectator.service.load({
                    language_id: '1',
                    url: 'test-url',
                    'com.dotmarketing.persona.id': '123'
                });
                spectator.service.saveFormToPage({
                    payload,
                    formId: 'form-identifier-789',
                    params: {
                        'com.dotmarketing.persona.id': '123',
                        url: 'test-url',
                        language_id: '1'
                    },
                    whenSaved: () => {
                        //
                    }
                });

                expect(addMessageSpy).toHaveBeenCalledWith({
                    severity: 'info',
                    summary: 'editpage.content.add.already.title',
                    detail: 'editpage.content.add.already.message',
                    life: 2000
                });
            });
        });
    });
});<|MERGE_RESOLUTION|>--- conflicted
+++ resolved
@@ -188,15 +188,12 @@
                             mode: EDITOR_MODE.EDIT,
                             canEditPage: true,
                             canEditVariant: true,
-<<<<<<< HEAD
                             page: {
                                 canLock: true,
                                 isLocked: false,
                                 lockedByUser: ''
-                            }
-=======
+                            },
                             variantId: undefined
->>>>>>> 8aaabada
                         }
                     });
                     done();
@@ -242,15 +239,12 @@
                             mode: EDITOR_MODE.EDIT,
                             canEditPage: false,
                             canEditVariant: true,
-<<<<<<< HEAD
                             page: {
                                 canLock: true,
                                 isLocked: false,
                                 lockedByUser: ''
-                            }
-=======
+                            },
                             variantId: undefined
->>>>>>> 8aaabada
                         }
                     });
                     done();
@@ -904,15 +898,12 @@
                             mode: EDITOR_MODE.EDIT,
                             canEditPage: true,
                             canEditVariant: true,
-<<<<<<< HEAD
                             page: {
                                 canLock: true,
                                 isLocked: false,
                                 lockedByUser: ''
-                            }
-=======
+                            },
                             variantId: undefined
->>>>>>> 8aaabada
                         }
                     });
                     done();
@@ -949,15 +940,12 @@
                             mode: EDITOR_MODE.EDIT,
                             canEditPage: true,
                             canEditVariant: true,
-<<<<<<< HEAD
                             page: {
                                 canLock: true,
                                 isLocked: false,
                                 lockedByUser: ''
-                            }
-=======
+                            },
                             variantId: undefined
->>>>>>> 8aaabada
                         },
                         currentExperiment: null
                     });
@@ -991,15 +979,12 @@
                             mode: EDITOR_MODE.EDIT,
                             canEditPage: true,
                             canEditVariant: true,
-<<<<<<< HEAD
                             page: {
                                 canLock: true,
                                 isLocked: false,
                                 lockedByUser: ''
-                            }
-=======
+                            },
                             variantId: undefined
->>>>>>> 8aaabada
                         }
                     });
                     done();
