@use "variables" as *;

:host {
    height: 100%;
    display: flex;
    flex-direction: column;
    overflow-y: auto;
}

.content-search {
    display: flex;
    align-items: center;
    gap: $spacing-0;
    top: 0;
    padding: $spacing-3 $spacing-3;
    position: sticky;
    z-index: 9;
<<<<<<< HEAD
    background: $white;
=======
    background: white;
>>>>>>> 96993428

    .p-input-icon-right {
        width: 100%;
        input {
            width: 100%;
        }
    }
}

.contentlets {
    display: flex;
    flex-direction: column;
    height: 100%;
}

.contentlets-cards {
    flex: 1;
    margin-bottom: $spacing-1;
}

<<<<<<< HEAD
    .contentlet-card {
        display: grid;
        grid-template-columns: max-content 3.37rem auto;
        height: $spacing-8;
        gap: $spacing-1;
        padding: 14px $spacing-0;
        align-items: center;
        background-color: $white;
        cursor: grab;
=======
.contentlet-card {
    display: grid;
    grid-template-columns: max-content 3.37rem auto;
    height: $spacing-8;
    gap: $spacing-1;
    padding: 14px $spacing-0;
    align-items: center;
    background-color: $white;
    cursor: grab;
    margin: 0 $spacing-3;
}
>>>>>>> 96993428

dot-icon {
    color: $color-palette-gray-400;
}

dot-contentlet-thumbnail {
    height: 2.25rem;
    border-radius: 0.125rem;
    pointer-events: none; //To disable drag event on the image
}

span {
    overflow: hidden;
    display: -webkit-box;
    -webkit-line-clamp: 2;
    -webkit-box-orient: vertical;
    text-overflow: ellipsis;
    font-size: $font-size-sm;
    line-height: 18.2px;
}

.contentlet-card:hover {
    box-shadow: $shadow-m;
    position: relative;
    border-radius: 8px;
}

dot-spinner {
    align-self: center;
    justify-self: center;
    grid-column: 1/-1;
}

p-paginator {
    position: sticky;
    bottom: 0;
    right: 0;
    width: 100%;
}<|MERGE_RESOLUTION|>--- conflicted
+++ resolved
@@ -15,11 +15,7 @@
     padding: $spacing-3 $spacing-3;
     position: sticky;
     z-index: 9;
-<<<<<<< HEAD
     background: $white;
-=======
-    background: white;
->>>>>>> 96993428
 
     .p-input-icon-right {
         width: 100%;
@@ -40,17 +36,6 @@
     margin-bottom: $spacing-1;
 }
 
-<<<<<<< HEAD
-    .contentlet-card {
-        display: grid;
-        grid-template-columns: max-content 3.37rem auto;
-        height: $spacing-8;
-        gap: $spacing-1;
-        padding: 14px $spacing-0;
-        align-items: center;
-        background-color: $white;
-        cursor: grab;
-=======
 .contentlet-card {
     display: grid;
     grid-template-columns: max-content 3.37rem auto;
@@ -62,7 +47,6 @@
     cursor: grab;
     margin: 0 $spacing-3;
 }
->>>>>>> 96993428
 
 dot-icon {
     color: $color-palette-gray-400;
