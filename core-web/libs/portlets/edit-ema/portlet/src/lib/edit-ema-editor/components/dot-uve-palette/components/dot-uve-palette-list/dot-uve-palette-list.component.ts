--- conflicted
+++ resolved
@@ -179,54 +179,6 @@
      */
     protected $menuItems = computed(() => {
         const currentSort = this.#paletteListStore.$currentSort();
-<<<<<<< HEAD
-        return [
-            {
-                label: this.#dotMessageService.get('uve.palette.menu.sort.title'),
-                items: [
-                    {
-                        label: this.#dotMessageService.get('uve.palette.menu.sort.option.popular'),
-                        command: () => this.onSortSelect({ orderby: 'usage', direction: 'ASC' }),
-                        styleClass: getSortActiveClass(
-                            { orderby: 'usage', direction: 'ASC' },
-                            currentSort
-                        )
-                    },
-                    {
-                        label: this.#dotMessageService.get('uve.palette.menu.sort.option.a-to-z'),
-                        command: () => this.onSortSelect({ orderby: 'name', direction: 'ASC' }),
-                        styleClass: getSortActiveClass(
-                            { orderby: 'name', direction: 'ASC' },
-                            currentSort
-                        )
-                    },
-                    {
-                        label: this.#dotMessageService.get('uve.palette.menu.sort.option.z-to-a'),
-                        command: () => this.onSortSelect({ orderby: 'name', direction: 'DESC' }),
-                        styleClass: getSortActiveClass(
-                            { orderby: 'name', direction: 'DESC' },
-                            currentSort
-                        )
-                    }
-                ]
-            },
-            {
-                label: this.#dotMessageService.get('uve.palette.menu.view.title'),
-                items: [
-                    {
-                        label: this.#dotMessageService.get('uve.palette.menu.view.option.grid'),
-                        command: () => this.onViewSelect('grid grid-cols-12 gap-4'),
-                        styleClass: viewMode === 'grid grid-cols-12 gap-4' ? 'active-menu-item' : ''
-                    },
-                    {
-                        label: this.#dotMessageService.get('uve.palette.menu.view.option.list'),
-                        command: () => this.onViewSelect('list'),
-                        styleClass: viewMode === 'list' ? 'active-menu-item' : ''
-                    }
-                ]
-            }
-        ];
-=======
         const viewMode = this.$layoutMode();
         const onSortSelect = (sortOption: DotPaletteSortOption) => this.onSortSelect(sortOption);
         const onViewSelect = (viewOption: DotPaletteViewMode) => this.onViewSelect(viewOption);
@@ -248,7 +200,6 @@
         }
 
         return EMPTY_MESSAGES[this.$type()];
->>>>>>> 872913a2
     });
 
     constructor() {
