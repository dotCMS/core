--- conflicted
+++ resolved
@@ -30,20 +30,6 @@
     padding: 0 $spacing-3 $spacing-2;
 }
 
-<<<<<<< HEAD
-    .content-type-card {
-        cursor: grab;
-        height: 5.75rem;
-        border: 1px solid $color-palette-gray-400;
-        border-radius: $spacing-1;
-        position: relative;
-        color: $color-palette-gray-500;
-        display: flex;
-        justify-content: center;
-        align-items: center;
-        background-color: $white;
-        padding: 0 $spacing-1;
-=======
 .content-type-card {
     cursor: grab;
     height: 5.75rem;
@@ -57,7 +43,6 @@
     background-color: $white;
     padding: 0 $spacing-1;
 }
->>>>>>> 96993428
 
 .content-type-card:hover {
     box-shadow: $shadow-m;
