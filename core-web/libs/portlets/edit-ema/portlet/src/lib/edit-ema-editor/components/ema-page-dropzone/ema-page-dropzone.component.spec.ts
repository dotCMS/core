import { Spectator, createComponentFactory } from '@ngneat/spectator';

import { CommonModule } from '@angular/common';
import { HttpClientTestingModule } from '@angular/common/http/testing';

import { DotMessageService } from '@dotcms/data-access';
import { MockDotMessageService } from '@dotcms/utils-testing';

import { EmaPageDropzoneComponent } from './ema-page-dropzone.component';
import { Row } from './types';

import { ClientData } from '../../../shared/models';

const ACTION_MOCK: ClientData = {
    container: {
        acceptTypes: 'file',
        identifier: '789',
        maxContentlets: 100,
<<<<<<< HEAD
        uuid: '2',
        contentletsId: ['123', '455'],
        variantId: '1'
    },
    language_id: '1',
    pageContainers: [
        {
            identifier: '123',
            uuid: '1',
            contentletsId: ['123', '455']
        }
    ],
    pageId: '123'
=======
        uuid: '2'
    }
>>>>>>> 26ef0653
};

const ITEM_MOCK = {
    contentType: 'file',
    baseType: 'FILEASSET'
};

const getBoundsMock = (payload: ClientData): Row[] => {
    return [
        {
            x: 0,
            y: 0,
            width: 1000,
            height: 200,
            columns: [
                {
                    x: 0,
                    y: 0,
                    width: 500,
                    height: 100,
                    containers: [
                        {
                            x: 10,
                            y: 10,
                            width: 980,
                            height: 180,
                            contentlets: [
                                {
                                    x: 20,
                                    y: 20,
                                    width: 940,
                                    height: 140,
                                    payload: null
                                },
                                {
                                    x: 40,
                                    y: 20,
                                    width: 940,
                                    height: 140,
                                    payload: null
                                }
                            ],
                            payload
                        }
                    ]
                }
            ]
        }
    ];
};

export const BOUNDS_MOCK: Row[] = getBoundsMock(ACTION_MOCK);

const messageServiceMock = new MockDotMessageService({
    'edit.ema.page.dropzone.invalid.contentlet.type':
        'The contentlet type {0} is not valid for this container',
    'edit.ema.page.dropzone.max.contentlets': 'Container only accepts {0} contentlets',
    'edit.ema.page.dropzone.one.max.contentlet': 'Container only accepts one contentlet'
});

describe('EmaPageDropzoneComponent', () => {
    let spectator: Spectator<EmaPageDropzoneComponent>;
    let dotMessageService: DotMessageService;

    const createComponent = createComponentFactory({
        component: EmaPageDropzoneComponent,
        imports: [CommonModule, HttpClientTestingModule],
        providers: [
            {
                provide: DotMessageService,
                useValue: messageServiceMock
            }
        ]
    });

    beforeEach(() => {
        spectator = createComponent({
            props: {
                rows: [],
                item: ITEM_MOCK
            }
        });
        dotMessageService = spectator.inject(DotMessageService, true);
    });

    it('should render rows, columns, containers, and contentlets based on input', () => {
        spectator.setInput('rows', BOUNDS_MOCK);
        expect(spectator.queryAll('[data-type="row"]')).toHaveLength(1);
        expect(spectator.queryAll('[data-type="column"]')).toHaveLength(1);
        expect(spectator.queryAll('[data-type="container"]')).toHaveLength(1);
        expect(spectator.queryAll('[data-type="contentlet"]')).toHaveLength(2);
    });

    describe('css', () => {
        it('should apply styles to row correctly', () => {
            spectator.setInput('rows', BOUNDS_MOCK);

            const element = spectator.query('[data-type="row"]');
            const style = getComputedStyle(element);

            expect(style.position).toEqual('absolute');
            expect(style.left).toEqual('0px');
            expect(style.top).toEqual('0px');
            expect(style.width).toEqual('1000px');
            expect(style.height).toEqual('200px');
        });

        it('should apply styles to columns correctly', () => {
            spectator.setInput('rows', BOUNDS_MOCK);

            const element = spectator.query('[data-type="column"]');
            const style = getComputedStyle(element);

            expect(style.position).toEqual('absolute');
            expect(style.left).toEqual('0px');
            expect(style.top).toEqual('0px');
            expect(style.width).toEqual('500px');
            expect(style.height).toEqual('100px');
        });

        it('should apply styles to container correctly', () => {
            spectator.setInput('rows', BOUNDS_MOCK);

            const element = spectator.query('[data-type="container"]');
            const style = getComputedStyle(element);

            expect(style.position).toEqual('absolute');
            expect(style.left).toEqual('10px');
            expect(style.top).toEqual('10px');
            expect(style.width).toEqual('980px');
            expect(style.height).toEqual('180px');
        });

        it('should apply styles to contentlet correctly', () => {
            spectator.setInput('rows', BOUNDS_MOCK);

            const element = spectator.query('[data-type="contentlet"]');
            const style = getComputedStyle(element);

            expect(style.position).toEqual('absolute');
            expect(style.left).toEqual('20px');
            expect(style.top).toEqual('20px');
            expect(style.width).toEqual('940px');
            expect(style.height).toEqual('140px');
        });
    });

    describe('events', () => {
        it('should handle drop event correctly', () => {
            jest.spyOn(spectator.component.place, 'emit');

            spectator.setInput('item', ITEM_MOCK);
            spectator.setInput('rows', BOUNDS_MOCK);
            spectator.detectComponentChanges();

            spectator.triggerEventHandler('div[data-type="contentlet"]', 'drop', {
                target: {
                    clientY: 100,
                    getBoundingClientRect: () => {
                        return {
                            top: 100,
                            height: 100
                        };
                    },
                    dataset: {
                        payload: JSON.stringify(ACTION_MOCK)
                    }
                }
            });

            spectator.detectChanges();

            // Assert that the pointerPosition is reset
            expect(spectator.component.pointerPosition).toEqual({
                left: '0',
                width: '0',
                opacity: '0',
                top: '0'
            });

            expect(spectator.component.place.emit).toHaveBeenCalledWith({
                ...ACTION_MOCK,
                position: 'after'
            });

            // Additional assertions as necessary
        });

        it('should allow drag and drop when baseType is WIDGET', () => {
            jest.spyOn(spectator.component.place, 'emit');

            spectator.setInput('item', {
                baseType: 'WIDGET',
                contentType: 'NOT_ACCEPTED_CONTENT_TYPE'
            });
            spectator.setInput('rows', BOUNDS_MOCK);
            spectator.detectComponentChanges();

            spectator.triggerEventHandler('div[data-type="contentlet"]', 'drop', {
                target: {
                    clientY: 100,
                    getBoundingClientRect: () => {
                        return {
                            top: 100,
                            height: 100
                        };
                    },
                    dataset: {
                        payload: JSON.stringify(ACTION_MOCK)
                    }
                }
            });

            spectator.detectChanges();

            const errorZone = spectator.query('.drop-zone_error');

            // Check that the error message is not displayed
            expect(errorZone).toBeFalsy();

            // Assert that the pointerPosition is reset
            expect(spectator.component.pointerPosition).toEqual({
                left: '0',
                width: '0',
                opacity: '0',
                top: '0'
            });

            expect(spectator.component.place.emit).toHaveBeenCalledWith({
                ...ACTION_MOCK,
                position: 'after'
            });
        });

        it('should not emit place event when the contentType is not accepted in the container', () => {
            const spyDotMessageSerivice = jest.spyOn(dotMessageService, 'get');
            jest.spyOn(spectator.component.place, 'emit');

            spectator.setInput('item', {
                ...ITEM_MOCK,
                contentType: 'NOT_ACCEPTED_CONTENT_TYPE'
            });
            spectator.setInput('rows', BOUNDS_MOCK);
            spectator.detectComponentChanges();

            spectator.triggerEventHandler('div.drop-zone_error', 'drop', {
                target: {}
            });

            spectator.detectChanges();

            const errorZone = spectator.query('.drop-zone_error');
            const errorZoneText = errorZone.querySelector('span').textContent;

            // Check that the error message is displayed
            expect(errorZone).toBeTruthy();
            expect(errorZoneText.trim()).toBe(
                'The contentlet type NOT_ACCEPTED_CONTENT_TYPE is not valid for this container'
            );

            expect(spectator.component.place.emit).not.toHaveBeenCalled();
            expect(spyDotMessageSerivice).toHaveBeenCalledWith(
                'edit.ema.page.dropzone.invalid.contentlet.type',
                'NOT_ACCEPTED_CONTENT_TYPE'
            );
        });

        it('should not emit place event when container is full', () => {
            const spyDotMessageSerivice = jest.spyOn(dotMessageService, 'get');
            jest.spyOn(spectator.component.place, 'emit');
            const NEW_BOUNDS_MOCK = getBoundsMock({
                ...ACTION_MOCK,
                container: {
                    ...ACTION_MOCK.container,
                    maxContentlets: 2
                }
            });

            spectator.setInput('item', ITEM_MOCK);
            spectator.setInput('rows', NEW_BOUNDS_MOCK);
            spectator.detectComponentChanges();

            spectator.triggerEventHandler('div.drop-zone_error', 'drop', {
                target: {}
            });

            spectator.detectChanges();

            const errorZone = spectator.query('.drop-zone_error') as HTMLElement;
            const errorZoneText = errorZone.querySelector('span').textContent;

            const { left, top, width, height } = errorZone.style;
            const errorZoneReact = {
                left,
                top,
                width,
                height
            };

            // Check that the error message is displayed
            expect(errorZone).toBeTruthy();
            expect(errorZoneText.trim()).toBe('Container only accepts 2 contentlets');
            expect(errorZoneReact).toEqual({
                left: '10px',
                top: '10px',
                width: '980px',
                height: '180px'
            });

            // Check that the place event is not emitted
            expect(spectator.component.place.emit).not.toHaveBeenCalled();
            expect(spyDotMessageSerivice).toHaveBeenCalledWith(
                'edit.ema.page.dropzone.max.contentlets',
                '2'
            );
        });

        it('should show one maximum content error when container is full and only allow one', () => {
            jest.spyOn(spectator.component.place, 'emit');

            const spyDotMessageSerivice = jest.spyOn(dotMessageService, 'get');
            const NEW_BOUNDS_MOCK = getBoundsMock({
                ...ACTION_MOCK,
                container: {
                    ...ACTION_MOCK.container,
                    maxContentlets: 1
                }
            });

            spectator.setInput('item', ITEM_MOCK);
            spectator.setInput('rows', NEW_BOUNDS_MOCK);
            spectator.detectComponentChanges();

            spectator.triggerEventHandler('div.drop-zone_error', 'drop', {
                target: {}
            });

            spectator.detectChanges();

            const errorZone = spectator.query('.drop-zone_error') as HTMLElement;
            const errorZoneText = errorZone.querySelector('span').textContent;

            const { left, top, width, height } = errorZone.style;
            const errorZoneReact = {
                left,
                top,
                width,
                height
            };

            // Check that the error message is displayed
            expect(errorZone).toBeTruthy();
            expect(errorZoneText.trim()).toBe('Container only accepts one contentlet');
            expect(errorZoneReact).toEqual({
                left: '10px',
                top: '10px',
                width: '980px',
                height: '180px'
            });

            // Check that the place event is not emitted
            expect(spectator.component.place.emit).not.toHaveBeenCalled();
            expect(spyDotMessageSerivice).toHaveBeenCalledWith(
                'edit.ema.page.dropzone.one.max.contentlet',
                '1'
            );
        });

        it('should set pointer on drag over', () => {
            spectator.setInput('item', ITEM_MOCK);
            spectator.setInput('rows', BOUNDS_MOCK);
            spectator.detectComponentChanges();

            const stopPropagationSpy = jest.fn();
            const preventDefaultSpy = jest.fn();

            spectator.triggerEventHandler('div[data-type="contentlet"]', 'dragover', {
                stopPropagation: stopPropagationSpy,
                preventDefault: preventDefaultSpy,
                target: {
                    clientY: 100,
                    getBoundingClientRect: () => {
                        return {
                            left: 100,
                            top: 100,
                            width: 100,
                            height: 100
                        };
                    },
                    dataset: {
                        type: 'contentlet',
                        payload: JSON.stringify(ACTION_MOCK)
                    }
                }
            });

            spectator.detectChanges();

            expect(spectator.component.pointerPosition).toEqual({
                left: '100px',
                opacity: '1',
                top: '200px',
                width: '100px'
            });

            expect(stopPropagationSpy).toHaveBeenCalledTimes(1);
            expect(preventDefaultSpy).toHaveBeenCalledTimes(1);
        });
    });
});<|MERGE_RESOLUTION|>--- conflicted
+++ resolved
@@ -16,24 +16,9 @@
         acceptTypes: 'file',
         identifier: '789',
         maxContentlets: 100,
-<<<<<<< HEAD
         uuid: '2',
-        contentletsId: ['123', '455'],
         variantId: '1'
-    },
-    language_id: '1',
-    pageContainers: [
-        {
-            identifier: '123',
-            uuid: '1',
-            contentletsId: ['123', '455']
-        }
-    ],
-    pageId: '123'
-=======
-        uuid: '2'
     }
->>>>>>> 26ef0653
 };
 
 const ITEM_MOCK = {
