--- conflicted
+++ resolved
@@ -4,10 +4,6 @@
     overflow: auto;
     border-right: 1px solid $color-palette-gray-200;
     position: relative;
-<<<<<<< HEAD
     background: $color-palette-surface-light; // #F9FAFB
-=======
-
     width: 21.875rem;
->>>>>>> 6c3ff830
 }