import { createHostFactory, SpectatorHost } from '@ngneat/spectator/jest';
import { MockComponent, ngMocks } from 'ng-mocks';

import { Component } from '@angular/core';

import { DotUvePaletteListComponent } from './components/dot-uve-palette-list/dot-uve-palette-list.component';
import { DotUvePaletteComponent } from './dot-uve-palette.component';
import { DotUVEPaletteListTypes } from './models';

import { UVE_PALETTE_TABS } from '../../../store/features/editor/models';

/**
 * Helper function to trigger tab change event
 * Simulates the valueChange event that p-tabs (PrimeNG v21) emits when a tab is clicked.
 * Also updates the host's activeTab to reflect the change (simulating real parent behavior).
 */
function triggerTabChange(
    spectator: SpectatorHost<DotUvePaletteComponent, TestHostComponent>,
    index: number
): void {
    // PrimeNG v21 p-tabs valueChange event emits the value directly
    // Directly call the component's handleTabChange method to simulate the event
    (
        spectator.component as DotUvePaletteComponent & {
            handleTabChange: (value: number) => void;
        }
<<<<<<< HEAD
    ).handleTabChange({ value: index });

    spectator.detectChanges();
=======
    ).handleTabChange(index);

    // In real usage, the parent component updates its activeTab property
    // when receiving the onTabChange event. Simulate that here.
    spectator.hostComponent.activeTab = index;
    spectator.fixture.detectChanges();
>>>>>>> 26f7b941
}

@Component({
    selector: 'dot-test-host',
    standalone: false,
    template: `
        <dot-uve-palette
            [languageId]="languageId"
            [pagePath]="pagePath"
            [variantId]="variantId"
            [activeTab]="activeTab"
            (onTabChange)="onTabChange($event)" />
    `
})
class TestHostComponent {
    languageId = 1;
    pagePath = '/test/page/path';
    variantId = 'DEFAULT';
    activeTab = UVE_PALETTE_TABS.CONTENT_TYPES;
    onTabChange = jest.fn();
}

describe('DotUvePaletteComponent', () => {
    let spectator: SpectatorHost<DotUvePaletteComponent, TestHostComponent>;

    const createHost = createHostFactory({
        component: DotUvePaletteComponent,
        host: TestHostComponent,
        imports: [DotUvePaletteComponent, MockComponent(DotUvePaletteListComponent)]
    });

    beforeEach(() => {
        // Mock scrollIntoView for PrimeNG TabView
        Element.prototype.scrollIntoView = jest.fn();

        spectator = createHost(
            `<dot-uve-palette
                [languageId]="languageId"
                [pagePath]="pagePath"
                [variantId]="variantId"
                [activeTab]="activeTab"
                (onTabChange)="onTabChange($event)" />`
        );
    });

    it('should create', () => {
        expect(spectator.component).toBeTruthy();
    });

    describe('Content Tab - Initial Render (Index 0)', () => {
        it('should render dot-uve-palette-list for Content tab by default', () => {
            const paletteList = spectator.query('dot-uve-palette-list');
            expect(paletteList).toBeTruthy();
        });

        it('should have active tab set to 0 by default', () => {
            expect(spectator.component.$activeTab()).toBe(UVE_PALETTE_TABS.CONTENT_TYPES);
        });
    });

    describe('Tab Navigation', () => {
        it('should only render one dot-uve-palette-list at a time', () => {
            const paletteLists = spectator.queryAll('dot-uve-palette-list');
            expect(paletteLists).toHaveLength(1);
        });

        it('should update rendering when switching to Widget tab via onChange event', () => {
            // Trigger the onChange event from p-tabs (PrimeNG v21)
            triggerTabChange(spectator, UVE_PALETTE_TABS.WIDGETS);

            expect(spectator.component.$activeTab()).toBe(UVE_PALETTE_TABS.WIDGETS);

            // Palette list should still be rendered
            const paletteList = spectator.query('dot-uve-palette-list');
            expect(paletteList).toBeTruthy();
        });

        it('should update rendering when switching to Favorites tab via onChange event', () => {
            // Trigger the onChange event from p-tabs (PrimeNG v21)
            triggerTabChange(spectator, UVE_PALETTE_TABS.FAVORITES);

            expect(spectator.component.$activeTab()).toBe(UVE_PALETTE_TABS.FAVORITES);

            // Palette list should still be rendered
            const paletteList = spectator.query('dot-uve-palette-list');
            expect(paletteList).toBeTruthy();
        });

        it('should switch back to Content tab when activeTab changes', () => {
            // First go to Widget tab - use triggerTabChange to simulate user interaction
            triggerTabChange(spectator, UVE_PALETTE_TABS.WIDGETS);
            expect(spectator.component.$activeTab()).toBe(UVE_PALETTE_TABS.WIDGETS);

            // Then go back to Content tab
            triggerTabChange(spectator, UVE_PALETTE_TABS.CONTENT_TYPES);
            expect(spectator.component.$activeTab()).toBe(UVE_PALETTE_TABS.CONTENT_TYPES);
        });

        it('should always render exactly one dot-uve-palette-list regardless of active tab', () => {
            // Check initial state (Content tab)
            let paletteLists = spectator.queryAll('dot-uve-palette-list');
            expect(paletteLists).toHaveLength(1);

            // Switch to Widget tab
            triggerTabChange(spectator, UVE_PALETTE_TABS.WIDGETS);
            paletteLists = spectator.queryAll('dot-uve-palette-list');
            expect(paletteLists).toHaveLength(1);

            // Switch to Favorites tab
            triggerTabChange(spectator, UVE_PALETTE_TABS.FAVORITES);
            paletteLists = spectator.queryAll('dot-uve-palette-list');
            expect(paletteLists).toHaveLength(1);
        });

        it('should navigate through all tabs sequentially', () => {
            // Start at Content (0)
            expect(spectator.component.$activeTab()).toBe(UVE_PALETTE_TABS.CONTENT_TYPES);

            // Move to Widget (1)
            triggerTabChange(spectator, UVE_PALETTE_TABS.WIDGETS);
            expect(spectator.component.$activeTab()).toBe(UVE_PALETTE_TABS.WIDGETS);

            // Move to Favorites (2)
            triggerTabChange(spectator, UVE_PALETTE_TABS.FAVORITES);
            expect(spectator.component.$activeTab()).toBe(UVE_PALETTE_TABS.FAVORITES);

            // Move back to Content (0)
            triggerTabChange(spectator, UVE_PALETTE_TABS.CONTENT_TYPES);
            expect(spectator.component.$activeTab()).toBe(UVE_PALETTE_TABS.CONTENT_TYPES);
        });
    });

    describe('Signal Inputs', () => {
        it('should initialize with correct default values', () => {
            expect(spectator.component.$languageId()).toBe(1);
            expect(spectator.component.$pagePath()).toBe('/test/page/path');
            expect(spectator.component.$variantId()).toBe('DEFAULT');
            expect(spectator.component.$activeTab()).toBe(UVE_PALETTE_TABS.CONTENT_TYPES);
        });

        it('should update signal inputs when host inputs change', () => {
            // Set host properties directly to avoid ExpressionChangedAfterItHasBeenCheckedError
            spectator.hostComponent.languageId = 5;
            spectator.hostComponent.pagePath = '/updated/path';
            spectator.hostComponent.variantId = 'test-variant';
            spectator.hostComponent.activeTab = UVE_PALETTE_TABS.FAVORITES;
            // Use changeDetectorRef.detectChanges() to bypass AppRef's checkNoChanges
            spectator.fixture.changeDetectorRef.detectChanges();

            expect(spectator.component.$languageId()).toBe(5);
            expect(spectator.component.$pagePath()).toBe('/updated/path');
            expect(spectator.component.$variantId()).toBe('test-variant');
            expect(spectator.component.$activeTab()).toBe(UVE_PALETTE_TABS.FAVORITES);
        });
    });

    describe('onTabChange Output', () => {
        it('should emit onTabChange when user clicks tab', () => {
            // Trigger the onChange event from p-tabs (PrimeNG v21) by simulating user interaction
            triggerTabChange(spectator, UVE_PALETTE_TABS.WIDGETS);

            expect(spectator.hostComponent.onTabChange).toHaveBeenCalledWith(
                UVE_PALETTE_TABS.WIDGETS
            );
        });

        it('should emit correct tab index when switching tabs', () => {
            // Switch to Favorites tab
            triggerTabChange(spectator, UVE_PALETTE_TABS.FAVORITES);

            expect(spectator.hostComponent.onTabChange).toHaveBeenCalledWith(
                UVE_PALETTE_TABS.FAVORITES
            );
        });

        it('should emit when switching back to Content tab', () => {
            // First go to Widget tab
            triggerTabChange(spectator, UVE_PALETTE_TABS.WIDGETS);
            expect(spectator.hostComponent.onTabChange).toHaveBeenCalledWith(
                UVE_PALETTE_TABS.WIDGETS
            );

            // Clear the mock
            spectator.hostComponent.onTabChange.mockClear();

            // Then go back to Content tab
            triggerTabChange(spectator, UVE_PALETTE_TABS.CONTENT_TYPES);
            expect(spectator.hostComponent.onTabChange).toHaveBeenCalledWith(
                UVE_PALETTE_TABS.CONTENT_TYPES
            );
        });
    });

    describe('Inputs Passed to dot-uve-palette-list', () => {
        it('should pass correct inputs to Content tab palette list', () => {
            // Find the mocked component DebugElement
            const paletteListDebugEl = ngMocks.find(DotUvePaletteListComponent);

            // Verify inputs using ngMocks.input()
            expect(ngMocks.input(paletteListDebugEl, 'listType')).toBe(
                DotUVEPaletteListTypes.CONTENT
            );
            expect(ngMocks.input(paletteListDebugEl, 'languageId')).toBe(1);
            expect(ngMocks.input(paletteListDebugEl, 'pagePath')).toBe('/test/page/path');
        });

        it('should pass correct inputs to Widget tab palette list', () => {
            // Switch to Widget tab using triggerTabChange
            triggerTabChange(spectator, UVE_PALETTE_TABS.WIDGETS);

            // Find the mocked component DebugElement
            const paletteListDebugEl = ngMocks.find(DotUvePaletteListComponent);

            // Verify inputs
            expect(ngMocks.input(paletteListDebugEl, 'listType')).toBe(
                DotUVEPaletteListTypes.WIDGET
            );
            expect(ngMocks.input(paletteListDebugEl, 'languageId')).toBe(1);
            expect(ngMocks.input(paletteListDebugEl, 'pagePath')).toBe('/test/page/path');
        });

        it('should pass correct inputs to Favorites tab palette list', () => {
            // Switch to Favorites tab using triggerTabChange
            triggerTabChange(spectator, UVE_PALETTE_TABS.FAVORITES);

            // Find the mocked component DebugElement
            const paletteListDebugEl = ngMocks.find(DotUvePaletteListComponent);

            // Verify inputs
            expect(ngMocks.input(paletteListDebugEl, 'listType')).toBe(
                DotUVEPaletteListTypes.FAVORITES
            );
            expect(ngMocks.input(paletteListDebugEl, 'languageId')).toBe(1);
            expect(ngMocks.input(paletteListDebugEl, 'pagePath')).toBe('/test/page/path');
        });

        it('should update languageId input when host input changes', () => {
            // Change the host input directly to avoid ExpressionChangedAfterItHasBeenCheckedError
            spectator.hostComponent.languageId = 5;
            // Use changeDetectorRef.detectChanges() to bypass AppRef's checkNoChanges
            spectator.fixture.changeDetectorRef.detectChanges();

            // Find the mocked component DebugElement
            const paletteListDebugEl = ngMocks.find(DotUvePaletteListComponent);

            // Verify the updated input is passed down
            expect(ngMocks.input(paletteListDebugEl, 'languageId')).toBe(5);
        });

        it('should update pagePath input when host input changes', () => {
            // Change the host input directly to avoid ExpressionChangedAfterItHasBeenCheckedError
            spectator.hostComponent.pagePath = '/new/path';
            // Use changeDetectorRef.detectChanges() to bypass AppRef's checkNoChanges
            spectator.fixture.changeDetectorRef.detectChanges();

            // Find the mocked component DebugElement
            const paletteListDebugEl = ngMocks.find(DotUvePaletteListComponent);

            // Verify the updated input is passed down
            expect(ngMocks.input(paletteListDebugEl, 'pagePath')).toBe('/new/path');
        });

        it('should pass updated inputs after switching tabs and changing host inputs', () => {
            // Change host inputs directly to avoid ExpressionChangedAfterItHasBeenCheckedError
            spectator.hostComponent.languageId = 3;
            spectator.hostComponent.pagePath = '/updated/path';
            // Use changeDetectorRef.detectChanges() to bypass AppRef's checkNoChanges
            spectator.fixture.changeDetectorRef.detectChanges();

            // Switch to Widgets tab
            triggerTabChange(spectator, UVE_PALETTE_TABS.WIDGETS);

            // Find the mocked component DebugElement
            const paletteListDebugEl = ngMocks.find(DotUvePaletteListComponent);

            // Verify all inputs are correct
            expect(ngMocks.input(paletteListDebugEl, 'listType')).toBe(
                DotUVEPaletteListTypes.WIDGET
            );
            expect(ngMocks.input(paletteListDebugEl, 'languageId')).toBe(3);
            expect(ngMocks.input(paletteListDebugEl, 'pagePath')).toBe('/updated/path');
        });
    });
});<|MERGE_RESOLUTION|>--- conflicted
+++ resolved
@@ -24,18 +24,12 @@
         spectator.component as DotUvePaletteComponent & {
             handleTabChange: (value: number) => void;
         }
-<<<<<<< HEAD
-    ).handleTabChange({ value: index });
-
-    spectator.detectChanges();
-=======
     ).handleTabChange(index);
 
     // In real usage, the parent component updates its activeTab property
     // when receiving the onTabChange event. Simulate that here.
     spectator.hostComponent.activeTab = index;
     spectator.fixture.detectChanges();
->>>>>>> 26f7b941
 }
 
 @Component({
