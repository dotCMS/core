--- conflicted
+++ resolved
@@ -16,12 +16,8 @@
     *ngIf="!isContainerEmpty"
     [ngStyle]="getActionPosition()"
     data-testId="actions">
-<<<<<<< HEAD
     @if (contentletArea.payload.vtlFiles?.length) {
-=======
-    @if (contentlet.payload.vtlFiles?.length) {
     <p-menu #menuVTL [model]="vtlFiles" [popup]="true" appendTo="body" />
->>>>>>> 49f0621c
     <p-button
         (click)="menuVTL.toggle($event)"
         data-testId="edit-vtl-button"
