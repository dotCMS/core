--- conflicted
+++ resolved
@@ -20,7 +20,6 @@
                 <div class="tab-header" pTooltip="Style Editor" tooltipPosition="bottom">
                     <i class="pi pi-palette"></i>
                 </div>
-<<<<<<< HEAD
             </p-tab>
         }
     </p-tablist>
@@ -41,28 +40,6 @@
                     [listType]="DotUVEPaletteListTypes.WIDGET"
                     [languageId]="$languageId()"
                     [pagePath]="$pagePath()" />
-=======
-            </ng-template>
-            @if ($activeTab() === TABS_MAP.STYLE_EDITOR) {
-                <div
-                    class="w-full h-full flex flex-column justify-content-center align-items-center gap-2">
-                    @if ($styleSchema()) {
-                        <dot-uve-style-editor-form [schema]="$styleSchema()" />
-                    } @else {
-                        <span>No styles to show yet.</span>
-                        <span>
-                            <strong>Select a contentlet</strong>
-                            to begin styling.
-                            <a
-                                href="https://dev.dotcms.com/docs/style-editor"
-                                target="_blank"
-                                rel="noopener">
-                                Learn more
-                            </a>
-                        </span>
-                    }
-                </div>
->>>>>>> 548cb71a
             }
         </p-tabpanel>
         <p-tabpanel [value]="TABS_MAP.FAVORITES">
@@ -79,7 +56,7 @@
                     <div
                         class="w-full h-full flex flex-column justify-content-center align-items-center gap-2">
                         @if ($styleSchema()) {
-                            <pre>{{ $styleSchema() | json }}</pre>
+                            <dot-uve-style-editor-form [schema]="$styleSchema()" />
                         } @else {
                             <span>No styles to show yet.</span>
                             <span>
