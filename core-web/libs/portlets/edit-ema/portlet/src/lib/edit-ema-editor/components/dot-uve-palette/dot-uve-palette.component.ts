--- conflicted
+++ resolved
@@ -21,16 +21,7 @@
  */
 @Component({
     selector: 'dot-uve-palette',
-<<<<<<< HEAD
-    imports: [TabsModule, DotUvePaletteListComponent, TooltipModule, JsonPipe],
-=======
-    imports: [
-        TabViewModule,
-        DotUvePaletteListComponent,
-        TooltipModule,
-        DotUveStyleEditorFormComponent
-    ],
->>>>>>> 548cb71a
+    imports: [TabsModule, DotUvePaletteListComponent, TooltipModule, JsonPipe, DotUveStyleEditorFormComponent],
     templateUrl: './dot-uve-palette.component.html',
     styleUrl: './dot-uve-palette.component.scss',
     changeDetection: ChangeDetectionStrategy.OnPush
