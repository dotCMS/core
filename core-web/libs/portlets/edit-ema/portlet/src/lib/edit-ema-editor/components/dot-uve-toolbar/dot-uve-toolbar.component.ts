import { ClipboardModule } from '@angular/cdk/clipboard';
<<<<<<< HEAD
import { ChangeDetectionStrategy, Component, inject, ViewChild } from '@angular/core';
=======
import {
    ChangeDetectionStrategy,
    Component,
    EventEmitter,
    inject,
    Output,
    viewChild
} from '@angular/core';
>>>>>>> da51ee9d

import { ConfirmationService, MessageService } from 'primeng/api';
import { ButtonModule } from 'primeng/button';
import { ToolbarModule } from 'primeng/toolbar';

<<<<<<< HEAD
import { DotMessageService, DotPersonalizeService } from '@dotcms/data-access';
import { DotPersona } from '@dotcms/dotcms-models';

import { DEFAULT_PERSONA } from '../../../shared/consts';
=======
import { DotMessageService } from '@dotcms/data-access';
import { DotLanguage } from '@dotcms/dotcms-models';

import { DotPage } from '../../../shared/models';
>>>>>>> da51ee9d
import { UVEStore } from '../../../store/dot-uve.store';
import { DotEmaBookmarksComponent } from '../dot-ema-bookmarks/dot-ema-bookmarks.component';
import { DotEmaInfoDisplayComponent } from '../dot-ema-info-display/dot-ema-info-display.component';
import { DotEmaRunningExperimentComponent } from '../dot-ema-running-experiment/dot-ema-running-experiment.component';
<<<<<<< HEAD
import { EditEmaPersonaSelectorComponent } from '../edit-ema-persona-selector/edit-ema-persona-selector.component';
=======
import { EditEmaLanguageSelectorComponent } from '../edit-ema-language-selector/edit-ema-language-selector.component';
>>>>>>> da51ee9d

@Component({
    selector: 'dot-uve-toolbar',
    standalone: true,
    imports: [
        ButtonModule,
        ToolbarModule,
        DotEmaBookmarksComponent,
        DotEmaInfoDisplayComponent,
        DotEmaRunningExperimentComponent,
<<<<<<< HEAD
        EditEmaPersonaSelectorComponent,
        ClipboardModule
=======
        ClipboardModule,
        EditEmaLanguageSelectorComponent
>>>>>>> da51ee9d
    ],
    providers: [DotPersonalizeService],
    templateUrl: './dot-uve-toolbar.component.html',
    styleUrl: './dot-uve-toolbar.component.scss',
    changeDetection: ChangeDetectionStrategy.OnPush
})
export class DotUveToolbarComponent {
<<<<<<< HEAD
    // I tried to use the new viewChild signal API but is not supported on MockComponent
    // Revisit this ticket to see if it's supported already, so we can move on to signals
    // https://github.com/help-me-mom/ng-mocks/issues/8634
    @ViewChild('personaSelector')
    personaSelector!: EditEmaPersonaSelectorComponent;

=======
    languageSelector = viewChild<EditEmaLanguageSelectorComponent>('languageSelector');
>>>>>>> da51ee9d
    #store = inject(UVEStore);

    readonly #messageService = inject(MessageService);
    readonly #dotMessageService = inject(DotMessageService);
    readonly #confirmationService = inject(ConfirmationService);
<<<<<<< HEAD
    readonly #personalizeService = inject(DotPersonalizeService);
=======
>>>>>>> da51ee9d

    readonly $toolbar = this.#store.$uveToolbar;
    readonly $apiURL = this.#store.$apiURL;
    readonly $personaSelector = this.#store.$personaSelector;

    @Output() translatePage = new EventEmitter<{ page: DotPage; newLanguage: number }>();

    togglePreviewMode(preview: boolean) {
        this.#store.togglePreviewMode(preview);
    }

    /**
     * Handle the language selection
     *
     * @param {number} language
     * @memberof DotEmaComponent
     */
    onLanguageSelected(language: number) {
        const language_id = language.toString();

        const languages = this.#store.languages();
        const currentLanguage = languages.find((lang) => lang.id === language);

        const languageHasTranslation = languages.find(
            (lang) => lang.id.toString() === language_id
        )?.translated;

        if (!languageHasTranslation) {
            // Show confirmation dialog to create a new translation
            this.createNewTranslation(currentLanguage, this.#store.pageAPIResponse()?.page);

            return;
        }

        this.#store.loadPageAsset({ language_id });
    }

    triggerCopyToast() {
        this.#messageService.add({
            severity: 'success',
            summary: this.#dotMessageService.get('Copied'),
            life: 3000
        });
    }

    /**
<<<<<<< HEAD
     * Handle the persona selection
     *
     * @param {DotPersona} persona
     * @memberof DotEmaComponent
     */
    onPersonaSelected(persona: DotPersona & { pageId: string }) {
        if (persona.identifier === DEFAULT_PERSONA.identifier || persona.personalized) {
            this.#store.loadPageAsset({
                'com.dotmarketing.persona.id': persona.identifier
            });
        } else {
            this.#confirmationService.confirm({
                header: this.#dotMessageService.get('editpage.personalization.confirm.header'),
                message: this.#dotMessageService.get(
                    'editpage.personalization.confirm.message',
                    persona.name
                ),
                acceptLabel: this.#dotMessageService.get('dot.common.dialog.accept'),
                rejectLabel: this.#dotMessageService.get('dot.common.dialog.reject'),
                accept: () => {
                    this.#personalizeService
                        .personalized(persona.pageId, persona.keyTag)
                        .subscribe(() => {
                            this.#store.loadPageAsset({
                                'com.dotmarketing.persona.id': persona.identifier
                            });

                            this.personaSelector.fetchPersonas();
                        }); // This does a take 1 under the hood
                },
                reject: () => {
                    this.personaSelector.resetValue();
                }
            });
        }
    }

    /**
     * Handle the persona despersonalization
     *
     * @param {(DotPersona & { pageId: string })} persona
     * @memberof EditEmaToolbarComponent
     */
    onDespersonalize(persona: DotPersona & { pageId: string; selected: boolean }) {
        this.#confirmationService.confirm({
            header: this.#dotMessageService.get('editpage.personalization.delete.confirm.header'),
            message: this.#dotMessageService.get(
                'editpage.personalization.delete.confirm.message',
                persona.name
            ),
            acceptLabel: this.#dotMessageService.get('dot.common.dialog.accept'),
            rejectLabel: this.#dotMessageService.get('dot.common.dialog.reject'),
            accept: () => {
                this.#personalizeService
                    .despersonalized(persona.pageId, persona.keyTag)
                    .subscribe(() => {
                        this.personaSelector.fetchPersonas();

                        if (persona.selected) {
                            this.#store.loadPageAsset({
                                'com.dotmarketing.persona.id': DEFAULT_PERSONA.identifier
                            });
                        }
                    }); // This does a take 1 under the hood
=======
     * Asks the user for confirmation to create a new translation for a given language.
     *
     * @param {DotLanguage} language - The language to create a new translation for.
     * @private
     *
     * @return {void}
     */
    private createNewTranslation(language: DotLanguage, page: DotPage): void {
        this.#confirmationService.confirm({
            header: this.#dotMessageService.get(
                'editpage.language-change-missing-lang-populate.confirm.header'
            ),
            message: this.#dotMessageService.get(
                'editpage.language-change-missing-lang-populate.confirm.message',
                language.language
            ),
            rejectIcon: 'hidden',
            acceptIcon: 'hidden',
            key: 'shell-confirm-dialog',
            accept: () => {
                this.translatePage.emit({
                    page: page,
                    newLanguage: language.id
                });
            },
            reject: () => {
                // If is rejected, bring back the current language on selector
                this.languageSelector().listbox.writeValue(this.$toolbar().currentLanguage);
>>>>>>> da51ee9d
            }
        });
    }
}<|MERGE_RESOLUTION|>--- conflicted
+++ resolved
@@ -1,7 +1,4 @@
 import { ClipboardModule } from '@angular/cdk/clipboard';
-<<<<<<< HEAD
-import { ChangeDetectionStrategy, Component, inject, ViewChild } from '@angular/core';
-=======
 import {
     ChangeDetectionStrategy,
     Component,
@@ -10,32 +7,22 @@
     Output,
     viewChild
 } from '@angular/core';
->>>>>>> da51ee9d
 
 import { ConfirmationService, MessageService } from 'primeng/api';
 import { ButtonModule } from 'primeng/button';
 import { ToolbarModule } from 'primeng/toolbar';
 
-<<<<<<< HEAD
 import { DotMessageService, DotPersonalizeService } from '@dotcms/data-access';
-import { DotPersona } from '@dotcms/dotcms-models';
+import { DotPersona, DotLanguage } from '@dotcms/dotcms-models';
 
 import { DEFAULT_PERSONA } from '../../../shared/consts';
-=======
-import { DotMessageService } from '@dotcms/data-access';
-import { DotLanguage } from '@dotcms/dotcms-models';
-
 import { DotPage } from '../../../shared/models';
->>>>>>> da51ee9d
 import { UVEStore } from '../../../store/dot-uve.store';
 import { DotEmaBookmarksComponent } from '../dot-ema-bookmarks/dot-ema-bookmarks.component';
 import { DotEmaInfoDisplayComponent } from '../dot-ema-info-display/dot-ema-info-display.component';
 import { DotEmaRunningExperimentComponent } from '../dot-ema-running-experiment/dot-ema-running-experiment.component';
-<<<<<<< HEAD
+import { EditEmaLanguageSelectorComponent } from '../edit-ema-language-selector/edit-ema-language-selector.component';
 import { EditEmaPersonaSelectorComponent } from '../edit-ema-persona-selector/edit-ema-persona-selector.component';
-=======
-import { EditEmaLanguageSelectorComponent } from '../edit-ema-language-selector/edit-ema-language-selector.component';
->>>>>>> da51ee9d
 
 @Component({
     selector: 'dot-uve-toolbar',
@@ -46,13 +33,9 @@
         DotEmaBookmarksComponent,
         DotEmaInfoDisplayComponent,
         DotEmaRunningExperimentComponent,
-<<<<<<< HEAD
         EditEmaPersonaSelectorComponent,
+        EditEmaLanguageSelectorComponent,
         ClipboardModule
-=======
-        ClipboardModule,
-        EditEmaLanguageSelectorComponent
->>>>>>> da51ee9d
     ],
     providers: [DotPersonalizeService],
     templateUrl: './dot-uve-toolbar.component.html',
@@ -60,29 +43,19 @@
     changeDetection: ChangeDetectionStrategy.OnPush
 })
 export class DotUveToolbarComponent {
-<<<<<<< HEAD
-    // I tried to use the new viewChild signal API but is not supported on MockComponent
-    // Revisit this ticket to see if it's supported already, so we can move on to signals
-    // https://github.com/help-me-mom/ng-mocks/issues/8634
-    @ViewChild('personaSelector')
-    personaSelector!: EditEmaPersonaSelectorComponent;
-
-=======
-    languageSelector = viewChild<EditEmaLanguageSelectorComponent>('languageSelector');
->>>>>>> da51ee9d
+    $personaSelector = viewChild<EditEmaPersonaSelectorComponent>('personaSelector');
+
+    $languageSelector = viewChild<EditEmaLanguageSelectorComponent>('languageSelector');
     #store = inject(UVEStore);
 
     readonly #messageService = inject(MessageService);
     readonly #dotMessageService = inject(DotMessageService);
     readonly #confirmationService = inject(ConfirmationService);
-<<<<<<< HEAD
     readonly #personalizeService = inject(DotPersonalizeService);
-=======
->>>>>>> da51ee9d
 
     readonly $toolbar = this.#store.$uveToolbar;
     readonly $apiURL = this.#store.$apiURL;
-    readonly $personaSelector = this.#store.$personaSelector;
+    readonly $personaSelectorProps = this.#store.$personaSelector;
 
     @Output() translatePage = new EventEmitter<{ page: DotPage; newLanguage: number }>();
 
@@ -125,7 +98,6 @@
     }
 
     /**
-<<<<<<< HEAD
      * Handle the persona selection
      *
      * @param {DotPersona} persona
@@ -153,11 +125,11 @@
                                 'com.dotmarketing.persona.id': persona.identifier
                             });
 
-                            this.personaSelector.fetchPersonas();
+                            this.$personaSelector().fetchPersonas();
                         }); // This does a take 1 under the hood
                 },
                 reject: () => {
-                    this.personaSelector.resetValue();
+                    this.$personaSelector().resetValue();
                 }
             });
         }
@@ -182,7 +154,7 @@
                 this.#personalizeService
                     .despersonalized(persona.pageId, persona.keyTag)
                     .subscribe(() => {
-                        this.personaSelector.fetchPersonas();
+                        this.$personaSelector().fetchPersonas();
 
                         if (persona.selected) {
                             this.#store.loadPageAsset({
@@ -190,7 +162,11 @@
                             });
                         }
                     }); // This does a take 1 under the hood
-=======
+            }
+        });
+    }
+
+    /*
      * Asks the user for confirmation to create a new translation for a given language.
      *
      * @param {DotLanguage} language - The language to create a new translation for.
@@ -218,8 +194,7 @@
             },
             reject: () => {
                 // If is rejected, bring back the current language on selector
-                this.languageSelector().listbox.writeValue(this.$toolbar().currentLanguage);
->>>>>>> da51ee9d
+                this.$languageSelector().listbox.writeValue(this.$toolbar().currentLanguage);
             }
         });
     }
