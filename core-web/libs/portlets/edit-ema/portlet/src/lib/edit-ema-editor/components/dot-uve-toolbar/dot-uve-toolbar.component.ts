import { ClipboardModule } from '@angular/cdk/clipboard';
import { ChangeDetectionStrategy, Component, inject } from '@angular/core';

import { MessageService } from 'primeng/api';
import { ButtonModule } from 'primeng/button';
import { ToolbarModule } from 'primeng/toolbar';

import { DotMessageService } from '@dotcms/data-access';

import { UVEStore } from '../../../store/dot-uve.store';
import { DotEmaBookmarksComponent } from '../dot-ema-bookmarks/dot-ema-bookmarks.component';
import { DotEmaInfoDisplayComponent } from '../dot-ema-info-display/dot-ema-info-display.component';
import { DotEmaRunningExperimentComponent } from '../dot-ema-running-experiment/dot-ema-running-experiment.component';

@Component({
    selector: 'dot-uve-toolbar',
    standalone: true,
    imports: [
        ButtonModule,
        ToolbarModule,
        DotEmaBookmarksComponent,
        DotEmaInfoDisplayComponent,
        DotEmaRunningExperimentComponent,
        ClipboardModule
    ],
    templateUrl: './dot-uve-toolbar.component.html',
    styleUrl: './dot-uve-toolbar.component.scss',
    changeDetection: ChangeDetectionStrategy.OnPush
})
export class DotUveToolbarComponent {
    #store = inject(UVEStore);
    readonly #messageService = inject(MessageService);
    readonly #dotMessageService = inject(DotMessageService);

    readonly $toolbar = this.#store.$uveToolbar;
<<<<<<< HEAD
    readonly $isPreviewMode = this.#store.$isPreviewMode;
=======
    readonly $apiURL = this.#store.$apiURL;
>>>>>>> 6bff5a05

    setPreviewMode() {
        this.#store.loadPageAsset({ preview: 'true' });
    }

    setEditMode() {
        this.#store.loadPageAsset({ preview: 'false' });
    }

    triggerCopyToast() {
        this.#messageService.add({
            severity: 'success',
            summary: this.#dotMessageService.get('Copied'),
            life: 3000
        });
    }
}<|MERGE_RESOLUTION|>--- conflicted
+++ resolved
@@ -33,11 +33,8 @@
     readonly #dotMessageService = inject(DotMessageService);
 
     readonly $toolbar = this.#store.$uveToolbar;
-<<<<<<< HEAD
     readonly $isPreviewMode = this.#store.$isPreviewMode;
-=======
     readonly $apiURL = this.#store.$apiURL;
->>>>>>> 6bff5a05
 
     setPreviewMode() {
         this.#store.loadPageAsset({ preview: 'true' });
