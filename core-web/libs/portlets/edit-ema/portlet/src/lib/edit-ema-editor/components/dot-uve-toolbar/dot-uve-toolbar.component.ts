import { ClipboardModule } from '@angular/cdk/clipboard';
import { NgClass, NgTemplateOutlet } from '@angular/common';
import {
    ChangeDetectionStrategy,
    Component,
    computed,
    effect,
    EventEmitter,
    inject,
    Output,
    viewChild
} from '@angular/core';
import { FormsModule, ReactiveFormsModule } from '@angular/forms';

import { ConfirmationService, MessageService } from 'primeng/api';
import { ButtonModule } from 'primeng/button';
import { CalendarModule } from 'primeng/calendar';
import { ChipModule } from 'primeng/chip';
import { SplitButtonModule } from 'primeng/splitbutton';
import { ToolbarModule } from 'primeng/toolbar';

import { DotMessageService, DotPersonalizeService } from '@dotcms/data-access';
import { DotPersona, DotLanguage } from '@dotcms/dotcms-models';

import { DotEmaBookmarksComponent } from './components/dot-ema-bookmarks/dot-ema-bookmarks.component';
import { DotEmaInfoDisplayComponent } from './components/dot-ema-info-display/dot-ema-info-display.component';
import { DotEmaRunningExperimentComponent } from './components/dot-ema-running-experiment/dot-ema-running-experiment.component';
import { DEFAULT_DEVICES } from './components/dot-uve-device-selector/const';
import { DotUveDeviceSelectorComponent } from './components/dot-uve-device-selector/dot-uve-device-selector.component';
import { EditEmaLanguageSelectorComponent } from './components/edit-ema-language-selector/edit-ema-language-selector.component';
import { EditEmaPersonaSelectorComponent } from './components/edit-ema-persona-selector/edit-ema-persona-selector.component';

import { DEFAULT_PERSONA } from '../../../shared/consts';
import { DotPage } from '../../../shared/models';
import { UVEStore } from '../../../store/dot-uve.store';
<<<<<<< HEAD
=======
import { DotEmaBookmarksComponent } from '../dot-ema-bookmarks/dot-ema-bookmarks.component';
import { DotEmaInfoDisplayComponent } from '../dot-ema-info-display/dot-ema-info-display.component';
import { DotEmaRunningExperimentComponent } from '../dot-ema-running-experiment/dot-ema-running-experiment.component';
import { DotUveWorkflowActionsComponent } from '../dot-uve-workflow-actions/dot-uve-workflow-actions.component';
import { EditEmaLanguageSelectorComponent } from '../edit-ema-language-selector/edit-ema-language-selector.component';
import { EditEmaPersonaSelectorComponent } from '../edit-ema-persona-selector/edit-ema-persona-selector.component';
>>>>>>> 82ddbb0e

@Component({
    selector: 'dot-uve-toolbar',
    standalone: true,
    imports: [
        NgClass,
        NgTemplateOutlet,
        ButtonModule,
        ToolbarModule,
        DotEmaBookmarksComponent,
        DotEmaInfoDisplayComponent,
        DotEmaRunningExperimentComponent,
        ClipboardModule,
        CalendarModule,
        SplitButtonModule,
        FormsModule,
        ReactiveFormsModule,
        EditEmaPersonaSelectorComponent,
        EditEmaLanguageSelectorComponent,
<<<<<<< HEAD
        ClipboardModule,
        DotUveDeviceSelectorComponent
=======
        DotUveWorkflowActionsComponent,
        ChipModule
>>>>>>> 82ddbb0e
    ],
    providers: [DotPersonalizeService],
    templateUrl: './dot-uve-toolbar.component.html',
    styleUrl: './dot-uve-toolbar.component.scss',
    changeDetection: ChangeDetectionStrategy.OnPush
})
export class DotUveToolbarComponent {
    $personaSelector = viewChild<EditEmaPersonaSelectorComponent>('personaSelector');
    $languageSelector = viewChild<EditEmaLanguageSelectorComponent>('languageSelector');

    @Output() translatePage = new EventEmitter<{ page: DotPage; newLanguage: number }>();

    readonly #store = inject(UVEStore);
    readonly #messageService = inject(MessageService);
    readonly #dotMessageService = inject(DotMessageService);
    readonly #confirmationService = inject(ConfirmationService);
    readonly #personalizeService = inject(DotPersonalizeService);

    readonly $toolbar = this.#store.$uveToolbar;
    readonly $isPreviewMode = this.#store.$isPreviewMode;
    readonly $apiURL = this.#store.$apiURL;
    readonly $personaSelectorProps = this.#store.$personaSelector;
    readonly $infoDisplayProps = this.#store.$infoDisplayProps;

    readonly $styleToolbarClass = computed(() => {
        if (!this.$isPreviewMode()) {
            return 'uve-toolbar';
        }

        return 'uve-toolbar uve-toolbar-preview';
    });

    readonly $pageInode = computed(() => {
        return this.#store.pageAPIResponse()?.page.inode;
    });

    readonly $actions = this.#store.workflowLoading;
    readonly $workflowLoding = this.#store.workflowLoading;

    protected readonly date = new Date();

    defaultDevices = DEFAULT_DEVICES;

    // IF YOU DONT SEE ANY COMMENTS EXPLAINING THE CODE, PLEASE LEAVE ME A COMMENT, BECAUSE WE NEED DOCS OF THIS
    handleViewParamsEffect = effect(
        () => {
            const { device: deviceInode, orientation } = this.#store.viewParams();

            // So we dont open the editor in a device
            if (!this.#store.$isPreviewMode() && (deviceInode || orientation)) {
                this.#store.patchViewParams({ device: null, orientation: null });

                return;
            }

            const device = this.defaultDevices.find((d) => d.inode === deviceInode);

            if (device) {
                this.#store.setDevice(device, orientation);
            } else {
                this.#store.clearDeviceAndSocialMedia();
            }
        },
        {
            allowSignalWrites: true
        }
    );

    /**
     * Set the preview mode
     *
     * @memberof DotUveToolbarComponent
     */
    protected setPreviewMode() {
        this.#store.loadPageAsset({ preview: 'true' });
    }

    /**
     * Set the edit mode
     *
     * @memberof DotUveToolbarComponent
     */
    protected setEditMode() {
        this.#store.patchViewParams({ device: null, seo: null });
        this.#store.loadPageAsset({ preview: null });
    }

    /**
     * Handle the language selection
     *
     * @param {number} language
     * @memberof DotEmaComponent
     */
    onLanguageSelected(language: number) {
        const language_id = language.toString();

        const languages = this.#store.languages();
        const currentLanguage = languages.find((lang) => lang.id === language);

        const languageHasTranslation = languages.find(
            (lang) => lang.id.toString() === language_id
        )?.translated;

        if (!languageHasTranslation) {
            // Show confirmation dialog to create a new translation
            this.createNewTranslation(currentLanguage, this.#store.pageAPIResponse()?.page);

            return;
        }

        this.#store.loadPageAsset({ language_id });
    }

    triggerCopyToast() {
        this.#messageService.add({
            severity: 'success',
            summary: this.#dotMessageService.get('Copied'),
            life: 3000
        });
    }

    /**
     * Handle the persona selection
     *
     * @param {DotPersona} persona
     * @memberof DotEmaComponent
     */
    onPersonaSelected(persona: DotPersona & { pageId: string }) {
        if (persona.identifier === DEFAULT_PERSONA.identifier || persona.personalized) {
            this.#store.loadPageAsset({
                'com.dotmarketing.persona.id': persona.identifier
            });
        } else {
            this.#confirmationService.confirm({
                header: this.#dotMessageService.get('editpage.personalization.confirm.header'),
                message: this.#dotMessageService.get(
                    'editpage.personalization.confirm.message',
                    persona.name
                ),
                acceptLabel: this.#dotMessageService.get('dot.common.dialog.accept'),
                rejectLabel: this.#dotMessageService.get('dot.common.dialog.reject'),
                accept: () => {
                    this.#personalizeService
                        .personalized(persona.pageId, persona.keyTag)
                        .subscribe(() => {
                            this.#store.loadPageAsset({
                                'com.dotmarketing.persona.id': persona.identifier
                            });

                            this.$personaSelector().fetchPersonas();
                        }); // This does a take 1 under the hood
                },
                reject: () => {
                    this.$personaSelector().resetValue();
                }
            });
        }
    }

    /**
     * Handle the persona despersonalization
     *
     * @param {(DotPersona & { pageId: string })} persona
     * @memberof EditEmaToolbarComponent
     */
    onDespersonalize(persona: DotPersona & { pageId: string; selected: boolean }) {
        this.#confirmationService.confirm({
            header: this.#dotMessageService.get('editpage.personalization.delete.confirm.header'),
            message: this.#dotMessageService.get(
                'editpage.personalization.delete.confirm.message',
                persona.name
            ),
            acceptLabel: this.#dotMessageService.get('dot.common.dialog.accept'),
            rejectLabel: this.#dotMessageService.get('dot.common.dialog.reject'),
            accept: () => {
                this.#personalizeService
                    .despersonalized(persona.pageId, persona.keyTag)
                    .subscribe(() => {
                        this.$personaSelector().fetchPersonas();

                        if (persona.selected) {
                            this.#store.loadPageAsset({
                                'com.dotmarketing.persona.id': DEFAULT_PERSONA.identifier
                            });
                        }
                    }); // This does a take 1 under the hood
            }
        });
    }

    /*
     * Asks the user for confirmation to create a new translation for a given language.
     *
     * @param {DotLanguage} language - The language to create a new translation for.
     * @private
     *
     * @return {void}
     */
    private createNewTranslation(language: DotLanguage, page: DotPage): void {
        this.#confirmationService.confirm({
            header: this.#dotMessageService.get(
                'editpage.language-change-missing-lang-populate.confirm.header'
            ),
            message: this.#dotMessageService.get(
                'editpage.language-change-missing-lang-populate.confirm.message',
                language.language
            ),
            rejectIcon: 'hidden',
            acceptIcon: 'hidden',
            key: 'shell-confirm-dialog',
            accept: () => {
                this.translatePage.emit({
                    page: page,
                    newLanguage: language.id
                });
            },
            reject: () => {
                // If is rejected, bring back the current language on selector
                this.$languageSelector().listbox.writeValue(this.$toolbar().currentLanguage);
            }
        });
    }
}<|MERGE_RESOLUTION|>--- conflicted
+++ resolved
@@ -33,15 +33,7 @@
 import { DEFAULT_PERSONA } from '../../../shared/consts';
 import { DotPage } from '../../../shared/models';
 import { UVEStore } from '../../../store/dot-uve.store';
-<<<<<<< HEAD
-=======
-import { DotEmaBookmarksComponent } from '../dot-ema-bookmarks/dot-ema-bookmarks.component';
-import { DotEmaInfoDisplayComponent } from '../dot-ema-info-display/dot-ema-info-display.component';
-import { DotEmaRunningExperimentComponent } from '../dot-ema-running-experiment/dot-ema-running-experiment.component';
 import { DotUveWorkflowActionsComponent } from '../dot-uve-workflow-actions/dot-uve-workflow-actions.component';
-import { EditEmaLanguageSelectorComponent } from '../edit-ema-language-selector/edit-ema-language-selector.component';
-import { EditEmaPersonaSelectorComponent } from '../edit-ema-persona-selector/edit-ema-persona-selector.component';
->>>>>>> 82ddbb0e
 
 @Component({
     selector: 'dot-uve-toolbar',
@@ -61,13 +53,10 @@
         ReactiveFormsModule,
         EditEmaPersonaSelectorComponent,
         EditEmaLanguageSelectorComponent,
-<<<<<<< HEAD
         ClipboardModule,
-        DotUveDeviceSelectorComponent
-=======
+        DotUveDeviceSelectorComponent,
         DotUveWorkflowActionsComponent,
         ChipModule
->>>>>>> 82ddbb0e
     ],
     providers: [DotPersonalizeService],
     templateUrl: './dot-uve-toolbar.component.html',
