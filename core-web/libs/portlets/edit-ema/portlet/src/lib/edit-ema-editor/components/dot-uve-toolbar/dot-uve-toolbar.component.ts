import { ClipboardModule } from '@angular/cdk/clipboard';
import { NgClass, NgTemplateOutlet } from '@angular/common';
import {
    ChangeDetectionStrategy,
    Component,
    computed,
    effect,
    EventEmitter,
    inject,
<<<<<<< HEAD
    OnInit,
    Output,
    signal,
    viewChild,
    WritableSignal
=======
    model,
    Output,
    effect,
    viewChild,
    untracked
>>>>>>> cbdbf73f
} from '@angular/core';
import { FormsModule, ReactiveFormsModule } from '@angular/forms';

import { ConfirmationService, MessageService } from 'primeng/api';
import { ButtonModule } from 'primeng/button';
import { CalendarModule } from 'primeng/calendar';
import { ChipModule } from 'primeng/chip';
import { SplitButtonModule } from 'primeng/splitbutton';
import { ToolbarModule } from 'primeng/toolbar';

<<<<<<< HEAD
import { take } from 'rxjs/operators';
=======
import { UVE_MODE } from '@dotcms/client';
import { DotMessageService, DotPersonalizeService } from '@dotcms/data-access';
import { DotPersona, DotLanguage } from '@dotcms/dotcms-models';
import { DotMessagePipe } from '@dotcms/ui';
>>>>>>> cbdbf73f

import { DotDevicesService, DotMessageService, DotPersonalizeService } from '@dotcms/data-access';
import { DotPersona, DotLanguage, DotDevice } from '@dotcms/dotcms-models';

import { DotEmaBookmarksComponent } from './components/dot-ema-bookmarks/dot-ema-bookmarks.component';
import { DotEmaInfoDisplayComponent } from './components/dot-ema-info-display/dot-ema-info-display.component';
import { DotEmaRunningExperimentComponent } from './components/dot-ema-running-experiment/dot-ema-running-experiment.component';
import { DotUveDeviceSelectorComponent } from './components/dot-uve-device-selector/dot-uve-device-selector.component';
import { DotUveWorkflowActionsComponent } from './components/dot-uve-workflow-actions/dot-uve-workflow-actions.component';
import { EditEmaLanguageSelectorComponent } from './components/edit-ema-language-selector/edit-ema-language-selector.component';
import { EditEmaPersonaSelectorComponent } from './components/edit-ema-persona-selector/edit-ema-persona-selector.component';

import { DEFAULT_DEVICES, DEFAULT_PERSONA } from '../../../shared/consts';
import { DotPage } from '../../../shared/models';
import { UVEStore } from '../../../store/dot-uve.store';

@Component({
    selector: 'dot-uve-toolbar',
    standalone: true,
    imports: [
        NgClass,
        NgTemplateOutlet,
        ButtonModule,
        ToolbarModule,
        DotEmaBookmarksComponent,
        DotEmaInfoDisplayComponent,
        DotEmaRunningExperimentComponent,
        ClipboardModule,
        CalendarModule,
        SplitButtonModule,
        FormsModule,
        ReactiveFormsModule,
        EditEmaPersonaSelectorComponent,
        EditEmaLanguageSelectorComponent,
        ClipboardModule,
<<<<<<< HEAD
        DotUveDeviceSelectorComponent,
=======
        DotMessagePipe,
>>>>>>> cbdbf73f
        DotUveWorkflowActionsComponent,
        ChipModule
    ],
    providers: [DotPersonalizeService, DotDevicesService],
    templateUrl: './dot-uve-toolbar.component.html',
    styleUrl: './dot-uve-toolbar.component.scss',
    changeDetection: ChangeDetectionStrategy.OnPush
})
export class DotUveToolbarComponent implements OnInit {
    $personaSelector = viewChild<EditEmaPersonaSelectorComponent>('personaSelector');
    $languageSelector = viewChild<EditEmaLanguageSelectorComponent>('languageSelector');

    @Output() translatePage = new EventEmitter<{ page: DotPage; newLanguage: number }>();

    readonly #store = inject(UVEStore);
    readonly #messageService = inject(MessageService);
    readonly #dotMessageService = inject(DotMessageService);
    readonly #confirmationService = inject(ConfirmationService);
    readonly #personalizeService = inject(DotPersonalizeService);
    readonly #deviceService = inject(DotDevicesService);

    readonly $toolbar = this.#store.$uveToolbar;
    readonly $isPreviewMode = this.#store.$isPreviewMode;
    readonly $apiURL = this.#store.$apiURL;
    readonly $personaSelectorProps = this.#store.$personaSelector;
    readonly $infoDisplayProps = this.#store.$infoDisplayProps;
    readonly $devices: WritableSignal<DotDevice[]> = signal([]);

    protected readonly CURRENT_DATE = new Date();

    readonly $styleToolbarClass = computed(() => {
        if (!this.$isPreviewMode()) {
            return 'uve-toolbar';
        }

        return 'uve-toolbar uve-toolbar-preview';
    });

    protected readonly publishDateParam = this.#store.pageParams().publishDate;
    protected readonly $previewDate = model<Date>(
        this.publishDateParam ? new Date(this.publishDateParam) : null
    );

    readonly $previewDateEffect = effect(
        () => {
            const previewDate = this.$previewDate();

            if (!previewDate) {
                return;
            }

            // If previewDate is minor that the CURRENT DATE, set previewDate to CURRENT DATE
            if (previewDate < this.CURRENT_DATE) {
                this.$previewDate.set(this.CURRENT_DATE);

                return;
            }

            untracked(() => {
                this.#store.loadPageAsset({
                    editorMode: UVE_MODE.PREVIEW,
                    publishDate: previewDate?.toISOString()
                });
            });
        },
        { allowSignalWrites: true }
    );
    readonly $pageInode = computed(() => {
        return this.#store.pageAPIResponse()?.page.inode;
    });

    readonly $actions = this.#store.workflowLoading;
    readonly $workflowLoding = this.#store.workflowLoading;

<<<<<<< HEAD
    protected readonly date = new Date();

    defaultDevices = DEFAULT_DEVICES;

    // IF YOU DONT SEE ANY COMMENTS EXPLAINING THE CODE, PLEASE LEAVE ME A COMMENT, BECAUSE WE NEED DOCS OF THIS
    handleViewParamsEffect = effect(
        () => {
            const { device: deviceInode, orientation } = this.#store.viewParams();

            // So we dont open the editor in a device
            if (!this.#store.$isPreviewMode() && (deviceInode || orientation)) {
                this.#store.patchViewParams({ device: null, orientation: null });

                return;
            }

            const device = this.defaultDevices.find((d) => d.inode === deviceInode);

            if (device) {
                this.#store.setDevice(device, orientation);
            } else {
                this.#store.clearDeviceAndSocialMedia();
            }
        },
        {
            allowSignalWrites: true
        }
    );

    ngOnInit(): void {
        this.#deviceService
            .get()
            .pipe(take(1))
            .subscribe((devices: DotDevice[]) => {
                this.$devices.set(devices);
            });
    }

=======
>>>>>>> cbdbf73f
    /**
     * Initialize the preview mode
     *
     * @param {Date} publishDate
     * @memberof DotUveToolbarComponent
     */
    protected triggerPreviewMode(publishDate = new Date()) {
        this.$previewDate.set(publishDate);
    }

    /**
     * Initialize the edit mode
     *
     * @memberof DotUveToolbarComponent
     */
<<<<<<< HEAD
    protected setEditMode() {
        this.#store.patchViewParams({ device: null, seo: null });
        this.#store.loadPageAsset({ preview: null });
=======
    protected triggerEditMode() {
        this.#store.loadPageAsset({ editorMode: undefined, publishDate: undefined });
>>>>>>> cbdbf73f
    }

    /**
     * Handle the language selection
     *
     * @param {number} language
     * @memberof DotEmaComponent
     */
    onLanguageSelected(language: number) {
        const language_id = language.toString();

        const languages = this.#store.languages();
        const currentLanguage = languages.find((lang) => lang.id === language);

        const languageHasTranslation = languages.find(
            (lang) => lang.id.toString() === language_id
        )?.translated;

        if (!languageHasTranslation) {
            // Show confirmation dialog to create a new translation
            this.createNewTranslation(currentLanguage, this.#store.pageAPIResponse()?.page);

            return;
        }

        this.#store.loadPageAsset({ language_id });
    }

    /**
     * Trigger the copy toasts
     *
     * @memberof DotUveToolbarComponent
     */
    triggerCopyToast() {
        this.#messageService.add({
            severity: 'success',
            summary: this.#dotMessageService.get('Copied'),
            life: 3000
        });
    }

    /**
     * Handle the persona selection
     *
     * @param {DotPersona} persona
     * @memberof DotEmaComponent
     */
    onPersonaSelected(persona: DotPersona & { pageId: string }) {
        if (persona.identifier === DEFAULT_PERSONA.identifier || persona.personalized) {
            this.#store.loadPageAsset({
                'com.dotmarketing.persona.id': persona.identifier
            });
        } else {
            this.#confirmationService.confirm({
                header: this.#dotMessageService.get('editpage.personalization.confirm.header'),
                message: this.#dotMessageService.get(
                    'editpage.personalization.confirm.message',
                    persona.name
                ),
                acceptLabel: this.#dotMessageService.get('dot.common.dialog.accept'),
                rejectLabel: this.#dotMessageService.get('dot.common.dialog.reject'),
                accept: () => {
                    this.#personalizeService
                        .personalized(persona.pageId, persona.keyTag)
                        .subscribe(() => {
                            this.#store.loadPageAsset({
                                'com.dotmarketing.persona.id': persona.identifier
                            });

                            this.$personaSelector().fetchPersonas();
                        }); // This does a take 1 under the hood
                },
                reject: () => {
                    this.$personaSelector().resetValue();
                }
            });
        }
    }

    /**
     * Handle the persona despersonalization
     *
     * @param {(DotPersona & { pageId: string })} persona
     * @memberof EditEmaToolbarComponent
     */
    onDespersonalize(persona: DotPersona & { pageId: string; selected: boolean }) {
        this.#confirmationService.confirm({
            header: this.#dotMessageService.get('editpage.personalization.delete.confirm.header'),
            message: this.#dotMessageService.get(
                'editpage.personalization.delete.confirm.message',
                persona.name
            ),
            acceptLabel: this.#dotMessageService.get('dot.common.dialog.accept'),
            rejectLabel: this.#dotMessageService.get('dot.common.dialog.reject'),
            accept: () => {
                this.#personalizeService
                    .despersonalized(persona.pageId, persona.keyTag)
                    .subscribe(() => {
                        this.$personaSelector().fetchPersonas();

                        if (persona.selected) {
                            this.#store.loadPageAsset({
                                'com.dotmarketing.persona.id': DEFAULT_PERSONA.identifier
                            });
                        }
                    }); // This does a take 1 under the hood
            }
        });
    }

    /*
     * Asks the user for confirmation to create a new translation for a given language.
     *
     * @param {DotLanguage} language - The language to create a new translation for.
     * @private
     *
     * @return {void}
     */
    private createNewTranslation(language: DotLanguage, page: DotPage): void {
        this.#confirmationService.confirm({
            header: this.#dotMessageService.get(
                'editpage.language-change-missing-lang-populate.confirm.header'
            ),
            message: this.#dotMessageService.get(
                'editpage.language-change-missing-lang-populate.confirm.message',
                language.language
            ),
            rejectIcon: 'hidden',
            acceptIcon: 'hidden',
            key: 'shell-confirm-dialog',
            accept: () => {
                this.translatePage.emit({
                    page: page,
                    newLanguage: language.id
                });
            },
            reject: () => {
                // If is rejected, bring back the current language on selector
                this.$languageSelector().listbox.writeValue(this.$toolbar().currentLanguage);
            }
        });
    }
}<|MERGE_RESOLUTION|>--- conflicted
+++ resolved
@@ -7,19 +7,13 @@
     effect,
     EventEmitter,
     inject,
-<<<<<<< HEAD
     OnInit,
     Output,
     signal,
     viewChild,
-    WritableSignal
-=======
+    WritableSignal,
     model,
-    Output,
-    effect,
-    viewChild,
     untracked
->>>>>>> cbdbf73f
 } from '@angular/core';
 import { FormsModule, ReactiveFormsModule } from '@angular/forms';
 
@@ -30,17 +24,12 @@
 import { SplitButtonModule } from 'primeng/splitbutton';
 import { ToolbarModule } from 'primeng/toolbar';
 
-<<<<<<< HEAD
 import { take } from 'rxjs/operators';
-=======
+
 import { UVE_MODE } from '@dotcms/client';
-import { DotMessageService, DotPersonalizeService } from '@dotcms/data-access';
-import { DotPersona, DotLanguage } from '@dotcms/dotcms-models';
-import { DotMessagePipe } from '@dotcms/ui';
->>>>>>> cbdbf73f
-
 import { DotDevicesService, DotMessageService, DotPersonalizeService } from '@dotcms/data-access';
 import { DotPersona, DotLanguage, DotDevice } from '@dotcms/dotcms-models';
+import { DotMessagePipe } from '@dotcms/ui';
 
 import { DotEmaBookmarksComponent } from './components/dot-ema-bookmarks/dot-ema-bookmarks.component';
 import { DotEmaInfoDisplayComponent } from './components/dot-ema-info-display/dot-ema-info-display.component';
@@ -73,11 +62,8 @@
         EditEmaPersonaSelectorComponent,
         EditEmaLanguageSelectorComponent,
         ClipboardModule,
-<<<<<<< HEAD
         DotUveDeviceSelectorComponent,
-=======
         DotMessagePipe,
->>>>>>> cbdbf73f
         DotUveWorkflowActionsComponent,
         ChipModule
     ],
@@ -152,7 +138,6 @@
     readonly $actions = this.#store.workflowLoading;
     readonly $workflowLoding = this.#store.workflowLoading;
 
-<<<<<<< HEAD
     protected readonly date = new Date();
 
     defaultDevices = DEFAULT_DEVICES;
@@ -191,8 +176,6 @@
             });
     }
 
-=======
->>>>>>> cbdbf73f
     /**
      * Initialize the preview mode
      *
@@ -208,14 +191,9 @@
      *
      * @memberof DotUveToolbarComponent
      */
-<<<<<<< HEAD
-    protected setEditMode() {
-        this.#store.patchViewParams({ device: null, seo: null });
-        this.#store.loadPageAsset({ preview: null });
-=======
     protected triggerEditMode() {
+        this.#store.patchViewParams({ device: undefined, seo: undefined });
         this.#store.loadPageAsset({ editorMode: undefined, publishDate: undefined });
->>>>>>> cbdbf73f
     }
 
     /**
