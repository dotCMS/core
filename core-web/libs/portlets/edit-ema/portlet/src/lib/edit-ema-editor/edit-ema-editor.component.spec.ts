import { describe, expect, it } from '@jest/globals';
import {
    SpectatorRouting,
    createRoutingFactory,
    byTestId,
    mockProvider
} from '@ngneat/spectator/jest';
import { MockComponent } from 'ng-mocks';
import { Observable, of, throwError } from 'rxjs';

import { HttpClientTestingModule } from '@angular/common/http/testing';
import { DebugElement } from '@angular/core';
import { By } from '@angular/platform-browser';
import { ActivatedRoute, Router } from '@angular/router';
import { RouterTestingModule } from '@angular/router/testing';

import { ConfirmationService, MessageService } from 'primeng/api';
import { ButtonModule } from 'primeng/button';
import { DialogService } from 'primeng/dynamicdialog';

import { CUSTOMER_ACTIONS } from '@dotcms/client';
import {
    DotContentTypeService,
    DotContentletService,
    DotCopyContentService,
    DotCurrentUserService,
    DotDevicesService,
    DotESContentService,
    DotFavoritePageService,
    DotHttpErrorManagerService,
    DotLanguagesService,
    DotLicenseService,
    DotMessageService,
    DotPersonalizeService,
    DotSeoMetaTagsService,
    DotSeoMetaTagsUtilService
} from '@dotcms/data-access';
import { CoreWebService, CoreWebServiceMock, LoginService } from '@dotcms/dotcms-js';
import {
    DotCMSContentlet,
    CONTAINER_SOURCE,
    DotPageContainerStructure
} from '@dotcms/dotcms-models';
import { DotResultsSeoToolComponent } from '@dotcms/portlets/dot-ema/ui';
import { DotCopyContentModalService, ModelCopyContentResponse, SafeUrlPipe } from '@dotcms/ui';
import {
    DotLanguagesServiceMock,
    MockDotMessageService,
    DotPersonalizeServiceMock,
    DotDevicesServiceMock,
    mockDotDevices,
    LoginServiceMock,
    DotCurrentUserServiceMock,
    dotcmsContentletMock,
    seoOGTagsResultMock,
    URL_MAP_CONTENTLET
} from '@dotcms/utils-testing';

import { DotEditEmaWorkflowActionsComponent } from './components/dot-edit-ema-workflow-actions/dot-edit-ema-workflow-actions.component';
import { EditEmaLanguageSelectorComponent } from './components/edit-ema-language-selector/edit-ema-language-selector.component';
import { EditEmaPaletteComponent } from './components/edit-ema-palette/edit-ema-palette.component';
import { EditEmaPersonaSelectorComponent } from './components/edit-ema-persona-selector/edit-ema-persona-selector.component';
import { CUSTOM_PERSONA } from './components/edit-ema-persona-selector/edit-ema-persona-selector.component.spec';
import { EmaContentletToolsComponent } from './components/ema-contentlet-tools/ema-contentlet-tools.component';
import { EmaPageDropzoneComponent } from './components/ema-page-dropzone/ema-page-dropzone.component';
import { BOUNDS_MOCK } from './components/ema-page-dropzone/ema-page-dropzone.component.spec';
import { EditEmaEditorComponent } from './edit-ema-editor.component';

import { DotEmaDialogComponent } from '../components/dot-ema-dialog/dot-ema-dialog.component';
import { EditEmaStore } from '../dot-ema-shell/store/dot-ema.store';
import { DotActionUrlService } from '../services/dot-action-url/dot-action-url.service';
import { DotPageApiService } from '../services/dot-page-api.service';
import { DEFAULT_PERSONA, WINDOW, HOST, PAYLOAD_MOCK } from '../shared/consts';
import { EDITOR_MODE, EDITOR_STATE, NG_CUSTOM_EVENTS } from '../shared/enums';
import { ActionPayload } from '../shared/models';

global.URL.createObjectURL = jest.fn(
    () => 'blob:http://localhost:3000/12345678-1234-1234-1234-123456789012'
);

const messagesMock = {
    'editpage.content.contentlet.remove.confirmation_message.header': 'Deleting Content',
    'editpage.content.contentlet.remove.confirmation_message.message':
        'Are you sure you want to remove this content?',
    'dot.common.dialog.accept': 'Accept',
    'dot.common.dialog.reject': 'Reject',
    'editpage.content.add.already.title': 'Content already added',
    'editpage.content.add.already.message': 'This content is already added to this container'
};

const dragEventMock = {
    target: {
        dataset: {
            type: 'contentlet',
            item: JSON.stringify({
                identifier: '123',
                title: 'hello world',
                contentType: 'File',
                baseType: 'CONTENT'
            })
        }
    }
};

const dotPageContainerStructureMock: DotPageContainerStructure = {
    '123': {
        container: {
            archived: false,
            categoryId: '123',
            deleted: false,
            friendlyName: '123',
            identifier: '123',
            live: false,
            locked: false,
            maxContentlets: 123,
            name: '123',
            path: '123',
            pathName: '123',
            postLoop: '123',
            preLoop: '123',
            source: CONTAINER_SOURCE.DB,
            title: '123',
            type: '123',
            working: false
        },
        containerStructures: [
            {
                contentTypeVar: '123'
            }
        ],
        contentlets: {
            '123': [
                {
                    baseType: '123',
                    content: 'something',
                    contentType: '123',
                    dateCreated: '123',
                    dateModifed: '123',
                    folder: '123',
                    host: '123',
                    identifier: '123',
                    inode: '123',
                    languageId: 123,
                    live: false,
                    locked: false,
                    modDate: '123',
                    modUser: '123',
                    owner: '123',
                    working: false,
                    title: '123',
                    url: '123',
                    __icon__: '123',
                    archived: false,
                    deleted: false,
                    hasTitleImage: false,
                    hostName: '123',
                    image: '123',
                    modUserName: '123',
                    sortOrder: 123,
                    stInode: '123',
                    titleImage: '123'
                },
                {
                    baseType: '456',
                    content: 'something',
                    contentType: '456',
                    dateCreated: '456',
                    dateModifed: '456',
                    folder: '456',
                    host: '456',
                    identifier: '456',
                    inode: '456',
                    languageId: 456,
                    live: false,
                    locked: false,
                    modDate: '456',
                    modUser: '456',
                    owner: '456',
                    working: false,
                    title: '456',
                    url: '456',
                    __icon__: '456',
                    archived: false,
                    deleted: false,
                    hasTitleImage: false,
                    hostName: '456',
                    image: '456',
                    modUserName: '456',
                    sortOrder: 456,
                    stInode: '456',
                    titleImage: '456'
                }
            ],
            '456': [
                {
                    baseType: '123',
                    content: 'something',
                    contentType: '123',
                    dateCreated: '123',
                    dateModifed: '123',
                    folder: '123',
                    host: '123',
                    identifier: '123',
                    inode: '123',
                    languageId: 123,
                    live: false,
                    locked: false,
                    modDate: '123',
                    modUser: '123',
                    owner: '123',
                    working: false,
                    title: '123',
                    url: '123',
                    __icon__: '123',
                    archived: false,
                    deleted: false,
                    hasTitleImage: false,
                    hostName: '123',
                    image: '123',
                    modUserName: '123',
                    sortOrder: 123,
                    stInode: '123',
                    titleImage: '123'
                }
            ]
        }
    }
};

const PAGE_INODE_MOCK = '1234';
const QUERY_PARAMS_MOCK = { language_id: 1, url: 'page-one' };

const TREE_NODE_MOCK = {
    containerId: '123',
    contentId: '123',
    pageId: '123',
    relationType: 'test',
    treeOrder: '1',
    variantId: 'test',
    personalization: 'dot:default'
};

const newContentlet = {
    ...dotcmsContentletMock,
    inode: '123',
    title: 'test'
};

const EDIT_ACTION_PAYLOAD_MOCK: ActionPayload = {
    language_id: '1',
    pageContainers: [
        {
            identifier: 'test',
            uuid: 'test',
            contentletsId: []
        }
    ],
    contentlet: {
        identifier: 'contentlet-identifier-123',
        inode: 'contentlet-inode-123',
        title: 'Hello World',
        contentType: 'test',
        onNumberOfPages: 1
    },
    container: {
        identifier: 'test',
        acceptTypes: 'test',
        uuid: 'test',
        maxContentlets: 1,
        contentletsId: ['123'],
        variantId: '123'
    },
    pageId: 'test',
    position: 'before'
};

const URL_CONTENT_MAP_MOCK = {
    contentType: 'Blog',
    identifier: '123',
    inode: '1234',
    title: 'hello world'
};

const createRouting = (permissions: { canEdit: boolean; canRead: boolean }) =>
    createRoutingFactory({
        component: EditEmaEditorComponent,
        imports: [RouterTestingModule, HttpClientTestingModule, SafeUrlPipe, ButtonModule],
        declarations: [
            MockComponent(DotEditEmaWorkflowActionsComponent),
            MockComponent(DotEmaDialogComponent),
            MockComponent(DotResultsSeoToolComponent)
        ],
        detectChanges: false,
        componentProviders: [
            MessageService,
            EditEmaStore,
            ConfirmationService,
            DotFavoritePageService,
            DotESContentService,
            {
                provide: DotContentletService,
                useValue: {
                    getContentletByInode: () => of(URL_MAP_CONTENTLET)
                }
            },
            {
                provide: DotHttpErrorManagerService,
                useValue: {
                    handle() {
                        return of({});
                    }
                }
            },
            {
                provide: LoginService,
                useClass: LoginServiceMock
            },
            {
                provide: DotLicenseService,
                useValue: {
                    isEnterprise: () => of(true)
                }
            },
            { provide: DotLanguagesService, useValue: new DotLanguagesServiceMock() },
            {
                provide: DotActionUrlService,
                useValue: {
                    getCreateContentletUrl() {
                        return of('http://localhost/test/url');
                    }
                }
            },
            {
                provide: DotMessageService,
                useValue: new MockDotMessageService(messagesMock)
            },
            {
                provide: WINDOW,
                useValue: window
            },
            {
                provide: DotPersonalizeService,
                useValue: new DotPersonalizeServiceMock()
            }
        ],
        providers: [
            {
                provide: DotSeoMetaTagsService,
                useValue: { getMetaTagsResults: () => of(seoOGTagsResultMock) }
            },
            DotSeoMetaTagsUtilService,
            DialogService,
            DotCopyContentService,
            DotCopyContentModalService,
            { provide: ActivatedRoute, useValue: { snapshot: { queryParams: QUERY_PARAMS_MOCK } } },
            {
                provide: DotPageApiService,
                useValue: {
                    get({ language_id }) {
                        return {
                            4: of({
                                page: {
                                    title: 'hello world',
                                    inode: PAGE_INODE_MOCK,
                                    identifier: '123',
                                    ...permissions,
                                    pageURI: 'page-one',
                                    rendered: '<div>New Content - Hello World</div>',
                                    canEdit: true
                                },
                                site: {
                                    identifier: '123'
                                },
                                viewAs: {
                                    language: {
                                        id: 4,
                                        language: 'German',
                                        countryCode: 'DE',
                                        languageCode: 'de',
                                        country: 'Germany'
                                    },
                                    persona: DEFAULT_PERSONA
                                },
                                urlContentMap: URL_CONTENT_MAP_MOCK,
                                containers: dotPageContainerStructureMock
                            }),
                            3: of({
                                page: {
                                    title: 'hello world',
                                    inode: PAGE_INODE_MOCK,
                                    identifier: '123',
                                    ...permissions,
                                    pageURI: 'page-one',
                                    rendered: '<div>hello world</div>',
                                    canEdit: true
                                },
                                site: {
                                    identifier: '123'
                                },
                                viewAs: {
                                    language: {
                                        id: 3,
                                        language: 'German',
                                        countryCode: 'DE',
                                        languageCode: 'de',
                                        country: 'Germany'
                                    },
                                    persona: DEFAULT_PERSONA
                                },
                                urlContentMap: URL_CONTENT_MAP_MOCK,
                                containers: dotPageContainerStructureMock
                            }),
                            2: of({
                                page: {
                                    title: 'hello world',
                                    inode: PAGE_INODE_MOCK,
                                    identifier: '123',
                                    ...permissions,
                                    pageURI: 'page-one',
                                    canEdit: true
                                },
                                site: {
                                    identifier: '123'
                                },
                                viewAs: {
                                    language: {
                                        id: 2,
                                        language: 'Spanish',
                                        countryCode: 'ES',
                                        languageCode: 'es',
                                        country: 'España'
                                    },
                                    persona: DEFAULT_PERSONA
                                },
                                containers: dotPageContainerStructureMock
                            }),
                            1: of({
                                page: {
                                    title: 'hello world',
                                    inode: PAGE_INODE_MOCK,
                                    identifier: '123',
                                    ...permissions,
                                    pageURI: 'page-one'
                                },
                                site: {
                                    identifier: '123'
                                },
                                viewAs: {
                                    language: {
                                        id: 1,
                                        language: 'English',
                                        countryCode: 'US',
                                        languageCode: 'EN',
                                        country: 'United States'
                                    },
                                    persona: DEFAULT_PERSONA
                                },
                                urlContentMap: URL_CONTENT_MAP_MOCK,
                                containers: dotPageContainerStructureMock
                            })
                        }[language_id];
                    },
                    save() {
                        return of({});
                    },
                    getPersonas() {
                        return of({
                            entity: [DEFAULT_PERSONA],
                            pagination: {
                                totalEntries: 1,
                                perPage: 10,
                                page: 1
                            }
                        });
                    }
                }
            },
            {
                provide: DotDevicesService,
                useValue: new DotDevicesServiceMock()
            },
            {
                provide: DotCurrentUserService,
                useValue: new DotCurrentUserServiceMock()
            },
            {
                provide: DotMessageService,
                useValue: new MockDotMessageService(messagesMock)
            },
            {
                provide: CoreWebService,
                useClass: CoreWebServiceMock
            },
            {
                provide: WINDOW,
                useValue: window
            },
            {
                provide: DotPersonalizeService,
                useValue: new DotPersonalizeServiceMock()
            },
            mockProvider(DotContentTypeService)
        ]
    });
describe('EditEmaEditorComponent', () => {
    describe('with queryParams and permission', () => {
        let spectator: SpectatorRouting<EditEmaEditorComponent>;
        let store: EditEmaStore;
        let confirmationService: ConfirmationService;
        let messageService: MessageService;
        let addMessageSpy: jest.SpyInstance;
        let dotCopyContentModalService: DotCopyContentModalService;
        let dotCopyContentService: DotCopyContentService;
        let dotContentletService: DotContentletService;
        let dotHttpErrorManagerService: DotHttpErrorManagerService;

        const createComponent = createRouting({ canEdit: true, canRead: true });

        const triggerCustomEvent = (
            element: DebugElement,
            eventName: string,
            eventObj: unknown
        ) => {
            spectator.triggerEventHandler(element, eventName, eventObj);
        };

        beforeEach(() => {
            spectator = createComponent({
                queryParams: { language_id: 1, url: 'page-one' },
                data: {
                    data: {
                        url: 'http://localhost:3000'
                    }
                }
            });

            store = spectator.inject(EditEmaStore, true);
            confirmationService = spectator.inject(ConfirmationService, true);
            messageService = spectator.inject(MessageService, true);
            dotCopyContentModalService = spectator.inject(DotCopyContentModalService, true);
            dotCopyContentService = spectator.inject(DotCopyContentService, true);
            dotHttpErrorManagerService = spectator.inject(DotHttpErrorManagerService, true);
            dotContentletService = spectator.inject(DotContentletService, true);

            addMessageSpy = jest.spyOn(messageService, 'add');

            store.load({
                clientHost: 'http://localhost:3000',
                url: 'index',
                language_id: '1',
                'com.dotmarketing.persona.id': DEFAULT_PERSONA.identifier
            });

            spectator.detectChanges();

            store.updateEditorState(EDITOR_STATE.LOADED);
        });

        describe('toast', () => {
            it('should trigger messageService when clicking on ema-copy-url', () => {
                const messageService = spectator.inject(MessageService, true);
                const messageServiceSpy = jest.spyOn(messageService, 'add');
                spectator.detectChanges();

                const button = spectator.debugElement.query(By.css('[data-testId="ema-copy-url"]'));

                spectator.triggerEventHandler(button, 'cdkCopyToClipboardCopied', {});

                expect(messageServiceSpy).toHaveBeenCalledWith({
                    severity: 'success',
                    summary: 'Copied',
                    life: 3000
                });
            });
        });

        describe('API URL', () => {
            it('should have the url setted with the current language and persona', () => {
                spectator.detectChanges();

                const button = spectator.debugElement.query(By.css('[data-testId="ema-api-link"]'));

                expect(button.nativeElement.href).toBe(
                    'http://localhost/api/v1/page/json/page-one?language_id=1&com.dotmarketing.persona.id=modes.persona.no.persona&mode=EDIT_MODE'
                );
            });

            it('should open a new tab', () => {
                spectator.detectChanges();

                const button = spectator.debugElement.query(By.css('[data-testId="ema-api-link"]'));

                expect(button.nativeElement.target).toBe('_blank');
            });
        });

        describe('language selector', () => {
            it('should have a language selector', () => {
                spectator.detectChanges();
                expect(spectator.query(byTestId('language-selector'))).not.toBeNull();
            });

            it("should have the current language as label in the language selector's button", () => {
                spectator.detectChanges();
                expect(spectator.query(byTestId('language-button')).textContent).toBe(
                    'English - US'
                );
            });

            it('should call navigate when selecting a language', () => {
                spectator.detectChanges();
                const router = spectator.inject(Router);

                jest.spyOn(router, 'navigate');

                spectator.triggerEventHandler(EditEmaLanguageSelectorComponent, 'selected', 2);
                spectator.detectChanges();

                expect(router.navigate).toHaveBeenCalledWith([], {
                    queryParams: { language_id: 2 },
                    queryParamsHandling: 'merge'
                });
            });
        });

        describe('Preview mode', () => {
            beforeEach(() => {
                jest.useFakeTimers(); // Mock the timers
            });

            afterEach(() => {
                jest.useRealTimers(); // Restore the real timers after each test
            });

            it('should reset the selection on click on the go to edit button', () => {
                spectator.detectChanges();

                const updatePreviewStateMock = jest.spyOn(store, 'updatePreviewState');

                const deviceSelector = spectator.debugElement.query(
                    By.css('[data-testId="dot-device-selector"]')
                );

                const iphone = mockDotDevices[0];

                spectator.triggerEventHandler(deviceSelector, 'selected', iphone);
                spectator.detectChanges();

                const backToEditButton = spectator.debugElement.query(
                    By.css('[data-testId="ema-back-to-edit"]')
                );

                spectator.triggerEventHandler(backToEditButton, 'onClick', {});

                const selectedDevice = spectator.query(byTestId('selected-device'));

                expect(selectedDevice).toBeNull();

                expect(updatePreviewStateMock).toHaveBeenNthCalledWith(2, {
                    editorMode: EDITOR_MODE.EDIT
                });
            });

            it('should hide the components that are not needed for preview mode', () => {
                const componentsToHide = [
                    'palette',
                    'dropzone',
                    'contentlet-tools',
                    'dialog',
                    'confirm-dialog'
                ]; // Test id of components that should hide when entering preview modes

                spectator.detectChanges();

                const deviceSelector = spectator.debugElement.query(
                    By.css('[data-testId="dot-device-selector"]')
                );

                const iphone = { ...mockDotDevices[0], icon: 'someIcon' };

                spectator.triggerEventHandler(deviceSelector, 'selected', iphone);
                spectator.detectChanges();

                componentsToHide.forEach((testId) => {
                    expect(spectator.query(byTestId(testId))).toBeNull();
                });
            });

            it('should show the components that need showed on preview mode', () => {
                const componentsToShow = ['ema-back-to-edit', 'device-display']; // Test id of components that should show when entering preview modes

                spectator.detectChanges();

                const deviceSelector = spectator.debugElement.query(
                    By.css('[data-testId="dot-device-selector"]')
                );

                const iphone = { ...mockDotDevices[0], icon: 'someIcon' };

                spectator.triggerEventHandler(deviceSelector, 'selected', iphone);
                spectator.detectChanges();

                componentsToShow.forEach((testId) => {
                    expect(spectator.query(byTestId(testId))).not.toBeNull();
                });
            });

            it('should call updatePreviewState from the store', () => {
                const updatePreviewStateMock = jest.spyOn(store, 'updatePreviewState');

                spectator.detectChanges();

                const deviceSelector = spectator.debugElement.query(
                    By.css('[data-testId="dot-device-selector"]')
                );

                const iphone = { ...mockDotDevices[0], icon: 'someIcon' };

                spectator.triggerEventHandler(deviceSelector, 'selected', iphone);
                spectator.detectChanges();

                expect(updatePreviewStateMock).toHaveBeenCalledWith({
                    editorMode: EDITOR_MODE.PREVIEW,
                    device: iphone
                });
            });

<<<<<<< HEAD
            // REMOVED THE `SKIP` WHEN THIS PR [https://github.com/dotCMS/core/pull/27866] IS MERGED
            it.skip('should open seo results when clicking on a social media tile', () => {
=======
            it('should open seo results when clicking on a social media tile', () => {
                // We only support VTL
                jest.useFakeTimers();
>>>>>>> 439c2a42
                const updatePreviewStateMock = jest.spyOn(store, 'updatePreviewState');

                store.load({
                    url: 'index',
                    language_id: '3',
                    'com.dotmarketing.persona.id': DEFAULT_PERSONA.identifier
                });

                jest.runOnlyPendingTimers();

                const deviceSelector = spectator.debugElement.query(
                    By.css('[data-testId="dot-device-selector"]')
                );

                spectator.triggerEventHandler(deviceSelector, 'changeSeoMedia', 'Facebook');

                expect(spectator.query(byTestId('results-seo-tool'))).not.toBeNull(); // This components share the same logic as the preview by device

                expect(updatePreviewStateMock).toHaveBeenCalledWith({
                    editorMode: EDITOR_MODE.PREVIEW,
                    socialMedia: 'Facebook'
                });
            });
        });

        describe('persona selector', () => {
            it('should have a persona selector', () => {
                spectator.detectChanges();
                expect(spectator.query(byTestId('persona-selector'))).not.toBeNull();
            });

            it('should call navigate when selecting a persona', () => {
                spectator.detectChanges();
                const router = spectator.inject(Router);

                jest.spyOn(router, 'navigate');

                spectator.triggerEventHandler(EditEmaPersonaSelectorComponent, 'selected', {
                    ...DEFAULT_PERSONA,
                    identifier: '123',
                    pageId: '123',
                    personalized: true
                });
                spectator.detectChanges();

                expect(router.navigate).toHaveBeenCalledWith([], {
                    queryParams: { 'com.dotmarketing.persona.id': '123' },
                    queryParamsHandling: 'merge'
                });
            });

            it("should open a confirmation dialog when selecting a persona that it's not personalized", () => {
                const confirmDialogOpen = jest.spyOn(confirmationService, 'confirm');
                spectator.detectChanges();

                spectator.triggerEventHandler(EditEmaPersonaSelectorComponent, 'selected', {
                    ...DEFAULT_PERSONA,
                    identifier: '123',
                    pageId: '123',
                    personalized: false
                });
                spectator.detectChanges();

                expect(confirmDialogOpen).toHaveBeenCalled();
            });

            it('should fetchPersonas and navigate when confirming the personalization', () => {
                const confirmDialogOpen = jest.spyOn(confirmationService, 'confirm');
                spectator.detectChanges();

                spectator.triggerEventHandler(EditEmaPersonaSelectorComponent, 'selected', {
                    ...DEFAULT_PERSONA,
                    identifier: '123',
                    pageId: '123',
                    personalized: false
                });
                spectator.detectChanges();

                expect(confirmDialogOpen).toHaveBeenCalled();

                const confirmDialog = spectator.query(byTestId('confirm-dialog'));
                const personaSelector = spectator.debugElement.query(
                    By.css('[data-testId="persona-selector"]')
                ).componentInstance;
                const routerSpy = jest.spyOn(spectator.inject(Router), 'navigate');
                const fetchPersonasSpy = jest.spyOn(personaSelector, 'fetchPersonas');

                spectator.detectChanges();

                expect(confirmDialogOpen).toHaveBeenCalled();

                confirmDialog
                    .querySelector('.p-confirm-dialog-accept')
                    .dispatchEvent(new Event('click')); // This is the internal button, coudln't find a better way to test it

                spectator.detectChanges();

                expect(routerSpy).toBeCalledWith([], {
                    queryParams: { 'com.dotmarketing.persona.id': '123' },
                    queryParamsHandling: 'merge'
                });
                expect(fetchPersonasSpy).toHaveBeenCalled();
            });

            it('should reset the value on personalization rejection', () => {
                const confirmDialogOpen = jest.spyOn(confirmationService, 'confirm');
                spectator.detectChanges();

                spectator.triggerEventHandler(EditEmaPersonaSelectorComponent, 'selected', {
                    ...DEFAULT_PERSONA,
                    identifier: '123',
                    pageId: '123',
                    personalized: false
                });
                spectator.detectChanges();

                expect(confirmDialogOpen).toHaveBeenCalled();

                const confirmDialog = spectator.query(byTestId('confirm-dialog'));
                const personaSelector = spectator.debugElement.query(
                    By.css('[data-testId="persona-selector"]')
                ).componentInstance;

                const resetValueSpy = jest.spyOn(personaSelector, 'resetValue');

                spectator.detectChanges();

                expect(confirmDialogOpen).toHaveBeenCalled();

                confirmDialog
                    .querySelector('.p-confirm-dialog-reject')
                    .dispatchEvent(new Event('click')); // This is the internal button, coudln't find a better way to test it

                spectator.detectChanges();

                expect(resetValueSpy).toHaveBeenCalled();
            });

            it('should open a confirmation dialog when despersonalize is triggered', () => {
                const confirmDialogOpen = jest.spyOn(confirmationService, 'confirm');
                spectator.detectChanges();

                spectator.triggerEventHandler(EditEmaPersonaSelectorComponent, 'despersonalize', {
                    ...DEFAULT_PERSONA,
                    pageId: '123',
                    selected: false
                });
                spectator.detectChanges();

                expect(confirmDialogOpen).toHaveBeenCalled();
            });

            it('should fetchPersonas when confirming the despersonalization', () => {
                const confirmDialogOpen = jest.spyOn(confirmationService, 'confirm');
                spectator.detectChanges();

                spectator.triggerEventHandler(EditEmaPersonaSelectorComponent, 'despersonalize', {
                    ...DEFAULT_PERSONA,
                    pageId: '123',
                    selected: false
                });
                spectator.detectChanges();

                expect(confirmDialogOpen).toHaveBeenCalled();

                const confirmDialog = spectator.query(byTestId('confirm-dialog'));
                const personaSelector = spectator.debugElement.query(
                    By.css('[data-testId="persona-selector"]')
                ).componentInstance;

                const fetchPersonasSpy = jest.spyOn(personaSelector, 'fetchPersonas');

                spectator.detectChanges();

                expect(confirmDialogOpen).toHaveBeenCalled();

                confirmDialog
                    .querySelector('.p-confirm-dialog-accept')
                    .dispatchEvent(new Event('click')); // This is the internal button, coudln't find a better way to test it

                spectator.detectChanges();

                expect(fetchPersonasSpy).toHaveBeenCalled();
            });

            it('should navigate with default persona as current persona when the selected is the same as the despersonalized', () => {
                const confirmDialogOpen = jest.spyOn(confirmationService, 'confirm');
                spectator.detectChanges();

                spectator.triggerEventHandler(EditEmaPersonaSelectorComponent, 'despersonalize', {
                    ...CUSTOM_PERSONA,
                    pageId: '123',
                    selected: true
                });
                spectator.detectChanges();

                expect(confirmDialogOpen).toHaveBeenCalled();

                const confirmDialog = spectator.query(byTestId('confirm-dialog'));

                const routerSpy = jest.spyOn(spectator.inject(Router), 'navigate');

                spectator.detectChanges();

                expect(confirmDialogOpen).toHaveBeenCalled();

                confirmDialog
                    .querySelector('.p-confirm-dialog-accept')
                    .dispatchEvent(new Event('click')); // This is the internal button, coudln't find a better way to test it

                spectator.detectChanges();

                expect(routerSpy).toHaveBeenCalledWith([], {
                    queryParams: {
                        'com.dotmarketing.persona.id': DEFAULT_PERSONA.identifier
                    },
                    queryParamsHandling: 'merge'
                });
            });
        });

        describe('customer actions', () => {
            describe('delete', () => {
                it('should open a confirm dialog and save on confirm', () => {
                    spectator.detectChanges();

                    const payload: ActionPayload = {
                        pageId: '123',
                        language_id: '1',
                        container: {
                            identifier: '123',
                            uuid: '123',
                            acceptTypes: 'test',
                            maxContentlets: 1,
                            contentletsId: ['123'],
                            variantId: '123'
                        },
                        pageContainers: [
                            {
                                identifier: '123',
                                uuid: '123',
                                contentletsId: ['123']
                            }
                        ],
                        contentlet: {
                            identifier: '123',
                            inode: '456',
                            title: 'Hello World',
                            contentType: 'test',
                            onNumberOfPages: 1
                        },
                        position: 'after'
                    };

                    spectator.setInput('contentlet', {
                        x: 100,
                        y: 100,
                        width: 500,
                        height: 500,
                        payload
                    });

                    spectator.detectChanges();

                    const confirmDialogOpen = jest.spyOn(confirmationService, 'confirm');
                    const saveMock = jest.spyOn(store, 'savePage');
                    const confirmDialog = spectator.query(byTestId('confirm-dialog'));

                    spectator.triggerEventHandler(EmaContentletToolsComponent, 'delete', payload);

                    spectator.detectChanges();

                    expect(confirmDialogOpen).toHaveBeenCalled();

                    confirmDialog
                        .querySelector('.p-confirm-dialog-accept')
                        .dispatchEvent(new Event('click')); // This is the internal button, coudln't find a better way to test it

                    expect(saveMock).toHaveBeenCalledWith({
                        pageContainers: [
                            {
                                identifier: '123',
                                uuid: '123',
                                contentletsId: [],
                                personaTag: undefined
                            }
                        ],
                        pageId: '123',
                        whenSaved: expect.any(Function),
                        params: {
                            language_id: 1,
                            url: 'page-one'
                        }
                    });
                });
            });

            describe('edit', () => {
                const baseContentletPayload = {
                    x: 100,
                    y: 100,
                    width: 500,
                    height: 500,
                    payload: EDIT_ACTION_PAYLOAD_MOCK
                };

                it('should open a dialog and save after backend emit', (done) => {
                    spectator.detectChanges();

                    const dialog = spectator.debugElement.query(
                        By.css('[data-testId="ema-dialog"]')
                    );

                    spectator.setInput('contentlet', baseContentletPayload);

                    spectator.detectComponentChanges();

                    spectator.triggerEventHandler(
                        EmaContentletToolsComponent,
                        'edit',
                        EDIT_ACTION_PAYLOAD_MOCK
                    );

                    spectator.detectComponentChanges();

                    triggerCustomEvent(dialog, 'action', {
                        event: new CustomEvent('ng-event', {
                            detail: {
                                name: NG_CUSTOM_EVENTS.SAVE_PAGE,
                                payload: {
                                    htmlPageReferer: '/my-awesome-page'
                                }
                            }
                        })
                    });

                    spectator.detectChanges();

                    const iframe = spectator.debugElement.query(By.css('[data-testId="iframe"]'));

                    iframe.nativeElement.contentWindow.addEventListener(
                        'message',
                        (event: MessageEvent) => {
                            expect(event).toBeTruthy();
                            done();
                        }
                    );
                });

                describe('reload', () => {
                    let spyContentlet: jest.SpyInstance;
                    let spyDialog: jest.SpyInstance;
                    let spyReloadIframe: jest.SpyInstance;
                    let spyStoreReload: jest.SpyInstance;
                    let spyUpdateQueryParams: jest.SpyInstance;

                    const emulateEditURLMapContent = () => {
                        const editURLContentButton = spectator.debugElement.query(
                            By.css('[data-testId="edit-url-content-map"] .p-button')
                        );
                        const dialog = spectator.debugElement.query(
                            By.css('[data-testId="ema-dialog"]')
                        );

                        spectator.setInput('contentlet', baseContentletPayload);
                        editURLContentButton.triggerEventHandler('click', {});
                        triggerCustomEvent(dialog, 'action', {
                            event: new CustomEvent('ng-event', {
                                detail: {
                                    name: NG_CUSTOM_EVENTS.SAVE_PAGE,
                                    payload: {
                                        shouldReloadPage: true,
                                        contentletIdentifier: URL_MAP_CONTENTLET.identifier,
                                        htmlPageReferer: '/my-awesome-page'
                                    }
                                }
                            })
                        });
                    };

                    beforeEach(() => {
                        const router = spectator.inject(Router, true);
                        const dialog = spectator.component.dialog;
                        spyContentlet = jest.spyOn(dotContentletService, 'getContentletByInode');
                        spyDialog = jest.spyOn(dialog, 'editUrlContentMapContentlet');
                        spyReloadIframe = jest.spyOn(spectator.component, 'reloadIframe');
                        spyUpdateQueryParams = jest.spyOn(router, 'navigate');
                        spyStoreReload = jest.spyOn(store, 'reload');
                        spectator.detectChanges();
                    });

                    it('should reload the page after editing a urlContentMap if the url do not change', () => {
                        const storeReloadPayload = {
                            params: {
                                language_id: 1,
                                url: 'page-one'
                            },
                            whenReloaded: expect.any(Function)
                        };

                        spyContentlet.mockReturnValue(
                            of({
                                ...URL_MAP_CONTENTLET,
                                URL_MAP_FOR_CONTENT: 'page-one'
                            })
                        );

                        emulateEditURLMapContent();
                        expect(spyContentlet).toHaveBeenCalledWith(URL_MAP_CONTENTLET.identifier);
                        expect(spyDialog).toHaveBeenCalledWith(URL_CONTENT_MAP_MOCK);
                        expect(spyReloadIframe).toHaveBeenCalled();
                        expect(spyStoreReload).toHaveBeenCalledWith(storeReloadPayload);
                        expect(spyUpdateQueryParams).not.toHaveBeenCalled();
                    });

                    it('should update the query params after editing a urlContentMap if the url changed', () => {
                        const SpyEditorState = jest.spyOn(store, 'updateEditorState');
                        const SpyHandlerError = jest
                            .spyOn(dotHttpErrorManagerService, 'handle')
                            .mockReturnValue(of(null));

                        spyContentlet.mockReturnValue(throwError({}));

                        emulateEditURLMapContent();
                        expect(spyDialog).toHaveBeenCalledWith(URL_CONTENT_MAP_MOCK);
                        expect(SpyHandlerError).toHaveBeenCalledWith({});
                        expect(SpyEditorState).toHaveBeenCalledWith(EDITOR_STATE.ERROR);
                        expect(spyContentlet).toHaveBeenCalledWith(URL_MAP_CONTENTLET.identifier);
                        expect(spyUpdateQueryParams).not.toHaveBeenCalled();
                        expect(spyStoreReload).not.toHaveBeenCalled();
                        expect(spyReloadIframe).not.toHaveBeenCalled();
                    });

                    it('should handler error', () => {
                        const SpyEditorState = jest.spyOn(store, 'updateEditorState');
                        const queryParams = {
                            queryParams: {
                                url: URL_MAP_CONTENTLET.URL_MAP_FOR_CONTENT
                            },
                            queryParamsHandling: 'merge'
                        };

                        spyContentlet.mockReturnValue(of(URL_MAP_CONTENTLET));

                        emulateEditURLMapContent();
                        expect(spyDialog).toHaveBeenCalledWith(URL_CONTENT_MAP_MOCK);
                        expect(SpyEditorState).toHaveBeenCalledWith(EDITOR_STATE.LOADED);
                        expect(spyContentlet).toHaveBeenCalledWith(URL_MAP_CONTENTLET.identifier);
                        expect(spyUpdateQueryParams).toHaveBeenCalledWith([], queryParams);
                        expect(spyStoreReload).not.toHaveBeenCalled();
                        expect(spyReloadIframe).not.toHaveBeenCalled();
                    });
                });

                describe('Copy content', () => {
                    let copySpy: jest.SpyInstance<Observable<DotCMSContentlet>>;
                    let dialogLoadingSpy: jest.SpyInstance;
                    let editContentletSpy: jest.SpyInstance;
                    let modalSpy: jest.SpyInstance<Observable<ModelCopyContentResponse>>;
                    let reloadIframeSpy: jest.SpyInstance;

                    const EDIT_ACTION_PAYLOAD_IN_MULTIPLE_PAGES = {
                        ...EDIT_ACTION_PAYLOAD_MOCK,
                        contentlet: {
                            identifier: 'contentlet-identifier-123',
                            inode: 'contentlet-inode-123',
                            title: 'Hello World',
                            contentType: 'test',
                            onNumberOfPages: 2
                        }
                    };

                    const CONTENTLET_MOCK = {
                        x: 100,
                        y: 100,
                        width: 500,
                        height: 500,
                        payload: EDIT_ACTION_PAYLOAD_IN_MULTIPLE_PAGES
                    };

                    beforeEach(() => {
                        copySpy = jest.spyOn(dotCopyContentService, 'copyInPage');
                        dialogLoadingSpy = jest.spyOn(
                            spectator.component.dialog,
                            'showLoadingIframe'
                        );
                        editContentletSpy = jest.spyOn(
                            spectator.component.dialog,
                            'editContentlet'
                        );
                        modalSpy = jest.spyOn(dotCopyContentModalService, 'open');
                        reloadIframeSpy = jest.spyOn(
                            spectator.component.iframe.nativeElement.contentWindow,
                            'postMessage'
                        );
                        jest.spyOn(spectator.component, 'currentTreeNode').mockReturnValue(
                            TREE_NODE_MOCK
                        );
                    });

                    it('should copy and open edit dialog', () => {
                        copySpy.mockReturnValue(of(newContentlet));
                        modalSpy.mockReturnValue(of({ shouldCopy: true }));

                        spectator.detectChanges();

                        spectator.setInput('contentlet', CONTENTLET_MOCK);

                        spectator.detectComponentChanges();

                        spectator.triggerEventHandler(
                            EmaContentletToolsComponent,
                            'edit',
                            EDIT_ACTION_PAYLOAD_IN_MULTIPLE_PAGES
                        );

                        spectator.detectComponentChanges();

                        expect(copySpy).toHaveBeenCalledWith(TREE_NODE_MOCK); // It's not being called
                        expect(dialogLoadingSpy).toHaveBeenCalledWith('Hello World');
                        expect(editContentletSpy).toHaveBeenCalledWith(newContentlet);
                        expect(modalSpy).toHaveBeenCalled();
                        expect(reloadIframeSpy).toHaveBeenCalledWith('ema-reload-page', '*');
                    });

                    it('should show an error if the copy content fails', () => {
                        const handleErrorSpy = jest.spyOn(dotHttpErrorManagerService, 'handle');
                        const resetDialogSpy = jest.spyOn(
                            spectator.component.dialog,
                            'resetDialog'
                        );
                        copySpy.mockReturnValue(throwError({}));
                        modalSpy.mockReturnValue(of({ shouldCopy: true }));
                        spectator.detectChanges();

                        spectator.setInput('contentlet', CONTENTLET_MOCK);

                        spectator.detectComponentChanges();

                        spectator.triggerEventHandler(
                            EmaContentletToolsComponent,
                            'edit',
                            EDIT_ACTION_PAYLOAD_IN_MULTIPLE_PAGES
                        );

                        spectator.detectComponentChanges();

                        expect(copySpy).toHaveBeenCalled();
                        expect(dialogLoadingSpy).toHaveBeenCalledWith('Hello World');
                        expect(editContentletSpy).not.toHaveBeenCalled();
                        expect(handleErrorSpy).toHaveBeenCalled();
                        expect(modalSpy).toHaveBeenCalled();
                        expect(reloadIframeSpy).not.toHaveBeenCalledWith();
                        expect(resetDialogSpy).toHaveBeenCalled();
                    });

                    it('should ask to copy and not copy content', () => {
                        copySpy.mockReturnValue(of(newContentlet));
                        modalSpy.mockReturnValue(of({ shouldCopy: false }));

                        spectator.detectChanges();

                        spectator.setInput('contentlet', CONTENTLET_MOCK);

                        spectator.detectComponentChanges();

                        spectator.triggerEventHandler(
                            EmaContentletToolsComponent,
                            'edit',
                            EDIT_ACTION_PAYLOAD_IN_MULTIPLE_PAGES
                        );

                        spectator.detectComponentChanges();

                        expect(copySpy).not.toHaveBeenCalled();
                        expect(dialogLoadingSpy).not.toHaveBeenCalled();
                        expect(editContentletSpy).toHaveBeenCalledWith(
                            EDIT_ACTION_PAYLOAD_IN_MULTIPLE_PAGES.contentlet
                        );
                        expect(modalSpy).toHaveBeenCalled();
                        expect(reloadIframeSpy).not.toHaveBeenCalledWith();
                    });
                });

                beforeEach(() => {
                    jest.clearAllMocks();
                });
            });

            describe('add', () => {
                it('should add contentlet after backend emit SAVE_CONTENTLET', () => {
                    spectator.detectChanges();

                    const savePageMock = jest.spyOn(store, 'savePage');

                    const payload: ActionPayload = { ...PAYLOAD_MOCK };

                    spectator.setInput('contentlet', {
                        x: 100,
                        y: 100,
                        width: 500,
                        height: 500,
                        payload
                    });

                    spectator.detectComponentChanges();

                    spectator.triggerEventHandler(
                        EmaContentletToolsComponent,
                        'addContent',
                        payload
                    );

                    spectator.detectComponentChanges();

                    const dialog = spectator.debugElement.query(
                        By.css('[data-testId="ema-dialog"]')
                    );

                    triggerCustomEvent(dialog, 'action', {
                        event: new CustomEvent('ng-event', {
                            detail: {
                                name: NG_CUSTOM_EVENTS.CREATE_CONTENTLET,
                                data: {
                                    url: 'test/url',
                                    contentType: 'test'
                                }
                            }
                        })
                    });

                    spectator.detectChanges();

                    triggerCustomEvent(dialog, 'action', {
                        event: new CustomEvent('ng-event', {
                            detail: {
                                name: NG_CUSTOM_EVENTS.SAVE_PAGE,
                                payload: {
                                    contentletIdentifier: 'some-random-identifier'
                                }
                            }
                        }),
                        payload: PAYLOAD_MOCK
                    });

                    spectator.detectChanges();

                    expect(savePageMock).toHaveBeenCalledWith({
                        pageContainers: PAYLOAD_MOCK.pageContainers,
                        pageId: PAYLOAD_MOCK.pageId,
                        whenSaved: expect.any(Function),
                        params: {
                            language_id: 1,
                            url: 'page-one'
                        }
                    });

                    spectator.detectChanges();
                });

                it('should not add contentlet after backend emit SAVE_CONTENTLET and contentlet is dupe', () => {
                    spectator.detectChanges();

                    const payload: ActionPayload = { ...PAYLOAD_MOCK };

                    spectator.setInput('contentlet', {
                        x: 100,
                        y: 100,
                        width: 500,
                        height: 500,
                        payload
                    });

                    spectator.detectComponentChanges();

                    spectator.triggerEventHandler(
                        EmaContentletToolsComponent,
                        'addContent',
                        payload
                    );

                    spectator.detectComponentChanges();

                    const dialog = spectator.debugElement.query(
                        By.css('[data-testId="ema-dialog"]')
                    );

                    triggerCustomEvent(dialog, 'action', {
                        event: new CustomEvent('ng-event', {
                            detail: {
                                name: NG_CUSTOM_EVENTS.CREATE_CONTENTLET,
                                data: {
                                    url: 'test/url',
                                    contentType: 'test'
                                }
                            }
                        })
                    });

                    spectator.detectChanges();

                    triggerCustomEvent(dialog, 'action', {
                        event: new CustomEvent('ng-event', {
                            detail: {
                                name: NG_CUSTOM_EVENTS.SAVE_PAGE,
                                payload: {
                                    contentletIdentifier: PAYLOAD_MOCK.container.contentletsId[0] // An already added contentlet
                                }
                            }
                        }),
                        payload
                    });

                    spectator.detectChanges();

                    expect(addMessageSpy).toHaveBeenCalledWith({
                        severity: 'info',
                        summary: 'Content already added',
                        detail: 'This content is already added to this container',
                        life: 2000
                    });
                });

                it('should add contentlet after backend emit CONTENT_SEARCH_SELECT', () => {
                    const saveMock = jest.spyOn(store, 'savePage');

                    spectator.detectChanges();

                    const payload: ActionPayload = {
                        language_id: '1',
                        pageContainers: [
                            {
                                identifier: 'container-identifier-123',
                                uuid: 'uuid-123',
                                contentletsId: ['contentlet-identifier-123']
                            }
                        ],
                        contentlet: {
                            identifier: 'contentlet-identifier-123',
                            inode: 'contentlet-inode-123',
                            title: 'Hello World',
                            contentType: 'test',
                            onNumberOfPages: 1
                        },
                        container: {
                            identifier: 'container-identifier-123',
                            acceptTypes: 'test',
                            uuid: 'uuid-123',
                            maxContentlets: 1,
                            contentletsId: ['123'],
                            variantId: '123'
                        },
                        pageId: 'test',
                        position: 'after'
                    };

                    spectator.setInput('contentlet', {
                        x: 100,
                        y: 100,
                        width: 500,
                        height: 500,
                        payload
                    });

                    spectator.detectComponentChanges();

                    spectator.triggerEventHandler(
                        EmaContentletToolsComponent,
                        'addContent',
                        payload
                    );

                    spectator.detectComponentChanges();

                    const dialog = spectator.debugElement.query(
                        By.css('[data-testId="ema-dialog"]')
                    );

                    triggerCustomEvent(dialog, 'action', {
                        event: new CustomEvent('ng-event', {
                            detail: {
                                name: NG_CUSTOM_EVENTS.CONTENT_SEARCH_SELECT,
                                data: {
                                    identifier: 'new-contentlet-identifier-123',
                                    inode: '123'
                                }
                            }
                        }),
                        payload
                    });

                    spectator.detectChanges();

                    expect(saveMock).toHaveBeenCalledWith({
                        pageContainers: [
                            {
                                identifier: 'container-identifier-123',
                                uuid: 'uuid-123',
                                contentletsId: [
                                    'contentlet-identifier-123',
                                    'new-contentlet-identifier-123'
                                ],
                                personaTag: undefined
                            }
                        ],
                        pageId: 'test',
                        whenSaved: expect.any(Function),
                        params: {
                            language_id: 1,
                            url: 'page-one'
                        }
                    });
                });

                it('should not add contentlet after backend emit CONTENT_SEARCH_SELECT and contentlet is dupe', () => {
                    spectator.detectChanges();

                    const payload: ActionPayload = {
                        language_id: '1',
                        pageContainers: [
                            {
                                identifier: 'container-identifier-123',
                                uuid: 'uuid-123',
                                contentletsId: ['contentlet-identifier-123']
                            }
                        ],
                        contentlet: {
                            identifier: 'contentlet-identifier-123',
                            inode: 'contentlet-inode-123',
                            title: 'Hello World',
                            contentType: 'test',
                            onNumberOfPages: 1
                        },
                        container: {
                            identifier: 'container-identifier-123',
                            acceptTypes: 'test',
                            uuid: 'uuid-123',
                            maxContentlets: 1,
                            contentletsId: ['contentlet-identifier-123'],
                            variantId: '123'
                        },
                        pageId: 'test',
                        position: 'before'
                    };

                    spectator.setInput('contentlet', {
                        x: 100,
                        y: 100,
                        width: 500,
                        height: 500,
                        payload
                    });

                    spectator.detectComponentChanges();

                    spectator.triggerEventHandler(
                        EmaContentletToolsComponent,
                        'addContent',
                        payload
                    );

                    spectator.detectComponentChanges();

                    const dialog = spectator.debugElement.query(
                        By.css('[data-testId="ema-dialog"]')
                    );

                    triggerCustomEvent(dialog, 'action', {
                        event: new CustomEvent('ng-event', {
                            detail: {
                                name: NG_CUSTOM_EVENTS.CONTENT_SEARCH_SELECT,
                                data: {
                                    identifier: 'contentlet-identifier-123',
                                    inode: '123'
                                }
                            }
                        }),
                        payload
                    });

                    spectator.detectChanges();

                    expect(addMessageSpy).toHaveBeenCalledWith({
                        severity: 'info',
                        summary: 'Content already added',
                        detail: 'This content is already added to this container',
                        life: 2000
                    });
                });

                it('should add widget after backend emit CONTENT_SEARCH_SELECT', () => {
                    const saveMock = jest.spyOn(store, 'savePage');

                    spectator.detectChanges();

                    const payload: ActionPayload = {
                        language_id: '1',
                        pageContainers: [
                            {
                                identifier: 'container-identifier-123',
                                uuid: 'uuid-123',
                                contentletsId: ['contentlet-identifier-123']
                            }
                        ],
                        contentlet: {
                            identifier: 'contentlet-identifier-123',
                            inode: 'contentlet-inode-123',
                            title: 'Hello World',
                            contentType: 'test',
                            onNumberOfPages: 1
                        },
                        container: {
                            identifier: 'container-identifier-123',
                            acceptTypes: 'test',
                            uuid: 'uuid-123',
                            maxContentlets: 1,
                            contentletsId: ['123'],
                            variantId: '123'
                        },
                        pageId: 'test',
                        position: 'after'
                    };

                    spectator.setInput('contentlet', {
                        x: 100,
                        y: 100,
                        width: 500,
                        height: 500,
                        payload
                    });

                    spectator.detectComponentChanges();

                    spectator.triggerEventHandler(
                        EmaContentletToolsComponent,
                        'addWidget',
                        payload
                    );

                    spectator.detectComponentChanges();

                    const dialog = spectator.debugElement.query(
                        By.css('[data-testId="ema-dialog"]')
                    );

                    triggerCustomEvent(dialog, 'action', {
                        event: new CustomEvent('ng-event', {
                            detail: {
                                name: NG_CUSTOM_EVENTS.CONTENT_SEARCH_SELECT,
                                data: {
                                    identifier: 'new-contentlet-identifier-123',
                                    inode: '123'
                                }
                            }
                        }),
                        payload
                    });

                    spectator.detectChanges();

                    expect(saveMock).toHaveBeenCalledWith({
                        pageContainers: [
                            {
                                identifier: 'container-identifier-123',
                                uuid: 'uuid-123',
                                contentletsId: [
                                    'contentlet-identifier-123',
                                    'new-contentlet-identifier-123'
                                ],
                                personaTag: undefined
                            }
                        ],
                        pageId: 'test',
                        whenSaved: expect.any(Function),
                        params: {
                            language_id: 1,
                            url: 'page-one'
                        }
                    });
                });

                it('should not add widget after backend emit CONTENT_SEARCH_SELECT and widget is dupe', () => {
                    spectator.detectChanges();

                    const payload: ActionPayload = {
                        language_id: '1',
                        pageContainers: [
                            {
                                identifier: 'container-identifier-123',
                                uuid: 'uuid-123',
                                contentletsId: ['contentlet-identifier-123']
                            }
                        ],
                        contentlet: {
                            identifier: 'contentlet-identifier-123',
                            inode: 'contentlet-inode-123',
                            title: 'Hello World',
                            contentType: 'test',
                            onNumberOfPages: 1
                        },
                        container: {
                            identifier: 'container-identifier-123',
                            acceptTypes: 'test',
                            uuid: 'uuid-123',
                            maxContentlets: 1,
                            contentletsId: ['contentlet-identifier-123'],
                            variantId: '123'
                        },
                        pageId: 'test',
                        position: 'before'
                    };

                    spectator.setInput('contentlet', {
                        x: 100,
                        y: 100,
                        width: 500,
                        height: 500,
                        payload
                    });

                    spectator.detectComponentChanges();

                    spectator.triggerEventHandler(
                        EmaContentletToolsComponent,
                        'addWidget',
                        payload
                    );

                    spectator.detectComponentChanges();

                    const dialog = spectator.debugElement.query(
                        By.css('[data-testId="ema-dialog"]')
                    );

                    triggerCustomEvent(dialog, 'action', {
                        event: new CustomEvent('ng-event', {
                            detail: {
                                name: NG_CUSTOM_EVENTS.CONTENT_SEARCH_SELECT,
                                data: {
                                    identifier: 'contentlet-identifier-123',
                                    inode: '123'
                                }
                            }
                        }),
                        payload
                    });

                    spectator.detectChanges();

                    expect(addMessageSpy).toHaveBeenCalledWith({
                        severity: 'info',
                        summary: 'Content already added',
                        detail: 'This content is already added to this container',
                        life: 2000
                    });
                });

                describe('misc', () => {
                    it('should set the editorState to loaded when the iframe sends a postmessage of content changed', () => {
                        const editorStateSpy = jest.spyOn(store, 'updateEditorState');

                        window.dispatchEvent(
                            new MessageEvent('message', {
                                origin: HOST,
                                data: {
                                    action: 'content-change'
                                }
                            })
                        );

                        expect(editorStateSpy).toHaveBeenCalledWith(EDITOR_STATE.LOADED);
                    });
                });
            });
        });

        describe('DOM', () => {
            it("should not show a loader when the editor state is not 'loading'", () => {
                spectator.detectChanges();

                const progressbar = spectator.query(byTestId('progress-bar'));

                expect(progressbar).toBeNull();
            });

            it('should show a loader when the editor state is loading', () => {
                store.updateEditorState(EDITOR_STATE.LOADING);

                spectator.detectChanges();

                const progressbar = spectator.query(byTestId('progress-bar'));

                expect(progressbar).not.toBeNull();
            });
            it('iframe should have the correct src when is HEADLESS', () => {
                spectator.detectChanges();

                const iframe = spectator.debugElement.query(By.css('[data-testId="iframe"]'));

                expect(iframe.nativeElement.src).toBe(
                    'http://localhost:3000/page-one?language_id=1&com.dotmarketing.persona.id=modes.persona.no.persona&mode=EDIT_MODE'
                );
            });

            describe('VTL Page', () => {
                beforeEach(() => {
                    jest.useFakeTimers(); // Mock the timers
                    store.load({
                        url: 'index',
                        language_id: '3',
                        'com.dotmarketing.persona.id': DEFAULT_PERSONA.identifier
                    });
                    spectator.detectChanges();
                });

                afterEach(() => {
                    jest.useRealTimers(); // Restore the real timers after each test
                });

                it('iframe should have the correct content when is VTL', () => {
                    jest.runOnlyPendingTimers();
                    const iframe = spectator.debugElement.query(By.css('[data-testId="iframe"]'));
                    expect(iframe.nativeElement.src).toBe('http://localhost/'); //When dont have src, the src is the same as the current page
                    expect(iframe.nativeElement.contentDocument.body.innerHTML).toEqual(
                        '<div>hello world</div>'
                    );
                });

                it('iframe should have reload the page and add the new content', () => {
                    const params = {
                        language_id: '4',
                        url: 'index',
                        'com.dotmarketing.persona.id': DEFAULT_PERSONA.identifier
                    };

                    store.reload({
                        params,
                        whenReloaded: () => {
                            /* */
                        }
                    });
                    spectator.detectChanges();

                    jest.runOnlyPendingTimers();

                    const iframe = spectator.debugElement.query(By.css('[data-testId="iframe"]'));

                    expect(iframe.nativeElement.src).toBe('http://localhost/'); //When dont have src, the src is the same as the current page
                    expect(iframe.nativeElement.contentDocument.body.innerHTML).toEqual(
                        '<div>New Content - Hello World</div>'
                    );
                });
            });

            it('should navigate to new url and change persona when postMessage SET_URL', () => {
                const router = spectator.inject(Router);
                jest.spyOn(router, 'navigate');

                spectator.detectChanges();

                window.dispatchEvent(
                    new MessageEvent('message', {
                        origin: HOST,
                        data: {
                            action: 'set-url',
                            payload: {
                                url: '/some'
                            }
                        }
                    })
                );

                expect(router.navigate).toHaveBeenCalledWith([], {
                    queryParams: {
                        url: '/some',
                        'com.dotmarketing.persona.id': 'modes.persona.no.persona'
                    },
                    queryParamsHandling: 'merge'
                });
            });

            it('should not change persona on load same url', () => {
                const router = spectator.inject(Router);
                jest.spyOn(router, 'navigate');

                spectator.detectChanges();

                window.dispatchEvent(
                    new MessageEvent('message', {
                        origin: HOST,
                        data: {
                            action: 'set-url',
                            payload: {
                                url: 'page-one'
                            }
                        }
                    })
                );

                expect(router.navigate).toHaveBeenCalledWith([], {
                    queryParams: {
                        url: 'page-one' //Same page as init
                    },
                    queryParamsHandling: 'merge'
                });
            });

            it('set url to a different route should set the editor state to loading', () => {
                const updateEditorStateSpy = jest.spyOn(store, 'updateEditorState');

                spectator.detectChanges();

                window.dispatchEvent(
                    new MessageEvent('message', {
                        origin: HOST,
                        data: {
                            action: 'set-url',
                            payload: {
                                url: '/some'
                            }
                        }
                    })
                );

                expect(updateEditorStateSpy).toHaveBeenCalledWith(EDITOR_STATE.LOADING);
            });

            it('set url to the same route should set the editor state to loaded', () => {
                const updateEditorStateSpy = jest.spyOn(store, 'updateEditorState');

                const url = "/ultra-cool-url-that-doesn't-exist";

                spectator.detectChanges();
                spectator.triggerNavigation({
                    url: [],
                    queryParams: { url }
                });

                window.dispatchEvent(
                    new MessageEvent('message', {
                        origin: HOST,
                        data: {
                            action: 'set-url',
                            payload: {
                                url
                            }
                        }
                    })
                );

                expect(updateEditorStateSpy).toHaveBeenCalledWith(EDITOR_STATE.LOADED);
            });

            it('should have a confirm dialog with acceptIcon and rejectIcon attribute', () => {
                spectator.detectChanges();

                const confirmDialog = spectator.query(byTestId('confirm-dialog'));

                expect(confirmDialog.getAttribute('acceptIcon')).toBe('hidden');
                expect(confirmDialog.getAttribute('rejectIcon')).toBe('hidden');
            });
        });

        describe('move contentlet', () => {
            it('should post to iframe to get bound on move contentlet and show bounds', () => {
                spectator.detectChanges();

                const iframe = spectator.debugElement.query(By.css('[data-testId="iframe"]'));

                const postMessageSpy = jest.spyOn(
                    iframe.nativeElement.contentWindow,
                    'postMessage'
                );

                window.dispatchEvent(
                    new MessageEvent('message', {
                        origin: HOST,
                        data: {
                            action: CUSTOMER_ACTIONS.SET_CONTENTLET,
                            payload: {
                                x: 100,
                                y: 100,
                                width: 500,
                                height: 500,
                                payload: PAYLOAD_MOCK
                            }
                        }
                    })
                );

                spectator.detectChanges();

                const emaTools = spectator.debugElement.query(
                    By.css('[data-testId="contentlet-tools"]')
                );

                spectator.triggerEventHandler(emaTools, 'moveStart', {
                    ...PAYLOAD_MOCK
                });

                spectator.detectComponentChanges();

                expect(postMessageSpy).toHaveBeenCalledWith('ema-request-bounds', '*');

                window.dispatchEvent(
                    new MessageEvent('message', {
                        origin: HOST,
                        data: {
                            action: 'set-bounds',
                            payload: BOUNDS_MOCK
                        }
                    })
                ); // Simulate the iframe response

                expect(spectator.query(EmaPageDropzoneComponent)).not.toBeNull();
            });

            it('should hide drop zone on palette drop', () => {
                spectator.detectChanges();

                window.dispatchEvent(
                    new MessageEvent('message', {
                        origin: HOST,
                        data: {
                            action: CUSTOMER_ACTIONS.SET_CONTENTLET,
                            payload: {
                                x: 100,
                                y: 100,
                                width: 500,
                                height: 500,
                                payload: PAYLOAD_MOCK
                            }
                        }
                    })
                );

                spectator.detectChanges();

                const emaTools = spectator.debugElement.query(
                    By.css('[data-testId="contentlet-tools"]')
                );

                spectator.triggerEventHandler(emaTools, 'moveStart', {
                    ...PAYLOAD_MOCK
                });

                window.dispatchEvent(
                    new MessageEvent('message', {
                        origin: HOST,
                        data: {
                            action: 'set-bounds',
                            payload: BOUNDS_MOCK
                        }
                    })
                );

                spectator.detectComponentChanges();

                let dropZone = spectator.query(EmaPageDropzoneComponent);

                expect(dropZone.item).toEqual({
                    contentType: 'Banner',
                    baseType: 'CONTENT'
                });
                expect(dropZone.containers).toBe(BOUNDS_MOCK);

                spectator.triggerEventHandler(emaTools, 'moveStop', undefined);
                spectator.detectComponentChanges();
                dropZone = spectator.query(EmaPageDropzoneComponent);
                expect(dropZone).toBeNull();
            });

            it('should move a contentlet from position in the same contentlet', () => {
                const saveSpy = jest.spyOn(store, 'savePage');
                spectator.detectChanges();

                window.dispatchEvent(
                    new MessageEvent('message', {
                        origin: HOST,
                        data: {
                            action: CUSTOMER_ACTIONS.SET_CONTENTLET,
                            payload: {
                                x: 100,
                                y: 100,
                                width: 500,
                                height: 500,
                                payload: PAYLOAD_MOCK
                            }
                        }
                    })
                );

                spectator.detectChanges();

                const emaTools = spectator.debugElement.query(
                    By.css('[data-testId="contentlet-tools"]')
                );

                spectator.triggerEventHandler(emaTools, 'moveStart', {
                    container: {
                        acceptTypes: '123,456',
                        identifier: '123',
                        contentletsId: ['123', '456'],
                        maxContentlets: 123,
                        uuid: '123'
                    }, // Same container
                    contentlet: {
                        identifier: '123' // The pivot
                    }
                });

                window.dispatchEvent(
                    new MessageEvent('message', {
                        origin: HOST,
                        data: {
                            action: 'set-bounds',
                            payload: BOUNDS_MOCK
                        }
                    })
                );

                spectator.detectComponentChanges();

                const dropZone = spectator.debugElement.query(By.css('[data-testId="dropzone"]'));

                spectator.triggerEventHandler(dropZone, 'place', {
                    container: {
                        acceptTypes: '123,456',
                        identifier: '123',
                        contentletsId: ['123', '456'],
                        maxContentlets: 123,
                        uuid: '123'
                    }, // Same container
                    position: 'after',
                    contentlet: {
                        identifier: '456' // The pivot
                    }
                });

                const newPageContainers = [
                    {
                        identifier: '123',
                        uuid: '123',
                        contentletsId: ['456', '123'],
                        personaTag: 'dot:persona'
                    },
                    {
                        identifier: '123',
                        uuid: '456',
                        contentletsId: ['123'],
                        personaTag: 'dot:persona'
                    }
                ];

                expect(saveSpy).toHaveBeenCalledWith({
                    pageContainers: newPageContainers,
                    pageId: '123',
                    whenSaved: expect.any(Function),
                    params: {
                        language_id: 1,
                        url: 'page-one'
                    }
                });
            });

            it('should move a contentlet to another container', () => {
                const saveSpy = jest.spyOn(store, 'savePage');
                spectator.detectChanges();

                window.dispatchEvent(
                    new MessageEvent('message', {
                        origin: HOST,
                        data: {
                            action: CUSTOMER_ACTIONS.SET_CONTENTLET,
                            payload: {
                                x: 100,
                                y: 100,
                                width: 500,
                                height: 500,
                                payload: PAYLOAD_MOCK
                            }
                        }
                    })
                );

                spectator.detectChanges();

                const emaTools = spectator.debugElement.query(
                    By.css('[data-testId="contentlet-tools"]')
                );

                spectator.triggerEventHandler(emaTools, 'moveStart', {
                    container: {
                        acceptTypes: '123,456',
                        identifier: '123',
                        contentletsId: ['123', '456'],
                        maxContentlets: 123,
                        uuid: '123'
                    }, // From container
                    contentlet: {
                        identifier: '456' // The contentlet to move
                    }
                });

                window.dispatchEvent(
                    new MessageEvent('message', {
                        origin: HOST,
                        data: {
                            action: 'set-bounds',
                            payload: BOUNDS_MOCK
                        }
                    })
                );

                spectator.detectComponentChanges();

                const dropZone = spectator.debugElement.query(By.css('[data-testId="dropzone"]'));

                spectator.triggerEventHandler(dropZone, 'place', {
                    container: {
                        acceptTypes: '123,456',
                        identifier: '123',
                        contentletsId: ['123'],
                        maxContentlets: 123,
                        uuid: '456'
                    }, // Another container
                    position: 'after',
                    contentlet: {
                        identifier: '123' // The pivot
                    }
                });

                const newPageContainers = [
                    {
                        identifier: '123',
                        uuid: '123',
                        contentletsId: ['123'],
                        personaTag: 'dot:persona'
                    },
                    {
                        identifier: '123',
                        uuid: '456',
                        contentletsId: ['123', '456'],
                        personaTag: 'dot:persona'
                    }
                ];

                expect(saveSpy).toHaveBeenCalledWith({
                    pageContainers: newPageContainers,
                    pageId: '123',
                    whenSaved: expect.any(Function),
                    params: {
                        language_id: 1,
                        url: 'page-one'
                    }
                });
            });
        });

        describe('palette', () => {
            it('should render a palette', () => {
                spectator.detectChanges();

                const palette = spectator.query(EditEmaPaletteComponent);
                expect(palette).toBeDefined();
            });

            it('should post to iframe to get bound on drag', () => {
                spectator.detectChanges();

                const iframe = spectator.debugElement.query(By.css('[data-testId="iframe"]'));

                const postMessageSpy = jest.spyOn(
                    iframe.nativeElement.contentWindow,
                    'postMessage'
                );

                spectator.triggerEventHandler(EditEmaPaletteComponent, 'dragStart', {
                    target: {
                        dataset: {
                            type: 'contentlet',
                            item: JSON.stringify({
                                contentlet: {
                                    identifier: '123',
                                    title: 'hello world'
                                }
                            })
                        }
                    }
                });

                spectator.detectComponentChanges();

                expect(postMessageSpy).toHaveBeenCalledWith('ema-request-bounds', '*');
            });

            it('should reset the contentlet when we update query params', () => {
                spectator.detectChanges();

                spectator.triggerEventHandler(EditEmaPaletteComponent, 'dragStart', {
                    target: {
                        dataset: {
                            type: 'contentlet',
                            item: JSON.stringify({
                                contentlet: {
                                    identifier: '123',
                                    title: 'hello world'
                                }
                            })
                        }
                    }
                });

                spectator.detectComponentChanges();

                expect(spectator.component.contentlet).not.toBeNull();

                spectator.component.onLanguageSelected(2); // triggers a query param change

                spectator.detectComponentChanges();

                expect(spectator.component.contentlet).toBeNull();
            });

            it('should show drop zone on iframe message', () => {
                spectator.detectChanges();

                let dropZone = spectator.query(EmaPageDropzoneComponent);

                expect(dropZone).toBeNull();

                window.dispatchEvent(
                    new MessageEvent('message', {
                        origin: HOST,
                        data: {
                            action: 'set-bounds',
                            payload: BOUNDS_MOCK
                        }
                    })
                );

                spectator.triggerEventHandler(EditEmaPaletteComponent, 'dragStart', dragEventMock);

                spectator.detectComponentChanges();

                dropZone = spectator.query(EmaPageDropzoneComponent);

                expect(dropZone.containers).toBe(BOUNDS_MOCK);
                expect(dropZone.item).toEqual({
                    contentType: 'File',
                    baseType: 'CONTENT'
                });
            });

            it('should hide drop zone on palette drop', () => {
                spectator.detectChanges();

                window.dispatchEvent(
                    new MessageEvent('message', {
                        origin: HOST,
                        data: {
                            action: 'set-bounds',
                            payload: BOUNDS_MOCK
                        }
                    })
                );

                spectator.triggerEventHandler(EditEmaPaletteComponent, 'dragStart', dragEventMock);

                spectator.detectComponentChanges();

                let dropZone = spectator.query(EmaPageDropzoneComponent);

                expect(dropZone.item).toEqual({
                    contentType: 'File',
                    baseType: 'CONTENT'
                });
                expect(dropZone.containers).toBe(BOUNDS_MOCK);

                spectator.triggerEventHandler(EditEmaPaletteComponent, 'dragEnd', {});
                spectator.detectComponentChanges();
                dropZone = spectator.query(EmaPageDropzoneComponent);
                expect(dropZone).toBeNull();
            });

            it('should reset the rows when we update query params', () => {
                spectator.detectChanges();

                window.dispatchEvent(
                    new MessageEvent('message', {
                        origin: HOST,
                        data: {
                            action: 'set-bounds',
                            payload: BOUNDS_MOCK
                        }
                    })
                );

                spectator.detectComponentChanges();

                expect(spectator.component.containers.length).toBe(BOUNDS_MOCK.length);

                spectator.component.onLanguageSelected(2); // triggers a query param change

                spectator.detectComponentChanges();

                expect(spectator.component.containers.length).toBe(0);
            });
        });

        describe('Workflow actions', () => {
            it('should set the inputs correctly', () => {
                const component = spectator.query(DotEditEmaWorkflowActionsComponent);

                expect(component.inode).toBe(PAGE_INODE_MOCK);
            });

            it('should update reload if the page url changes', () => {
                const routerSpy = jest.spyOn(spectator.inject(Router), 'navigate');
                const component = spectator.query(DotEditEmaWorkflowActionsComponent);

                component.newPage.emit({
                    ...dotcmsContentletMock,
                    url: 'new-page'
                });

                spectator.detectChanges();

                expect(routerSpy).toHaveBeenCalledWith([], {
                    queryParams: {
                        ...QUERY_PARAMS_MOCK,
                        url: 'new-page',
                        language_id: '1'
                    },
                    queryParamsHandling: 'merge'
                });
            });

            it('should update reload if the language changes', () => {
                const routerSpy = jest.spyOn(spectator.inject(Router), 'navigate');
                const component = spectator.query(DotEditEmaWorkflowActionsComponent);

                component.newPage.emit({
                    ...dotcmsContentletMock,
                    url: 'index',
                    languageId: 2
                });

                spectator.detectChanges();

                expect(routerSpy).toHaveBeenCalledWith([], {
                    queryParams: {
                        ...QUERY_PARAMS_MOCK,
                        url: 'index',
                        language_id: '2'
                    },
                    queryParamsHandling: 'merge'
                });
            });

            it('should not reload if neither the url or language changes ', () => {
                const routerSpy = jest.spyOn(spectator.inject(Router), 'navigate');
                const component = spectator.query(DotEditEmaWorkflowActionsComponent);

                component.newPage.emit({
                    ...dotcmsContentletMock,
                    url: QUERY_PARAMS_MOCK.url,
                    languageId: QUERY_PARAMS_MOCK.language_id
                });

                spectator.detectChanges();

                expect(routerSpy).not.toHaveBeenCalled();
            });
        });
    });

    describe('without edit permission', () => {
        let spectator: SpectatorRouting<EditEmaEditorComponent>;
        let store: EditEmaStore;

        const createComponent = createRouting({ canEdit: false, canRead: true });
        beforeEach(() => {
            spectator = createComponent({
                queryParams: { language_id: 1, url: 'page-one' }
            });

            store = spectator.inject(EditEmaStore, true);

            store.load({
                url: 'index',
                language_id: '1',
                clientHost: '',
                'com.dotmarketing.persona.id': DEFAULT_PERSONA.identifier
            });
        });

        it('should not render components', () => {
            spectator.detectChanges();
            expect(spectator.query(EmaContentletToolsComponent)).toBeNull();
            expect(spectator.query(EditEmaPaletteComponent)).toBeNull();
        });

        it('should render a "Dont have permission" message', () => {
            spectator.detectChanges();
            expect(spectator.query(byTestId('editor-banner'))).toBeDefined();
        });

        it('should iframe wrapper to be expanded', () => {
            spectator.detectChanges();
            expect(spectator.query(byTestId('editor-content')).classList).toContain(
                'editor-content--expanded'
            );
        });
    });
});<|MERGE_RESOLUTION|>--- conflicted
+++ resolved
@@ -725,14 +725,8 @@
                 });
             });
 
-<<<<<<< HEAD
             // REMOVED THE `SKIP` WHEN THIS PR [https://github.com/dotCMS/core/pull/27866] IS MERGED
             it.skip('should open seo results when clicking on a social media tile', () => {
-=======
-            it('should open seo results when clicking on a social media tile', () => {
-                // We only support VTL
-                jest.useFakeTimers();
->>>>>>> 439c2a42
                 const updatePreviewStateMock = jest.spyOn(store, 'updatePreviewState');
 
                 store.load({
