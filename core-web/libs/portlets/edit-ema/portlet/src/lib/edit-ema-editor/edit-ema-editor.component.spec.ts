import { describe, expect, it } from '@jest/globals';
import {
    SpectatorRouting,
    createRoutingFactory,
    byTestId,
    mockProvider
} from '@ngneat/spectator/jest';
import { MockComponent } from 'ng-mocks';
import { Observable, of, throwError } from 'rxjs';

import { HttpClientTestingModule } from '@angular/common/http/testing';
import { DebugElement } from '@angular/core';
import { By } from '@angular/platform-browser';
import { ActivatedRoute, Router } from '@angular/router';
import { RouterTestingModule } from '@angular/router/testing';

import { ConfirmationService, MessageService } from 'primeng/api';
import { ConfirmDialogModule } from 'primeng/confirmdialog';
import { DialogService } from 'primeng/dynamicdialog';

import { CUSTOMER_ACTIONS } from '@dotcms/client';
import {
    DotAlertConfirmService,
    DotContentTypeService,
    DotContentletLockerService,
    DotContentletService,
    DotCopyContentService,
    DotCurrentUserService,
    DotDevicesService,
    DotESContentService,
    DotExperimentsService,
    DotFavoritePageService,
    DotHttpErrorManagerService,
    DotIframeService,
    DotLanguagesService,
    DotLicenseService,
    DotMessageService,
    DotPersonalizeService,
    DotSeoMetaTagsService,
    DotSeoMetaTagsUtilService,
    DotTempFileUploadService,
    DotWorkflowActionsFireService,
    PushPublishService
} from '@dotcms/data-access';
import {
    CoreWebService,
    CoreWebServiceMock,
    DotcmsConfigService,
    DotcmsEventsService,
    LoginService
} from '@dotcms/dotcms-js';
import { DotCMSContentlet, DEFAULT_VARIANT_ID, DotCMSTempFile } from '@dotcms/dotcms-models';
import { DotResultsSeoToolComponent } from '@dotcms/portlets/dot-ema/ui';
import { DotCopyContentModalService, ModelCopyContentResponse, SafeUrlPipe } from '@dotcms/ui';
import {
    DotLanguagesServiceMock,
    MockDotMessageService,
    DotDevicesServiceMock,
    mockDotDevices,
    LoginServiceMock,
    DotCurrentUserServiceMock,
    seoOGTagsResultMock,
    URL_MAP_CONTENTLET,
    getRunningExperimentMock,
    getScheduleExperimentMock,
    getDraftExperimentMock,
    DotcmsConfigServiceMock,
    DotcmsEventsServiceMock,
    DotPersonalizeServiceMock,
    MockDotHttpErrorManagerService
} from '@dotcms/utils-testing';

import { DotEditEmaWorkflowActionsComponent } from './components/dot-edit-ema-workflow-actions/dot-edit-ema-workflow-actions.component';
import { DotEmaRunningExperimentComponent } from './components/dot-ema-running-experiment/dot-ema-running-experiment.component';
import { CONTENT_TYPE_MOCK } from './components/edit-ema-palette/components/edit-ema-palette-content-type/edit-ema-palette-content-type.component.spec';
import { EditEmaPaletteComponent } from './components/edit-ema-palette/edit-ema-palette.component';
import { CONTENTLETS_MOCK } from './components/edit-ema-palette/edit-ema-palette.component.spec';
import { EditEmaToolbarComponent } from './components/edit-ema-toolbar/edit-ema-toolbar.component';
import { EmaContentletToolsComponent } from './components/ema-contentlet-tools/ema-contentlet-tools.component';
import { EditEmaEditorComponent } from './edit-ema-editor.component';

import { DotEmaDialogComponent } from '../components/dot-ema-dialog/dot-ema-dialog.component';
import { EditEmaStore } from '../dot-ema-shell/store/dot-ema.store';
import { DotActionUrlService } from '../services/dot-action-url/dot-action-url.service';
import { DotPageApiService } from '../services/dot-page-api.service';
import {
    DEFAULT_PERSONA,
    WINDOW,
    HOST,
    PAYLOAD_MOCK,
    EDIT_ACTION_PAYLOAD_MOCK,
    PAGE_INODE_MOCK,
    QUERY_PARAMS_MOCK,
    TREE_NODE_MOCK,
    URL_CONTENT_MAP_MOCK,
    newContentlet,
    dotPageContainerStructureMock
} from '../shared/consts';
import { EDITOR_MODE, EDITOR_STATE, NG_CUSTOM_EVENTS } from '../shared/enums';
import { ActionPayload, ContentTypeDragPayload } from '../shared/models';

global.URL.createObjectURL = jest.fn(
    () => 'blob:http://localhost:3000/12345678-1234-1234-1234-123456789012'
);

const messagesMock = {
    'editpage.content.contentlet.remove.confirmation_message.header': 'Deleting Content',
    'editpage.content.contentlet.remove.confirmation_message.message':
        'Are you sure you want to remove this content?',
    'dot.common.dialog.accept': 'Accept',
    'dot.common.dialog.reject': 'Reject',
    'editpage.content.add.already.title': 'Content already added',
    'editpage.content.add.already.message': 'This content is already added to this container'
};

const createRouting = (permissions: { canEdit: boolean; canRead: boolean }) =>
    createRoutingFactory({
        component: EditEmaEditorComponent,
        imports: [RouterTestingModule, HttpClientTestingModule, SafeUrlPipe, ConfirmDialogModule],
        declarations: [
            MockComponent(DotEditEmaWorkflowActionsComponent),
            MockComponent(DotResultsSeoToolComponent),
            MockComponent(DotEmaRunningExperimentComponent),
            MockComponent(EditEmaToolbarComponent)
        ],
        detectChanges: false,
        componentProviders: [
            ConfirmationService,
            MessageService,
            EditEmaStore,
            DotFavoritePageService,
            DotESContentService,
            {
                provide: DotAlertConfirmService,
                useValue: {
                    confirm: () => of({})
                }
            },
            {
                provide: DotIframeService,
                useValue: {
                    run: () => of({})
                }
            },
            {
                provide: DotExperimentsService,
                useValue: {
                    getById(experimentId: string) {
                        if (experimentId == 'i-have-a-running-experiment') {
                            return of(getRunningExperimentMock());
                        } else if (experimentId == 'i-have-a-scheduled-experiment') {
                            return of(getScheduleExperimentMock());
                        } else if (experimentId) return of(getDraftExperimentMock());

                        return of(null);
                    }
                }
            },
            {
                provide: DotContentletService,
                useValue: {
                    getContentletByInode: () => of(URL_MAP_CONTENTLET)
                }
            },
            {
                provide: DotHttpErrorManagerService,
                useValue: {
                    handle() {
                        return of({});
                    }
                }
            },
            {
                provide: LoginService,
                useClass: LoginServiceMock
            },
            {
                provide: DotLicenseService,
                useValue: {
                    isEnterprise: () => of(true)
                }
            },
            { provide: DotLanguagesService, useValue: new DotLanguagesServiceMock() },
            {
                provide: DotActionUrlService,
                useValue: {
                    getCreateContentletUrl() {
                        return of('http://localhost/test/url');
                    }
                }
            },
            {
                provide: DotMessageService,
                useValue: new MockDotMessageService(messagesMock)
            },
            {
                provide: WINDOW,
                useValue: window
            }
        ],
        providers: [
            DotSeoMetaTagsUtilService,
            DialogService,
            DotCopyContentService,
            DotCopyContentModalService,
            DotWorkflowActionsFireService,
            DotTempFileUploadService,
            {
                provide: DotHttpErrorManagerService,
                useValue: new MockDotHttpErrorManagerService()
            },
            {
                provide: DotcmsConfigService,
                useValue: new DotcmsConfigServiceMock()
            },
            {
                provide: DotcmsEventsService,
                useValue: new DotcmsEventsServiceMock()
            },
            {
                provide: PushPublishService,
                useValue: {
                    getEnvironments() {
                        return of([
                            {
                                id: '123',
                                name: 'Environment 1'
                            },
                            {
                                id: '456',
                                name: 'Environment 2'
                            }
                        ]);
                    }
                }
            },
            {
                provide: DotSeoMetaTagsService,
                useValue: { getMetaTagsResults: () => of(seoOGTagsResultMock) }
            },
            { provide: ActivatedRoute, useValue: { snapshot: { queryParams: QUERY_PARAMS_MOCK } } },
            {
                provide: DotPageApiService,
                useValue: {
                    get({ language_id }) {
                        // We use the language_id to determine the response, use this to test different behaviors
                        return {
                            // Locked without unlock permission
                            8: of({
                                page: {
                                    title: 'hello world',
                                    inode: PAGE_INODE_MOCK,
                                    identifier: '123',
                                    ...permissions,
                                    pageURI: 'page-one',
                                    canEdit: true,
                                    canLock: false,
                                    isLocked: true,
                                    lockedByUser: 'user'
                                },
                                site: {
                                    identifier: '123'
                                },
                                viewAs: {
                                    language: {
                                        id: 2,
                                        language: 'Spanish',
                                        countryCode: 'ES',
                                        languageCode: 'es',
                                        country: 'España'
                                    },
                                    persona: DEFAULT_PERSONA
                                },
                                containers: dotPageContainerStructureMock
                            }),
                            //Locked  with unlock permission
                            7: of({
                                page: {
                                    title: 'hello world',
                                    inode: PAGE_INODE_MOCK,
                                    identifier: '123',
                                    ...permissions,
                                    pageURI: 'page-one',
                                    canEdit: true,
                                    canLock: true,
                                    locked: true,
                                    lockedByName: 'user'
                                },
                                site: {
                                    identifier: '123'
                                },
                                viewAs: {
                                    language: {
                                        id: 2,
                                        language: 'Spanish',
                                        countryCode: 'ES',
                                        languageCode: 'es',
                                        country: 'España'
                                    },
                                    persona: DEFAULT_PERSONA
                                },
                                containers: dotPageContainerStructureMock
                            }),
                            6: of({
                                page: {
                                    title: 'hello world',
                                    inode: PAGE_INODE_MOCK,
                                    identifier: '123',
                                    ...permissions,
                                    pageURI: 'page-one',
                                    canEdit: false
                                },
                                site: {
                                    identifier: '123'
                                },
                                viewAs: {
                                    language: {
                                        id: 6,
                                        language: 'Portuguese',
                                        countryCode: 'BR',
                                        languageCode: 'br',
                                        country: 'Brazil'
                                    },
                                    persona: DEFAULT_PERSONA
                                },
                                urlContentMap: URL_CONTENT_MAP_MOCK,
                                containers: dotPageContainerStructureMock
                            }),
                            5: of({
                                page: {
                                    title: 'hello world',
                                    inode: PAGE_INODE_MOCK,
                                    identifier: 'i-have-a-running-experiment',
                                    ...permissions,
                                    pageURI: 'page-one',
                                    rendered: '<div>New Content - Hello World</div>',
                                    canEdit: true
                                },
                                site: {
                                    identifier: '123'
                                },
                                viewAs: {
                                    language: {
                                        id: 4,
                                        language: 'Russian',
                                        countryCode: 'Ru',
                                        languageCode: 'ru',
                                        country: 'Russia'
                                    },
                                    persona: DEFAULT_PERSONA
                                },
                                urlContentMap: URL_CONTENT_MAP_MOCK,
                                containers: dotPageContainerStructureMock
                            }),
                            4: of({
                                page: {
                                    title: 'hello world',
                                    inode: PAGE_INODE_MOCK,
                                    identifier: '123',
                                    ...permissions,
                                    pageURI: 'page-one',
                                    rendered: '<div>New Content - Hello World</div>',
                                    canEdit: true
                                },
                                site: {
                                    identifier: '123'
                                },
                                viewAs: {
                                    language: {
                                        id: 4,
                                        language: 'German',
                                        countryCode: 'DE',
                                        languageCode: 'de',
                                        country: 'Germany'
                                    },
                                    persona: DEFAULT_PERSONA
                                },
                                urlContentMap: URL_CONTENT_MAP_MOCK,
                                containers: dotPageContainerStructureMock
                            }),
                            3: of({
                                page: {
                                    title: 'hello world',
                                    inode: PAGE_INODE_MOCK,
                                    identifier: '123',
                                    ...permissions,
                                    pageURI: 'page-one',
                                    rendered: '<div>hello world</div>',
                                    canEdit: true
                                },
                                site: {
                                    identifier: '123'
                                },
                                viewAs: {
                                    language: {
                                        id: 3,
                                        language: 'German',
                                        countryCode: 'DE',
                                        languageCode: 'de',
                                        country: 'Germany'
                                    },
                                    persona: DEFAULT_PERSONA
                                },
                                urlContentMap: URL_CONTENT_MAP_MOCK,
                                containers: dotPageContainerStructureMock
                            }),
                            2: of({
                                page: {
                                    title: 'hello world',
                                    inode: PAGE_INODE_MOCK,
                                    identifier: '123',
                                    ...permissions,
                                    pageURI: 'page-one',
                                    canEdit: true
                                },
                                site: {
                                    identifier: '123'
                                },
                                viewAs: {
                                    language: {
                                        id: 2,
                                        language: 'Spanish',
                                        countryCode: 'ES',
                                        languageCode: 'es',
                                        country: 'España'
                                    },
                                    persona: DEFAULT_PERSONA
                                },
                                containers: dotPageContainerStructureMock
                            }),
                            1: of({
                                page: {
                                    title: 'hello world',
                                    inode: PAGE_INODE_MOCK,
                                    identifier: '123',
                                    ...permissions,
                                    pageURI: 'page-one'
                                },
                                site: {
                                    identifier: '123'
                                },
                                viewAs: {
                                    language: {
                                        id: 1,
                                        language: 'English',
                                        countryCode: 'US',
                                        languageCode: 'EN',
                                        country: 'United States'
                                    },
                                    persona: DEFAULT_PERSONA
                                },
                                urlContentMap: URL_CONTENT_MAP_MOCK,
                                containers: dotPageContainerStructureMock
                            })
                        }[language_id];
                    },
                    save() {
                        return of({});
                    },
                    getPersonas() {
                        return of({
                            entity: [DEFAULT_PERSONA],
                            pagination: {
                                totalEntries: 1,
                                perPage: 10,
                                page: 1
                            }
                        });
                    },
                    saveContentlet() {
                        return of({});
                    }
                }
            },

            {
                provide: DotDevicesService,
                useValue: new DotDevicesServiceMock()
            },
            {
                provide: DotCurrentUserService,
                useValue: new DotCurrentUserServiceMock()
            },
            {
                provide: DotMessageService,
                useValue: new MockDotMessageService(messagesMock)
            },
            {
                provide: CoreWebService,
                useClass: CoreWebServiceMock
            },
            {
                provide: WINDOW,
                useValue: window
            },
            {
                provide: DotPersonalizeService,
                useValue: new DotPersonalizeServiceMock()
            },
            mockProvider(DotContentTypeService),
            {
                provide: DotContentletLockerService,
                useValue: {
                    unlock: (_inode: string) => of({})
                }
            }
        ]
    });
describe('EditEmaEditorComponent', () => {
    describe('with queryParams and permission', () => {
        let spectator: SpectatorRouting<EditEmaEditorComponent>;
        let store: EditEmaStore;
        let confirmationService: ConfirmationService;
        let messageService: MessageService;
        let addMessageSpy: jest.SpyInstance;
        let dotCopyContentModalService: DotCopyContentModalService;
        let dotCopyContentService: DotCopyContentService;
        let dotContentletService: DotContentletService;
        let dotHttpErrorManagerService: DotHttpErrorManagerService;
        let dotTempFileUploadService: DotTempFileUploadService;
        let dotWorkflowActionsFireService: DotWorkflowActionsFireService;

        const createComponent = createRouting({ canEdit: true, canRead: true });

        const triggerCustomEvent = (
            element: DebugElement,
            eventName: string,
            eventObj: unknown
        ) => {
            spectator.triggerEventHandler(element, eventName, eventObj);
        };

        beforeEach(() => {
            spectator = createComponent({
                queryParams: { language_id: 1, url: 'page-one' },
                data: {
                    data: {
                        url: 'http://localhost:3000'
                    }
                }
            });

            store = spectator.inject(EditEmaStore, true);
            confirmationService = spectator.inject(ConfirmationService, true);
            messageService = spectator.inject(MessageService, true);
            dotCopyContentModalService = spectator.inject(DotCopyContentModalService, true);
            dotCopyContentService = spectator.inject(DotCopyContentService, true);
            dotHttpErrorManagerService = spectator.inject(DotHttpErrorManagerService, true);
            dotContentletService = spectator.inject(DotContentletService, true);
            dotTempFileUploadService = spectator.inject(DotTempFileUploadService, true);
            dotWorkflowActionsFireService = spectator.inject(DotWorkflowActionsFireService, true);

            addMessageSpy = jest.spyOn(messageService, 'add');

            store.load({
                clientHost: 'http://localhost:3000',
                url: 'index',
                language_id: '1',
                'com.dotmarketing.persona.id': DEFAULT_PERSONA.identifier
            });

            spectator.detectChanges();

            store.updateEditorState(EDITOR_STATE.IDLE);
        });

        describe('Preview mode', () => {
            beforeEach(() => {
                jest.useFakeTimers(); // Mock the timers
            });

            afterEach(() => {
                jest.useRealTimers(); // Restore the real timers after each test
            });

            it('should hide the components that are not needed for preview mode', () => {
                const componentsToHide = [
                    'palette',
                    'dropzone',
                    'contentlet-tools',
                    'dialog',
                    'confirm-dialog'
                ]; // Test id of components that should hide when entering preview modes

                const iphone = { ...mockDotDevices[0], icon: 'someIcon' };

                store.setDevice(iphone);

                spectator.detectChanges();

                componentsToHide.forEach((testId) => {
                    expect(spectator.query(byTestId(testId))).toBeNull();
                });
            });

            it('should hide the editor components when there is a running experiement and initialize the editor in a variant', () => {
                const componentsToHide = [
                    'palette',
                    'dropzone',
                    'contentlet-tools',
                    'dialog',
                    'confirm-dialog'
                ]; // Test id of components that should hide when entering preview modes

                spectator.detectChanges();

                spectator.activatedRouteStub.setQueryParam('variantName', 'hello-there');

                spectator.detectChanges();
                store.load({
                    url: 'index',
                    language_id: '5',
                    'com.dotmarketing.persona.id': DEFAULT_PERSONA.identifier,
                    variantName: 'hello-there',
                    experimentId: 'i-have-a-running-experiment'
                });

                spectator.detectChanges();

                componentsToHide.forEach((testId) => {
                    expect(spectator.query(byTestId(testId))).toBeNull();
                });
            });

            it('should show the editor components when there is a running experiement and initialize the editor in a default variant', async () => {
                const componentsToShow = ['palette', 'dialog', 'confirm-dialog'];

                spectator.activatedRouteStub.setQueryParam('variantName', DEFAULT_VARIANT_ID);

                spectator.detectChanges();

                store.load({
                    url: 'index',
                    language_id: '5',
                    'com.dotmarketing.persona.id': DEFAULT_PERSONA.identifier
                });

                spectator.detectChanges();

                componentsToShow.forEach((testId) => {
                    expect(
                        spectator.debugElement.query(By.css(`[data-testId="${testId}"]`))
                    ).not.toBeNull();
                });
            });
        });

        describe('customer actions', () => {
            describe('delete', () => {
                it('should open a confirm dialog and save on confirm', () => {
                    const payload: ActionPayload = {
                        pageId: '123',
                        language_id: '1',
                        container: {
                            identifier: '123',
                            uuid: '123',
                            acceptTypes: 'test',
                            maxContentlets: 1,
                            contentletsId: ['123'],
                            variantId: '123'
                        },
                        pageContainers: [
                            {
                                identifier: '123',
                                uuid: '123',
                                contentletsId: ['123']
                            }
                        ],
                        contentlet: {
                            identifier: '123',
                            inode: '456',
                            title: 'Hello World',
                            contentType: 'test',
                            onNumberOfPages: 1
                        },
                        position: 'after'
                    };

                    store.setContentletArea({
                        x: 100,
                        y: 100,
                        width: 500,
                        height: 500,
                        payload
                    });

                    spectator.detectChanges();

                    const confirmDialogOpen = jest.spyOn(confirmationService, 'confirm');
                    const saveMock = jest.spyOn(store, 'savePage');
                    const confirmDialog = spectator.query(byTestId('confirm-dialog'));

                    spectator.triggerEventHandler(EmaContentletToolsComponent, 'delete', payload);

                    spectator.detectComponentChanges();

                    expect(confirmDialogOpen).toHaveBeenCalled();

                    confirmDialog
                        .querySelector('.p-confirm-dialog-accept')
                        .dispatchEvent(new Event('click')); // This is the internal button, coudln't find a better way to test it

                    expect(saveMock).toHaveBeenCalledWith({
                        pageContainers: [
                            {
                                identifier: '123',
                                uuid: '123',
                                contentletsId: [],
                                personaTag: undefined
                            }
                        ],
                        pageId: '123',
                        whenSaved: expect.any(Function),
                        params: {
                            language_id: 1,
                            url: 'page-one'
                        }
                    });
                });
            });

            describe('edit', () => {
                const baseContentletPayload = {
                    x: 100,
                    y: 100,
                    width: 500,
                    height: 500,
                    payload: EDIT_ACTION_PAYLOAD_MOCK
                };

                it('should edit urlContentMap page', () => {
                    const dialog = spectator.query(DotEmaDialogComponent);

                    jest.spyOn(dialog, 'editUrlContentMapContentlet');

                    spectator.triggerEventHandler(EditEmaToolbarComponent, 'editUrlContentMap', {
                        identifier: '123',
                        inode: '456',
                        title: 'Hello World'
                        // eslint-disable-next-line @typescript-eslint/no-explicit-any
                    } as any);

                    expect(dialog.editUrlContentMapContentlet).toHaveBeenCalledWith({
                        identifier: '123',
                        inode: '456',
                        title: 'Hello World'
                    });
                });

                it('should open a dialog and save after backend emit', (done) => {
                    spectator.detectChanges();

                    const dialog = spectator.debugElement.query(
                        By.css('[data-testId="ema-dialog"]')
                    );

                    store.setContentletArea(baseContentletPayload);

                    spectator.detectComponentChanges();

                    spectator.triggerEventHandler(
                        EmaContentletToolsComponent,
                        'edit',
                        EDIT_ACTION_PAYLOAD_MOCK
                    );

                    spectator.detectComponentChanges();

                    triggerCustomEvent(dialog, 'action', {
                        event: new CustomEvent('ng-event', {
                            detail: {
                                name: NG_CUSTOM_EVENTS.SAVE_PAGE,
                                payload: {
                                    htmlPageReferer: '/my-awesome-page'
                                }
                            }
                        })
                    });

                    spectator.detectChanges();

                    const iframe = spectator.debugElement.query(By.css('[data-testId="iframe"]'));

                    iframe.nativeElement.contentWindow.addEventListener(
                        'message',
                        (event: MessageEvent) => {
                            expect(event).toBeTruthy();
                            done();
                        }
                    );
                });

                describe('reorder navigation', () => {
                    it('should open a dialog to reorder the navigation', () => {
                        window.dispatchEvent(
                            new MessageEvent('message', {
                                origin: HOST,
                                data: {
                                    action: CUSTOMER_ACTIONS.REORDER_MENU,
                                    payload: {
                                        reorderUrl: 'http://localhost:3000/reorder-menu'
                                    }
                                }
                            })
                        );

                        spectator.detectComponentChanges();

                        const dialog = spectator.debugElement.query(
                            By.css("[data-testId='ema-dialog']")
                        );

                        const pDialog = dialog.query(By.css('p-dialog'));

                        expect(pDialog.attributes['ng-reflect-visible']).toBe('true');
                    });

                    it('should reload the page after saving the new navigation order', () => {
                        const reloadSpy = jest.spyOn(store, 'reload');
                        const messageSpy = jest.spyOn(messageService, 'add');
                        const dialog = spectator.debugElement.query(
                            By.css("[data-testId='ema-dialog']")
                        );

                        triggerCustomEvent(dialog, 'action', {
                            event: new CustomEvent('ng-event', {
                                detail: {
                                    name: NG_CUSTOM_EVENTS.SAVE_MENU_ORDER
                                }
                            })
                        });

                        expect(reloadSpy).toHaveBeenCalledWith({
                            params: {
                                language_id: 1,
                                url: 'page-one'
                            }
                        });

                        expect(messageSpy).toHaveBeenCalledWith({
                            severity: 'success',
                            summary: 'editpage.content.contentlet.menu.reorder.title',
                            detail: 'message.menu.reordered',
                            life: 2000
                        });

                        const pDialog = dialog.query(By.css('p-dialog'));

                        expect(pDialog.attributes['ng-reflect-visible']).toBe('false');
                    });

                    it('should advice the users when they can not save the new order', () => {
                        const messageSpy = jest.spyOn(messageService, 'add');
                        const dialog = spectator.debugElement.query(
                            By.css("[data-testId='ema-dialog']")
                        );

                        triggerCustomEvent(dialog, 'action', {
                            event: new CustomEvent('ng-event', {
                                detail: {
                                    name: NG_CUSTOM_EVENTS.ERROR_SAVING_MENU_ORDER
                                }
                            })
                        });

                        expect(messageSpy).toHaveBeenCalledWith({
                            severity: 'error',
                            summary: 'editpage.content.contentlet.menu.reorder.title',
                            detail: 'error.menu.reorder.user_has_not_permission',
                            life: 2000
                        });
                    });

                    it('should close the dialog if the users cancel the reorder action', () => {
                        window.dispatchEvent(
                            new MessageEvent('message', {
                                origin: HOST,
                                data: {
                                    action: CUSTOMER_ACTIONS.REORDER_MENU,
                                    payload: {
                                        reorderUrl: 'http://localhost:3000/reorder-menu'
                                    }
                                }
                            })
                        );

                        spectator.detectComponentChanges();

                        let dialog = spectator.debugElement.query(
                            By.css("[data-testId='ema-dialog']")
                        );

                        let pDialog = dialog.query(By.css('p-dialog'));

                        expect(pDialog.attributes['ng-reflect-visible']).toBe('true');

                        dialog = spectator.debugElement.query(By.css("[data-testId='ema-dialog']"));

                        triggerCustomEvent(dialog, 'action', {
                            event: new CustomEvent('ng-event', {
                                detail: {
                                    name: NG_CUSTOM_EVENTS.CANCEL_SAVING_MENU_ORDER
                                }
                            })
                        });

                        pDialog = dialog.query(By.css('p-dialog'));

                        expect(pDialog.attributes['ng-reflect-visible']).toBe('false');
                    });
                });

                xdescribe('reload', () => {
                    let spyContentlet: jest.SpyInstance;
                    let spyDialog: jest.SpyInstance;
                    let spyReloadIframe: jest.SpyInstance;
                    let spyStoreReload: jest.SpyInstance;
                    let spyUpdateQueryParams: jest.SpyInstance;

                    const emulateEditURLMapContent = () => {
                        const editURLContentButton = spectator.debugElement.query(
                            By.css('[data-testId="edit-url-content-map"]')
                        );
                        const dialog = spectator.debugElement.query(
                            By.css('[data-testId="ema-dialog"]')
                        );

                        store.setContentletArea(baseContentletPayload);

                        editURLContentButton.triggerEventHandler('onClick', {});

                        triggerCustomEvent(dialog, 'action', {
                            event: new CustomEvent('ng-event', {
                                detail: {
                                    name: NG_CUSTOM_EVENTS.SAVE_PAGE,
                                    payload: {
                                        shouldReloadPage: true,
                                        contentletIdentifier: URL_MAP_CONTENTLET.identifier,
                                        htmlPageReferer: '/my-awesome-page'
                                    }
                                }
                            })
                        });
                    };

                    beforeEach(() => {
                        const router = spectator.inject(Router, true);
                        const dialog = spectator.component.dialog;
                        spyContentlet = jest.spyOn(dotContentletService, 'getContentletByInode');
                        spyDialog = jest.spyOn(dialog, 'editUrlContentMapContentlet');
                        spyReloadIframe = jest.spyOn(spectator.component, 'reloadIframe');
                        spyUpdateQueryParams = jest.spyOn(router, 'navigate');
                        spyStoreReload = jest.spyOn(store, 'reload');

                        spectator.detectChanges();
                    });

                    it('should reload the page after editing a urlContentMap if the url do not change', () => {
                        const storeReloadPayload = {
                            params: {
                                language_id: 1,
                                url: 'page-one'
                            }
                        };

                        spyContentlet.mockReturnValue(
                            of({
                                ...URL_MAP_CONTENTLET,
                                URL_MAP_FOR_CONTENT: 'page-one'
                            })
                        );

                        emulateEditURLMapContent();
                        expect(spyContentlet).toHaveBeenCalledWith(URL_MAP_CONTENTLET.identifier);
                        expect(spyDialog).toHaveBeenCalledWith(URL_CONTENT_MAP_MOCK);
                        expect(spyReloadIframe).toHaveBeenCalled();
                        expect(spyStoreReload).toHaveBeenCalledWith(storeReloadPayload);
                        expect(spyUpdateQueryParams).not.toHaveBeenCalled();
                    });

                    it('should update the query params after editing a urlContentMap if the url changed', () => {
                        const SpyEditorState = jest.spyOn(store, 'updateEditorState');
                        const queryParams = {
                            queryParams: {
                                url: URL_MAP_CONTENTLET.URL_MAP_FOR_CONTENT
                            },
                            queryParamsHandling: 'merge'
                        };

                        spyContentlet.mockReturnValue(of(URL_MAP_CONTENTLET));

                        emulateEditURLMapContent();
                        expect(spyDialog).toHaveBeenCalledWith(URL_CONTENT_MAP_MOCK);
                        expect(SpyEditorState).toHaveBeenCalledWith(EDITOR_STATE.IDLE);
                        expect(spyContentlet).toHaveBeenCalledWith(URL_MAP_CONTENTLET.identifier);
                        expect(spyUpdateQueryParams).toHaveBeenCalledWith([], queryParams);
                        expect(spyStoreReload).not.toHaveBeenCalled();
                        expect(spyReloadIframe).toHaveBeenCalled();
                    });

                    it('should handler error ', () => {
                        const SpyEditorState = jest.spyOn(store, 'updateEditorState');
                        const SpyHandlerError = jest
                            .spyOn(dotHttpErrorManagerService, 'handle')
                            .mockReturnValue(of(null));

                        spyContentlet.mockReturnValue(throwError({}));

                        emulateEditURLMapContent();
                        expect(spyDialog).toHaveBeenCalledWith(URL_CONTENT_MAP_MOCK);
                        expect(SpyHandlerError).toHaveBeenCalledWith({});
                        expect(SpyEditorState).toHaveBeenCalledWith(EDITOR_STATE.ERROR);
                        expect(spyContentlet).toHaveBeenCalledWith(URL_MAP_CONTENTLET.identifier);
                        expect(spyUpdateQueryParams).not.toHaveBeenCalled();
                        expect(spyStoreReload).not.toHaveBeenCalled();
                        expect(spyReloadIframe).not.toHaveBeenCalled();
                    });
                });

                describe('Copy content', () => {
                    let copySpy: jest.SpyInstance<Observable<DotCMSContentlet>>;
                    let dialogLoadingSpy: jest.SpyInstance;
                    let editContentletSpy: jest.SpyInstance;
                    let modalSpy: jest.SpyInstance<Observable<ModelCopyContentResponse>>;
                    let reloadIframeSpy: jest.SpyInstance;

                    const EDIT_ACTION_PAYLOAD_IN_MULTIPLE_PAGES = {
                        ...EDIT_ACTION_PAYLOAD_MOCK,
                        contentlet: {
                            identifier: 'contentlet-identifier-123',
                            inode: 'contentlet-inode-123',
                            title: 'Hello World',
                            contentType: 'test',
                            onNumberOfPages: 2
                        }
                    };

                    const CONTENTLET_MOCK = {
                        x: 100,
                        y: 100,
                        width: 500,
                        height: 500,
                        payload: EDIT_ACTION_PAYLOAD_IN_MULTIPLE_PAGES
                    };

                    beforeEach(() => {
                        copySpy = jest.spyOn(dotCopyContentService, 'copyInPage');
                        dialogLoadingSpy = jest.spyOn(
                            spectator.component.dialog,
                            'showLoadingIframe'
                        );
                        editContentletSpy = jest.spyOn(
                            spectator.component.dialog,
                            'editContentlet'
                        );
                        modalSpy = jest.spyOn(dotCopyContentModalService, 'open');
                        reloadIframeSpy = jest.spyOn(
                            spectator.component.iframe.nativeElement.contentWindow,
                            'postMessage'
                        );
                        jest.spyOn(spectator.component, 'currentTreeNode').mockReturnValue(
                            TREE_NODE_MOCK
                        );
                    });

                    it('should copy and open edit dialog', () => {
                        copySpy.mockReturnValue(of(newContentlet));
                        modalSpy.mockReturnValue(of({ shouldCopy: true }));

                        spectator.detectChanges();

                        store.setContentletArea(CONTENTLET_MOCK);

                        spectator.detectComponentChanges();

                        spectator.triggerEventHandler(
                            EmaContentletToolsComponent,
                            'edit',
                            EDIT_ACTION_PAYLOAD_IN_MULTIPLE_PAGES
                        );

                        spectator.detectComponentChanges();

                        expect(copySpy).toHaveBeenCalledWith(TREE_NODE_MOCK); // It's not being called
                        expect(dialogLoadingSpy).toHaveBeenCalledWith('Hello World');
                        expect(editContentletSpy).toHaveBeenCalledWith(newContentlet);
                        expect(modalSpy).toHaveBeenCalled();
                    });

                    it('should show an error if the copy content fails', () => {
                        const handleErrorSpy = jest.spyOn(dotHttpErrorManagerService, 'handle');
                        const resetDialogSpy = jest.spyOn(
                            spectator.component.dialog,
                            'resetDialog'
                        );
                        copySpy.mockReturnValue(throwError({}));
                        modalSpy.mockReturnValue(of({ shouldCopy: true }));
                        spectator.detectChanges();

                        store.setContentletArea(CONTENTLET_MOCK);

                        spectator.detectComponentChanges();

                        spectator.triggerEventHandler(
                            EmaContentletToolsComponent,
                            'edit',
                            EDIT_ACTION_PAYLOAD_IN_MULTIPLE_PAGES
                        );

                        spectator.detectComponentChanges();

                        expect(copySpy).toHaveBeenCalled();
                        expect(dialogLoadingSpy).toHaveBeenCalledWith('Hello World');
                        expect(editContentletSpy).not.toHaveBeenCalled();
                        expect(handleErrorSpy).toHaveBeenCalled();
                        expect(modalSpy).toHaveBeenCalled();
                        expect(reloadIframeSpy).not.toHaveBeenCalledWith();
                        expect(resetDialogSpy).toHaveBeenCalled();
                    });

                    it('should ask to copy and not copy content', () => {
                        copySpy.mockReturnValue(of(newContentlet));
                        modalSpy.mockReturnValue(of({ shouldCopy: false }));

                        spectator.detectChanges();

                        store.setContentletArea(CONTENTLET_MOCK);

                        spectator.detectComponentChanges();

                        spectator.triggerEventHandler(
                            EmaContentletToolsComponent,
                            'edit',
                            EDIT_ACTION_PAYLOAD_IN_MULTIPLE_PAGES
                        );

                        spectator.detectComponentChanges();

                        expect(copySpy).not.toHaveBeenCalled();
                        expect(dialogLoadingSpy).not.toHaveBeenCalled();
                        expect(editContentletSpy).toHaveBeenCalledWith(
                            EDIT_ACTION_PAYLOAD_IN_MULTIPLE_PAGES.contentlet
                        );
                        expect(modalSpy).toHaveBeenCalled();
                        expect(reloadIframeSpy).not.toHaveBeenCalledWith();
                    });
                });

                beforeEach(() => {
                    jest.clearAllMocks();
                });
            });

            describe('add', () => {
                it('should add contentlet after backend emit SAVE_CONTENTLET', () => {
                    spectator.detectChanges();

                    const savePageMock = jest.spyOn(store, 'savePage');

                    const payload: ActionPayload = { ...PAYLOAD_MOCK };

                    store.setContentletArea({
                        x: 100,
                        y: 100,
                        width: 500,
                        height: 500,
                        payload
                    });

                    spectator.detectComponentChanges();

                    spectator.triggerEventHandler(
                        EmaContentletToolsComponent,
                        'addContent',
                        payload
                    );

                    spectator.detectComponentChanges();

                    const dialog = spectator.debugElement.query(
                        By.css('[data-testId="ema-dialog"]')
                    );

                    triggerCustomEvent(dialog, 'action', {
                        event: new CustomEvent('ng-event', {
                            detail: {
                                name: NG_CUSTOM_EVENTS.CREATE_CONTENTLET,
                                data: {
                                    url: 'test/url',
                                    contentType: 'test'
                                }
                            }
                        })
                    });

                    spectator.detectChanges();

                    triggerCustomEvent(dialog, 'action', {
                        event: new CustomEvent('ng-event', {
                            detail: {
                                name: NG_CUSTOM_EVENTS.SAVE_PAGE,
                                payload: {
                                    contentletIdentifier: 'some-random-identifier'
                                }
                            }
                        }),
                        payload: PAYLOAD_MOCK
                    });

                    spectator.detectChanges();

                    expect(savePageMock).toHaveBeenCalledWith({
                        pageContainers: PAYLOAD_MOCK.pageContainers,
                        pageId: PAYLOAD_MOCK.pageId,
                        whenSaved: expect.any(Function),
                        params: {
                            language_id: 1,
                            url: 'page-one'
                        }
                    });

                    spectator.detectChanges();
                });

                it('should not add contentlet after backend emit SAVE_CONTENTLET and contentlet is dupe', () => {
                    spectator.detectChanges();

                    const payload: ActionPayload = { ...PAYLOAD_MOCK };

                    store.setContentletArea({
                        x: 100,
                        y: 100,
                        width: 500,
                        height: 500,
                        payload
                    });

                    spectator.detectComponentChanges();

                    spectator.triggerEventHandler(
                        EmaContentletToolsComponent,
                        'addContent',
                        payload
                    );

                    spectator.detectComponentChanges();

                    const dialog = spectator.debugElement.query(
                        By.css('[data-testId="ema-dialog"]')
                    );

                    triggerCustomEvent(dialog, 'action', {
                        event: new CustomEvent('ng-event', {
                            detail: {
                                name: NG_CUSTOM_EVENTS.CREATE_CONTENTLET,
                                data: {
                                    url: 'test/url',
                                    contentType: 'test'
                                }
                            }
                        })
                    });

                    spectator.detectChanges();

                    triggerCustomEvent(dialog, 'action', {
                        event: new CustomEvent('ng-event', {
                            detail: {
                                name: NG_CUSTOM_EVENTS.SAVE_PAGE,
                                payload: {
                                    contentletIdentifier: PAYLOAD_MOCK.container.contentletsId[0] // An already added contentlet
                                }
                            }
                        }),
                        payload
                    });

                    spectator.detectChanges();

                    expect(addMessageSpy).toHaveBeenCalledWith({
                        severity: 'info',
                        summary: 'Content already added',
                        detail: 'This content is already added to this container',
                        life: 2000
                    });
                });

                it('should add contentlet after backend emit CONTENT_SEARCH_SELECT', () => {
                    const saveMock = jest.spyOn(store, 'savePage');

                    spectator.detectChanges();

                    const payload: ActionPayload = {
                        language_id: '1',
                        pageContainers: [
                            {
                                identifier: 'container-identifier-123',
                                uuid: 'uuid-123',
                                contentletsId: ['contentlet-identifier-123']
                            }
                        ],
                        contentlet: {
                            identifier: 'contentlet-identifier-123',
                            inode: 'contentlet-inode-123',
                            title: 'Hello World',
                            contentType: 'test',
                            onNumberOfPages: 1
                        },
                        container: {
                            identifier: 'container-identifier-123',
                            acceptTypes: 'test',
                            uuid: 'uuid-123',
                            maxContentlets: 1,
                            contentletsId: ['123'],
                            variantId: '123'
                        },
                        pageId: 'test',
                        position: 'after'
                    };

                    store.setContentletArea({
                        x: 100,
                        y: 100,
                        width: 500,
                        height: 500,
                        payload
                    });

                    spectator.detectComponentChanges();

                    spectator.triggerEventHandler(
                        EmaContentletToolsComponent,
                        'addContent',
                        payload
                    );

                    spectator.detectComponentChanges();

                    const dialog = spectator.debugElement.query(
                        By.css('[data-testId="ema-dialog"]')
                    );

                    triggerCustomEvent(dialog, 'action', {
                        event: new CustomEvent('ng-event', {
                            detail: {
                                name: NG_CUSTOM_EVENTS.CONTENT_SEARCH_SELECT,
                                data: {
                                    identifier: 'new-contentlet-identifier-123',
                                    inode: '123'
                                }
                            }
                        }),
                        payload
                    });

                    spectator.detectChanges();

                    expect(saveMock).toHaveBeenCalledWith({
                        pageContainers: [
                            {
                                identifier: 'container-identifier-123',
                                uuid: 'uuid-123',
                                contentletsId: [
                                    'contentlet-identifier-123',
                                    'new-contentlet-identifier-123'
                                ],
                                personaTag: undefined
                            }
                        ],
                        pageId: 'test',
                        whenSaved: expect.any(Function),
                        params: {
                            language_id: 1,
                            url: 'page-one'
                        }
                    });
                });

                it('should not add contentlet after backend emit CONTENT_SEARCH_SELECT and contentlet is dupe', () => {
                    spectator.detectChanges();

                    const payload: ActionPayload = {
                        language_id: '1',
                        pageContainers: [
                            {
                                identifier: 'container-identifier-123',
                                uuid: 'uuid-123',
                                contentletsId: ['contentlet-identifier-123']
                            }
                        ],
                        contentlet: {
                            identifier: 'contentlet-identifier-123',
                            inode: 'contentlet-inode-123',
                            title: 'Hello World',
                            contentType: 'test',
                            onNumberOfPages: 1
                        },
                        container: {
                            identifier: 'container-identifier-123',
                            acceptTypes: 'test',
                            uuid: 'uuid-123',
                            maxContentlets: 1,
                            contentletsId: ['contentlet-identifier-123'],
                            variantId: '123'
                        },
                        pageId: 'test',
                        position: 'before'
                    };

                    store.setContentletArea({
                        x: 100,
                        y: 100,
                        width: 500,
                        height: 500,
                        payload
                    });

                    spectator.detectComponentChanges();

                    spectator.triggerEventHandler(
                        EmaContentletToolsComponent,
                        'addContent',
                        payload
                    );

                    spectator.detectComponentChanges();

                    const dialog = spectator.debugElement.query(
                        By.css('[data-testId="ema-dialog"]')
                    );

                    triggerCustomEvent(dialog, 'action', {
                        event: new CustomEvent('ng-event', {
                            detail: {
                                name: NG_CUSTOM_EVENTS.CONTENT_SEARCH_SELECT,
                                data: {
                                    identifier: 'contentlet-identifier-123',
                                    inode: '123'
                                }
                            }
                        }),
                        payload
                    });

                    spectator.detectChanges();

                    expect(addMessageSpy).toHaveBeenCalledWith({
                        severity: 'info',
                        summary: 'Content already added',
                        detail: 'This content is already added to this container',
                        life: 2000
                    });
                });

                it('should add widget after backend emit CONTENT_SEARCH_SELECT', () => {
                    const saveMock = jest.spyOn(store, 'savePage');

                    spectator.detectChanges();

                    const payload: ActionPayload = {
                        language_id: '1',
                        pageContainers: [
                            {
                                identifier: 'container-identifier-123',
                                uuid: 'uuid-123',
                                contentletsId: ['contentlet-identifier-123']
                            }
                        ],
                        contentlet: {
                            identifier: 'contentlet-identifier-123',
                            inode: 'contentlet-inode-123',
                            title: 'Hello World',
                            contentType: 'test',
                            onNumberOfPages: 1
                        },
                        container: {
                            identifier: 'container-identifier-123',
                            acceptTypes: 'test',
                            uuid: 'uuid-123',
                            maxContentlets: 1,
                            contentletsId: ['123'],
                            variantId: '123'
                        },
                        pageId: 'test',
                        position: 'after'
                    };

                    store.setContentletArea({
                        x: 100,
                        y: 100,
                        width: 500,
                        height: 500,
                        payload
                    });

                    spectator.detectComponentChanges();

                    spectator.triggerEventHandler(
                        EmaContentletToolsComponent,
                        'addWidget',
                        payload
                    );

                    spectator.detectComponentChanges();

                    const dialog = spectator.debugElement.query(
                        By.css('[data-testId="ema-dialog"]')
                    );

                    triggerCustomEvent(dialog, 'action', {
                        event: new CustomEvent('ng-event', {
                            detail: {
                                name: NG_CUSTOM_EVENTS.CONTENT_SEARCH_SELECT,
                                data: {
                                    identifier: 'new-contentlet-identifier-123',
                                    inode: '123'
                                }
                            }
                        }),
                        payload
                    });

                    spectator.detectChanges();

                    expect(saveMock).toHaveBeenCalledWith({
                        pageContainers: [
                            {
                                identifier: 'container-identifier-123',
                                uuid: 'uuid-123',
                                contentletsId: [
                                    'contentlet-identifier-123',
                                    'new-contentlet-identifier-123'
                                ],
                                personaTag: undefined
                            }
                        ],
                        pageId: 'test',
                        whenSaved: expect.any(Function),
                        params: {
                            language_id: 1,
                            url: 'page-one'
                        }
                    });
                });

                it('should not add widget after backend emit CONTENT_SEARCH_SELECT and widget is dupe', () => {
                    spectator.detectChanges();

                    const payload: ActionPayload = {
                        language_id: '1',
                        pageContainers: [
                            {
                                identifier: 'container-identifier-123',
                                uuid: 'uuid-123',
                                contentletsId: ['contentlet-identifier-123']
                            }
                        ],
                        contentlet: {
                            identifier: 'contentlet-identifier-123',
                            inode: 'contentlet-inode-123',
                            title: 'Hello World',
                            contentType: 'test',
                            onNumberOfPages: 1
                        },
                        container: {
                            identifier: 'container-identifier-123',
                            acceptTypes: 'test',
                            uuid: 'uuid-123',
                            maxContentlets: 1,
                            contentletsId: ['contentlet-identifier-123'],
                            variantId: '123'
                        },
                        pageId: 'test',
                        position: 'before'
                    };

                    store.setContentletArea({
                        x: 100,
                        y: 100,
                        width: 500,
                        height: 500,
                        payload
                    });

                    spectator.detectComponentChanges();

                    spectator.triggerEventHandler(
                        EmaContentletToolsComponent,
                        'addWidget',
                        payload
                    );

                    spectator.detectComponentChanges();

                    const dialog = spectator.debugElement.query(
                        By.css('[data-testId="ema-dialog"]')
                    );

                    triggerCustomEvent(dialog, 'action', {
                        event: new CustomEvent('ng-event', {
                            detail: {
                                name: NG_CUSTOM_EVENTS.CONTENT_SEARCH_SELECT,
                                data: {
                                    identifier: 'contentlet-identifier-123',
                                    inode: '123'
                                }
                            }
                        }),
                        payload
                    });

                    spectator.detectChanges();

                    expect(addMessageSpy).toHaveBeenCalledWith({
                        severity: 'info',
                        summary: 'Content already added',
                        detail: 'This content is already added to this container',
                        life: 2000
                    });
                });
            });

            describe('drag and drop', () => {
                describe('drag start', () => {
                    it('should call the setDragItem from the store for content-types', () => {
                        const setDragItemSpy = jest.spyOn(store, 'setDragItem');

                        const target = {
                            target: {
                                dataset: {
                                    type: 'content-type',
                                    item: JSON.stringify({
                                        contentType: {
                                            variable: 'test',
                                            name: 'test',
                                            baseType: 'test'
                                        },
                                        move: false
                                    })
                                }
                            }
                        };

                        const dragStart = new Event('dragstart');

                        Object.defineProperty(dragStart, 'target', {
                            writable: false,
                            value: target.target
                        });

                        window.dispatchEvent(dragStart);

                        expect(setDragItemSpy).toHaveBeenCalledWith({
                            baseType: 'test',
                            contentType: 'test',
                            draggedPayload: {
                                item: {
                                    variable: 'test',
                                    name: 'test'
                                },
                                type: 'content-type',
                                move: false
                            }
                        });
                    });

                    it('should call the setDragItem from the store for contentlets', () => {
                        const contentlet = CONTENTLETS_MOCK[0];

                        const setDragItemSpy = jest.spyOn(store, 'setDragItem');

                        const target = {
                            target: {
                                dataset: {
                                    type: 'contentlet',
                                    item: JSON.stringify({
                                        contentlet,
                                        move: false
                                    })
                                }
                            }
                        };

                        const dragStart = new Event('dragstart');

                        Object.defineProperty(dragStart, 'target', {
                            writable: false,
                            value: target.target
                        });

                        window.dispatchEvent(dragStart);

                        expect(setDragItemSpy).toHaveBeenCalledWith({
                            baseType: contentlet.baseType,
                            contentType: contentlet.contentType,
                            draggedPayload: {
                                item: {
                                    contentlet
                                },
                                type: 'contentlet',
                                move: false
                            }
                        });
                    });

                    it('should call the setDragItem from the store for contentlets and move', () => {
                        const contentlet = CONTENTLETS_MOCK[0];

                        const container = {
                            acceptTypes:
                                'CallToAction,webPageContent,calendarEvent,Image,Product,Video,dotAsset,Blog,Banner,Activity,WIDGET,FORM',
                            identifier: '//demo.dotcms.com/application/containers/default/',
                            maxContentlets: '25',
                            uuid: '2',
                            contentletsId: [
                                '4694d40b-d9be-4e09-b031-64ee3e7c9642',
                                '6ac5921e-e062-49a6-9808-f41aff9343c5'
                            ]
                        };

                        const setDragItemSpy = jest.spyOn(store, 'setDragItem');

                        const target = {
                            target: {
                                dataset: {
                                    type: 'contentlet',
                                    item: JSON.stringify({
                                        contentlet,
                                        container,
                                        move: true
                                    })
                                }
                            }
                        };

                        const dragStart = new Event('dragstart');

                        Object.defineProperty(dragStart, 'target', {
                            writable: false,
                            value: target.target
                        });

                        window.dispatchEvent(dragStart);

                        expect(setDragItemSpy).toHaveBeenCalledWith({
                            baseType: contentlet.baseType,
                            contentType: contentlet.contentType,
                            draggedPayload: {
                                item: {
                                    contentlet,
                                    container
                                },
                                type: 'contentlet',
                                move: true
                            }
                        });
                    });
                });

                describe('drag over', () => {
                    it('should prevent default to avoid opening files', () => {
                        const dragOver = new Event('dragover');
                        const preventDefaultSpy = jest.spyOn(dragOver, 'preventDefault');

                        window.dispatchEvent(dragOver);

                        expect(preventDefaultSpy).toHaveBeenCalled();
                    });
                });

                describe('drag end', () => {
                    it('should reset the editor state to IDLE when dropEffect is none', () => {
                        const updateEditorStateSpy = jest.spyOn(store, 'updateEditorState');

                        const dragEnd = new Event('dragend');

                        Object.defineProperty(dragEnd, 'dataTransfer', {
                            writable: false,
                            value: {
                                dropEffect: 'none'
                            }
                        });

                        window.dispatchEvent(dragEnd);

                        expect(updateEditorStateSpy).toHaveBeenCalledWith(EDITOR_STATE.IDLE);
                    });
                    it('should not reset the editor state to IDLE when dropEffect is not none', () => {
                        const updateEditorStateSpy = jest.spyOn(store, 'updateEditorState');

                        const dragEnd = new Event('dragend');

                        Object.defineProperty(dragEnd, 'dataTransfer', {
                            writable: false,
                            value: {
                                dropEffect: 'copy'
                            }
                        });

                        window.dispatchEvent(dragEnd);

                        expect(updateEditorStateSpy).not.toHaveBeenCalled();
                    });
                });

                describe('drag leave', () => {
                    it('should set the editor state to OUT_OF_BOUNDS', () => {
                        const updateEditorStateSpy = jest.spyOn(store, 'updateEditorState');

                        const dragLeave = new Event('dragleave');

                        Object.defineProperties(dragLeave, {
                            x: {
                                value: 0
                            },
                            y: {
                                value: 0
                            },
                            relatedTarget: {
                                value: undefined // this is undefined when the mouse leaves the window
                            }
                        });

                        window.dispatchEvent(dragLeave);

                        expect(updateEditorStateSpy).toHaveBeenCalledWith(
                            EDITOR_STATE.OUT_OF_BOUNDS
                        );
                    });
                    it('should not set the editor state to OUT_OF_BOUNDS when the leave is from an element in the window', () => {
                        const updateEditorStateSpy = jest.spyOn(store, 'updateEditorState');

                        const dragLeave = new Event('dragleave');

                        Object.defineProperties(dragLeave, {
                            x: {
                                value: 900
                            },
                            y: {
                                value: 1200
                            },
                            relatedTarget: {
                                value: {}
                            }
                        });

                        window.dispatchEvent(dragLeave);

                        expect(updateEditorStateSpy).not.toHaveBeenCalled();
                    });
                });

                describe('drag enter', () => {
                    it('should call the event prevent default to prevent file opening', () => {
                        const dragEnter = new Event('dragenter');

                        const preventDefaultSpy = jest.spyOn(dragEnter, 'preventDefault');

                        Object.defineProperty(dragEnter, 'fromElement', {
                            writable: false,
                            value: undefined
                        }); // fromElement is falsy when the mouse enters the window

                        window.dispatchEvent(dragEnter);

                        expect(preventDefaultSpy).toHaveBeenCalled();
                    });

                    it('should set the dragItem if there is no dragItem', () => {
                        const setDragItemSpy = jest.spyOn(store, 'setDragItem');

                        const dragEnter = new Event('dragenter');

                        Object.defineProperty(dragEnter, 'fromElement', {
                            writable: false,
                            value: undefined
                        }); // fromElement is falsy when the mouse enters the window

                        window.dispatchEvent(dragEnter);

                        expect(setDragItemSpy).toHaveBeenCalledWith({
                            baseType: 'dotAsset',
                            contentType: 'dotAsset',
                            draggedPayload: {
                                type: 'temp'
                            }
                        });
                    });

                    it('should set the editor to DRAGGING if there is dragItem and the state is OUT_OF_BOUNDS', () => {
                        store.setDragItem({
                            baseType: 'dotAsset',
                            contentType: 'dotAsset',
                            draggedPayload: {
                                type: 'temp'
                            }
                        }); // Simulate drag start

                        store.updateEditorState(EDITOR_STATE.OUT_OF_BOUNDS); // Simulate drag leave

                        const updateEditorStateSpy = jest.spyOn(store, 'updateEditorState');

                        const dragEnter = new Event('dragenter');

                        Object.defineProperty(dragEnter, 'fromElement', {
                            writable: false,
                            value: undefined
                        }); // fromElement is falsy when the mouse enters the window

                        window.dispatchEvent(dragEnter);

                        expect(updateEditorStateSpy).toHaveBeenCalledWith(EDITOR_STATE.DRAGGING);
                    });
                });

                describe('drop', () => {
                    it("should call prevent default to avoid opening files when it's not a contentlet", () => {
                        const drop = new Event('drop');

                        const preventDefaultSpy = jest.spyOn(drop, 'preventDefault');

                        Object.defineProperty(drop, 'target', {
                            writable: false,
                            value: {
                                dataset: {
                                    dropzone: 'false'
                                }
                            }
                        });

                        window.dispatchEvent(drop);

                        expect(preventDefaultSpy).toHaveBeenCalled();
                    });
                    it('should update the editor state when the drop is not in a dropzone', () => {
                        const drop = new Event('drop');

                        const updateEditorStateSpy = jest.spyOn(store, 'updateEditorState');

                        Object.defineProperty(drop, 'target', {
                            writable: false,
                            value: {
                                dataset: {
                                    dropzone: 'false'
                                }
                            }
                        });

                        window.dispatchEvent(drop);

                        expect(updateEditorStateSpy).toHaveBeenCalledWith(EDITOR_STATE.IDLE);
                    });

                    it('should do the place item flow when dropping a contentlet and is not moving', () => {
                        const contentlet = CONTENTLETS_MOCK[0];

                        const savePapeSpy = jest.spyOn(store, 'savePage');

                        store.setDragItem({
                            baseType: contentlet.baseType,
                            contentType: contentlet.contentType,
                            draggedPayload: {
                                item: {
                                    contentlet
                                },
                                type: 'contentlet',
                                move: false
                            }
                        });

                        const drop = new Event('drop');

                        Object.defineProperty(drop, 'target', {
                            writable: false,
                            value: {
                                dataset: {
                                    dropzone: 'true',
                                    position: 'before',
                                    payload: JSON.stringify({
                                        container: {
                                            acceptTypes: 'Banner,Activity',
                                            identifier: '123',
                                            maxContentlets: 25,
                                            variantId: 'DEFAULT',
                                            uuid: '123'
                                        },
                                        contentlet: {
                                            identifier: '456',
                                            title: 'Explore the World',
                                            inode: 'bef551b3-77ae-4dc8-a030-fe27a2ac056f',
                                            contentType: 'Banner'
                                        }
                                    })
                                }
                            }
                        });

                        window.dispatchEvent(drop);

                        expect(savePapeSpy).toHaveBeenCalledWith({
                            pageContainers: [
                                {
                                    identifier: '123',
                                    uuid: '123',
                                    personaTag: 'dot:persona',
                                    contentletsId: ['123', contentlet.identifier, '456'] // Before 456
                                },
                                {
                                    identifier: '123',
                                    uuid: '456',
                                    personaTag: 'dot:persona',
                                    contentletsId: ['123']
                                }
                            ],
                            pageId: '123',
                            params: {
                                language_id: 1,
                                url: 'page-one'
                            }
                        });
                    });

                    it('should handle duplicated content', () => {
                        const contentlet = CONTENTLETS_MOCK[0];

                        const savePapeSpy = jest.spyOn(store, 'savePage');

                        const updateEditorStateSpy = jest.spyOn(store, 'updateEditorState');

                        store.setDragItem({
                            baseType: contentlet.baseType,
                            contentType: contentlet.contentType,
                            draggedPayload: {
                                item: {
                                    contentlet: {
                                        ...contentlet,
                                        identifier: '123' // Already added
                                    }
                                },
                                type: 'contentlet',
                                move: false
                            }
                        });

                        const drop = new Event('drop');

                        Object.defineProperty(drop, 'target', {
                            writable: false,
                            value: {
                                dataset: {
                                    dropzone: 'true',
                                    position: 'before',
                                    payload: JSON.stringify({
                                        container: {
                                            acceptTypes: 'Banner,Activity',
                                            identifier: '123',
                                            maxContentlets: 25,
                                            variantId: 'DEFAULT',
                                            uuid: '123'
                                        },
                                        contentlet: {
                                            identifier: '456',
                                            title: 'Explore the World',
                                            inode: 'bef551b3-77ae-4dc8-a030-fe27a2ac056f',
                                            contentType: 'Banner'
                                        }
                                    })
                                }
                            }
                        });

                        window.dispatchEvent(drop);

                        expect(savePapeSpy).not.toHaveBeenCalled();

                        expect(addMessageSpy).toHaveBeenCalledWith({
                            detail: 'This content is already added to this container',
                            life: 2000,
                            severity: 'info',
                            summary: 'Content already added'
                        });

                        expect(updateEditorStateSpy).toHaveBeenCalledWith(EDITOR_STATE.IDLE);
                    });

                    it('should do the place item flow when dropping a contentlet and is moving', () => {
                        const contentlet = CONTENTLETS_MOCK[0];

                        const savePapeSpy = jest.spyOn(store, 'savePage');

                        store.setDragItem({
                            baseType: contentlet.baseType,
                            contentType: contentlet.contentType,
                            draggedPayload: {
                                item: {
                                    // Moving contentlet
                                    contentlet: {
                                        ...contentlet,
                                        identifier: '456' // Existent one
                                    },
                                    // Move it from this container
                                    container: {
                                        acceptTypes: 'Banner,Activity',
                                        identifier: '123',
                                        maxContentlets: 25,
                                        variantId: 'DEFAULT',
                                        uuid: '123'
                                    }
                                },
                                type: 'contentlet',
                                move: true
                            }
                        });

                        const drop = new Event('drop');

                        Object.defineProperty(drop, 'target', {
                            writable: false,
                            value: {
                                dataset: {
                                    dropzone: 'true',
                                    position: 'before',
                                    payload: JSON.stringify({
                                        // Container where we dropped
                                        container: {
                                            acceptTypes: 'Banner,Activity',
                                            identifier: '123',
                                            maxContentlets: 25,
                                            variantId: 'DEFAULT',
                                            uuid: '456'
                                        },
                                        // Pivot contentlet
                                        contentlet: {
                                            identifier: '123',
                                            title: 'Explore the World',
                                            inode: 'bef551b3-77ae-4dc8-a030-fe27a2ac056f',
                                            contentType: 'Banner'
                                        }
                                    })
                                }
                            }
                        });

                        window.dispatchEvent(drop);

                        expect(savePapeSpy).toHaveBeenCalledWith({
                            pageContainers: [
                                {
                                    identifier: '123',
                                    uuid: '123',
                                    personaTag: 'dot:persona',
                                    contentletsId: ['123']
                                },
                                {
                                    identifier: '123',
                                    uuid: '456',
                                    personaTag: 'dot:persona',
                                    contentletsId: ['456', '123'] // before pivot contentlet
                                }
                            ],
                            pageId: '123',
                            params: {
                                language_id: 1,
                                url: 'page-one'
                            }
                        });
                    });

                    it('should handle duplicated content when moving', () => {
                        const contentlet = CONTENTLETS_MOCK[0];

                        const savePapeSpy = jest.spyOn(store, 'savePage');
                        const updateEditorStateSpy = jest.spyOn(store, 'updateEditorState');

                        store.setDragItem({
                            baseType: contentlet.baseType,
                            contentType: contentlet.contentType,
                            draggedPayload: {
                                item: {
                                    // Moving contentlet
                                    contentlet: {
                                        ...contentlet,
                                        identifier: '123' // Existent one
                                    },
                                    // Move it from this container
                                    container: {
                                        acceptTypes: 'Banner,Activity',
                                        identifier: '123',
                                        maxContentlets: 25,
                                        variantId: 'DEFAULT',
                                        uuid: '123'
                                    }
                                },
                                type: 'contentlet',
                                move: true
                            }
                        });

                        const drop = new Event('drop');

                        Object.defineProperty(drop, 'target', {
                            writable: false,
                            value: {
                                dataset: {
                                    dropzone: 'true',
                                    position: 'before',
                                    payload: JSON.stringify({
                                        // Container where we dropped
                                        container: {
                                            acceptTypes: 'Banner,Activity',
                                            identifier: '123',
                                            maxContentlets: 25,
                                            variantId: 'DEFAULT',
                                            uuid: '456'
                                        },
                                        // Pivot contentlet
                                        contentlet: {
                                            identifier: '123',
                                            title: 'Explore the World',
                                            inode: 'bef551b3-77ae-4dc8-a030-fe27a2ac056f',
                                            contentType: 'Banner'
                                        }
                                    })
                                }
                            }
                        });

                        window.dispatchEvent(drop);
                        expect(savePapeSpy).not.toHaveBeenCalled();

                        expect(addMessageSpy).toHaveBeenCalledWith({
                            detail: 'This content is already added to this container',
                            life: 2000,
                            severity: 'info',
                            summary: 'Content already added'
                        });

                        expect(updateEditorStateSpy).toHaveBeenCalledWith(EDITOR_STATE.IDLE);
                    });

                    it('should open dialog when dropping a content-type', () => {
                        const contentType = CONTENT_TYPE_MOCK[0];

                        store.setDragItem({
                            baseType: contentType.baseType,
                            contentType: contentType.variable,
                            draggedPayload: {
                                item: {
                                    variable: contentType.variable,
                                    name: contentType.name
                                },
                                type: 'content-type',
                                move: false
                            } as ContentTypeDragPayload
                        });

                        const drop = new Event('drop');

                        Object.defineProperty(drop, 'target', {
                            writable: false,
                            value: {
                                dataset: {
                                    dropzone: 'true',
                                    position: 'before',
                                    payload: JSON.stringify({
                                        // Container where we dropped
                                        container: {
                                            acceptTypes: 'Banner,Activity',
                                            identifier: '123',
                                            maxContentlets: 25,
                                            variantId: 'DEFAULT',
                                            uuid: '456'
                                        },
                                        // Pivot contentlet
                                        contentlet: {
                                            identifier: '123',
                                            title: 'Explore the World',
                                            inode: 'bef551b3-77ae-4dc8-a030-fe27a2ac056f',
                                            contentType: 'Banner'
                                        }
                                    })
                                }
                            }
                        });

                        window.dispatchEvent(drop);

                        spectator.detectChanges();

                        const dialog = spectator.debugElement.query(
                            By.css('[data-testId="dialog"]')
                        );

                        expect(dialog.attributes['ng-reflect-visible']).toBe('true');
                    });

                    it('should advice and reset the state to IDLE when the dropped file is not an image', () => {
                        const drop = new Event('drop');
                        const updateEditorStateSpy = jest.spyOn(store, 'updateEditorState');

                        store.setDragItem({
                            baseType: 'dotAsset',
                            contentType: 'dotAsset',
                            draggedPayload: {
                                type: 'temp'
                            }
                        });

                        Object.defineProperties(drop, {
                            dataTransfer: {
                                writable: false,
                                value: {
                                    files: [new File([''], 'test.pdf', { type: 'application/pdf' })]
                                }
                            },
                            target: {
                                value: {
                                    dataset: {
                                        dropzone: 'true',
                                        position: 'before',
                                        payload: JSON.stringify({
                                            container: {
                                                acceptTypes: 'Banner,Activity,DotAsset',
                                                identifier: '123',
                                                maxContentlets: 25,
                                                variantId: 'DEFAULT',
                                                uuid: '456'
                                            }
                                        })
                                    }
                                }
                            }
                        });

                        window.dispatchEvent(drop);

                        expect(addMessageSpy).toHaveBeenCalledWith({
                            severity: 'error',
                            summary: 'file-upload',
                            detail: 'editpage.file.upload.not.image',
                            life: 3000
                        });

                        expect(updateEditorStateSpy).toHaveBeenCalledWith(EDITOR_STATE.IDLE);
                    });

                    it('should advice and reset state to IDLE when the dropped image failed uploading ', () => {
                        const drop = new Event('drop');
                        jest.spyOn(dotTempFileUploadService, 'upload').mockReturnValue(
                            of([
                                {
                                    image: null,
                                    id: 'temp_file_test'
                                }
                            ] as DotCMSTempFile[])
                        );

                        store.setDragItem({
                            baseType: 'dotAsset',
                            contentType: 'dotAsset',
                            draggedPayload: {
                                type: 'temp'
                            }
                        });

                        const updateEditorStateSpy = jest.spyOn(store, 'updateEditorState');

                        Object.defineProperties(drop, {
                            dataTransfer: {
                                writable: false,
                                value: {
                                    files: [new File([''], 'test.png', { type: 'image/png' })]
                                }
                            },
                            target: {
                                value: {
                                    dataset: {
                                        dropzone: 'true',
                                        position: 'before',
                                        payload: JSON.stringify({
                                            container: {
                                                acceptTypes: 'Banner,Activity,DotAsset',
                                                identifier: '123',
                                                maxContentlets: 25,
                                                variantId: 'DEFAULT',
                                                uuid: '456'
                                            }
                                        })
                                    }
                                }
                            }
                        });

                        window.dispatchEvent(drop);
                        expect(addMessageSpy).toHaveBeenNthCalledWith(1, {
                            severity: 'info',
                            summary: 'upload-image',
                            detail: 'editpage.file.uploading',
                            life: 3000
                        });

                        expect(addMessageSpy).toHaveBeenNthCalledWith(2, {
                            severity: 'error',
                            summary: 'upload-image',
                            detail: 'editpage.file.upload.error',
                            life: 3000
                        });

                        expect(updateEditorStateSpy).toHaveBeenCalledWith(EDITOR_STATE.IDLE);
                    });

                    // This case is not probable but I added it anyways
                    it('should not add an image when it is duplicated', () => {
                        const drop = new Event('drop');
                        const savePapeSpy = jest.spyOn(store, 'savePage');
                        const updateEditorStateSpy = jest.spyOn(store, 'updateEditorState');

                        jest.spyOn(dotTempFileUploadService, 'upload').mockReturnValue(
                            of([
                                {
                                    image: true,
                                    id: 'temp_file_test'
                                }
                            ] as DotCMSTempFile[])
                        );

                        store.setDragItem({
                            baseType: 'dotAsset',
                            contentType: 'dotAsset',
                            draggedPayload: {
                                type: 'temp'
                            }
                        });

                        jest.spyOn(
                            dotWorkflowActionsFireService,
                            'publishContentletAndWaitForIndex'
                        ).mockReturnValue(
                            of({
                                identifier: '123',
                                inode: '123',
                                title: 'test',
                                contentType: 'dotAsset',
                                baseType: 'IMAGE'
                            })
                        );

                        Object.defineProperties(drop, {
                            dataTransfer: {
                                writable: false,
                                value: {
                                    files: [new File([''], 'test.png', { type: 'image/png' })]
                                }
                            },
                            target: {
                                value: {
                                    dataset: {
                                        dropzone: 'true',
                                        position: 'before',
                                        payload: JSON.stringify({
                                            container: {
                                                acceptTypes: 'Banner,Activity,DotAsset',
                                                identifier: '123',
                                                maxContentlets: 25,
                                                variantId: 'DEFAULT',
                                                uuid: '456'
                                            }
                                        })
                                    }
                                }
                            }
                        });

                        window.dispatchEvent(drop);
                        expect(addMessageSpy).toHaveBeenNthCalledWith(1, {
                            severity: 'info',
                            summary: 'upload-image',
                            detail: 'editpage.file.uploading',
                            life: 3000
                        });

                        expect(addMessageSpy).toHaveBeenNthCalledWith(2, {
                            severity: 'info',
                            summary: 'Workflow-Action',
                            detail: 'editpage.file.publishing',
                            life: 3000
                        });

                        expect(addMessageSpy).toHaveBeenNthCalledWith(3, {
                            detail: 'This content is already added to this container',
                            life: 2000,
                            severity: 'info',
                            summary: 'Content already added'
                        });

                        expect(savePapeSpy).not.toHaveBeenCalled();

                        expect(updateEditorStateSpy).toHaveBeenCalledWith(EDITOR_STATE.IDLE);
                    });

                    it('should add an image successfully', () => {
                        const drop = new Event('drop');
                        const savePapeSpy = jest.spyOn(store, 'savePage');

                        jest.spyOn(dotTempFileUploadService, 'upload').mockReturnValue(
                            of([
                                {
                                    image: true,
                                    id: 'temp_file_test'
                                }
                            ] as DotCMSTempFile[])
                        );

                        store.setDragItem({
                            baseType: 'dotAsset',
                            contentType: 'dotAsset',
                            draggedPayload: {
                                type: 'temp'
                            }
                        });

                        jest.spyOn(
                            dotWorkflowActionsFireService,
                            'publishContentletAndWaitForIndex'
                        ).mockReturnValue(
                            of({
                                identifier: '789',
                                inode: '123',
                                title: 'test',
                                contentType: 'dotAsset',
                                baseType: 'IMAGE'
                            })
                        );

                        Object.defineProperties(drop, {
                            dataTransfer: {
                                writable: false,
                                value: {
                                    files: [new File([''], 'test.png', { type: 'image/png' })]
                                }
                            },
                            target: {
                                value: {
                                    dataset: {
                                        dropzone: 'true',
                                        position: 'before',
                                        payload: JSON.stringify({
                                            container: {
                                                acceptTypes: 'Banner,Activity,DotAsset',
                                                identifier: '123',
                                                maxContentlets: 25,
                                                variantId: 'DEFAULT',
                                                uuid: '456'
                                            },
                                            contentlet: {
                                                identifier: '123',
                                                title: 'Explore the World',
                                                inode: 'bef551b3-77ae-4dc8-a030-fe27a2ac056f',
                                                contentType: 'Banner'
                                            }
                                        })
                                    }
                                }
                            }
                        });

                        window.dispatchEvent(drop);
                        expect(addMessageSpy).toHaveBeenNthCalledWith(1, {
                            severity: 'info',
                            summary: 'upload-image',
                            detail: 'editpage.file.uploading',
                            life: 3000
                        });

                        expect(addMessageSpy).toHaveBeenNthCalledWith(2, {
                            severity: 'info',
                            summary: 'Workflow-Action',
                            detail: 'editpage.file.publishing',
                            life: 3000
                        });

                        expect(savePapeSpy).toHaveBeenCalledWith({
                            pageContainers: [
                                {
                                    contentletsId: ['123', '456'],
                                    identifier: '123',
                                    personaTag: 'dot:persona',
                                    uuid: '123'
                                },
                                {
                                    contentletsId: ['789', '123'], // image inserted before
                                    identifier: '123',
                                    personaTag: 'dot:persona',
                                    uuid: '456'
                                }
                            ],
                            pageId: '123',
                            params: {
                                language_id: 1,
                                url: 'page-one'
                            }
                        });
                    });
                });
            });

            describe('DOM', () => {
                it("should not show a loader when the editor state is not 'loading'", () => {
                    spectator.detectChanges();

                    const progressbar = spectator.query(byTestId('progress-bar'));

                    expect(progressbar).toBeNull();
                });

                it('should show a loader when the editor state is loading', () => {
                    store.updateEditorState(EDITOR_STATE.LOADING);

<<<<<<< HEAD
        describe('dialog', () => {
            it('should reload content from dialog', () => {
                const reloadSpy = jest.spyOn(store, 'reload');
                const queryParams = {
                    language_id: 1,
                    url: 'page-one'
                };

                spectator.triggerEventHandler(DotEmaDialogComponent, 'reloadFromDialog', null);

                expect(reloadSpy).toHaveBeenCalledWith({
                    params: queryParams
                });
            });
        });

        describe('inline editing', () => {
            it('should save from inline edited contentlet', () => {
                const saveFromInlineEditedContentletSpy = jest.spyOn(
                    store,
                    'saveFromInlineEditedContentlet'
                );
                window.dispatchEvent(
                    new MessageEvent('message', {
                        origin: HOST,
                        data: {
                            action: CUSTOMER_ACTIONS.UPDATE_CONTENTLET_INLINE_EDITING,
                            payload: {
                                dataset: {
                                    inode: '123',
                                    fieldName: 'title',
                                    mode: 'full',
                                    language: '1'
                                },
                                innerHTML: 'Hello World',
                                element: {},
                                eventType: '',
                                isNotDirty: false
=======
                    spectator.detectChanges();

                    const progressbar = spectator.query(byTestId('progress-bar'));

                    expect(progressbar).not.toBeNull();
                });
                it('iframe should have the correct src when is HEADLESS', () => {
                    spectator.detectChanges();

                    const iframe = spectator.debugElement.query(By.css('[data-testId="iframe"]'));

                    expect(iframe.nativeElement.src).toBe(
                        'http://localhost:3000/page-one?language_id=1&com.dotmarketing.persona.id=modes.persona.no.persona&variantName=DEFAULT&mode=EDIT_MODE'
                    );
                });

                describe('VTL Page', () => {
                    beforeEach(() => {
                        jest.useFakeTimers(); // Mock the timers
                        store.load({
                            url: 'index',
                            language_id: '3',
                            'com.dotmarketing.persona.id': DEFAULT_PERSONA.identifier
                        });
                        spectator.detectChanges();
                    });

                    afterEach(() => {
                        jest.useRealTimers(); // Restore the real timers after each test
                    });

                    it('iframe should have the correct content when is VTL', () => {
                        spectator.detectChanges();

                        jest.runOnlyPendingTimers();
                        const iframe = spectator.debugElement.query(
                            By.css('[data-testId="iframe"]')
                        );
                        expect(iframe.nativeElement.src).toBe('http://localhost/'); //When dont have src, the src is the same as the current page
                        expect(iframe.nativeElement.contentDocument.body.innerHTML).toContain(
                            '<div>hello world</div>'
                        );
                        expect(iframe.nativeElement.contentDocument.body.innerHTML).toContain(
                            '<script data-inline="true" src="/html/js/tinymce/js/tinymce/tinymce.min.js">'
                        );
                    });

                    it('iframe should have reload the page and add the new content, maintaining scroll', () => {
                        const params = {
                            language_id: '4',
                            url: 'index',
                            'com.dotmarketing.persona.id': DEFAULT_PERSONA.identifier
                        };

                        const iframe = spectator.debugElement.query(
                            By.css('[data-testId="iframe"]')
                        );
                        const scrollSpy = jest
                            .spyOn(
                                spectator.component.iframe.nativeElement.contentWindow,
                                'scrollTo'
                            )
                            .mockImplementation(() => jest.fn);

                        iframe.nativeElement.contentWindow.scrollTo(0, 100); //Scroll down

                        store.reload({
                            params,
                            whenReloaded: () => {
                                /* */
>>>>>>> 8c6b3dfb
                            }
                        });
                        spectator.detectChanges();

                        jest.runOnlyPendingTimers();

                        expect(iframe.nativeElement.src).toBe('http://localhost/'); //When dont have src, the src is the same as the current page
                        expect(iframe.nativeElement.contentDocument.body.innerHTML).toContain(
                            '<div>New Content - Hello World</div>'
                        );
                        expect(iframe.nativeElement.contentDocument.body.innerHTML).toContain(
                            '<script data-inline="true" src="/html/js/tinymce/js/tinymce/tinymce.min.js">'
                        );

                        expect(scrollSpy).toHaveBeenCalledWith(0, 100);
                    });
                });

                it('should navigate to new url and change persona when postMessage SET_URL', () => {
                    const router = spectator.inject(Router);
                    jest.spyOn(router, 'navigate');

                    spectator.detectChanges();

                    window.dispatchEvent(
                        new MessageEvent('message', {
                            origin: HOST,
                            data: {
                                action: 'set-url',
                                payload: {
                                    url: '/some'
                                }
                            }
                        })
                    );

                    expect(router.navigate).toHaveBeenCalledWith([], {
                        queryParams: {
                            url: '/some',
                            'com.dotmarketing.persona.id': 'modes.persona.no.persona'
                        },
                        queryParamsHandling: 'merge'
                    });
                });

                it('should not call navigate on load same url', () => {
                    const router = spectator.inject(Router);
                    jest.spyOn(router, 'navigate');

                    spectator.detectChanges();

                    window.dispatchEvent(
                        new MessageEvent('message', {
                            origin: HOST,
                            data: {
                                action: 'set-url',
                                payload: {
                                    url: 'page-one'
                                }
                            }
                        })
                    );

                    expect(router.navigate).not.toHaveBeenCalled();
                });

                it('set url to a different route should set the editor state to loading', () => {
                    const updateEditorStateSpy = jest.spyOn(store, 'updateEditorState');

                    spectator.detectChanges();

                    window.dispatchEvent(
                        new MessageEvent('message', {
                            origin: HOST,
                            data: {
                                action: 'set-url',
                                payload: {
                                    url: '/some'
                                }
                            }
                        })
                    );

                    expect(updateEditorStateSpy).toHaveBeenCalledWith(EDITOR_STATE.LOADING);
                });

                it('set url to the same route should set the editor state to IDLE', () => {
                    const updateEditorStateSpy = jest.spyOn(store, 'updateEditorState');

                    const url = "/ultra-cool-url-that-doesn't-exist";

                    spectator.detectChanges();
                    spectator.triggerNavigation({
                        url: [],
                        queryParams: { url }
                    });

                    window.dispatchEvent(
                        new MessageEvent('message', {
                            origin: HOST,
                            data: {
                                action: 'set-url',
                                payload: {
                                    url
                                }
                            }
                        })
                    );

                    expect(updateEditorStateSpy).toHaveBeenCalledWith(EDITOR_STATE.IDLE);
                });

                it('should have a confirm dialog with acceptIcon and rejectIcon attribute', () => {
                    spectator.detectChanges();

                    const confirmDialog = spectator.query(byTestId('confirm-dialog'));

                    expect(confirmDialog.getAttribute('acceptIcon')).toBe('hidden');
                    expect(confirmDialog.getAttribute('rejectIcon')).toBe('hidden');
                });

                it('should show the dialogs when we can edit a variant', () => {
                    const componentsToHide = ['dialog', 'confirm-dialog']; // Test id of components that should hide when entering preview modes

                    spectator.detectChanges();

                    spectator.activatedRouteStub.setQueryParam('variantName', 'hello-there');

                    spectator.detectChanges();
                    store.load({
                        url: 'index',
                        language_id: '5',
                        'com.dotmarketing.persona.id': DEFAULT_PERSONA.identifier,
                        variantName: 'hello-there',
                        experimentId: 'i have a variant'
                    });

                    spectator.detectChanges();

                    componentsToHide.forEach((testId) => {
                        expect(spectator.query(byTestId(testId))).not.toBeNull();
                    });
                });
            });

            describe('without edit permission', () => {
                let spectator: SpectatorRouting<EditEmaEditorComponent>;
                let store: EditEmaStore;

                const createComponent = createRouting({ canEdit: false, canRead: true });
                beforeEach(() => {
                    spectator = createComponent({
                        queryParams: { language_id: 1, url: 'page-one' }
                    });

                    store = spectator.inject(EditEmaStore, true);

                    store.load({
                        url: 'index',
                        language_id: '1',
                        clientHost: '',
                        'com.dotmarketing.persona.id': DEFAULT_PERSONA.identifier
                    });
                });

                it('should not render components', () => {
                    spectator.detectChanges();
                    expect(spectator.query(EmaContentletToolsComponent)).toBeNull();
                    expect(spectator.query(EditEmaPaletteComponent)).toBeNull();
                });

                it('should render a "Dont have permission" message', () => {
                    spectator.detectChanges();
                    expect(spectator.query(byTestId('editor-banner'))).toBeDefined();
                });

                it('should iframe wrapper to be expanded', () => {
                    spectator.detectChanges();
                    expect(spectator.query(byTestId('editor-content')).classList).toContain(
                        'editor-content--expanded'
                    );
                });
            });

            describe('inline editing', () => {
                it('should save from inline edited contentlet', () => {
                    const saveFromInlineEditedContentletSpy = jest.spyOn(
                        store,
                        'saveFromInlineEditedContentlet'
                    );
                    window.dispatchEvent(
                        new MessageEvent('message', {
                            origin: HOST,
                            data: {
                                action: CUSTOMER_ACTIONS.UPDATE_CONTENTLET_INLINE_EDITING,
                                payload: {
                                    dataset: {
                                        inode: '123',
                                        fieldName: 'title',
                                        mode: 'full',
                                        language: '1'
                                    },
                                    innerHTML: 'Hello World',
                                    element: {},
                                    eventType: '',
                                    isNotDirty: false
                                }
                            }
                        })
                    );

                    expect(saveFromInlineEditedContentletSpy).toHaveBeenCalledWith({
                        contentlet: {
                            inode: '123',
                            title: 'Hello World'
                        },
                        params: {
                            language_id: 1,
                            url: 'page-one'
                        }
                    });
                });

                it('should dont trigger save from inline edited contentlet when dont have changes', () => {
                    const saveFromInlineEditedContentletSpy = jest.spyOn(
                        store,
                        'saveFromInlineEditedContentlet'
                    );
                    const setEditorModeSpy = jest.spyOn(store, 'setEditorMode');
                    window.dispatchEvent(
                        new MessageEvent('message', {
                            origin: HOST,
                            data: {
                                action: CUSTOMER_ACTIONS.UPDATE_CONTENTLET_INLINE_EDITING,
                                payload: null
                            }
                        })
                    );

                    expect(saveFromInlineEditedContentletSpy).not.toHaveBeenCalled();
                    expect(setEditorModeSpy).toHaveBeenCalledWith(EDITOR_MODE.EDIT);
                });

                it('should trigger copy contentlet dialog when inline editing', () => {
                    const copyContentletSpy = jest.spyOn(dotCopyContentModalService, 'open');
                    window.dispatchEvent(
                        new MessageEvent('message', {
                            origin: HOST,
                            data: {
                                action: CUSTOMER_ACTIONS.COPY_CONTENTLET_INLINE_EDITING,
                                payload: {
                                    inode: '123',
                                    language: '1'
                                }
                            }
                        })
                    );

                    expect(copyContentletSpy).toHaveBeenCalledWith();
                });
            });

            describe('locked', () => {
                describe('locked with unlock permission', () => {
                    let spectator: SpectatorRouting<EditEmaEditorComponent>;
                    let store: EditEmaStore;

                    const createComponent = createRouting({ canEdit: true, canRead: true });
                    beforeEach(() => {
                        spectator = createComponent({
                            queryParams: { language_id: 7, url: 'page-one' }
                        });

                        store = spectator.inject(EditEmaStore, true);

                        store.load({
                            url: 'index',
                            language_id: '7',
                            clientHost: '',
                            'com.dotmarketing.persona.id': DEFAULT_PERSONA.identifier
                        });
                    });

                    it('should not render components', () => {
                        spectator.detectChanges();
                        expect(spectator.query(EmaContentletToolsComponent)).toBeNull();
                        expect(spectator.query(EditEmaPaletteComponent)).toBeNull();
                    });

                    it('should render a banner', () => {
                        spectator.detectChanges();
                        expect(spectator.query(byTestId('editor-banner'))).toBeDefined();
                    });

                    it('should iframe wrapper to be expanded', () => {
                        spectator.detectChanges();
                        expect(spectator.query(byTestId('editor-content')).classList).toContain(
                            'editor-content--expanded'
                        );
                    });
                });
            });
        });
    });
});<|MERGE_RESOLUTION|>--- conflicted
+++ resolved
@@ -2616,46 +2616,6 @@
                 it('should show a loader when the editor state is loading', () => {
                     store.updateEditorState(EDITOR_STATE.LOADING);
 
-<<<<<<< HEAD
-        describe('dialog', () => {
-            it('should reload content from dialog', () => {
-                const reloadSpy = jest.spyOn(store, 'reload');
-                const queryParams = {
-                    language_id: 1,
-                    url: 'page-one'
-                };
-
-                spectator.triggerEventHandler(DotEmaDialogComponent, 'reloadFromDialog', null);
-
-                expect(reloadSpy).toHaveBeenCalledWith({
-                    params: queryParams
-                });
-            });
-        });
-
-        describe('inline editing', () => {
-            it('should save from inline edited contentlet', () => {
-                const saveFromInlineEditedContentletSpy = jest.spyOn(
-                    store,
-                    'saveFromInlineEditedContentlet'
-                );
-                window.dispatchEvent(
-                    new MessageEvent('message', {
-                        origin: HOST,
-                        data: {
-                            action: CUSTOMER_ACTIONS.UPDATE_CONTENTLET_INLINE_EDITING,
-                            payload: {
-                                dataset: {
-                                    inode: '123',
-                                    fieldName: 'title',
-                                    mode: 'full',
-                                    language: '1'
-                                },
-                                innerHTML: 'Hello World',
-                                element: {},
-                                eventType: '',
-                                isNotDirty: false
-=======
                     spectator.detectChanges();
 
                     const progressbar = spectator.query(byTestId('progress-bar'));
@@ -2726,7 +2686,6 @@
                             params,
                             whenReloaded: () => {
                                 /* */
->>>>>>> 8c6b3dfb
                             }
                         });
                         spectator.detectChanges();
