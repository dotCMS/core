import { describe, expect, it } from '@jest/globals';
import {
    SpectatorRouting,
    createRoutingFactory,
    byTestId,
    mockProvider
} from '@ngneat/spectator/jest';
import { MockComponent } from 'ng-mocks';
import { Observable, of, throwError } from 'rxjs';

import { HttpClientTestingModule } from '@angular/common/http/testing';
import { DebugElement } from '@angular/core';
import { By } from '@angular/platform-browser';
import { ActivatedRoute, Router } from '@angular/router';
import { RouterTestingModule } from '@angular/router/testing';

import { ConfirmationService, MessageService } from 'primeng/api';
import { ConfirmDialogModule } from 'primeng/confirmdialog';
import { DialogService } from 'primeng/dynamicdialog';

import { CUSTOMER_ACTIONS } from '@dotcms/client';
import {
    DotContentTypeService,
    DotContentletLockerService,
    DotContentletService,
    DotCopyContentService,
    DotCurrentUserService,
    DotDevicesService,
    DotESContentService,
    DotExperimentsService,
    DotFavoritePageService,
    DotHttpErrorManagerService,
    DotLanguagesService,
    DotLicenseService,
    DotMessageService,
    DotPersonalizeService,
    DotSeoMetaTagsService,
    DotSeoMetaTagsUtilService,
    DotTempFileUploadService,
    DotWorkflowActionsFireService,
    PushPublishService
} from '@dotcms/data-access';
import {
    CoreWebService,
    CoreWebServiceMock,
    DotcmsConfigService,
    DotcmsEventsService,
    LoginService
} from '@dotcms/dotcms-js';
import { DotCMSContentlet, DEFAULT_VARIANT_ID, DotCMSTempFile } from '@dotcms/dotcms-models';
import { DotResultsSeoToolComponent } from '@dotcms/portlets/dot-ema/ui';
import { DotCopyContentModalService, ModelCopyContentResponse, SafeUrlPipe } from '@dotcms/ui';
import {
    DotLanguagesServiceMock,
    MockDotMessageService,
    DotDevicesServiceMock,
    mockDotDevices,
    LoginServiceMock,
    DotCurrentUserServiceMock,
    seoOGTagsResultMock,
    URL_MAP_CONTENTLET,
    getRunningExperimentMock,
    getScheduleExperimentMock,
    getDraftExperimentMock,
    DotcmsConfigServiceMock,
    DotcmsEventsServiceMock,
    DotPersonalizeServiceMock,
    MockDotHttpErrorManagerService
} from '@dotcms/utils-testing';

import { DotEditEmaWorkflowActionsComponent } from './components/dot-edit-ema-workflow-actions/dot-edit-ema-workflow-actions.component';
import { DotEmaRunningExperimentComponent } from './components/dot-ema-running-experiment/dot-ema-running-experiment.component';
import { CONTENT_TYPE_MOCK } from './components/edit-ema-palette/components/edit-ema-palette-content-type/edit-ema-palette-content-type.component.spec';
import { EditEmaPaletteComponent } from './components/edit-ema-palette/edit-ema-palette.component';
import { CONTENTLETS_MOCK } from './components/edit-ema-palette/edit-ema-palette.component.spec';
import { EditEmaToolbarComponent } from './components/edit-ema-toolbar/edit-ema-toolbar.component';
import { EmaContentletToolsComponent } from './components/ema-contentlet-tools/ema-contentlet-tools.component';
import { EditEmaEditorComponent } from './edit-ema-editor.component';

import { DotEmaDialogComponent } from '../components/dot-ema-dialog/dot-ema-dialog.component';
import { EditEmaStore } from '../dot-ema-shell/store/dot-ema.store';
import { DotActionUrlService } from '../services/dot-action-url/dot-action-url.service';
import { DotPageApiService } from '../services/dot-page-api.service';
import {
    DEFAULT_PERSONA,
    WINDOW,
    HOST,
    PAYLOAD_MOCK,
    EDIT_ACTION_PAYLOAD_MOCK,
    PAGE_INODE_MOCK,
    QUERY_PARAMS_MOCK,
    TREE_NODE_MOCK,
    URL_CONTENT_MAP_MOCK,
    newContentlet,
    dotPageContainerStructureMock
} from '../shared/consts';
import { EDITOR_MODE, EDITOR_STATE, NG_CUSTOM_EVENTS } from '../shared/enums';
import { ActionPayload, ContentTypeDragPayload } from '../shared/models';

global.URL.createObjectURL = jest.fn(
    () => 'blob:http://localhost:3000/12345678-1234-1234-1234-123456789012'
);

const messagesMock = {
    'editpage.content.contentlet.remove.confirmation_message.header': 'Deleting Content',
    'editpage.content.contentlet.remove.confirmation_message.message':
        'Are you sure you want to remove this content?',
    'dot.common.dialog.accept': 'Accept',
    'dot.common.dialog.reject': 'Reject',
    'editpage.content.add.already.title': 'Content already added',
    'editpage.content.add.already.message': 'This content is already added to this container'
};

const createRouting = (permissions: { canEdit: boolean; canRead: boolean }) =>
    createRoutingFactory({
        component: EditEmaEditorComponent,
        imports: [RouterTestingModule, HttpClientTestingModule, SafeUrlPipe, ConfirmDialogModule],
        declarations: [
            MockComponent(DotEditEmaWorkflowActionsComponent),
            MockComponent(DotResultsSeoToolComponent),
            MockComponent(DotEmaRunningExperimentComponent),
            MockComponent(EditEmaToolbarComponent)
        ],
        detectChanges: false,
        componentProviders: [
            ConfirmationService,
            MessageService,
            EditEmaStore,
            DotFavoritePageService,
            DotESContentService,
            {
                provide: DotExperimentsService,
                useValue: {
                    getById(experimentId: string) {
                        if (experimentId == 'i-have-a-running-experiment') {
                            return of(getRunningExperimentMock());
                        } else if (experimentId == 'i-have-a-scheduled-experiment') {
                            return of(getScheduleExperimentMock());
                        } else if (experimentId) return of(getDraftExperimentMock());

                        return of(null);
                    }
                }
            },
            {
                provide: DotContentletService,
                useValue: {
                    getContentletByInode: () => of(URL_MAP_CONTENTLET)
                }
            },
            {
                provide: DotHttpErrorManagerService,
                useValue: {
                    handle() {
                        return of({});
                    }
                }
            },
            {
                provide: LoginService,
                useClass: LoginServiceMock
            },
            {
                provide: DotLicenseService,
                useValue: {
                    isEnterprise: () => of(true)
                }
            },
            { provide: DotLanguagesService, useValue: new DotLanguagesServiceMock() },
            {
                provide: DotActionUrlService,
                useValue: {
                    getCreateContentletUrl() {
                        return of('http://localhost/test/url');
                    }
                }
            },
            {
                provide: DotMessageService,
                useValue: new MockDotMessageService(messagesMock)
            },
            {
                provide: WINDOW,
                useValue: window
            }
        ],
        providers: [
            DotSeoMetaTagsUtilService,
            DialogService,
            DotCopyContentService,
            DotCopyContentModalService,
            DotWorkflowActionsFireService,
            DotTempFileUploadService,
            {
                provide: DotHttpErrorManagerService,
                useValue: new MockDotHttpErrorManagerService()
            },
            {
                provide: DotcmsConfigService,
                useValue: new DotcmsConfigServiceMock()
            },
            {
                provide: DotcmsEventsService,
                useValue: new DotcmsEventsServiceMock()
            },
            {
                provide: PushPublishService,
                useValue: {
                    getEnvironments() {
                        return of([
                            {
                                id: '123',
                                name: 'Environment 1'
                            },
                            {
                                id: '456',
                                name: 'Environment 2'
                            }
                        ]);
                    }
                }
            },
            {
                provide: DotSeoMetaTagsService,
                useValue: { getMetaTagsResults: () => of(seoOGTagsResultMock) }
            },
            { provide: ActivatedRoute, useValue: { snapshot: { queryParams: QUERY_PARAMS_MOCK } } },
            {
                provide: DotPageApiService,
                useValue: {
                    get({ language_id }) {
                        // We use the language_id to determine the response, use this to test different behaviors
                        return {
                            // Locked without unlock permission
                            8: of({
                                page: {
                                    title: 'hello world',
                                    inode: PAGE_INODE_MOCK,
                                    identifier: '123',
                                    ...permissions,
                                    pageURI: 'page-one',
                                    canEdit: true,
                                    canLock: false,
                                    isLocked: true,
                                    lockedByUser: 'user'
                                },
                                site: {
                                    identifier: '123'
                                },
                                viewAs: {
                                    language: {
                                        id: 2,
                                        language: 'Spanish',
                                        countryCode: 'ES',
                                        languageCode: 'es',
                                        country: 'España'
                                    },
                                    persona: DEFAULT_PERSONA
                                },
                                containers: dotPageContainerStructureMock
                            }),
                            //Locked  with unlock permission
                            7: of({
                                page: {
                                    title: 'hello world',
                                    inode: PAGE_INODE_MOCK,
                                    identifier: '123',
                                    ...permissions,
                                    pageURI: 'page-one',
                                    canEdit: true,
                                    canLock: true,
                                    locked: true,
                                    lockedByName: 'user'
                                },
                                site: {
                                    identifier: '123'
                                },
                                viewAs: {
                                    language: {
                                        id: 2,
                                        language: 'Spanish',
                                        countryCode: 'ES',
                                        languageCode: 'es',
                                        country: 'España'
                                    },
                                    persona: DEFAULT_PERSONA
                                },
                                containers: dotPageContainerStructureMock
                            }),
                            6: of({
                                page: {
                                    title: 'hello world',
                                    inode: PAGE_INODE_MOCK,
                                    identifier: '123',
                                    ...permissions,
                                    pageURI: 'page-one',
                                    canEdit: false
                                },
                                site: {
                                    identifier: '123'
                                },
                                viewAs: {
                                    language: {
                                        id: 6,
                                        language: 'Portuguese',
                                        countryCode: 'BR',
                                        languageCode: 'br',
                                        country: 'Brazil'
                                    },
                                    persona: DEFAULT_PERSONA
                                },
                                urlContentMap: URL_CONTENT_MAP_MOCK,
                                containers: dotPageContainerStructureMock
                            }),
                            5: of({
                                page: {
                                    title: 'hello world',
                                    inode: PAGE_INODE_MOCK,
                                    identifier: 'i-have-a-running-experiment',
                                    ...permissions,
                                    pageURI: 'page-one',
                                    rendered: '<div>New Content - Hello World</div>',
                                    canEdit: true
                                },
                                site: {
                                    identifier: '123'
                                },
                                viewAs: {
                                    language: {
                                        id: 4,
                                        language: 'Russian',
                                        countryCode: 'Ru',
                                        languageCode: 'ru',
                                        country: 'Russia'
                                    },
                                    persona: DEFAULT_PERSONA
                                },
                                urlContentMap: URL_CONTENT_MAP_MOCK,
                                containers: dotPageContainerStructureMock
                            }),
                            4: of({
                                page: {
                                    title: 'hello world',
                                    inode: PAGE_INODE_MOCK,
                                    identifier: '123',
                                    ...permissions,
                                    pageURI: 'page-one',
                                    rendered: '<div>New Content - Hello World</div>',
                                    canEdit: true
                                },
                                site: {
                                    identifier: '123'
                                },
                                viewAs: {
                                    language: {
                                        id: 4,
                                        language: 'German',
                                        countryCode: 'DE',
                                        languageCode: 'de',
                                        country: 'Germany'
                                    },
                                    persona: DEFAULT_PERSONA
                                },
                                urlContentMap: URL_CONTENT_MAP_MOCK,
                                containers: dotPageContainerStructureMock
                            }),
                            3: of({
                                page: {
                                    title: 'hello world',
                                    inode: PAGE_INODE_MOCK,
                                    identifier: '123',
                                    ...permissions,
                                    pageURI: 'page-one',
                                    rendered: '<div>hello world</div>',
                                    canEdit: true
                                },
                                site: {
                                    identifier: '123'
                                },
                                viewAs: {
                                    language: {
                                        id: 3,
                                        language: 'German',
                                        countryCode: 'DE',
                                        languageCode: 'de',
                                        country: 'Germany'
                                    },
                                    persona: DEFAULT_PERSONA
                                },
                                urlContentMap: URL_CONTENT_MAP_MOCK,
                                containers: dotPageContainerStructureMock
                            }),
                            2: of({
                                page: {
                                    title: 'hello world',
                                    inode: PAGE_INODE_MOCK,
                                    identifier: '123',
                                    ...permissions,
                                    pageURI: 'page-one',
                                    canEdit: true
                                },
                                site: {
                                    identifier: '123'
                                },
                                viewAs: {
                                    language: {
                                        id: 2,
                                        language: 'Spanish',
                                        countryCode: 'ES',
                                        languageCode: 'es',
                                        country: 'España'
                                    },
                                    persona: DEFAULT_PERSONA
                                },
                                containers: dotPageContainerStructureMock
                            }),
                            1: of({
                                page: {
                                    title: 'hello world',
                                    inode: PAGE_INODE_MOCK,
                                    identifier: '123',
                                    ...permissions,
                                    pageURI: 'page-one'
                                },
                                site: {
                                    identifier: '123'
                                },
                                viewAs: {
                                    language: {
                                        id: 1,
                                        language: 'English',
                                        countryCode: 'US',
                                        languageCode: 'EN',
                                        country: 'United States'
                                    },
                                    persona: DEFAULT_PERSONA
                                },
                                urlContentMap: URL_CONTENT_MAP_MOCK,
                                containers: dotPageContainerStructureMock
                            })
                        }[language_id];
                    },
                    save() {
                        return of({});
                    },
                    getPersonas() {
                        return of({
                            entity: [DEFAULT_PERSONA],
                            pagination: {
                                totalEntries: 1,
                                perPage: 10,
                                page: 1
                            }
                        });
                    },
                    saveContentlet() {
                        return of({});
                    }
                }
            },

            {
                provide: DotDevicesService,
                useValue: new DotDevicesServiceMock()
            },
            {
                provide: DotCurrentUserService,
                useValue: new DotCurrentUserServiceMock()
            },
            {
                provide: DotMessageService,
                useValue: new MockDotMessageService(messagesMock)
            },
            {
                provide: CoreWebService,
                useClass: CoreWebServiceMock
            },
            {
                provide: WINDOW,
                useValue: window
            },
            {
                provide: DotPersonalizeService,
                useValue: new DotPersonalizeServiceMock()
            },
            mockProvider(DotContentTypeService),
            {
                provide: DotContentletLockerService,
                useValue: {
                    unlock: (_inode: string) => of({})
                }
            }
        ]
    });
describe('EditEmaEditorComponent', () => {
    describe('with queryParams and permission', () => {
        let spectator: SpectatorRouting<EditEmaEditorComponent>;
        let store: EditEmaStore;
        let confirmationService: ConfirmationService;
        let messageService: MessageService;
        let addMessageSpy: jest.SpyInstance;
        let dotCopyContentModalService: DotCopyContentModalService;
        let dotCopyContentService: DotCopyContentService;
        let dotContentletService: DotContentletService;
        let dotHttpErrorManagerService: DotHttpErrorManagerService;
        let dotTempFileUploadService: DotTempFileUploadService;
        let dotWorkflowActionsFireService: DotWorkflowActionsFireService;

        const createComponent = createRouting({ canEdit: true, canRead: true });

        const triggerCustomEvent = (
            element: DebugElement,
            eventName: string,
            eventObj: unknown
        ) => {
            spectator.triggerEventHandler(element, eventName, eventObj);
        };

        beforeEach(() => {
            spectator = createComponent({
                queryParams: { language_id: 1, url: 'page-one' },
                data: {
                    data: {
                        url: 'http://localhost:3000'
                    }
                }
            });

            store = spectator.inject(EditEmaStore, true);
            confirmationService = spectator.inject(ConfirmationService, true);
            messageService = spectator.inject(MessageService, true);
            dotCopyContentModalService = spectator.inject(DotCopyContentModalService, true);
            dotCopyContentService = spectator.inject(DotCopyContentService, true);
            dotHttpErrorManagerService = spectator.inject(DotHttpErrorManagerService, true);
            dotContentletService = spectator.inject(DotContentletService, true);
            dotTempFileUploadService = spectator.inject(DotTempFileUploadService, true);
            dotWorkflowActionsFireService = spectator.inject(DotWorkflowActionsFireService, true);

            addMessageSpy = jest.spyOn(messageService, 'add');

            store.load({
                clientHost: 'http://localhost:3000',
                url: 'index',
                language_id: '1',
                'com.dotmarketing.persona.id': DEFAULT_PERSONA.identifier
            });

            spectator.detectChanges();

            store.updateEditorState(EDITOR_STATE.IDLE);
        });

        describe('Preview mode', () => {
            beforeEach(() => {
                jest.useFakeTimers(); // Mock the timers
            });

            afterEach(() => {
                jest.useRealTimers(); // Restore the real timers after each test
            });

            it('should hide the components that are not needed for preview mode', () => {
                const componentsToHide = [
                    'palette',
                    'dropzone',
                    'contentlet-tools',
                    'dialog',
                    'confirm-dialog'
                ]; // Test id of components that should hide when entering preview modes

                const iphone = { ...mockDotDevices[0], icon: 'someIcon' };

                store.setDevice(iphone);

                spectator.detectChanges();

                componentsToHide.forEach((testId) => {
                    expect(spectator.query(byTestId(testId))).toBeNull();
                });
            });

            it('should hide the editor components when there is a running experiement and initialize the editor in a variant', () => {
                const componentsToHide = [
                    'palette',
                    'dropzone',
                    'contentlet-tools',
                    'dialog',
                    'confirm-dialog'
                ]; // Test id of components that should hide when entering preview modes

                spectator.detectChanges();

                spectator.activatedRouteStub.setQueryParam('variantName', 'hello-there');

                spectator.detectChanges();
                store.load({
                    url: 'index',
                    language_id: '5',
                    'com.dotmarketing.persona.id': DEFAULT_PERSONA.identifier,
                    variantName: 'hello-there',
                    experimentId: 'i-have-a-running-experiment'
                });

                spectator.detectChanges();

                componentsToHide.forEach((testId) => {
                    expect(spectator.query(byTestId(testId))).toBeNull();
                });
            });

            it('should show the editor components when there is a running experiement and initialize the editor in a default variant', async () => {
                const componentsToShow = ['palette', 'dialog', 'confirm-dialog'];

                spectator.activatedRouteStub.setQueryParam('variantName', DEFAULT_VARIANT_ID);

                spectator.detectChanges();

                store.load({
                    url: 'index',
                    language_id: '5',
                    'com.dotmarketing.persona.id': DEFAULT_PERSONA.identifier
                });

                spectator.detectChanges();

                componentsToShow.forEach((testId) => {
                    expect(
                        spectator.debugElement.query(By.css(`[data-testId="${testId}"]`))
                    ).not.toBeNull();
                });
            });
        });

        describe('customer actions', () => {
            describe('delete', () => {
                it('should open a confirm dialog and save on confirm', () => {
                    const payload: ActionPayload = {
                        pageId: '123',
                        language_id: '1',
                        container: {
                            identifier: '123',
                            uuid: '123',
                            acceptTypes: 'test',
                            maxContentlets: 1,
                            contentletsId: ['123'],
                            variantId: '123'
                        },
                        pageContainers: [
                            {
                                identifier: '123',
                                uuid: '123',
                                contentletsId: ['123']
                            }
                        ],
                        contentlet: {
                            identifier: '123',
                            inode: '456',
                            title: 'Hello World',
                            contentType: 'test',
                            onNumberOfPages: 1
                        },
                        position: 'after'
                    };

                    store.setContentletArea({
                        x: 100,
                        y: 100,
                        width: 500,
                        height: 500,
                        payload
                    });

                    spectator.detectChanges();

                    const confirmDialogOpen = jest.spyOn(confirmationService, 'confirm');
                    const saveMock = jest.spyOn(store, 'savePage');
                    const confirmDialog = spectator.query(byTestId('confirm-dialog'));

                    spectator.triggerEventHandler(EmaContentletToolsComponent, 'delete', payload);

                    spectator.detectComponentChanges();

                    expect(confirmDialogOpen).toHaveBeenCalled();

                    confirmDialog
                        .querySelector('.p-confirm-dialog-accept')
                        .dispatchEvent(new Event('click')); // This is the internal button, coudln't find a better way to test it

                    expect(saveMock).toHaveBeenCalledWith({
                        pageContainers: [
                            {
                                identifier: '123',
                                uuid: '123',
                                contentletsId: [],
                                personaTag: undefined
                            }
                        ],
                        pageId: '123',
                        whenSaved: expect.any(Function),
                        params: {
                            language_id: 1,
                            url: 'page-one'
                        }
                    });
                });
            });

            describe('edit', () => {
                const baseContentletPayload = {
                    x: 100,
                    y: 100,
                    width: 500,
                    height: 500,
                    payload: EDIT_ACTION_PAYLOAD_MOCK
                };

                it('should edit urlContentMap page', () => {
                    const dialog = spectator.query(DotEmaDialogComponent);

                    jest.spyOn(dialog, 'editUrlContentMapContentlet');

                    spectator.triggerEventHandler(EditEmaToolbarComponent, 'editUrlContentMap', {
                        identifier: '123',
                        inode: '456',
                        title: 'Hello World'
                        // eslint-disable-next-line @typescript-eslint/no-explicit-any
                    } as any);

                    expect(dialog.editUrlContentMapContentlet).toHaveBeenCalledWith({
                        identifier: '123',
                        inode: '456',
                        title: 'Hello World'
                    });
                });

                it('should open a dialog and save after backend emit', (done) => {
                    spectator.detectChanges();

                    const dialog = spectator.debugElement.query(
                        By.css('[data-testId="ema-dialog"]')
                    );

                    store.setContentletArea(baseContentletPayload);

                    spectator.detectComponentChanges();

                    spectator.triggerEventHandler(
                        EmaContentletToolsComponent,
                        'edit',
                        EDIT_ACTION_PAYLOAD_MOCK
                    );

                    spectator.detectComponentChanges();

                    triggerCustomEvent(dialog, 'action', {
                        event: new CustomEvent('ng-event', {
                            detail: {
                                name: NG_CUSTOM_EVENTS.SAVE_PAGE,
                                payload: {
                                    htmlPageReferer: '/my-awesome-page'
                                }
                            }
                        })
                    });

                    spectator.detectChanges();

                    const iframe = spectator.debugElement.query(By.css('[data-testId="iframe"]'));

                    iframe.nativeElement.contentWindow.addEventListener(
                        'message',
                        (event: MessageEvent) => {
                            expect(event).toBeTruthy();
                            done();
                        }
                    );
                });

                describe('reorder navigation', () => {
                    it('should open a dialog to reorder the navigation', () => {
                        window.dispatchEvent(
                            new MessageEvent('message', {
                                origin: HOST,
                                data: {
                                    action: CUSTOMER_ACTIONS.REORDER_MENU,
                                    payload: {
                                        reorderUrl: 'http://localhost:3000/reorder-menu'
                                    }
                                }
                            })
                        );

                        spectator.detectComponentChanges();

                        const dialog = spectator.debugElement.query(
                            By.css("[data-testId='ema-dialog']")
                        );

                        const pDialog = dialog.query(By.css('p-dialog'));

                        expect(pDialog.attributes['ng-reflect-visible']).toBe('true');
                    });

                    it('should reload the page after saving the new navigation order', () => {
                        const reloadSpy = jest.spyOn(store, 'reload');
                        const messageSpy = jest.spyOn(messageService, 'add');
                        const dialog = spectator.debugElement.query(
                            By.css("[data-testId='ema-dialog']")
                        );

                        triggerCustomEvent(dialog, 'action', {
                            event: new CustomEvent('ng-event', {
                                detail: {
                                    name: NG_CUSTOM_EVENTS.SAVE_MENU_ORDER
                                }
                            })
                        });

                        expect(reloadSpy).toHaveBeenCalledWith({
                            params: {
                                language_id: 1,
                                url: 'page-one'
                            }
                        });

                        expect(messageSpy).toHaveBeenCalledWith({
                            severity: 'success',
                            summary: 'editpage.content.contentlet.menu.reorder.title',
                            detail: 'message.menu.reordered',
                            life: 2000
                        });

                        const pDialog = dialog.query(By.css('p-dialog'));

                        expect(pDialog.attributes['ng-reflect-visible']).toBe('false');
                    });

                    it('should advice the users when they can not save the new order', () => {
                        const messageSpy = jest.spyOn(messageService, 'add');
                        const dialog = spectator.debugElement.query(
                            By.css("[data-testId='ema-dialog']")
                        );

                        triggerCustomEvent(dialog, 'action', {
                            event: new CustomEvent('ng-event', {
                                detail: {
                                    name: NG_CUSTOM_EVENTS.ERROR_SAVING_MENU_ORDER
                                }
                            })
                        });

                        expect(messageSpy).toHaveBeenCalledWith({
                            severity: 'error',
                            summary: 'editpage.content.contentlet.menu.reorder.title',
                            detail: 'error.menu.reorder.user_has_not_permission',
                            life: 2000
                        });
                    });

                    it('should close the dialog if the users cancel the reorder action', () => {
                        window.dispatchEvent(
                            new MessageEvent('message', {
                                origin: HOST,
                                data: {
                                    action: CUSTOMER_ACTIONS.REORDER_MENU,
                                    payload: {
                                        reorderUrl: 'http://localhost:3000/reorder-menu'
                                    }
                                }
                            })
                        );

                        spectator.detectComponentChanges();

                        let dialog = spectator.debugElement.query(
                            By.css("[data-testId='ema-dialog']")
                        );

                        let pDialog = dialog.query(By.css('p-dialog'));

                        expect(pDialog.attributes['ng-reflect-visible']).toBe('true');

                        dialog = spectator.debugElement.query(By.css("[data-testId='ema-dialog']"));

                        triggerCustomEvent(dialog, 'action', {
                            event: new CustomEvent('ng-event', {
                                detail: {
                                    name: NG_CUSTOM_EVENTS.CANCEL_SAVING_MENU_ORDER
                                }
                            })
                        });

                        pDialog = dialog.query(By.css('p-dialog'));

                        expect(pDialog.attributes['ng-reflect-visible']).toBe('false');
                    });
                });

                xdescribe('reload', () => {
                    let spyContentlet: jest.SpyInstance;
                    let spyDialog: jest.SpyInstance;
                    let spyReloadIframe: jest.SpyInstance;
                    let spyStoreReload: jest.SpyInstance;
                    let spyUpdateQueryParams: jest.SpyInstance;

                    const emulateEditURLMapContent = () => {
                        const editURLContentButton = spectator.debugElement.query(
                            By.css('[data-testId="edit-url-content-map"]')
                        );
                        const dialog = spectator.debugElement.query(
                            By.css('[data-testId="ema-dialog"]')
                        );

                        store.setContentletArea(baseContentletPayload);

                        editURLContentButton.triggerEventHandler('onClick', {});

                        triggerCustomEvent(dialog, 'action', {
                            event: new CustomEvent('ng-event', {
                                detail: {
                                    name: NG_CUSTOM_EVENTS.SAVE_PAGE,
                                    payload: {
                                        shouldReloadPage: true,
                                        contentletIdentifier: URL_MAP_CONTENTLET.identifier,
                                        htmlPageReferer: '/my-awesome-page'
                                    }
                                }
                            })
                        });
                    };

                    beforeEach(() => {
                        const router = spectator.inject(Router, true);
                        const dialog = spectator.component.dialog;
                        spyContentlet = jest.spyOn(dotContentletService, 'getContentletByInode');
                        spyDialog = jest.spyOn(dialog, 'editUrlContentMapContentlet');
                        spyReloadIframe = jest.spyOn(spectator.component, 'reloadIframe');
                        spyUpdateQueryParams = jest.spyOn(router, 'navigate');
                        spyStoreReload = jest.spyOn(store, 'reload');

                        spectator.detectChanges();
                    });

                    it('should reload the page after editing a urlContentMap if the url do not change', () => {
                        const storeReloadPayload = {
                            params: {
                                language_id: 1,
                                url: 'page-one'
                            }
                        };

                        spyContentlet.mockReturnValue(
                            of({
                                ...URL_MAP_CONTENTLET,
                                URL_MAP_FOR_CONTENT: 'page-one'
                            })
                        );

                        emulateEditURLMapContent();
                        expect(spyContentlet).toHaveBeenCalledWith(URL_MAP_CONTENTLET.identifier);
                        expect(spyDialog).toHaveBeenCalledWith(URL_CONTENT_MAP_MOCK);
                        expect(spyReloadIframe).toHaveBeenCalled();
                        expect(spyStoreReload).toHaveBeenCalledWith(storeReloadPayload);
                        expect(spyUpdateQueryParams).not.toHaveBeenCalled();
                    });

                    it('should update the query params after editing a urlContentMap if the url changed', () => {
                        const SpyEditorState = jest.spyOn(store, 'updateEditorState');
                        const queryParams = {
                            queryParams: {
                                url: URL_MAP_CONTENTLET.URL_MAP_FOR_CONTENT
                            },
                            queryParamsHandling: 'merge'
                        };

                        spyContentlet.mockReturnValue(of(URL_MAP_CONTENTLET));

                        emulateEditURLMapContent();
                        expect(spyDialog).toHaveBeenCalledWith(URL_CONTENT_MAP_MOCK);
                        expect(SpyEditorState).toHaveBeenCalledWith(EDITOR_STATE.IDLE);
                        expect(spyContentlet).toHaveBeenCalledWith(URL_MAP_CONTENTLET.identifier);
                        expect(spyUpdateQueryParams).toHaveBeenCalledWith([], queryParams);
                        expect(spyStoreReload).not.toHaveBeenCalled();
                        expect(spyReloadIframe).toHaveBeenCalled();
                    });

                    it('should handler error ', () => {
                        const SpyEditorState = jest.spyOn(store, 'updateEditorState');
                        const SpyHandlerError = jest
                            .spyOn(dotHttpErrorManagerService, 'handle')
                            .mockReturnValue(of(null));

                        spyContentlet.mockReturnValue(throwError({}));

                        emulateEditURLMapContent();
                        expect(spyDialog).toHaveBeenCalledWith(URL_CONTENT_MAP_MOCK);
                        expect(SpyHandlerError).toHaveBeenCalledWith({});
                        expect(SpyEditorState).toHaveBeenCalledWith(EDITOR_STATE.ERROR);
                        expect(spyContentlet).toHaveBeenCalledWith(URL_MAP_CONTENTLET.identifier);
                        expect(spyUpdateQueryParams).not.toHaveBeenCalled();
                        expect(spyStoreReload).not.toHaveBeenCalled();
                        expect(spyReloadIframe).not.toHaveBeenCalled();
                    });
                });

                describe('Copy content', () => {
                    let copySpy: jest.SpyInstance<Observable<DotCMSContentlet>>;
                    let dialogLoadingSpy: jest.SpyInstance;
                    let editContentletSpy: jest.SpyInstance;
                    let modalSpy: jest.SpyInstance<Observable<ModelCopyContentResponse>>;
                    let reloadIframeSpy: jest.SpyInstance;

                    const EDIT_ACTION_PAYLOAD_IN_MULTIPLE_PAGES = {
                        ...EDIT_ACTION_PAYLOAD_MOCK,
                        contentlet: {
                            identifier: 'contentlet-identifier-123',
                            inode: 'contentlet-inode-123',
                            title: 'Hello World',
                            contentType: 'test',
                            onNumberOfPages: 2
                        }
                    };

                    const CONTENTLET_MOCK = {
                        x: 100,
                        y: 100,
                        width: 500,
                        height: 500,
                        payload: EDIT_ACTION_PAYLOAD_IN_MULTIPLE_PAGES
                    };

                    beforeEach(() => {
                        copySpy = jest.spyOn(dotCopyContentService, 'copyInPage');
                        dialogLoadingSpy = jest.spyOn(
                            spectator.component.dialog,
                            'showLoadingIframe'
                        );
                        editContentletSpy = jest.spyOn(
                            spectator.component.dialog,
                            'editContentlet'
                        );
                        modalSpy = jest.spyOn(dotCopyContentModalService, 'open');
                        reloadIframeSpy = jest.spyOn(
                            spectator.component.iframe.nativeElement.contentWindow,
                            'postMessage'
                        );
                        jest.spyOn(spectator.component, 'currentTreeNode').mockReturnValue(
                            TREE_NODE_MOCK
                        );
                    });

                    it('should copy and open edit dialog', () => {
                        copySpy.mockReturnValue(of(newContentlet));
                        modalSpy.mockReturnValue(of({ shouldCopy: true }));

                        spectator.detectChanges();

                        store.setContentletArea(CONTENTLET_MOCK);

                        spectator.detectComponentChanges();

                        spectator.triggerEventHandler(
                            EmaContentletToolsComponent,
                            'edit',
                            EDIT_ACTION_PAYLOAD_IN_MULTIPLE_PAGES
                        );

                        spectator.detectComponentChanges();

                        expect(copySpy).toHaveBeenCalledWith(TREE_NODE_MOCK); // It's not being called
                        expect(dialogLoadingSpy).toHaveBeenCalledWith('Hello World');
                        expect(editContentletSpy).toHaveBeenCalledWith(newContentlet);
                        expect(modalSpy).toHaveBeenCalled();
                    });

                    it('should show an error if the copy content fails', () => {
                        const handleErrorSpy = jest.spyOn(dotHttpErrorManagerService, 'handle');
                        const resetDialogSpy = jest.spyOn(
                            spectator.component.dialog,
                            'resetDialog'
                        );
                        copySpy.mockReturnValue(throwError({}));
                        modalSpy.mockReturnValue(of({ shouldCopy: true }));
                        spectator.detectChanges();

                        store.setContentletArea(CONTENTLET_MOCK);

                        spectator.detectComponentChanges();

                        spectator.triggerEventHandler(
                            EmaContentletToolsComponent,
                            'edit',
                            EDIT_ACTION_PAYLOAD_IN_MULTIPLE_PAGES
                        );

                        spectator.detectComponentChanges();

                        expect(copySpy).toHaveBeenCalled();
                        expect(dialogLoadingSpy).toHaveBeenCalledWith('Hello World');
                        expect(editContentletSpy).not.toHaveBeenCalled();
                        expect(handleErrorSpy).toHaveBeenCalled();
                        expect(modalSpy).toHaveBeenCalled();
                        expect(reloadIframeSpy).not.toHaveBeenCalledWith();
                        expect(resetDialogSpy).toHaveBeenCalled();
                    });

                    it('should ask to copy and not copy content', () => {
                        copySpy.mockReturnValue(of(newContentlet));
                        modalSpy.mockReturnValue(of({ shouldCopy: false }));

                        spectator.detectChanges();

                        store.setContentletArea(CONTENTLET_MOCK);

                        spectator.detectComponentChanges();

                        spectator.triggerEventHandler(
                            EmaContentletToolsComponent,
                            'edit',
                            EDIT_ACTION_PAYLOAD_IN_MULTIPLE_PAGES
                        );

                        spectator.detectComponentChanges();

                        expect(copySpy).not.toHaveBeenCalled();
                        expect(dialogLoadingSpy).not.toHaveBeenCalled();
                        expect(editContentletSpy).toHaveBeenCalledWith(
                            EDIT_ACTION_PAYLOAD_IN_MULTIPLE_PAGES.contentlet
                        );
                        expect(modalSpy).toHaveBeenCalled();
                        expect(reloadIframeSpy).not.toHaveBeenCalledWith();
                    });
                });

                beforeEach(() => {
                    jest.clearAllMocks();
                });
            });

            describe('add', () => {
                it('should add contentlet after backend emit SAVE_CONTENTLET', () => {
                    spectator.detectChanges();

                    const savePageMock = jest.spyOn(store, 'savePage');

                    const payload: ActionPayload = { ...PAYLOAD_MOCK };

                    store.setContentletArea({
                        x: 100,
                        y: 100,
                        width: 500,
                        height: 500,
                        payload
                    });

                    spectator.detectComponentChanges();

                    spectator.triggerEventHandler(
                        EmaContentletToolsComponent,
                        'addContent',
                        payload
                    );

                    spectator.detectComponentChanges();

                    const dialog = spectator.debugElement.query(
                        By.css('[data-testId="ema-dialog"]')
                    );

                    triggerCustomEvent(dialog, 'action', {
                        event: new CustomEvent('ng-event', {
                            detail: {
                                name: NG_CUSTOM_EVENTS.CREATE_CONTENTLET,
                                data: {
                                    url: 'test/url',
                                    contentType: 'test'
                                }
                            }
                        })
                    });

                    spectator.detectChanges();

                    triggerCustomEvent(dialog, 'action', {
                        event: new CustomEvent('ng-event', {
                            detail: {
                                name: NG_CUSTOM_EVENTS.SAVE_PAGE,
                                payload: {
                                    contentletIdentifier: 'some-random-identifier'
                                }
                            }
                        }),
                        payload: PAYLOAD_MOCK
                    });

                    spectator.detectChanges();

                    expect(savePageMock).toHaveBeenCalledWith({
                        pageContainers: PAYLOAD_MOCK.pageContainers,
                        pageId: PAYLOAD_MOCK.pageId,
                        whenSaved: expect.any(Function),
                        params: {
                            language_id: 1,
                            url: 'page-one'
                        }
                    });

                    spectator.detectChanges();
                });

                it('should not add contentlet after backend emit SAVE_CONTENTLET and contentlet is dupe', () => {
                    spectator.detectChanges();

                    const payload: ActionPayload = { ...PAYLOAD_MOCK };

                    store.setContentletArea({
                        x: 100,
                        y: 100,
                        width: 500,
                        height: 500,
                        payload
                    });

                    spectator.detectComponentChanges();

                    spectator.triggerEventHandler(
                        EmaContentletToolsComponent,
                        'addContent',
                        payload
                    );

                    spectator.detectComponentChanges();

                    const dialog = spectator.debugElement.query(
                        By.css('[data-testId="ema-dialog"]')
                    );

                    triggerCustomEvent(dialog, 'action', {
                        event: new CustomEvent('ng-event', {
                            detail: {
                                name: NG_CUSTOM_EVENTS.CREATE_CONTENTLET,
                                data: {
                                    url: 'test/url',
                                    contentType: 'test'
                                }
                            }
                        })
                    });

                    spectator.detectChanges();

                    triggerCustomEvent(dialog, 'action', {
                        event: new CustomEvent('ng-event', {
                            detail: {
                                name: NG_CUSTOM_EVENTS.SAVE_PAGE,
                                payload: {
                                    contentletIdentifier: PAYLOAD_MOCK.container.contentletsId[0] // An already added contentlet
                                }
                            }
                        }),
                        payload
                    });

                    spectator.detectChanges();

                    expect(addMessageSpy).toHaveBeenCalledWith({
                        severity: 'info',
                        summary: 'Content already added',
                        detail: 'This content is already added to this container',
                        life: 2000
                    });
                });

                it('should add contentlet after backend emit CONTENT_SEARCH_SELECT', () => {
                    const saveMock = jest.spyOn(store, 'savePage');

                    spectator.detectChanges();

                    const payload: ActionPayload = {
                        language_id: '1',
                        pageContainers: [
                            {
                                identifier: 'container-identifier-123',
                                uuid: 'uuid-123',
                                contentletsId: ['contentlet-identifier-123']
                            }
                        ],
                        contentlet: {
                            identifier: 'contentlet-identifier-123',
                            inode: 'contentlet-inode-123',
                            title: 'Hello World',
                            contentType: 'test',
                            onNumberOfPages: 1
                        },
                        container: {
                            identifier: 'container-identifier-123',
                            acceptTypes: 'test',
                            uuid: 'uuid-123',
                            maxContentlets: 1,
                            contentletsId: ['123'],
                            variantId: '123'
                        },
                        pageId: 'test',
                        position: 'after'
                    };

                    store.setContentletArea({
                        x: 100,
                        y: 100,
                        width: 500,
                        height: 500,
                        payload
                    });

                    spectator.detectComponentChanges();

                    spectator.triggerEventHandler(
                        EmaContentletToolsComponent,
                        'addContent',
                        payload
                    );

                    spectator.detectComponentChanges();

                    const dialog = spectator.debugElement.query(
                        By.css('[data-testId="ema-dialog"]')
                    );

                    triggerCustomEvent(dialog, 'action', {
                        event: new CustomEvent('ng-event', {
                            detail: {
                                name: NG_CUSTOM_EVENTS.CONTENT_SEARCH_SELECT,
                                data: {
                                    identifier: 'new-contentlet-identifier-123',
                                    inode: '123'
                                }
                            }
                        }),
                        payload
                    });

                    spectator.detectChanges();

                    expect(saveMock).toHaveBeenCalledWith({
                        pageContainers: [
                            {
                                identifier: 'container-identifier-123',
                                uuid: 'uuid-123',
                                contentletsId: [
                                    'contentlet-identifier-123',
                                    'new-contentlet-identifier-123'
                                ],
                                personaTag: undefined
                            }
                        ],
                        pageId: 'test',
                        whenSaved: expect.any(Function),
                        params: {
                            language_id: 1,
                            url: 'page-one'
                        }
                    });
                });

                it('should not add contentlet after backend emit CONTENT_SEARCH_SELECT and contentlet is dupe', () => {
                    spectator.detectChanges();

                    const payload: ActionPayload = {
                        language_id: '1',
                        pageContainers: [
                            {
                                identifier: 'container-identifier-123',
                                uuid: 'uuid-123',
                                contentletsId: ['contentlet-identifier-123']
                            }
                        ],
                        contentlet: {
                            identifier: 'contentlet-identifier-123',
                            inode: 'contentlet-inode-123',
                            title: 'Hello World',
                            contentType: 'test',
                            onNumberOfPages: 1
                        },
                        container: {
                            identifier: 'container-identifier-123',
                            acceptTypes: 'test',
                            uuid: 'uuid-123',
                            maxContentlets: 1,
                            contentletsId: ['contentlet-identifier-123'],
                            variantId: '123'
                        },
                        pageId: 'test',
                        position: 'before'
                    };

                    store.setContentletArea({
                        x: 100,
                        y: 100,
                        width: 500,
                        height: 500,
                        payload
                    });

                    spectator.detectComponentChanges();

                    spectator.triggerEventHandler(
                        EmaContentletToolsComponent,
                        'addContent',
                        payload
                    );

                    spectator.detectComponentChanges();

                    const dialog = spectator.debugElement.query(
                        By.css('[data-testId="ema-dialog"]')
                    );

                    triggerCustomEvent(dialog, 'action', {
                        event: new CustomEvent('ng-event', {
                            detail: {
                                name: NG_CUSTOM_EVENTS.CONTENT_SEARCH_SELECT,
                                data: {
                                    identifier: 'contentlet-identifier-123',
                                    inode: '123'
                                }
                            }
                        }),
                        payload
                    });

                    spectator.detectChanges();

                    expect(addMessageSpy).toHaveBeenCalledWith({
                        severity: 'info',
                        summary: 'Content already added',
                        detail: 'This content is already added to this container',
                        life: 2000
                    });
                });

                it('should add widget after backend emit CONTENT_SEARCH_SELECT', () => {
                    const saveMock = jest.spyOn(store, 'savePage');

                    spectator.detectChanges();

                    const payload: ActionPayload = {
                        language_id: '1',
                        pageContainers: [
                            {
                                identifier: 'container-identifier-123',
                                uuid: 'uuid-123',
                                contentletsId: ['contentlet-identifier-123']
                            }
                        ],
                        contentlet: {
                            identifier: 'contentlet-identifier-123',
                            inode: 'contentlet-inode-123',
                            title: 'Hello World',
                            contentType: 'test',
                            onNumberOfPages: 1
                        },
                        container: {
                            identifier: 'container-identifier-123',
                            acceptTypes: 'test',
                            uuid: 'uuid-123',
                            maxContentlets: 1,
                            contentletsId: ['123'],
                            variantId: '123'
                        },
                        pageId: 'test',
                        position: 'after'
                    };

                    store.setContentletArea({
                        x: 100,
                        y: 100,
                        width: 500,
                        height: 500,
                        payload
                    });

                    spectator.detectComponentChanges();

                    spectator.triggerEventHandler(
                        EmaContentletToolsComponent,
                        'addWidget',
                        payload
                    );

                    spectator.detectComponentChanges();

                    const dialog = spectator.debugElement.query(
                        By.css('[data-testId="ema-dialog"]')
                    );

                    triggerCustomEvent(dialog, 'action', {
                        event: new CustomEvent('ng-event', {
                            detail: {
                                name: NG_CUSTOM_EVENTS.CONTENT_SEARCH_SELECT,
                                data: {
                                    identifier: 'new-contentlet-identifier-123',
                                    inode: '123'
                                }
                            }
                        }),
                        payload
                    });

                    spectator.detectChanges();

                    expect(saveMock).toHaveBeenCalledWith({
                        pageContainers: [
                            {
                                identifier: 'container-identifier-123',
                                uuid: 'uuid-123',
                                contentletsId: [
                                    'contentlet-identifier-123',
                                    'new-contentlet-identifier-123'
                                ],
                                personaTag: undefined
                            }
                        ],
                        pageId: 'test',
                        whenSaved: expect.any(Function),
                        params: {
                            language_id: 1,
                            url: 'page-one'
                        }
                    });
                });

                it('should not add widget after backend emit CONTENT_SEARCH_SELECT and widget is dupe', () => {
                    spectator.detectChanges();

                    const payload: ActionPayload = {
                        language_id: '1',
                        pageContainers: [
                            {
                                identifier: 'container-identifier-123',
                                uuid: 'uuid-123',
                                contentletsId: ['contentlet-identifier-123']
                            }
                        ],
                        contentlet: {
                            identifier: 'contentlet-identifier-123',
                            inode: 'contentlet-inode-123',
                            title: 'Hello World',
                            contentType: 'test',
                            onNumberOfPages: 1
                        },
                        container: {
                            identifier: 'container-identifier-123',
                            acceptTypes: 'test',
                            uuid: 'uuid-123',
                            maxContentlets: 1,
                            contentletsId: ['contentlet-identifier-123'],
                            variantId: '123'
                        },
                        pageId: 'test',
                        position: 'before'
                    };

                    store.setContentletArea({
                        x: 100,
                        y: 100,
                        width: 500,
                        height: 500,
                        payload
                    });

                    spectator.detectComponentChanges();

                    spectator.triggerEventHandler(
                        EmaContentletToolsComponent,
                        'addWidget',
                        payload
                    );

                    spectator.detectComponentChanges();

                    const dialog = spectator.debugElement.query(
                        By.css('[data-testId="ema-dialog"]')
                    );

                    triggerCustomEvent(dialog, 'action', {
                        event: new CustomEvent('ng-event', {
                            detail: {
                                name: NG_CUSTOM_EVENTS.CONTENT_SEARCH_SELECT,
                                data: {
                                    identifier: 'contentlet-identifier-123',
                                    inode: '123'
                                }
                            }
                        }),
                        payload
                    });

                    spectator.detectChanges();

                    expect(addMessageSpy).toHaveBeenCalledWith({
                        severity: 'info',
                        summary: 'Content already added',
                        detail: 'This content is already added to this container',
                        life: 2000
                    });
                });
            });

            describe('drag and drop', () => {
                describe('drag start', () => {
                    it('should call the setDragItem from the store for content-types', () => {
                        const setDragItemSpy = jest.spyOn(store, 'setDragItem');

                        const target = {
                            target: {
                                dataset: {
                                    type: 'content-type',
                                    item: JSON.stringify({
                                        contentType: {
                                            variable: 'test',
                                            name: 'test',
                                            baseType: 'test'
                                        },
                                        move: false
                                    })
                                }
                            }
                        };

                        const dragStart = new Event('dragstart');

                        Object.defineProperty(dragStart, 'target', {
                            writable: false,
                            value: target.target
                        });

                        window.dispatchEvent(dragStart);

                        expect(setDragItemSpy).toHaveBeenCalledWith({
                            baseType: 'test',
                            contentType: 'test',
                            draggedPayload: {
                                item: {
                                    variable: 'test',
                                    name: 'test'
                                },
                                type: 'content-type',
                                move: false
                            }
                        });
                    });

                    it('should call the setDragItem from the store for contentlets', () => {
                        const contentlet = CONTENTLETS_MOCK[0];

                        const setDragItemSpy = jest.spyOn(store, 'setDragItem');

                        const target = {
                            target: {
                                dataset: {
                                    type: 'contentlet',
                                    item: JSON.stringify({
                                        contentlet,
                                        move: false
                                    })
                                }
                            }
                        };

                        const dragStart = new Event('dragstart');

                        Object.defineProperty(dragStart, 'target', {
                            writable: false,
                            value: target.target
                        });

                        window.dispatchEvent(dragStart);

                        expect(setDragItemSpy).toHaveBeenCalledWith({
                            baseType: contentlet.baseType,
                            contentType: contentlet.contentType,
                            draggedPayload: {
                                item: {
                                    contentlet
                                },
                                type: 'contentlet',
                                move: false
                            }
                        });
                    });

                    it('should call the setDragItem from the store for contentlets and move', () => {
                        const contentlet = CONTENTLETS_MOCK[0];

                        const container = {
                            acceptTypes:
                                'CallToAction,webPageContent,calendarEvent,Image,Product,Video,dotAsset,Blog,Banner,Activity,WIDGET,FORM',
                            identifier: '//demo.dotcms.com/application/containers/default/',
                            maxContentlets: '25',
                            uuid: '2',
                            contentletsId: [
                                '4694d40b-d9be-4e09-b031-64ee3e7c9642',
                                '6ac5921e-e062-49a6-9808-f41aff9343c5'
                            ]
                        };

                        const setDragItemSpy = jest.spyOn(store, 'setDragItem');

                        const target = {
                            target: {
                                dataset: {
                                    type: 'contentlet',
                                    item: JSON.stringify({
                                        contentlet,
                                        container,
                                        move: true
                                    })
                                }
                            }
                        };

                        const dragStart = new Event('dragstart');

                        Object.defineProperty(dragStart, 'target', {
                            writable: false,
                            value: target.target
                        });

                        window.dispatchEvent(dragStart);

                        expect(setDragItemSpy).toHaveBeenCalledWith({
                            baseType: contentlet.baseType,
                            contentType: contentlet.contentType,
                            draggedPayload: {
                                item: {
                                    contentlet,
                                    container
                                },
                                type: 'contentlet',
                                move: true
                            }
                        });
                    });
                });

                describe('drag over', () => {
                    it('should prevent default to avoid opening files', () => {
                        const dragOver = new Event('dragover');
                        const preventDefaultSpy = jest.spyOn(dragOver, 'preventDefault');

                        window.dispatchEvent(dragOver);

                        expect(preventDefaultSpy).toHaveBeenCalled();
                    });
                });

                describe('drag end', () => {
                    it('should reset the editor state to IDLE when dropEffect is none', () => {
                        const updateEditorStateSpy = jest.spyOn(store, 'updateEditorState');

                        const dragEnd = new Event('dragend');

                        Object.defineProperty(dragEnd, 'dataTransfer', {
                            writable: false,
                            value: {
                                dropEffect: 'none'
                            }
                        });

                        window.dispatchEvent(dragEnd);

                        expect(updateEditorStateSpy).toHaveBeenCalledWith(EDITOR_STATE.IDLE);
                    });
                    it('should not reset the editor state to IDLE when dropEffect is not none', () => {
                        const updateEditorStateSpy = jest.spyOn(store, 'updateEditorState');

                        const dragEnd = new Event('dragend');

                        Object.defineProperty(dragEnd, 'dataTransfer', {
                            writable: false,
                            value: {
                                dropEffect: 'copy'
                            }
                        });

                        window.dispatchEvent(dragEnd);

                        expect(updateEditorStateSpy).not.toHaveBeenCalled();
                    });
                });

                describe('drag leave', () => {
                    it('should set the editor state to OUT_OF_BOUNDS', () => {
                        const updateEditorStateSpy = jest.spyOn(store, 'updateEditorState');

                        const dragLeave = new Event('dragleave');

                        Object.defineProperties(dragLeave, {
                            x: {
                                value: 0
                            },
                            y: {
                                value: 0
                            },
                            relatedTarget: {
                                value: undefined // this is undefined when the mouse leaves the window
                            }
                        });

                        window.dispatchEvent(dragLeave);

                        expect(updateEditorStateSpy).toHaveBeenCalledWith(
                            EDITOR_STATE.OUT_OF_BOUNDS
                        );
                    });
                    it('should not set the editor state to OUT_OF_BOUNDS when the leave is from an element in the window', () => {
                        const updateEditorStateSpy = jest.spyOn(store, 'updateEditorState');

                        const dragLeave = new Event('dragleave');

                        Object.defineProperties(dragLeave, {
                            x: {
                                value: 900
                            },
                            y: {
                                value: 1200
                            },
                            relatedTarget: {
                                value: {}
                            }
                        });

                        window.dispatchEvent(dragLeave);

                        expect(updateEditorStateSpy).not.toHaveBeenCalled();
                    });
                });

                describe('drag enter', () => {
                    it('should call the event prevent default to prevent file opening', () => {
                        const dragEnter = new Event('dragenter');

                        const preventDefaultSpy = jest.spyOn(dragEnter, 'preventDefault');

                        Object.defineProperty(dragEnter, 'fromElement', {
                            writable: false,
                            value: undefined
                        }); // fromElement is falsy when the mouse enters the window

                        window.dispatchEvent(dragEnter);

                        expect(preventDefaultSpy).toHaveBeenCalled();
                    });

                    it('should set the dragItem if there is no dragItem', () => {
                        const setDragItemSpy = jest.spyOn(store, 'setDragItem');

                        const dragEnter = new Event('dragenter');

                        Object.defineProperty(dragEnter, 'fromElement', {
                            writable: false,
                            value: undefined
                        }); // fromElement is falsy when the mouse enters the window

                        window.dispatchEvent(dragEnter);

                        expect(setDragItemSpy).toHaveBeenCalledWith({
                            baseType: 'dotAsset',
                            contentType: 'dotAsset',
                            draggedPayload: {
                                type: 'temp'
                            }
                        });
                    });

                    it('should set the editor to DRAGGING if there is dragItem and the state is OUT_OF_BOUNDS', () => {
                        store.setDragItem({
                            baseType: 'dotAsset',
                            contentType: 'dotAsset',
                            draggedPayload: {
                                type: 'temp'
                            }
                        }); // Simulate drag start

                        store.updateEditorState(EDITOR_STATE.OUT_OF_BOUNDS); // Simulate drag leave

                        const updateEditorStateSpy = jest.spyOn(store, 'updateEditorState');

                        const dragEnter = new Event('dragenter');

                        Object.defineProperty(dragEnter, 'fromElement', {
                            writable: false,
                            value: undefined
                        }); // fromElement is falsy when the mouse enters the window

                        window.dispatchEvent(dragEnter);

                        expect(updateEditorStateSpy).toHaveBeenCalledWith(EDITOR_STATE.DRAGGING);
                    });
                });

                describe('drop', () => {
                    it("should call prevent default to avoid opening files when it's not a contentlet", () => {
                        const drop = new Event('drop');

                        const preventDefaultSpy = jest.spyOn(drop, 'preventDefault');

                        Object.defineProperty(drop, 'target', {
                            writable: false,
                            value: {
                                dataset: {
                                    dropzone: 'false'
                                }
                            }
                        });

                        window.dispatchEvent(drop);

                        expect(preventDefaultSpy).toHaveBeenCalled();
                    });
                    it('should update the editor state when the drop is not in a dropzone', () => {
                        const drop = new Event('drop');

                        const updateEditorStateSpy = jest.spyOn(store, 'updateEditorState');

                        Object.defineProperty(drop, 'target', {
                            writable: false,
                            value: {
                                dataset: {
                                    dropzone: 'false'
                                }
                            }
                        });

                        window.dispatchEvent(drop);

                        expect(updateEditorStateSpy).toHaveBeenCalledWith(EDITOR_STATE.IDLE);
                    });

                    it('should do the place item flow when dropping a contentlet and is not moving', () => {
                        const contentlet = CONTENTLETS_MOCK[0];

                        const savePapeSpy = jest.spyOn(store, 'savePage');

                        store.setDragItem({
                            baseType: contentlet.baseType,
                            contentType: contentlet.contentType,
                            draggedPayload: {
                                item: {
                                    contentlet
                                },
                                type: 'contentlet',
                                move: false
                            }
                        });

                        const drop = new Event('drop');

                        Object.defineProperty(drop, 'target', {
                            writable: false,
                            value: {
                                dataset: {
                                    dropzone: 'true',
                                    position: 'before',
                                    payload: JSON.stringify({
                                        container: {
                                            acceptTypes: 'Banner,Activity',
                                            identifier: '123',
                                            maxContentlets: 25,
                                            variantId: 'DEFAULT',
                                            uuid: '123'
                                        },
                                        contentlet: {
                                            identifier: '456',
                                            title: 'Explore the World',
                                            inode: 'bef551b3-77ae-4dc8-a030-fe27a2ac056f',
                                            contentType: 'Banner'
                                        }
                                    })
                                }
                            }
                        });

                        window.dispatchEvent(drop);

                        expect(savePapeSpy).toHaveBeenCalledWith({
                            pageContainers: [
                                {
                                    identifier: '123',
                                    uuid: '123',
                                    personaTag: 'dot:persona',
                                    contentletsId: ['123', contentlet.identifier, '456'] // Before 456
                                },
                                {
                                    identifier: '123',
                                    uuid: '456',
                                    personaTag: 'dot:persona',
                                    contentletsId: ['123']
                                }
                            ],
                            pageId: '123',
                            params: {
                                language_id: 1,
                                url: 'page-one'
                            }
                        });
                    });

                    it('should handle duplicated content', () => {
                        const contentlet = CONTENTLETS_MOCK[0];

                        const savePapeSpy = jest.spyOn(store, 'savePage');

                        const updateEditorStateSpy = jest.spyOn(store, 'updateEditorState');

                        store.setDragItem({
                            baseType: contentlet.baseType,
                            contentType: contentlet.contentType,
                            draggedPayload: {
                                item: {
                                    contentlet: {
                                        ...contentlet,
                                        identifier: '123' // Already added
                                    }
                                },
                                type: 'contentlet',
                                move: false
                            }
                        });

                        const drop = new Event('drop');

                        Object.defineProperty(drop, 'target', {
                            writable: false,
                            value: {
                                dataset: {
                                    dropzone: 'true',
                                    position: 'before',
                                    payload: JSON.stringify({
                                        container: {
                                            acceptTypes: 'Banner,Activity',
                                            identifier: '123',
                                            maxContentlets: 25,
                                            variantId: 'DEFAULT',
                                            uuid: '123'
                                        },
                                        contentlet: {
                                            identifier: '456',
                                            title: 'Explore the World',
                                            inode: 'bef551b3-77ae-4dc8-a030-fe27a2ac056f',
                                            contentType: 'Banner'
                                        }
                                    })
                                }
                            }
                        });

                        window.dispatchEvent(drop);

                        expect(savePapeSpy).not.toHaveBeenCalled();

                        expect(addMessageSpy).toHaveBeenCalledWith({
                            detail: 'This content is already added to this container',
                            life: 2000,
                            severity: 'info',
                            summary: 'Content already added'
                        });

                        expect(updateEditorStateSpy).toHaveBeenCalledWith(EDITOR_STATE.IDLE);
                    });

                    it('should do the place item flow when dropping a contentlet and is moving', () => {
                        const contentlet = CONTENTLETS_MOCK[0];

                        const savePapeSpy = jest.spyOn(store, 'savePage');

                        store.setDragItem({
                            baseType: contentlet.baseType,
                            contentType: contentlet.contentType,
                            draggedPayload: {
                                item: {
                                    // Moving contentlet
                                    contentlet: {
                                        ...contentlet,
                                        identifier: '456' // Existent one
                                    },
                                    // Move it from this container
                                    container: {
                                        acceptTypes: 'Banner,Activity',
                                        identifier: '123',
                                        maxContentlets: 25,
                                        variantId: 'DEFAULT',
                                        uuid: '123'
                                    }
                                },
                                type: 'contentlet',
                                move: true
                            }
                        });

                        const drop = new Event('drop');

                        Object.defineProperty(drop, 'target', {
                            writable: false,
                            value: {
                                dataset: {
                                    dropzone: 'true',
                                    position: 'before',
                                    payload: JSON.stringify({
                                        // Container where we dropped
                                        container: {
                                            acceptTypes: 'Banner,Activity',
                                            identifier: '123',
                                            maxContentlets: 25,
                                            variantId: 'DEFAULT',
                                            uuid: '456'
                                        },
                                        // Pivot contentlet
                                        contentlet: {
                                            identifier: '123',
                                            title: 'Explore the World',
                                            inode: 'bef551b3-77ae-4dc8-a030-fe27a2ac056f',
                                            contentType: 'Banner'
                                        }
                                    })
                                }
                            }
                        });

                        window.dispatchEvent(drop);

                        expect(savePapeSpy).toHaveBeenCalledWith({
                            pageContainers: [
                                {
                                    identifier: '123',
                                    uuid: '123',
                                    personaTag: 'dot:persona',
                                    contentletsId: ['123']
                                },
                                {
                                    identifier: '123',
                                    uuid: '456',
                                    personaTag: 'dot:persona',
                                    contentletsId: ['456', '123'] // before pivot contentlet
                                }
                            ],
                            pageId: '123',
                            params: {
                                language_id: 1,
                                url: 'page-one'
                            }
                        });
                    });

                    it('should handle duplicated content when moving', () => {
                        const contentlet = CONTENTLETS_MOCK[0];

                        const savePapeSpy = jest.spyOn(store, 'savePage');
                        const updateEditorStateSpy = jest.spyOn(store, 'updateEditorState');

                        store.setDragItem({
                            baseType: contentlet.baseType,
                            contentType: contentlet.contentType,
                            draggedPayload: {
                                item: {
                                    // Moving contentlet
                                    contentlet: {
                                        ...contentlet,
                                        identifier: '123' // Existent one
                                    },
                                    // Move it from this container
                                    container: {
                                        acceptTypes: 'Banner,Activity',
                                        identifier: '123',
                                        maxContentlets: 25,
                                        variantId: 'DEFAULT',
                                        uuid: '123'
                                    }
                                },
                                type: 'contentlet',
                                move: true
                            }
                        });

                        const drop = new Event('drop');

                        Object.defineProperty(drop, 'target', {
                            writable: false,
                            value: {
                                dataset: {
                                    dropzone: 'true',
                                    position: 'before',
                                    payload: JSON.stringify({
                                        // Container where we dropped
                                        container: {
                                            acceptTypes: 'Banner,Activity',
                                            identifier: '123',
                                            maxContentlets: 25,
                                            variantId: 'DEFAULT',
                                            uuid: '456'
                                        },
                                        // Pivot contentlet
                                        contentlet: {
                                            identifier: '123',
                                            title: 'Explore the World',
                                            inode: 'bef551b3-77ae-4dc8-a030-fe27a2ac056f',
                                            contentType: 'Banner'
                                        }
                                    })
                                }
                            }
                        });

                        window.dispatchEvent(drop);
                        expect(savePapeSpy).not.toHaveBeenCalled();

                        expect(addMessageSpy).toHaveBeenCalledWith({
                            detail: 'This content is already added to this container',
                            life: 2000,
                            severity: 'info',
                            summary: 'Content already added'
                        });

                        expect(updateEditorStateSpy).toHaveBeenCalledWith(EDITOR_STATE.IDLE);
                    });

                    it('should open dialog when dropping a content-type', () => {
                        const contentType = CONTENT_TYPE_MOCK[0];

                        store.setDragItem({
                            baseType: contentType.baseType,
                            contentType: contentType.variable,
                            draggedPayload: {
                                item: {
                                    variable: contentType.variable,
                                    name: contentType.name
                                },
                                type: 'content-type',
                                move: false
                            } as ContentTypeDragPayload
                        });

                        const drop = new Event('drop');

                        Object.defineProperty(drop, 'target', {
                            writable: false,
                            value: {
                                dataset: {
                                    dropzone: 'true',
                                    position: 'before',
                                    payload: JSON.stringify({
                                        // Container where we dropped
                                        container: {
                                            acceptTypes: 'Banner,Activity',
                                            identifier: '123',
                                            maxContentlets: 25,
                                            variantId: 'DEFAULT',
                                            uuid: '456'
                                        },
                                        // Pivot contentlet
                                        contentlet: {
                                            identifier: '123',
                                            title: 'Explore the World',
                                            inode: 'bef551b3-77ae-4dc8-a030-fe27a2ac056f',
                                            contentType: 'Banner'
                                        }
                                    })
                                }
                            }
                        });

                        window.dispatchEvent(drop);

                        spectator.detectChanges();

                        const dialog = spectator.debugElement.query(
                            By.css('[data-testId="dialog"]')
                        );

                        expect(dialog.attributes['ng-reflect-visible']).toBe('true');
                    });

                    it('should advice and reset the state to IDLE when the dropped file is not an image', () => {
                        const drop = new Event('drop');
                        const updateEditorStateSpy = jest.spyOn(store, 'updateEditorState');

                        store.setDragItem({
                            baseType: 'dotAsset',
                            contentType: 'dotAsset',
                            draggedPayload: {
                                type: 'temp'
                            }
                        });

                        Object.defineProperties(drop, {
                            dataTransfer: {
                                writable: false,
                                value: {
                                    files: [new File([''], 'test.pdf', { type: 'application/pdf' })]
                                }
                            },
                            target: {
                                value: {
                                    dataset: {
                                        dropzone: 'true',
                                        position: 'before',
                                        payload: JSON.stringify({
                                            container: {
                                                acceptTypes: 'Banner,Activity,DotAsset',
                                                identifier: '123',
                                                maxContentlets: 25,
                                                variantId: 'DEFAULT',
                                                uuid: '456'
                                            }
                                        })
                                    }
                                }
                            }
                        });

                        window.dispatchEvent(drop);

                        expect(addMessageSpy).toHaveBeenCalledWith({
                            severity: 'error',
                            summary: 'file-upload',
                            detail: 'editpage.file.upload.not.image',
                            life: 3000
                        });

                        expect(updateEditorStateSpy).toHaveBeenCalledWith(EDITOR_STATE.IDLE);
                    });

                    it('should advice and reset state to IDLE when the dropped image failed uploading ', () => {
                        const drop = new Event('drop');
                        jest.spyOn(dotTempFileUploadService, 'upload').mockReturnValue(
                            of([
                                {
                                    image: null,
                                    id: 'temp_file_test'
                                }
                            ] as DotCMSTempFile[])
                        );

                        store.setDragItem({
                            baseType: 'dotAsset',
                            contentType: 'dotAsset',
                            draggedPayload: {
                                type: 'temp'
                            }
                        });

                        const updateEditorStateSpy = jest.spyOn(store, 'updateEditorState');

                        Object.defineProperties(drop, {
                            dataTransfer: {
                                writable: false,
                                value: {
                                    files: [new File([''], 'test.png', { type: 'image/png' })]
                                }
                            },
                            target: {
                                value: {
                                    dataset: {
                                        dropzone: 'true',
                                        position: 'before',
                                        payload: JSON.stringify({
                                            container: {
                                                acceptTypes: 'Banner,Activity,DotAsset',
                                                identifier: '123',
                                                maxContentlets: 25,
                                                variantId: 'DEFAULT',
                                                uuid: '456'
                                            }
                                        })
                                    }
                                }
                            }
                        });

                        window.dispatchEvent(drop);
                        expect(addMessageSpy).toHaveBeenNthCalledWith(1, {
                            severity: 'info',
                            summary: 'upload-image',
                            detail: 'editpage.file.uploading',
                            life: 3000
                        });

                        expect(addMessageSpy).toHaveBeenNthCalledWith(2, {
                            severity: 'error',
                            summary: 'upload-image',
                            detail: 'editpage.file.upload.error',
                            life: 3000
                        });

                        expect(updateEditorStateSpy).toHaveBeenCalledWith(EDITOR_STATE.IDLE);
                    });

                    // This case is not probable but I added it anyways
                    it('should not add an image when it is duplicated', () => {
                        const drop = new Event('drop');
                        const savePapeSpy = jest.spyOn(store, 'savePage');
                        const updateEditorStateSpy = jest.spyOn(store, 'updateEditorState');

                        jest.spyOn(dotTempFileUploadService, 'upload').mockReturnValue(
                            of([
                                {
                                    image: true,
                                    id: 'temp_file_test'
                                }
                            ] as DotCMSTempFile[])
                        );

                        store.setDragItem({
                            baseType: 'dotAsset',
                            contentType: 'dotAsset',
                            draggedPayload: {
                                type: 'temp'
                            }
                        });

                        jest.spyOn(
                            dotWorkflowActionsFireService,
                            'publishContentletAndWaitForIndex'
                        ).mockReturnValue(
                            of({
                                identifier: '123',
                                inode: '123',
                                title: 'test',
                                contentType: 'dotAsset',
                                baseType: 'IMAGE'
                            })
                        );

                        Object.defineProperties(drop, {
                            dataTransfer: {
                                writable: false,
                                value: {
                                    files: [new File([''], 'test.png', { type: 'image/png' })]
                                }
                            },
                            target: {
                                value: {
                                    dataset: {
                                        dropzone: 'true',
                                        position: 'before',
                                        payload: JSON.stringify({
                                            container: {
                                                acceptTypes: 'Banner,Activity,DotAsset',
                                                identifier: '123',
                                                maxContentlets: 25,
                                                variantId: 'DEFAULT',
                                                uuid: '456'
                                            }
                                        })
                                    }
                                }
                            }
                        });

                        window.dispatchEvent(drop);
                        expect(addMessageSpy).toHaveBeenNthCalledWith(1, {
                            severity: 'info',
                            summary: 'upload-image',
                            detail: 'editpage.file.uploading',
                            life: 3000
                        });

                        expect(addMessageSpy).toHaveBeenNthCalledWith(2, {
                            severity: 'info',
                            summary: 'Workflow-Action',
                            detail: 'editpage.file.publishing',
                            life: 3000
                        });

                        expect(addMessageSpy).toHaveBeenNthCalledWith(3, {
                            detail: 'This content is already added to this container',
                            life: 2000,
                            severity: 'info',
                            summary: 'Content already added'
                        });

                        expect(savePapeSpy).not.toHaveBeenCalled();

                        expect(updateEditorStateSpy).toHaveBeenCalledWith(EDITOR_STATE.IDLE);
                    });

                    it('should add an image successfully', () => {
                        const drop = new Event('drop');
                        const savePapeSpy = jest.spyOn(store, 'savePage');

                        jest.spyOn(dotTempFileUploadService, 'upload').mockReturnValue(
                            of([
                                {
                                    image: true,
                                    id: 'temp_file_test'
                                }
                            ] as DotCMSTempFile[])
                        );

                        store.setDragItem({
                            baseType: 'dotAsset',
                            contentType: 'dotAsset',
                            draggedPayload: {
                                type: 'temp'
                            }
                        });

                        jest.spyOn(
                            dotWorkflowActionsFireService,
                            'publishContentletAndWaitForIndex'
                        ).mockReturnValue(
                            of({
                                identifier: '789',
                                inode: '123',
                                title: 'test',
                                contentType: 'dotAsset',
                                baseType: 'IMAGE'
                            })
                        );

                        Object.defineProperties(drop, {
                            dataTransfer: {
                                writable: false,
                                value: {
                                    files: [new File([''], 'test.png', { type: 'image/png' })]
                                }
                            },
                            target: {
                                value: {
                                    dataset: {
                                        dropzone: 'true',
                                        position: 'before',
                                        payload: JSON.stringify({
                                            container: {
                                                acceptTypes: 'Banner,Activity,DotAsset',
                                                identifier: '123',
                                                maxContentlets: 25,
                                                variantId: 'DEFAULT',
                                                uuid: '456'
                                            },
                                            contentlet: {
                                                identifier: '123',
                                                title: 'Explore the World',
                                                inode: 'bef551b3-77ae-4dc8-a030-fe27a2ac056f',
                                                contentType: 'Banner'
                                            }
                                        })
                                    }
                                }
                            }
                        });

                        window.dispatchEvent(drop);
                        expect(addMessageSpy).toHaveBeenNthCalledWith(1, {
                            severity: 'info',
                            summary: 'upload-image',
                            detail: 'editpage.file.uploading',
                            life: 3000
                        });

                        expect(addMessageSpy).toHaveBeenNthCalledWith(2, {
                            severity: 'info',
                            summary: 'Workflow-Action',
                            detail: 'editpage.file.publishing',
                            life: 3000
                        });

                        expect(savePapeSpy).toHaveBeenCalledWith({
                            pageContainers: [
                                {
                                    contentletsId: ['123', '456'],
                                    identifier: '123',
                                    personaTag: 'dot:persona',
                                    uuid: '123'
                                },
                                {
                                    contentletsId: ['789', '123'], // image inserted before
                                    identifier: '123',
                                    personaTag: 'dot:persona',
                                    uuid: '456'
                                }
                            ],
                            pageId: '123',
                            params: {
                                language_id: 1,
                                url: 'page-one'
                            }
                        });
                    });
                });
            });

            describe('DOM', () => {
                it("should not show a loader when the editor state is not 'loading'", () => {
                    spectator.detectChanges();

                    const progressbar = spectator.query(byTestId('progress-bar'));

                    expect(progressbar).toBeNull();
                });

                it('should show a loader when the editor state is loading', () => {
                    store.updateEditorState(EDITOR_STATE.LOADING);

                    spectator.detectChanges();

                    const progressbar = spectator.query(byTestId('progress-bar'));

                    expect(progressbar).not.toBeNull();
                });
                it('iframe should have the correct src when is HEADLESS', () => {
                    spectator.detectChanges();

                    const iframe = spectator.debugElement.query(By.css('[data-testId="iframe"]'));

                    expect(iframe.nativeElement.src).toBe(
                        'http://localhost:3000/page-one?language_id=1&com.dotmarketing.persona.id=modes.persona.no.persona&variantName=DEFAULT&mode=EDIT_MODE'
                    );
                });

                describe('VTL Page', () => {
                    beforeEach(() => {
                        jest.useFakeTimers(); // Mock the timers
                        store.load({
                            url: 'index',
                            language_id: '3',
                            'com.dotmarketing.persona.id': DEFAULT_PERSONA.identifier
                        });
                        spectator.detectChanges();
                    });

                    afterEach(() => {
                        jest.useRealTimers(); // Restore the real timers after each test
                    });

                    it('iframe should have the correct content when is VTL', () => {
                        spectator.detectChanges();

                        jest.runOnlyPendingTimers();
                        const iframe = spectator.debugElement.query(
                            By.css('[data-testId="iframe"]')
                        );
                        expect(iframe.nativeElement.src).toBe('http://localhost/'); //When dont have src, the src is the same as the current page
                        expect(iframe.nativeElement.contentDocument.body.innerHTML).toContain(
                            '<div>hello world</div>'
                        );
                        expect(iframe.nativeElement.contentDocument.body.innerHTML).toContain(
                            '<script data-inline="true" src="/html/js/tinymce/js/tinymce/tinymce.min.js">'
                        );
                    });

                    it('iframe should have reload the page and add the new content, maintaining scroll', () => {
                        const params = {
                            language_id: '4',
                            url: 'index',
                            'com.dotmarketing.persona.id': DEFAULT_PERSONA.identifier
                        };

                        const iframe = spectator.debugElement.query(
                            By.css('[data-testId="iframe"]')
                        );
                        const scrollSpy = jest
                            .spyOn(
                                spectator.component.iframe.nativeElement.contentWindow,
                                'scrollTo'
                            )
                            .mockImplementation(() => jest.fn);

                        iframe.nativeElement.contentWindow.scrollTo(0, 100); //Scroll down

                        store.reload({
                            params,
                            whenReloaded: () => {
                                /* */
                            }
                        });
                        spectator.detectChanges();

<<<<<<< HEAD
                        jest.runOnlyPendingTimers();

                        expect(iframe.nativeElement.src).toBe('http://localhost/'); //When dont have src, the src is the same as the current page
                        expect(iframe.nativeElement.contentDocument.body.innerHTML).toContain(
                            '<div>New Content - Hello World</div>'
                        );
                        expect(iframe.nativeElement.contentDocument.body.innerHTML).toContain(
                            '<script data-inline="true" src="/html/js/tinymce/js/tinymce/tinymce.min.js">'
                        );

                        expect(scrollSpy).toHaveBeenCalledWith(0, 100);
                    });
=======
                expect(saveFromInlineEditedContentletSpy).toHaveBeenCalledWith({
                    contentlet: {
                        inode: '123',
                        title: 'Hello World'
                    },
                    params: {
                        language_id: 1,
                        url: 'page-one'
                    }
>>>>>>> 8285ef78
                });

                it('should navigate to new url and change persona when postMessage SET_URL', () => {
                    const router = spectator.inject(Router);
                    jest.spyOn(router, 'navigate');

                    spectator.detectChanges();

                    window.dispatchEvent(
                        new MessageEvent('message', {
                            origin: HOST,
                            data: {
                                action: 'set-url',
                                payload: {
                                    url: '/some'
                                }
                            }
                        })
                    );

                    expect(router.navigate).toHaveBeenCalledWith([], {
                        queryParams: {
                            url: '/some',
                            'com.dotmarketing.persona.id': 'modes.persona.no.persona'
                        },
                        queryParamsHandling: 'merge'
                    });
                });

                it('should not call navigate on load same url', () => {
                    const router = spectator.inject(Router);
                    jest.spyOn(router, 'navigate');

                    spectator.detectChanges();

                    window.dispatchEvent(
                        new MessageEvent('message', {
                            origin: HOST,
                            data: {
                                action: 'set-url',
                                payload: {
                                    url: 'page-one'
                                }
                            }
                        })
                    );

                    expect(router.navigate).not.toHaveBeenCalled();
                });

                it('set url to a different route should set the editor state to loading', () => {
                    const updateEditorStateSpy = jest.spyOn(store, 'updateEditorState');

                    spectator.detectChanges();

                    window.dispatchEvent(
                        new MessageEvent('message', {
                            origin: HOST,
                            data: {
                                action: 'set-url',
                                payload: {
                                    url: '/some'
                                }
                            }
                        })
                    );

                    expect(updateEditorStateSpy).toHaveBeenCalledWith(EDITOR_STATE.LOADING);
                });

                it('set url to the same route should set the editor state to IDLE', () => {
                    const updateEditorStateSpy = jest.spyOn(store, 'updateEditorState');

                    const url = "/ultra-cool-url-that-doesn't-exist";

                    spectator.detectChanges();
                    spectator.triggerNavigation({
                        url: [],
                        queryParams: { url }
                    });

                    window.dispatchEvent(
                        new MessageEvent('message', {
                            origin: HOST,
                            data: {
                                action: 'set-url',
                                payload: {
                                    url
                                }
                            }
                        })
                    );

                    expect(updateEditorStateSpy).toHaveBeenCalledWith(EDITOR_STATE.IDLE);
                });

                it('should have a confirm dialog with acceptIcon and rejectIcon attribute', () => {
                    spectator.detectChanges();

                    const confirmDialog = spectator.query(byTestId('confirm-dialog'));

                    expect(confirmDialog.getAttribute('acceptIcon')).toBe('hidden');
                    expect(confirmDialog.getAttribute('rejectIcon')).toBe('hidden');
                });

                it('should show the dialogs when we can edit a variant', () => {
                    const componentsToHide = ['dialog', 'confirm-dialog']; // Test id of components that should hide when entering preview modes

                    spectator.detectChanges();

                    spectator.activatedRouteStub.setQueryParam('variantName', 'hello-there');

                    spectator.detectChanges();
                    store.load({
                        url: 'index',
                        language_id: '5',
                        'com.dotmarketing.persona.id': DEFAULT_PERSONA.identifier,
                        variantName: 'hello-there',
                        experimentId: 'i have a variant'
                    });

                    spectator.detectChanges();

                    componentsToHide.forEach((testId) => {
                        expect(spectator.query(byTestId(testId))).not.toBeNull();
                    });
                });
            });

            describe('without edit permission', () => {
                let spectator: SpectatorRouting<EditEmaEditorComponent>;
                let store: EditEmaStore;

                const createComponent = createRouting({ canEdit: false, canRead: true });
                beforeEach(() => {
                    spectator = createComponent({
                        queryParams: { language_id: 1, url: 'page-one' }
                    });

                    store = spectator.inject(EditEmaStore, true);

                    store.load({
                        url: 'index',
                        language_id: '1',
                        clientHost: '',
                        'com.dotmarketing.persona.id': DEFAULT_PERSONA.identifier
                    });
                });

                it('should not render components', () => {
                    spectator.detectChanges();
                    expect(spectator.query(EmaContentletToolsComponent)).toBeNull();
                    expect(spectator.query(EditEmaPaletteComponent)).toBeNull();
                });

                it('should render a "Dont have permission" message', () => {
                    spectator.detectChanges();
                    expect(spectator.query(byTestId('editor-banner'))).toBeDefined();
                });

                it('should iframe wrapper to be expanded', () => {
                    spectator.detectChanges();
                    expect(spectator.query(byTestId('editor-content')).classList).toContain(
                        'editor-content--expanded'
                    );
                });
            });

            describe('inline editing', () => {
                it('should save from inline edited contentlet', () => {
                    const saveFromInlineEditedContentletSpy = jest.spyOn(
                        store,
                        'saveFromInlineEditedContentlet'
                    );
                    window.dispatchEvent(
                        new MessageEvent('message', {
                            origin: HOST,
                            data: {
                                action: CUSTOMER_ACTIONS.UPDATE_CONTENTLET_INLINE_EDITING,
                                payload: {
                                    dataset: {
                                        inode: '123',
                                        fieldName: 'title',
                                        mode: 'full',
                                        language: '1'
                                    },
                                    innerHTML: 'Hello World',
                                    element: {},
                                    eventType: '',
                                    isNotDirty: false
                                }
                            }
                        })
                    );

                    expect(saveFromInlineEditedContentletSpy).toHaveBeenCalledWith({
                        contentlet: {
                            inode: '123',
                            title: 'Hello World'
                        }
                    });
                });

                it('should dont trigger save from inline edited contentlet when dont have changes', () => {
                    const saveFromInlineEditedContentletSpy = jest.spyOn(
                        store,
                        'saveFromInlineEditedContentlet'
                    );
                    const setEditorModeSpy = jest.spyOn(store, 'setEditorMode');
                    window.dispatchEvent(
                        new MessageEvent('message', {
                            origin: HOST,
                            data: {
                                action: CUSTOMER_ACTIONS.UPDATE_CONTENTLET_INLINE_EDITING,
                                payload: null
                            }
                        })
                    );

                    expect(saveFromInlineEditedContentletSpy).not.toHaveBeenCalled();
                    expect(setEditorModeSpy).toHaveBeenCalledWith(EDITOR_MODE.EDIT);
                });

                it('should trigger copy contentlet dialog when inline editing', () => {
                    const copyContentletSpy = jest.spyOn(dotCopyContentModalService, 'open');
                    window.dispatchEvent(
                        new MessageEvent('message', {
                            origin: HOST,
                            data: {
                                action: CUSTOMER_ACTIONS.COPY_CONTENTLET_INLINE_EDITING,
                                payload: {
                                    inode: '123',
                                    language: '1'
                                }
                            }
                        })
                    );

                    expect(copyContentletSpy).toHaveBeenCalledWith();
                });
            });

            describe('locked', () => {
                describe('locked with unlock permission', () => {
                    let spectator: SpectatorRouting<EditEmaEditorComponent>;
                    let store: EditEmaStore;

                    const createComponent = createRouting({ canEdit: true, canRead: true });
                    beforeEach(() => {
                        spectator = createComponent({
                            queryParams: { language_id: 7, url: 'page-one' }
                        });

                        store = spectator.inject(EditEmaStore, true);

                        store.load({
                            url: 'index',
                            language_id: '7',
                            clientHost: '',
                            'com.dotmarketing.persona.id': DEFAULT_PERSONA.identifier
                        });
                    });

                    it('should not render components', () => {
                        spectator.detectChanges();
                        expect(spectator.query(EmaContentletToolsComponent)).toBeNull();
                        expect(spectator.query(EditEmaPaletteComponent)).toBeNull();
                    });

                    it('should render a banner', () => {
                        spectator.detectChanges();
                        expect(spectator.query(byTestId('editor-banner'))).toBeDefined();
                    });

                    it('should iframe wrapper to be expanded', () => {
                        spectator.detectChanges();
                        expect(spectator.query(byTestId('editor-content')).classList).toContain(
                            'editor-content--expanded'
                        );
                    });
                });
            });
        });
    });
});<|MERGE_RESOLUTION|>--- conflicted
+++ resolved
@@ -2676,7 +2676,6 @@
                         });
                         spectator.detectChanges();
 
-<<<<<<< HEAD
                         jest.runOnlyPendingTimers();
 
                         expect(iframe.nativeElement.src).toBe('http://localhost/'); //When dont have src, the src is the same as the current page
@@ -2689,17 +2688,6 @@
 
                         expect(scrollSpy).toHaveBeenCalledWith(0, 100);
                     });
-=======
-                expect(saveFromInlineEditedContentletSpy).toHaveBeenCalledWith({
-                    contentlet: {
-                        inode: '123',
-                        title: 'Hello World'
-                    },
-                    params: {
-                        language_id: 1,
-                        url: 'page-one'
-                    }
->>>>>>> 8285ef78
                 });
 
                 it('should navigate to new url and change persona when postMessage SET_URL', () => {
@@ -2899,6 +2887,10 @@
                         contentlet: {
                             inode: '123',
                             title: 'Hello World'
+                        },
+                        params: {
+                            language_id: 1,
+                            url: 'page-one'
                         }
                     });
                 });
