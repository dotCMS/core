--- conflicted
+++ resolved
@@ -2257,7 +2257,6 @@
             });
         });
 
-<<<<<<< HEAD
         describe('dialog', () => {
             it('should reload content from dialog', () => {
                 const reloadSpy = jest.spyOn(store, 'reload');
@@ -2272,7 +2271,8 @@
                     params: queryParams
                 });
             });
-=======
+        });
+
         describe('inline editing', () => {
             it('should save from inline edited contentlet', () => {
                 const saveFromInlineEditedContentletSpy = jest.spyOn(
@@ -2345,7 +2345,6 @@
 
                 expect(copyContentletSpy).toHaveBeenCalledWith();
             });
->>>>>>> cd3d0b86
         });
     });
 
