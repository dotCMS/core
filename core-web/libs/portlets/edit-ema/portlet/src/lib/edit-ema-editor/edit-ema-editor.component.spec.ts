import { describe, expect, it } from '@jest/globals';
import {
    SpectatorRouting,
    createRoutingFactory,
    byTestId,
    mockProvider
} from '@ngneat/spectator/jest';
import { MockComponent } from 'ng-mocks';
import { Observable, of, throwError } from 'rxjs';

import { HttpClientTestingModule } from '@angular/common/http/testing';
import { DebugElement } from '@angular/core';
import { By } from '@angular/platform-browser';
import { ActivatedRoute, Router } from '@angular/router';
import { RouterTestingModule } from '@angular/router/testing';

import { ConfirmationService, MessageService } from 'primeng/api';
import { ConfirmDialogModule } from 'primeng/confirmdialog';
import { DialogService } from 'primeng/dynamicdialog';

import { CUSTOMER_ACTIONS } from '@dotcms/client';
import {
    DotContentTypeService,
    DotContentletLockerService,
    DotContentletService,
    DotCopyContentService,
    DotCurrentUserService,
    DotDevicesService,
    DotESContentService,
    DotExperimentsService,
    DotFavoritePageService,
    DotHttpErrorManagerService,
    DotLanguagesService,
    DotLicenseService,
    DotMessageService,
    DotSeoMetaTagsService,
    DotSeoMetaTagsUtilService
} from '@dotcms/data-access';
import { CoreWebService, CoreWebServiceMock, LoginService } from '@dotcms/dotcms-js';
import { DotCMSContentlet, DEFAULT_VARIANT_ID } from '@dotcms/dotcms-models';
import { DotResultsSeoToolComponent } from '@dotcms/portlets/dot-ema/ui';
import { DotCopyContentModalService, ModelCopyContentResponse, SafeUrlPipe } from '@dotcms/ui';
import {
    DotLanguagesServiceMock,
    MockDotMessageService,
    DotDevicesServiceMock,
    mockDotDevices,
    LoginServiceMock,
    DotCurrentUserServiceMock,
    seoOGTagsResultMock,
    URL_MAP_CONTENTLET,
    getRunningExperimentMock,
    getScheduleExperimentMock,
    getDraftExperimentMock
} from '@dotcms/utils-testing';

import { DotEditEmaWorkflowActionsComponent } from './components/dot-edit-ema-workflow-actions/dot-edit-ema-workflow-actions.component';
import { DotEmaRunningExperimentComponent } from './components/dot-ema-running-experiment/dot-ema-running-experiment.component';
import { EditEmaPaletteComponent } from './components/edit-ema-palette/edit-ema-palette.component';
import { EditEmaToolbarComponent } from './components/edit-ema-toolbar/edit-ema-toolbar.component';
import { EmaContentletToolsComponent } from './components/ema-contentlet-tools/ema-contentlet-tools.component';
import { EmaPageDropzoneComponent } from './components/ema-page-dropzone/ema-page-dropzone.component';
import { BOUNDS_MOCK } from './components/ema-page-dropzone/ema-page-dropzone.component.spec';
import { EditEmaEditorComponent } from './edit-ema-editor.component';

import { DotEmaDialogComponent } from '../components/dot-ema-dialog/dot-ema-dialog.component';
import { EditEmaStore } from '../dot-ema-shell/store/dot-ema.store';
import { DotActionUrlService } from '../services/dot-action-url/dot-action-url.service';
import { DotPageApiService } from '../services/dot-page-api.service';
import {
    DEFAULT_PERSONA,
    WINDOW,
    HOST,
    PAYLOAD_MOCK,
    EDIT_ACTION_PAYLOAD_MOCK,
    PAGE_INODE_MOCK,
    QUERY_PARAMS_MOCK,
    TREE_NODE_MOCK,
    URL_CONTENT_MAP_MOCK,
    newContentlet,
    dotPageContainerStructureMock,
    dragAddEventMock,
    dragMoveEventMock
} from '../shared/consts';
import { EDITOR_STATE, NG_CUSTOM_EVENTS } from '../shared/enums';
import { ActionPayload } from '../shared/models';

global.URL.createObjectURL = jest.fn(
    () => 'blob:http://localhost:3000/12345678-1234-1234-1234-123456789012'
);

const messagesMock = {
    'editpage.content.contentlet.remove.confirmation_message.header': 'Deleting Content',
    'editpage.content.contentlet.remove.confirmation_message.message':
        'Are you sure you want to remove this content?',
    'dot.common.dialog.accept': 'Accept',
    'dot.common.dialog.reject': 'Reject',
    'editpage.content.add.already.title': 'Content already added',
    'editpage.content.add.already.message': 'This content is already added to this container'
};

const createRouting = (permissions: { canEdit: boolean; canRead: boolean }) =>
    createRoutingFactory({
        component: EditEmaEditorComponent,
        imports: [RouterTestingModule, HttpClientTestingModule, SafeUrlPipe, ConfirmDialogModule],
        declarations: [
            MockComponent(DotEditEmaWorkflowActionsComponent),
            MockComponent(DotResultsSeoToolComponent),
            MockComponent(DotEmaRunningExperimentComponent),
            MockComponent(EditEmaToolbarComponent)
        ],
        detectChanges: false,
        componentProviders: [
            ConfirmationService,
            MessageService,
            EditEmaStore,
            DotFavoritePageService,
            DotESContentService,
            {
                provide: DotExperimentsService,
                useValue: {
                    getById(experimentId: string) {
                        if (experimentId == 'i-have-a-running-experiment') {
                            return of(getRunningExperimentMock());
                        } else if (experimentId == 'i-have-a-scheduled-experiment') {
                            return of(getScheduleExperimentMock());
                        } else if (experimentId) return of(getDraftExperimentMock());

                        return of(null);
                    }
                }
            },
            {
                provide: DotContentletService,
                useValue: {
                    getContentletByInode: () => of(URL_MAP_CONTENTLET)
                }
            },
            {
                provide: DotHttpErrorManagerService,
                useValue: {
                    handle() {
                        return of({});
                    }
                }
            },
            {
                provide: LoginService,
                useClass: LoginServiceMock
            },
            {
                provide: DotLicenseService,
                useValue: {
                    isEnterprise: () => of(true)
                }
            },
            { provide: DotLanguagesService, useValue: new DotLanguagesServiceMock() },
            {
                provide: DotActionUrlService,
                useValue: {
                    getCreateContentletUrl() {
                        return of('http://localhost/test/url');
                    }
                }
            },
            {
                provide: DotMessageService,
                useValue: new MockDotMessageService(messagesMock)
            },
            {
                provide: WINDOW,
                useValue: window
            }
        ],
        providers: [
            {
                provide: DotSeoMetaTagsService,
                useValue: { getMetaTagsResults: () => of(seoOGTagsResultMock) }
            },
            DotSeoMetaTagsUtilService,
            DialogService,
            DotCopyContentService,
            DotCopyContentModalService,
            { provide: ActivatedRoute, useValue: { snapshot: { queryParams: QUERY_PARAMS_MOCK } } },
            {
                provide: DotPageApiService,
                useValue: {
                    get({ language_id }) {
                        // We use the language_id to determine the response, use this to test different behaviors
                        return {
                            // Locked without unlock permission
                            8: of({
                                page: {
                                    title: 'hello world',
                                    inode: PAGE_INODE_MOCK,
                                    identifier: '123',
                                    ...permissions,
                                    pageURI: 'page-one',
                                    canEdit: true,
                                    canLock: false,
                                    isLocked: true,
                                    lockedByUser: 'user'
                                },
                                site: {
                                    identifier: '123'
                                },
                                viewAs: {
                                    language: {
                                        id: 2,
                                        language: 'Spanish',
                                        countryCode: 'ES',
                                        languageCode: 'es',
                                        country: 'España'
                                    },
                                    persona: DEFAULT_PERSONA
                                },
                                containers: dotPageContainerStructureMock
                            }),
                            //Locked  with unlock permission
                            7: of({
                                page: {
                                    title: 'hello world',
                                    inode: PAGE_INODE_MOCK,
                                    identifier: '123',
                                    ...permissions,
                                    pageURI: 'page-one',
                                    canEdit: true,
                                    canLock: true,
                                    locked: true,
                                    lockedByName: 'user'
                                },
                                site: {
                                    identifier: '123'
                                },
                                viewAs: {
                                    language: {
                                        id: 2,
                                        language: 'Spanish',
                                        countryCode: 'ES',
                                        languageCode: 'es',
                                        country: 'España'
                                    },
                                    persona: DEFAULT_PERSONA
                                },
                                containers: dotPageContainerStructureMock
                            }),
                            6: of({
                                page: {
                                    title: 'hello world',
                                    inode: PAGE_INODE_MOCK,
                                    identifier: '123',
                                    ...permissions,
                                    pageURI: 'page-one',
                                    canEdit: false
                                },
                                site: {
                                    identifier: '123'
                                },
                                viewAs: {
                                    language: {
                                        id: 6,
                                        language: 'Portuguese',
                                        countryCode: 'BR',
                                        languageCode: 'br',
                                        country: 'Brazil'
                                    },
                                    persona: DEFAULT_PERSONA
                                },
                                urlContentMap: URL_CONTENT_MAP_MOCK,
                                containers: dotPageContainerStructureMock
                            }),
                            5: of({
                                page: {
                                    title: 'hello world',
                                    inode: PAGE_INODE_MOCK,
                                    identifier: 'i-have-a-running-experiment',
                                    ...permissions,
                                    pageURI: 'page-one',
                                    rendered: '<div>New Content - Hello World</div>',
                                    canEdit: true
                                },
                                site: {
                                    identifier: '123'
                                },
                                viewAs: {
                                    language: {
                                        id: 4,
                                        language: 'Russian',
                                        countryCode: 'Ru',
                                        languageCode: 'ru',
                                        country: 'Russia'
                                    },
                                    persona: DEFAULT_PERSONA
                                },
                                urlContentMap: URL_CONTENT_MAP_MOCK,
                                containers: dotPageContainerStructureMock
                            }),
                            4: of({
                                page: {
                                    title: 'hello world',
                                    inode: PAGE_INODE_MOCK,
                                    identifier: '123',
                                    ...permissions,
                                    pageURI: 'page-one',
                                    rendered: '<div>New Content - Hello World</div>',
                                    canEdit: true
                                },
                                site: {
                                    identifier: '123'
                                },
                                viewAs: {
                                    language: {
                                        id: 4,
                                        language: 'German',
                                        countryCode: 'DE',
                                        languageCode: 'de',
                                        country: 'Germany'
                                    },
                                    persona: DEFAULT_PERSONA
                                },
                                urlContentMap: URL_CONTENT_MAP_MOCK,
                                containers: dotPageContainerStructureMock
                            }),
                            3: of({
                                page: {
                                    title: 'hello world',
                                    inode: PAGE_INODE_MOCK,
                                    identifier: '123',
                                    ...permissions,
                                    pageURI: 'page-one',
                                    rendered: '<div>hello world</div>',
                                    canEdit: true
                                },
                                site: {
                                    identifier: '123'
                                },
                                viewAs: {
                                    language: {
                                        id: 3,
                                        language: 'German',
                                        countryCode: 'DE',
                                        languageCode: 'de',
                                        country: 'Germany'
                                    },
                                    persona: DEFAULT_PERSONA
                                },
                                urlContentMap: URL_CONTENT_MAP_MOCK,
                                containers: dotPageContainerStructureMock
                            }),
                            2: of({
                                page: {
                                    title: 'hello world',
                                    inode: PAGE_INODE_MOCK,
                                    identifier: '123',
                                    ...permissions,
                                    pageURI: 'page-one',
                                    canEdit: true
                                },
                                site: {
                                    identifier: '123'
                                },
                                viewAs: {
                                    language: {
                                        id: 2,
                                        language: 'Spanish',
                                        countryCode: 'ES',
                                        languageCode: 'es',
                                        country: 'España'
                                    },
                                    persona: DEFAULT_PERSONA
                                },
                                containers: dotPageContainerStructureMock
                            }),
                            1: of({
                                page: {
                                    title: 'hello world',
                                    inode: PAGE_INODE_MOCK,
                                    identifier: '123',
                                    ...permissions,
                                    pageURI: 'page-one'
                                },
                                site: {
                                    identifier: '123'
                                },
                                viewAs: {
                                    language: {
                                        id: 1,
                                        language: 'English',
                                        countryCode: 'US',
                                        languageCode: 'EN',
                                        country: 'United States'
                                    },
                                    persona: DEFAULT_PERSONA
                                },
                                urlContentMap: URL_CONTENT_MAP_MOCK,
                                containers: dotPageContainerStructureMock
                            })
                        }[language_id];
                    },
                    save() {
                        return of({});
                    },
                    getPersonas() {
                        return of({
                            entity: [DEFAULT_PERSONA],
                            pagination: {
                                totalEntries: 1,
                                perPage: 10,
                                page: 1
                            }
                        });
                    }
                }
            },
            {
                provide: DotDevicesService,
                useValue: new DotDevicesServiceMock()
            },
            {
                provide: DotCurrentUserService,
                useValue: new DotCurrentUserServiceMock()
            },
            {
                provide: DotMessageService,
                useValue: new MockDotMessageService(messagesMock)
            },
            {
                provide: CoreWebService,
                useClass: CoreWebServiceMock
            },
            {
                provide: WINDOW,
                useValue: window
            },
<<<<<<< HEAD
            {
                provide: DotPersonalizeService,
                useValue: new DotPersonalizeServiceMock()
            },
            mockProvider(DotContentTypeService),
            {
                provide: DotContentletLockerService,
                useValue: {
                    unlock: (_inode: string) => of({})
                }
            }
=======
            mockProvider(DotContentTypeService)
>>>>>>> 8aaabada
        ]
    });
describe('EditEmaEditorComponent', () => {
    describe('with queryParams and permission', () => {
        let spectator: SpectatorRouting<EditEmaEditorComponent>;
        let store: EditEmaStore;
        let confirmationService: ConfirmationService;
        let messageService: MessageService;
        let addMessageSpy: jest.SpyInstance;
        let dotCopyContentModalService: DotCopyContentModalService;
        let dotCopyContentService: DotCopyContentService;
        let dotContentletService: DotContentletService;
        let dotHttpErrorManagerService: DotHttpErrorManagerService;

        const createComponent = createRouting({ canEdit: true, canRead: true });

        const triggerCustomEvent = (
            element: DebugElement,
            eventName: string,
            eventObj: unknown
        ) => {
            spectator.triggerEventHandler(element, eventName, eventObj);
        };

        beforeEach(() => {
            spectator = createComponent({
                queryParams: { language_id: 1, url: 'page-one' },
                data: {
                    data: {
                        url: 'http://localhost:3000'
                    }
                }
            });

            store = spectator.inject(EditEmaStore, true);
            confirmationService = spectator.inject(ConfirmationService, true);
            messageService = spectator.inject(MessageService, true);
            dotCopyContentModalService = spectator.inject(DotCopyContentModalService, true);
            dotCopyContentService = spectator.inject(DotCopyContentService, true);
            dotHttpErrorManagerService = spectator.inject(DotHttpErrorManagerService, true);
            dotContentletService = spectator.inject(DotContentletService, true);

            addMessageSpy = jest.spyOn(messageService, 'add');

            store.load({
                clientHost: 'http://localhost:3000',
                url: 'index',
                language_id: '1',
                'com.dotmarketing.persona.id': DEFAULT_PERSONA.identifier
            });

            spectator.detectChanges();

            store.updateEditorState(EDITOR_STATE.IDLE);
        });

        describe('Preview mode', () => {
            beforeEach(() => {
                jest.useFakeTimers(); // Mock the timers
            });

            afterEach(() => {
                jest.useRealTimers(); // Restore the real timers after each test
            });

            it('should hide the components that are not needed for preview mode', () => {
                const componentsToHide = [
                    'palette',
                    'dropzone',
                    'contentlet-tools',
                    'dialog',
                    'confirm-dialog'
                ]; // Test id of components that should hide when entering preview modes

                const iphone = { ...mockDotDevices[0], icon: 'someIcon' };

                store.setDevice(iphone);

                spectator.detectChanges();

                componentsToHide.forEach((testId) => {
                    expect(spectator.query(byTestId(testId))).toBeNull();
                });
            });

            it('should hide the editor components when there is a running experiement and initialize the editor in a variant', () => {
                const componentsToHide = [
                    'palette',
                    'dropzone',
                    'contentlet-tools',
                    'dialog',
                    'confirm-dialog'
                ]; // Test id of components that should hide when entering preview modes

                spectator.detectChanges();

                spectator.activatedRouteStub.setQueryParam('variantName', 'hello-there');

                spectator.detectChanges();
                store.load({
                    url: 'index',
                    language_id: '5',
                    'com.dotmarketing.persona.id': DEFAULT_PERSONA.identifier,
                    variantName: 'hello-there',
                    experimentId: 'i-have-a-running-experiment'
                });

                spectator.detectChanges();

                componentsToHide.forEach((testId) => {
                    expect(spectator.query(byTestId(testId))).toBeNull();
                });
            });

            it('should show the editor components when there is a running experiement and initialize the editor in a default variant', async () => {
                const componentsToShow = ['palette', 'dialog', 'confirm-dialog'];

                spectator.activatedRouteStub.setQueryParam('variantName', DEFAULT_VARIANT_ID);

                spectator.detectChanges();

                store.load({
                    url: 'index',
                    language_id: '5',
                    'com.dotmarketing.persona.id': DEFAULT_PERSONA.identifier
                });

                spectator.detectChanges();

                componentsToShow.forEach((testId) => {
                    expect(
                        spectator.debugElement.query(By.css(`[data-testId="${testId}"]`))
                    ).not.toBeNull();
                });
            });
        });

        describe('customer actions', () => {
            describe('delete', () => {
                it('should open a confirm dialog and save on confirm', () => {
                    const payload: ActionPayload = {
                        pageId: '123',
                        language_id: '1',
                        container: {
                            identifier: '123',
                            uuid: '123',
                            acceptTypes: 'test',
                            maxContentlets: 1,
                            contentletsId: ['123'],
                            variantId: '123'
                        },
                        pageContainers: [
                            {
                                identifier: '123',
                                uuid: '123',
                                contentletsId: ['123']
                            }
                        ],
                        contentlet: {
                            identifier: '123',
                            inode: '456',
                            title: 'Hello World',
                            contentType: 'test',
                            onNumberOfPages: 1
                        },
                        position: 'after'
                    };

                    store.setContentletArea({
                        x: 100,
                        y: 100,
                        width: 500,
                        height: 500,
                        payload
                    });

                    spectator.detectChanges();

                    const confirmDialogOpen = jest.spyOn(confirmationService, 'confirm');
                    const saveMock = jest.spyOn(store, 'savePage');
                    const confirmDialog = spectator.query(byTestId('confirm-dialog'));

                    spectator.triggerEventHandler(EmaContentletToolsComponent, 'delete', payload);

                    spectator.detectComponentChanges();

                    expect(confirmDialogOpen).toHaveBeenCalled();

                    confirmDialog
                        .querySelector('.p-confirm-dialog-accept')
                        .dispatchEvent(new Event('click')); // This is the internal button, coudln't find a better way to test it

                    expect(saveMock).toHaveBeenCalledWith({
                        pageContainers: [
                            {
                                identifier: '123',
                                uuid: '123',
                                contentletsId: [],
                                personaTag: undefined
                            }
                        ],
                        pageId: '123',
                        whenSaved: expect.any(Function),
                        params: {
                            language_id: 1,
                            url: 'page-one'
                        }
                    });
                });
            });

            describe('edit', () => {
                const baseContentletPayload = {
                    x: 100,
                    y: 100,
                    width: 500,
                    height: 500,
                    payload: EDIT_ACTION_PAYLOAD_MOCK
                };

                it('should edit urlContentMap page', () => {
                    const dialog = spectator.query(DotEmaDialogComponent);

                    jest.spyOn(dialog, 'editUrlContentMapContentlet');

                    spectator.triggerEventHandler(EditEmaToolbarComponent, 'editUrlContentMap', {
                        identifier: '123',
                        inode: '456',
                        title: 'Hello World'
                        // eslint-disable-next-line @typescript-eslint/no-explicit-any
                    } as any);

                    expect(dialog.editUrlContentMapContentlet).toHaveBeenCalledWith({
                        identifier: '123',
                        inode: '456',
                        title: 'Hello World'
                    });
                });

                it('should open a dialog and save after backend emit', (done) => {
                    spectator.detectChanges();

                    const dialog = spectator.debugElement.query(
                        By.css('[data-testId="ema-dialog"]')
                    );

                    store.setContentletArea(baseContentletPayload);

                    spectator.detectComponentChanges();

                    spectator.triggerEventHandler(
                        EmaContentletToolsComponent,
                        'edit',
                        EDIT_ACTION_PAYLOAD_MOCK
                    );

                    spectator.detectComponentChanges();

                    triggerCustomEvent(dialog, 'action', {
                        event: new CustomEvent('ng-event', {
                            detail: {
                                name: NG_CUSTOM_EVENTS.SAVE_PAGE,
                                payload: {
                                    htmlPageReferer: '/my-awesome-page'
                                }
                            }
                        })
                    });

                    spectator.detectChanges();

                    const iframe = spectator.debugElement.query(By.css('[data-testId="iframe"]'));

                    iframe.nativeElement.contentWindow.addEventListener(
                        'message',
                        (event: MessageEvent) => {
                            expect(event).toBeTruthy();
                            done();
                        }
                    );
                });

                xdescribe('reload', () => {
                    let spyContentlet: jest.SpyInstance;
                    let spyDialog: jest.SpyInstance;
                    let spyReloadIframe: jest.SpyInstance;
                    let spyStoreReload: jest.SpyInstance;
                    let spyUpdateQueryParams: jest.SpyInstance;

                    const emulateEditURLMapContent = () => {
                        const editURLContentButton = spectator.debugElement.query(
                            By.css('[data-testId="edit-url-content-map"]')
                        );
                        const dialog = spectator.debugElement.query(
                            By.css('[data-testId="ema-dialog"]')
                        );

                        store.setContentletArea(baseContentletPayload);

                        editURLContentButton.triggerEventHandler('onClick', {});

                        triggerCustomEvent(dialog, 'action', {
                            event: new CustomEvent('ng-event', {
                                detail: {
                                    name: NG_CUSTOM_EVENTS.SAVE_PAGE,
                                    payload: {
                                        shouldReloadPage: true,
                                        contentletIdentifier: URL_MAP_CONTENTLET.identifier,
                                        htmlPageReferer: '/my-awesome-page'
                                    }
                                }
                            })
                        });
                    };

                    beforeEach(() => {
                        const router = spectator.inject(Router, true);
                        const dialog = spectator.component.dialog;
                        spyContentlet = jest.spyOn(dotContentletService, 'getContentletByInode');
                        spyDialog = jest.spyOn(dialog, 'editUrlContentMapContentlet');
                        spyReloadIframe = jest.spyOn(spectator.component, 'reloadIframe');
                        spyUpdateQueryParams = jest.spyOn(router, 'navigate');
                        spyStoreReload = jest.spyOn(store, 'reload');

                        spectator.detectChanges();
                    });

                    it('should reload the page after editing a urlContentMap if the url do not change', () => {
                        const storeReloadPayload = {
                            params: {
                                language_id: 1,
                                url: 'page-one'
                            }
                        };

                        spyContentlet.mockReturnValue(
                            of({
                                ...URL_MAP_CONTENTLET,
                                URL_MAP_FOR_CONTENT: 'page-one'
                            })
                        );

                        emulateEditURLMapContent();
                        expect(spyContentlet).toHaveBeenCalledWith(URL_MAP_CONTENTLET.identifier);
                        expect(spyDialog).toHaveBeenCalledWith(URL_CONTENT_MAP_MOCK);
                        expect(spyReloadIframe).toHaveBeenCalled();
                        expect(spyStoreReload).toHaveBeenCalledWith(storeReloadPayload);
                        expect(spyUpdateQueryParams).not.toHaveBeenCalled();
                    });

                    it('should update the query params after editing a urlContentMap if the url changed', () => {
                        const SpyEditorState = jest.spyOn(store, 'updateEditorState');
                        const queryParams = {
                            queryParams: {
                                url: URL_MAP_CONTENTLET.URL_MAP_FOR_CONTENT
                            },
                            queryParamsHandling: 'merge'
                        };

                        spyContentlet.mockReturnValue(of(URL_MAP_CONTENTLET));

                        emulateEditURLMapContent();
                        expect(spyDialog).toHaveBeenCalledWith(URL_CONTENT_MAP_MOCK);
                        expect(SpyEditorState).toHaveBeenCalledWith(EDITOR_STATE.IDLE);
                        expect(spyContentlet).toHaveBeenCalledWith(URL_MAP_CONTENTLET.identifier);
                        expect(spyUpdateQueryParams).toHaveBeenCalledWith([], queryParams);
                        expect(spyStoreReload).not.toHaveBeenCalled();
                        expect(spyReloadIframe).toHaveBeenCalled();
                    });

                    it('should handler error ', () => {
                        const SpyEditorState = jest.spyOn(store, 'updateEditorState');
                        const SpyHandlerError = jest
                            .spyOn(dotHttpErrorManagerService, 'handle')
                            .mockReturnValue(of(null));

                        spyContentlet.mockReturnValue(throwError({}));

                        emulateEditURLMapContent();
                        expect(spyDialog).toHaveBeenCalledWith(URL_CONTENT_MAP_MOCK);
                        expect(SpyHandlerError).toHaveBeenCalledWith({});
                        expect(SpyEditorState).toHaveBeenCalledWith(EDITOR_STATE.ERROR);
                        expect(spyContentlet).toHaveBeenCalledWith(URL_MAP_CONTENTLET.identifier);
                        expect(spyUpdateQueryParams).not.toHaveBeenCalled();
                        expect(spyStoreReload).not.toHaveBeenCalled();
                        expect(spyReloadIframe).not.toHaveBeenCalled();
                    });
                });

                describe('Copy content', () => {
                    let copySpy: jest.SpyInstance<Observable<DotCMSContentlet>>;
                    let dialogLoadingSpy: jest.SpyInstance;
                    let editContentletSpy: jest.SpyInstance;
                    let modalSpy: jest.SpyInstance<Observable<ModelCopyContentResponse>>;
                    let reloadIframeSpy: jest.SpyInstance;

                    const EDIT_ACTION_PAYLOAD_IN_MULTIPLE_PAGES = {
                        ...EDIT_ACTION_PAYLOAD_MOCK,
                        contentlet: {
                            identifier: 'contentlet-identifier-123',
                            inode: 'contentlet-inode-123',
                            title: 'Hello World',
                            contentType: 'test',
                            onNumberOfPages: 2
                        }
                    };

                    const CONTENTLET_MOCK = {
                        x: 100,
                        y: 100,
                        width: 500,
                        height: 500,
                        payload: EDIT_ACTION_PAYLOAD_IN_MULTIPLE_PAGES
                    };

                    beforeEach(() => {
                        copySpy = jest.spyOn(dotCopyContentService, 'copyInPage');
                        dialogLoadingSpy = jest.spyOn(
                            spectator.component.dialog,
                            'showLoadingIframe'
                        );
                        editContentletSpy = jest.spyOn(
                            spectator.component.dialog,
                            'editContentlet'
                        );
                        modalSpy = jest.spyOn(dotCopyContentModalService, 'open');
                        reloadIframeSpy = jest.spyOn(
                            spectator.component.iframe.nativeElement.contentWindow,
                            'postMessage'
                        );
                        jest.spyOn(spectator.component, 'currentTreeNode').mockReturnValue(
                            TREE_NODE_MOCK
                        );
                    });

                    it('should copy and open edit dialog', () => {
                        copySpy.mockReturnValue(of(newContentlet));
                        modalSpy.mockReturnValue(of({ shouldCopy: true }));

                        spectator.detectChanges();

                        store.setContentletArea(CONTENTLET_MOCK);

                        spectator.detectComponentChanges();

                        spectator.triggerEventHandler(
                            EmaContentletToolsComponent,
                            'edit',
                            EDIT_ACTION_PAYLOAD_IN_MULTIPLE_PAGES
                        );

                        spectator.detectComponentChanges();

                        expect(copySpy).toHaveBeenCalledWith(TREE_NODE_MOCK); // It's not being called
                        expect(dialogLoadingSpy).toHaveBeenCalledWith('Hello World');
                        expect(editContentletSpy).toHaveBeenCalledWith(newContentlet);
                        expect(modalSpy).toHaveBeenCalled();
                    });

                    it('should show an error if the copy content fails', () => {
                        const handleErrorSpy = jest.spyOn(dotHttpErrorManagerService, 'handle');
                        const resetDialogSpy = jest.spyOn(
                            spectator.component.dialog,
                            'resetDialog'
                        );
                        copySpy.mockReturnValue(throwError({}));
                        modalSpy.mockReturnValue(of({ shouldCopy: true }));
                        spectator.detectChanges();

                        store.setContentletArea(CONTENTLET_MOCK);

                        spectator.detectComponentChanges();

                        spectator.triggerEventHandler(
                            EmaContentletToolsComponent,
                            'edit',
                            EDIT_ACTION_PAYLOAD_IN_MULTIPLE_PAGES
                        );

                        spectator.detectComponentChanges();

                        expect(copySpy).toHaveBeenCalled();
                        expect(dialogLoadingSpy).toHaveBeenCalledWith('Hello World');
                        expect(editContentletSpy).not.toHaveBeenCalled();
                        expect(handleErrorSpy).toHaveBeenCalled();
                        expect(modalSpy).toHaveBeenCalled();
                        expect(reloadIframeSpy).not.toHaveBeenCalledWith();
                        expect(resetDialogSpy).toHaveBeenCalled();
                    });

                    it('should ask to copy and not copy content', () => {
                        copySpy.mockReturnValue(of(newContentlet));
                        modalSpy.mockReturnValue(of({ shouldCopy: false }));

                        spectator.detectChanges();

                        store.setContentletArea(CONTENTLET_MOCK);

                        spectator.detectComponentChanges();

                        spectator.triggerEventHandler(
                            EmaContentletToolsComponent,
                            'edit',
                            EDIT_ACTION_PAYLOAD_IN_MULTIPLE_PAGES
                        );

                        spectator.detectComponentChanges();

                        expect(copySpy).not.toHaveBeenCalled();
                        expect(dialogLoadingSpy).not.toHaveBeenCalled();
                        expect(editContentletSpy).toHaveBeenCalledWith(
                            EDIT_ACTION_PAYLOAD_IN_MULTIPLE_PAGES.contentlet
                        );
                        expect(modalSpy).toHaveBeenCalled();
                        expect(reloadIframeSpy).not.toHaveBeenCalledWith();
                    });
                });

                beforeEach(() => {
                    jest.clearAllMocks();
                });
            });

            describe('add', () => {
                it('should add contentlet after backend emit SAVE_CONTENTLET', () => {
                    spectator.detectChanges();

                    const savePageMock = jest.spyOn(store, 'savePage');

                    const payload: ActionPayload = { ...PAYLOAD_MOCK };

                    store.setContentletArea({
                        x: 100,
                        y: 100,
                        width: 500,
                        height: 500,
                        payload
                    });

                    spectator.detectComponentChanges();

                    spectator.triggerEventHandler(
                        EmaContentletToolsComponent,
                        'addContent',
                        payload
                    );

                    spectator.detectComponentChanges();

                    const dialog = spectator.debugElement.query(
                        By.css('[data-testId="ema-dialog"]')
                    );

                    triggerCustomEvent(dialog, 'action', {
                        event: new CustomEvent('ng-event', {
                            detail: {
                                name: NG_CUSTOM_EVENTS.CREATE_CONTENTLET,
                                data: {
                                    url: 'test/url',
                                    contentType: 'test'
                                }
                            }
                        })
                    });

                    spectator.detectChanges();

                    triggerCustomEvent(dialog, 'action', {
                        event: new CustomEvent('ng-event', {
                            detail: {
                                name: NG_CUSTOM_EVENTS.SAVE_PAGE,
                                payload: {
                                    contentletIdentifier: 'some-random-identifier'
                                }
                            }
                        }),
                        payload: PAYLOAD_MOCK
                    });

                    spectator.detectChanges();

                    expect(savePageMock).toHaveBeenCalledWith({
                        pageContainers: PAYLOAD_MOCK.pageContainers,
                        pageId: PAYLOAD_MOCK.pageId,
                        whenSaved: expect.any(Function),
                        params: {
                            language_id: 1,
                            url: 'page-one'
                        }
                    });

                    spectator.detectChanges();
                });

                it('should not add contentlet after backend emit SAVE_CONTENTLET and contentlet is dupe', () => {
                    spectator.detectChanges();

                    const payload: ActionPayload = { ...PAYLOAD_MOCK };

                    store.setContentletArea({
                        x: 100,
                        y: 100,
                        width: 500,
                        height: 500,
                        payload
                    });

                    spectator.detectComponentChanges();

                    spectator.triggerEventHandler(
                        EmaContentletToolsComponent,
                        'addContent',
                        payload
                    );

                    spectator.detectComponentChanges();

                    const dialog = spectator.debugElement.query(
                        By.css('[data-testId="ema-dialog"]')
                    );

                    triggerCustomEvent(dialog, 'action', {
                        event: new CustomEvent('ng-event', {
                            detail: {
                                name: NG_CUSTOM_EVENTS.CREATE_CONTENTLET,
                                data: {
                                    url: 'test/url',
                                    contentType: 'test'
                                }
                            }
                        })
                    });

                    spectator.detectChanges();

                    triggerCustomEvent(dialog, 'action', {
                        event: new CustomEvent('ng-event', {
                            detail: {
                                name: NG_CUSTOM_EVENTS.SAVE_PAGE,
                                payload: {
                                    contentletIdentifier: PAYLOAD_MOCK.container.contentletsId[0] // An already added contentlet
                                }
                            }
                        }),
                        payload
                    });

                    spectator.detectChanges();

                    expect(addMessageSpy).toHaveBeenCalledWith({
                        severity: 'info',
                        summary: 'Content already added',
                        detail: 'This content is already added to this container',
                        life: 2000
                    });
                });

                it('should add contentlet after backend emit CONTENT_SEARCH_SELECT', () => {
                    const saveMock = jest.spyOn(store, 'savePage');

                    spectator.detectChanges();

                    const payload: ActionPayload = {
                        language_id: '1',
                        pageContainers: [
                            {
                                identifier: 'container-identifier-123',
                                uuid: 'uuid-123',
                                contentletsId: ['contentlet-identifier-123']
                            }
                        ],
                        contentlet: {
                            identifier: 'contentlet-identifier-123',
                            inode: 'contentlet-inode-123',
                            title: 'Hello World',
                            contentType: 'test',
                            onNumberOfPages: 1
                        },
                        container: {
                            identifier: 'container-identifier-123',
                            acceptTypes: 'test',
                            uuid: 'uuid-123',
                            maxContentlets: 1,
                            contentletsId: ['123'],
                            variantId: '123'
                        },
                        pageId: 'test',
                        position: 'after'
                    };

                    store.setContentletArea({
                        x: 100,
                        y: 100,
                        width: 500,
                        height: 500,
                        payload
                    });

                    spectator.detectComponentChanges();

                    spectator.triggerEventHandler(
                        EmaContentletToolsComponent,
                        'addContent',
                        payload
                    );

                    spectator.detectComponentChanges();

                    const dialog = spectator.debugElement.query(
                        By.css('[data-testId="ema-dialog"]')
                    );

                    triggerCustomEvent(dialog, 'action', {
                        event: new CustomEvent('ng-event', {
                            detail: {
                                name: NG_CUSTOM_EVENTS.CONTENT_SEARCH_SELECT,
                                data: {
                                    identifier: 'new-contentlet-identifier-123',
                                    inode: '123'
                                }
                            }
                        }),
                        payload
                    });

                    spectator.detectChanges();

                    expect(saveMock).toHaveBeenCalledWith({
                        pageContainers: [
                            {
                                identifier: 'container-identifier-123',
                                uuid: 'uuid-123',
                                contentletsId: [
                                    'contentlet-identifier-123',
                                    'new-contentlet-identifier-123'
                                ],
                                personaTag: undefined
                            }
                        ],
                        pageId: 'test',
                        whenSaved: expect.any(Function),
                        params: {
                            language_id: 1,
                            url: 'page-one'
                        }
                    });
                });

                it('should not add contentlet after backend emit CONTENT_SEARCH_SELECT and contentlet is dupe', () => {
                    spectator.detectChanges();

                    const payload: ActionPayload = {
                        language_id: '1',
                        pageContainers: [
                            {
                                identifier: 'container-identifier-123',
                                uuid: 'uuid-123',
                                contentletsId: ['contentlet-identifier-123']
                            }
                        ],
                        contentlet: {
                            identifier: 'contentlet-identifier-123',
                            inode: 'contentlet-inode-123',
                            title: 'Hello World',
                            contentType: 'test',
                            onNumberOfPages: 1
                        },
                        container: {
                            identifier: 'container-identifier-123',
                            acceptTypes: 'test',
                            uuid: 'uuid-123',
                            maxContentlets: 1,
                            contentletsId: ['contentlet-identifier-123'],
                            variantId: '123'
                        },
                        pageId: 'test',
                        position: 'before'
                    };

                    store.setContentletArea({
                        x: 100,
                        y: 100,
                        width: 500,
                        height: 500,
                        payload
                    });

                    spectator.detectComponentChanges();

                    spectator.triggerEventHandler(
                        EmaContentletToolsComponent,
                        'addContent',
                        payload
                    );

                    spectator.detectComponentChanges();

                    const dialog = spectator.debugElement.query(
                        By.css('[data-testId="ema-dialog"]')
                    );

                    triggerCustomEvent(dialog, 'action', {
                        event: new CustomEvent('ng-event', {
                            detail: {
                                name: NG_CUSTOM_EVENTS.CONTENT_SEARCH_SELECT,
                                data: {
                                    identifier: 'contentlet-identifier-123',
                                    inode: '123'
                                }
                            }
                        }),
                        payload
                    });

                    spectator.detectChanges();

                    expect(addMessageSpy).toHaveBeenCalledWith({
                        severity: 'info',
                        summary: 'Content already added',
                        detail: 'This content is already added to this container',
                        life: 2000
                    });
                });

                it('should add widget after backend emit CONTENT_SEARCH_SELECT', () => {
                    const saveMock = jest.spyOn(store, 'savePage');

                    spectator.detectChanges();

                    const payload: ActionPayload = {
                        language_id: '1',
                        pageContainers: [
                            {
                                identifier: 'container-identifier-123',
                                uuid: 'uuid-123',
                                contentletsId: ['contentlet-identifier-123']
                            }
                        ],
                        contentlet: {
                            identifier: 'contentlet-identifier-123',
                            inode: 'contentlet-inode-123',
                            title: 'Hello World',
                            contentType: 'test',
                            onNumberOfPages: 1
                        },
                        container: {
                            identifier: 'container-identifier-123',
                            acceptTypes: 'test',
                            uuid: 'uuid-123',
                            maxContentlets: 1,
                            contentletsId: ['123'],
                            variantId: '123'
                        },
                        pageId: 'test',
                        position: 'after'
                    };

                    store.setContentletArea({
                        x: 100,
                        y: 100,
                        width: 500,
                        height: 500,
                        payload
                    });

                    spectator.detectComponentChanges();

                    spectator.triggerEventHandler(
                        EmaContentletToolsComponent,
                        'addWidget',
                        payload
                    );

                    spectator.detectComponentChanges();

                    const dialog = spectator.debugElement.query(
                        By.css('[data-testId="ema-dialog"]')
                    );

                    triggerCustomEvent(dialog, 'action', {
                        event: new CustomEvent('ng-event', {
                            detail: {
                                name: NG_CUSTOM_EVENTS.CONTENT_SEARCH_SELECT,
                                data: {
                                    identifier: 'new-contentlet-identifier-123',
                                    inode: '123'
                                }
                            }
                        }),
                        payload
                    });

                    spectator.detectChanges();

                    expect(saveMock).toHaveBeenCalledWith({
                        pageContainers: [
                            {
                                identifier: 'container-identifier-123',
                                uuid: 'uuid-123',
                                contentletsId: [
                                    'contentlet-identifier-123',
                                    'new-contentlet-identifier-123'
                                ],
                                personaTag: undefined
                            }
                        ],
                        pageId: 'test',
                        whenSaved: expect.any(Function),
                        params: {
                            language_id: 1,
                            url: 'page-one'
                        }
                    });
                });

                it('should not add widget after backend emit CONTENT_SEARCH_SELECT and widget is dupe', () => {
                    spectator.detectChanges();

                    const payload: ActionPayload = {
                        language_id: '1',
                        pageContainers: [
                            {
                                identifier: 'container-identifier-123',
                                uuid: 'uuid-123',
                                contentletsId: ['contentlet-identifier-123']
                            }
                        ],
                        contentlet: {
                            identifier: 'contentlet-identifier-123',
                            inode: 'contentlet-inode-123',
                            title: 'Hello World',
                            contentType: 'test',
                            onNumberOfPages: 1
                        },
                        container: {
                            identifier: 'container-identifier-123',
                            acceptTypes: 'test',
                            uuid: 'uuid-123',
                            maxContentlets: 1,
                            contentletsId: ['contentlet-identifier-123'],
                            variantId: '123'
                        },
                        pageId: 'test',
                        position: 'before'
                    };

                    store.setContentletArea({
                        x: 100,
                        y: 100,
                        width: 500,
                        height: 500,
                        payload
                    });

                    spectator.detectComponentChanges();

                    spectator.triggerEventHandler(
                        EmaContentletToolsComponent,
                        'addWidget',
                        payload
                    );

                    spectator.detectComponentChanges();

                    const dialog = spectator.debugElement.query(
                        By.css('[data-testId="ema-dialog"]')
                    );

                    triggerCustomEvent(dialog, 'action', {
                        event: new CustomEvent('ng-event', {
                            detail: {
                                name: NG_CUSTOM_EVENTS.CONTENT_SEARCH_SELECT,
                                data: {
                                    identifier: 'contentlet-identifier-123',
                                    inode: '123'
                                }
                            }
                        }),
                        payload
                    });

                    spectator.detectChanges();

                    expect(addMessageSpy).toHaveBeenCalledWith({
                        severity: 'info',
                        summary: 'Content already added',
                        detail: 'This content is already added to this container',
                        life: 2000
                    });
                });
            });
        });

        describe('DOM', () => {
            it("should not show a loader when the editor state is not 'loading'", () => {
                spectator.detectChanges();

                const progressbar = spectator.query(byTestId('progress-bar'));

                expect(progressbar).toBeNull();
            });

            it('should show a loader when the editor state is loading', () => {
                store.updateEditorState(EDITOR_STATE.LOADING);

                spectator.detectChanges();

                const progressbar = spectator.query(byTestId('progress-bar'));

                expect(progressbar).not.toBeNull();
            });
            it('iframe should have the correct src when is HEADLESS', () => {
                spectator.detectChanges();

                const iframe = spectator.debugElement.query(By.css('[data-testId="iframe"]'));

                expect(iframe.nativeElement.src).toBe(
                    'http://localhost:3000/page-one?language_id=1&com.dotmarketing.persona.id=modes.persona.no.persona&variantName=DEFAULT&mode=EDIT_MODE'
                );
            });

            describe('VTL Page', () => {
                beforeEach(() => {
                    jest.useFakeTimers(); // Mock the timers
                    store.load({
                        url: 'index',
                        language_id: '3',
                        'com.dotmarketing.persona.id': DEFAULT_PERSONA.identifier
                    });
                    spectator.detectChanges();
                });

                afterEach(() => {
                    jest.useRealTimers(); // Restore the real timers after each test
                });

                it('iframe should have the correct content when is VTL', () => {
                    jest.runOnlyPendingTimers();
                    const iframe = spectator.debugElement.query(By.css('[data-testId="iframe"]'));
                    expect(iframe.nativeElement.src).toBe('http://localhost/'); //When dont have src, the src is the same as the current page
                    expect(iframe.nativeElement.contentDocument.body.innerHTML).toEqual(
                        '<div>hello world</div>'
                    );
                });

                it('iframe should have reload the page and add the new content, maintaining scroll', () => {
                    const params = {
                        language_id: '4',
                        url: 'index',
                        'com.dotmarketing.persona.id': DEFAULT_PERSONA.identifier
                    };

                    const iframe = spectator.debugElement.query(By.css('[data-testId="iframe"]'));
                    const scrollSpy = jest
                        .spyOn(spectator.component.iframe.nativeElement.contentWindow, 'scrollTo')
                        .mockImplementation(() => jest.fn);

                    iframe.nativeElement.contentWindow.scrollTo(0, 100); //Scroll down

                    store.reload({
                        params,
                        whenReloaded: () => {
                            /* */
                        }
                    });
                    spectator.detectChanges();

                    jest.runOnlyPendingTimers();

                    expect(iframe.nativeElement.src).toBe('http://localhost/'); //When dont have src, the src is the same as the current page
                    expect(iframe.nativeElement.contentDocument.body.innerHTML).toEqual(
                        '<div>New Content - Hello World</div>'
                    );
                    expect(scrollSpy).toHaveBeenCalledWith(0, 100);
                });
            });

            it('should navigate to new url and change persona when postMessage SET_URL', () => {
                const router = spectator.inject(Router);
                jest.spyOn(router, 'navigate');

                spectator.detectChanges();

                window.dispatchEvent(
                    new MessageEvent('message', {
                        origin: HOST,
                        data: {
                            action: 'set-url',
                            payload: {
                                url: '/some'
                            }
                        }
                    })
                );

                expect(router.navigate).toHaveBeenCalledWith([], {
                    queryParams: {
                        url: '/some',
                        'com.dotmarketing.persona.id': 'modes.persona.no.persona'
                    },
                    queryParamsHandling: 'merge'
                });
            });

            it('should not call navigate on load same url', () => {
                const router = spectator.inject(Router);
                jest.spyOn(router, 'navigate');

                spectator.detectChanges();

                window.dispatchEvent(
                    new MessageEvent('message', {
                        origin: HOST,
                        data: {
                            action: 'set-url',
                            payload: {
                                url: 'page-one'
                            }
                        }
                    })
                );

                expect(router.navigate).not.toHaveBeenCalled();
            });

            it('set url to a different route should set the editor state to loading', () => {
                const updateEditorStateSpy = jest.spyOn(store, 'updateEditorState');

                spectator.detectChanges();

                window.dispatchEvent(
                    new MessageEvent('message', {
                        origin: HOST,
                        data: {
                            action: 'set-url',
                            payload: {
                                url: '/some'
                            }
                        }
                    })
                );

                expect(updateEditorStateSpy).toHaveBeenCalledWith(EDITOR_STATE.LOADING);
            });

            it('set url to the same route should set the editor state to IDLE', () => {
                const updateEditorStateSpy = jest.spyOn(store, 'updateEditorState');

                const url = "/ultra-cool-url-that-doesn't-exist";

                spectator.detectChanges();
                spectator.triggerNavigation({
                    url: [],
                    queryParams: { url }
                });

                window.dispatchEvent(
                    new MessageEvent('message', {
                        origin: HOST,
                        data: {
                            action: 'set-url',
                            payload: {
                                url
                            }
                        }
                    })
                );

                expect(updateEditorStateSpy).toHaveBeenCalledWith(EDITOR_STATE.IDLE);
            });

            it('should have a confirm dialog with acceptIcon and rejectIcon attribute', () => {
                spectator.detectChanges();

                const confirmDialog = spectator.query(byTestId('confirm-dialog'));

                expect(confirmDialog.getAttribute('acceptIcon')).toBe('hidden');
                expect(confirmDialog.getAttribute('rejectIcon')).toBe('hidden');
            });
        });

        describe('move contentlet', () => {
            it('should post to iframe to get bound on move contentlet and show bounds', () => {
                spectator.detectChanges();

                const iframe = spectator.debugElement.query(By.css('[data-testId="iframe"]'));

                const postMessageSpy = jest.spyOn(
                    iframe.nativeElement.contentWindow,
                    'postMessage'
                );

                window.dispatchEvent(
                    new MessageEvent('message', {
                        origin: HOST,
                        data: {
                            action: CUSTOMER_ACTIONS.SET_CONTENTLET,
                            payload: {
                                x: 100,
                                y: 100,
                                width: 500,
                                height: 500,
                                payload: PAYLOAD_MOCK
                            }
                        }
                    })
                );

                spectator.detectChanges();

                const emaTools = spectator.debugElement.query(
                    By.css('[data-testId="contentlet-tools"]')
                );

                spectator.triggerEventHandler(emaTools, 'moveStart', {
                    ...PAYLOAD_MOCK
                });

                spectator.detectComponentChanges();

                expect(postMessageSpy).toHaveBeenCalledWith('ema-request-bounds', '*');

                window.dispatchEvent(
                    new MessageEvent('message', {
                        origin: HOST,
                        data: {
                            action: 'set-bounds',
                            payload: BOUNDS_MOCK
                        }
                    })
                ); // Simulate the iframe response

                spectator.detectComponentChanges();

                expect(spectator.query(EmaPageDropzoneComponent)).not.toBeNull();
            });

            it('should hide drop zone on contentlet tools drop', () => {
                spectator.detectChanges();

                window.dispatchEvent(
                    new MessageEvent('message', {
                        origin: HOST,
                        data: {
                            action: CUSTOMER_ACTIONS.SET_CONTENTLET,
                            payload: {
                                x: 100,
                                y: 100,
                                width: 500,
                                height: 500,
                                payload: PAYLOAD_MOCK
                            }
                        }
                    })
                );

                spectator.detectChanges();

                const emaTools = spectator.debugElement.query(
                    By.css('[data-testId="contentlet-tools"]')
                );

                spectator.triggerEventHandler(emaTools, 'moveStart', {
                    ...PAYLOAD_MOCK
                });

                window.dispatchEvent(
                    new MessageEvent('message', {
                        origin: HOST,
                        data: {
                            action: 'set-bounds',
                            payload: BOUNDS_MOCK
                        }
                    })
                );

                spectator.detectComponentChanges();

                let dropZoneComponent = spectator.query(EmaPageDropzoneComponent);

                const dropZoneDebugElement = spectator.debugElement.query(
                    By.css('[data-testId="dropzone"]')
                );

                expect(dropZoneComponent.item).toEqual({
                    contentType: 'Banner',
                    baseType: 'CONTENT'
                });
                expect(dropZoneComponent.containers).toBe(BOUNDS_MOCK);

                spectator.triggerEventHandler(emaTools, 'moveStop', {
                    dataTransfer: {
                        dropEffect: 'move'
                    }
                });
                spectator.triggerEventHandler(dropZoneDebugElement, 'place', {
                    ...PAYLOAD_MOCK,
                    position: 'after'
                });

                spectator.detectComponentChanges();
                dropZoneComponent = spectator.query(EmaPageDropzoneComponent);
                expect(dropZoneComponent).toBeNull();
            });

            it('should move a contentlet from position in the same contentlet', () => {
                const saveSpy = jest.spyOn(store, 'savePage');
                spectator.detectChanges();

                window.dispatchEvent(
                    new MessageEvent('message', {
                        origin: HOST,
                        data: {
                            action: CUSTOMER_ACTIONS.SET_CONTENTLET,
                            payload: {
                                x: 100,
                                y: 100,
                                width: 500,
                                height: 500,
                                payload: PAYLOAD_MOCK
                            }
                        }
                    })
                );

                spectator.detectChanges();

                const emaTools = spectator.debugElement.query(
                    By.css('[data-testId="contentlet-tools"]')
                );

                spectator.triggerEventHandler(emaTools, 'moveStart', {
                    container: {
                        acceptTypes: '123,456',
                        identifier: '123',
                        contentletsId: ['123', '456'],
                        maxContentlets: 123,
                        uuid: '123'
                    }, // Same container
                    contentlet: {
                        identifier: '123' // The pivot
                    }
                });

                window.dispatchEvent(
                    new MessageEvent('message', {
                        origin: HOST,
                        data: {
                            action: 'set-bounds',
                            payload: BOUNDS_MOCK
                        }
                    })
                );

                spectator.detectComponentChanges();

                const dropZone = spectator.debugElement.query(By.css('[data-testId="dropzone"]'));

                spectator.triggerEventHandler(dropZone, 'place', {
                    container: {
                        acceptTypes: '123,456',
                        identifier: '123',
                        contentletsId: ['123', '456'],
                        maxContentlets: 123,
                        uuid: '123'
                    }, // Same container
                    position: 'after',
                    contentlet: {
                        identifier: '456' // The pivot
                    }
                });

                const newPageContainers = [
                    {
                        identifier: '123',
                        uuid: '123',
                        contentletsId: ['456', '123'],
                        personaTag: 'dot:persona'
                    },
                    {
                        identifier: '123',
                        uuid: '456',
                        contentletsId: ['123'],
                        personaTag: 'dot:persona'
                    }
                ];

                expect(saveSpy).toHaveBeenCalledWith({
                    pageContainers: newPageContainers,
                    pageId: '123',
                    params: {
                        language_id: 1,
                        url: 'page-one'
                    }
                });
            });

            it('should move a contentlet to another container', () => {
                const saveSpy = jest.spyOn(store, 'savePage');
                spectator.detectChanges();

                window.dispatchEvent(
                    new MessageEvent('message', {
                        origin: HOST,
                        data: {
                            action: CUSTOMER_ACTIONS.SET_CONTENTLET,
                            payload: {
                                x: 100,
                                y: 100,
                                width: 500,
                                height: 500,
                                payload: PAYLOAD_MOCK
                            }
                        }
                    })
                );

                spectator.detectChanges();

                const emaTools = spectator.debugElement.query(
                    By.css('[data-testId="contentlet-tools"]')
                );

                spectator.triggerEventHandler(emaTools, 'moveStart', {
                    container: {
                        acceptTypes: '123,456',
                        identifier: '123',
                        contentletsId: ['123', '456'],
                        maxContentlets: 123,
                        uuid: '123'
                    }, // From container
                    contentlet: {
                        identifier: '456' // The contentlet to move
                    }
                });

                window.dispatchEvent(
                    new MessageEvent('message', {
                        origin: HOST,
                        data: {
                            action: 'set-bounds',
                            payload: BOUNDS_MOCK
                        }
                    })
                );

                spectator.detectComponentChanges();

                const dropZone = spectator.debugElement.query(By.css('[data-testId="dropzone"]'));

                spectator.triggerEventHandler(dropZone, 'place', {
                    container: {
                        acceptTypes: '123,456',
                        identifier: '123',
                        contentletsId: ['123'],
                        maxContentlets: 123,
                        uuid: '456'
                    }, // Another container
                    position: 'after',
                    contentlet: {
                        identifier: '123' // The pivot
                    }
                });

                const newPageContainers = [
                    {
                        identifier: '123',
                        uuid: '123',
                        contentletsId: ['123'],
                        personaTag: 'dot:persona'
                    },
                    {
                        identifier: '123',
                        uuid: '456',
                        contentletsId: ['123', '456'],
                        personaTag: 'dot:persona'
                    }
                ];

                expect(saveSpy).toHaveBeenCalledWith({
                    pageContainers: newPageContainers,
                    pageId: '123',
                    params: {
                        language_id: 1,
                        url: 'page-one'
                    }
                });
            });
        });

        describe('palette', () => {
            it('should render a palette', () => {
                spectator.detectChanges();

                const palette = spectator.query(EditEmaPaletteComponent);
                expect(palette).toBeDefined();
            });

            it('should post to iframe to get bound on drag', () => {
                spectator.detectChanges();

                const iframe = spectator.debugElement.query(By.css('[data-testId="iframe"]'));

                const postMessageSpy = jest.spyOn(
                    iframe.nativeElement.contentWindow,
                    'postMessage'
                );

                spectator.triggerEventHandler(EditEmaPaletteComponent, 'dragStart', {
                    target: {
                        dataset: {
                            type: 'contentlet',
                            item: JSON.stringify({
                                contentlet: {
                                    identifier: '123',
                                    title: 'hello world'
                                }
                            })
                        }
                    }
                });

                spectator.detectComponentChanges();

                expect(postMessageSpy).toHaveBeenCalledWith('ema-request-bounds', '*');
            });

            it('should show drop zone on iframe message', () => {
                spectator.detectChanges();

                let dropZone = spectator.query(EmaPageDropzoneComponent);

                expect(dropZone).toBeNull();

                window.dispatchEvent(
                    new MessageEvent('message', {
                        origin: HOST,
                        data: {
                            action: 'set-bounds',
                            payload: BOUNDS_MOCK
                        }
                    })
                );

                spectator.triggerEventHandler(
                    EditEmaPaletteComponent,
                    'dragStart',
                    dragMoveEventMock
                );

                spectator.detectComponentChanges();

                dropZone = spectator.query(EmaPageDropzoneComponent);

                expect(dropZone.containers).toBe(BOUNDS_MOCK);
                expect(dropZone.item).toEqual({
                    contentType: 'File',
                    baseType: 'CONTENT'
                });
            });

            it('should hide drop zone on palette drop', () => {
                spectator.detectChanges();

                window.dispatchEvent(
                    new MessageEvent('message', {
                        origin: HOST,
                        data: {
                            action: 'set-bounds',
                            payload: BOUNDS_MOCK
                        }
                    })
                );

                spectator.triggerEventHandler(
                    EditEmaPaletteComponent,
                    'dragStart',
                    dragAddEventMock
                );

                spectator.detectComponentChanges();

                let dropZone = spectator.query(EmaPageDropzoneComponent);

                const dropZoneDebugElement = spectator.debugElement.query(
                    By.css('[data-testId="dropzone"]')
                );

                expect(dropZone.item).toEqual({
                    contentType: 'Banner',
                    baseType: 'CONTENT'
                });
                expect(dropZone.containers).toBe(BOUNDS_MOCK);

                spectator.triggerEventHandler(dropZoneDebugElement, 'place', {
                    ...PAYLOAD_MOCK,
                    position: 'after'
                });
                spectator.detectComponentChanges();

                dropZone = spectator.query(EmaPageDropzoneComponent);
                expect(dropZone).toBeNull();
            });
        });
    });

    describe('without edit permission', () => {
        let spectator: SpectatorRouting<EditEmaEditorComponent>;
        let store: EditEmaStore;

        const createComponent = createRouting({ canEdit: false, canRead: true });
        beforeEach(() => {
            spectator = createComponent({
                queryParams: { language_id: 1, url: 'page-one' }
            });

            store = spectator.inject(EditEmaStore, true);

            store.load({
                url: 'index',
                language_id: '1',
                clientHost: '',
                'com.dotmarketing.persona.id': DEFAULT_PERSONA.identifier
            });
        });

        it('should not render components', () => {
            spectator.detectChanges();
            expect(spectator.query(EmaContentletToolsComponent)).toBeNull();
            expect(spectator.query(EditEmaPaletteComponent)).toBeNull();
        });

        it('should render a "Dont have permission" message', () => {
            spectator.detectChanges();
            expect(spectator.query(byTestId('editor-banner'))).toBeDefined();
        });

        it('should iframe wrapper to be expanded', () => {
            spectator.detectChanges();
            expect(spectator.query(byTestId('editor-content')).classList).toContain(
                'editor-content--expanded'
            );
        });
    });

    describe('locked', () => {
        describe('locked with unlock permission', () => {
            let spectator: SpectatorRouting<EditEmaEditorComponent>;
            let store: EditEmaStore;

            const createComponent = createRouting({ canEdit: true, canRead: true });
            beforeEach(() => {
                spectator = createComponent({
                    queryParams: { language_id: 7, url: 'page-one' }
                });

                store = spectator.inject(EditEmaStore, true);

                store.load({
                    url: 'index',
                    language_id: '7',
                    clientHost: '',
                    'com.dotmarketing.persona.id': DEFAULT_PERSONA.identifier
                });
            });

            it('should not render components', () => {
                spectator.detectChanges();
                expect(spectator.query(EmaContentletToolsComponent)).toBeNull();
                expect(spectator.query(EditEmaPaletteComponent)).toBeNull();
            });

            it('should render a banner', () => {
                spectator.detectChanges();
                expect(spectator.query(byTestId('editor-banner'))).toBeDefined();
            });

            it('should render a unlock button', () => {
                spectator.detectChanges();
                expect(spectator.query(byTestId('unlock-button'))).toBeDefined();
            });

            it('should iframe wrapper to be expanded', () => {
                spectator.detectChanges();
                expect(spectator.query(byTestId('editor-content')).classList).toContain(
                    'editor-content--expanded'
                );
            });
        });

        describe('locked without unlock permission', () => {
            let spectator: SpectatorRouting<EditEmaEditorComponent>;
            let store: EditEmaStore;

            const createComponent = createRouting({ canEdit: false, canRead: true });
            beforeEach(() => {
                spectator = createComponent({
                    queryParams: { language_id: 8, url: 'page-one' }
                });

                store = spectator.inject(EditEmaStore, true);

                store.load({
                    url: 'index',
                    language_id: '8',
                    clientHost: '',
                    'com.dotmarketing.persona.id': DEFAULT_PERSONA.identifier
                });
            });

            it('should not render a unlock button', () => {
                spectator.detectChanges();
                expect(spectator.query(byTestId('unlock-button'))).toBeNull();
            });
        });
    });
});<|MERGE_RESOLUTION|>--- conflicted
+++ resolved
@@ -33,6 +33,7 @@
     DotLanguagesService,
     DotLicenseService,
     DotMessageService,
+    DotPersonalizeService,
     DotSeoMetaTagsService,
     DotSeoMetaTagsUtilService
 } from '@dotcms/data-access';
@@ -51,7 +52,8 @@
     URL_MAP_CONTENTLET,
     getRunningExperimentMock,
     getScheduleExperimentMock,
-    getDraftExperimentMock
+    getDraftExperimentMock,
+    DotPersonalizeServiceMock
 } from '@dotcms/utils-testing';
 
 import { DotEditEmaWorkflowActionsComponent } from './components/dot-edit-ema-workflow-actions/dot-edit-ema-workflow-actions.component';
@@ -432,7 +434,6 @@
                 provide: WINDOW,
                 useValue: window
             },
-<<<<<<< HEAD
             {
                 provide: DotPersonalizeService,
                 useValue: new DotPersonalizeServiceMock()
@@ -444,9 +445,6 @@
                     unlock: (_inode: string) => of({})
                 }
             }
-=======
-            mockProvider(DotContentTypeService)
->>>>>>> 8aaabada
         ]
     });
 describe('EditEmaEditorComponent', () => {
@@ -2124,42 +2122,11 @@
                 expect(spectator.query(byTestId('editor-banner'))).toBeDefined();
             });
 
-            it('should render a unlock button', () => {
-                spectator.detectChanges();
-                expect(spectator.query(byTestId('unlock-button'))).toBeDefined();
-            });
-
             it('should iframe wrapper to be expanded', () => {
                 spectator.detectChanges();
                 expect(spectator.query(byTestId('editor-content')).classList).toContain(
                     'editor-content--expanded'
                 );
-            });
-        });
-
-        describe('locked without unlock permission', () => {
-            let spectator: SpectatorRouting<EditEmaEditorComponent>;
-            let store: EditEmaStore;
-
-            const createComponent = createRouting({ canEdit: false, canRead: true });
-            beforeEach(() => {
-                spectator = createComponent({
-                    queryParams: { language_id: 8, url: 'page-one' }
-                });
-
-                store = spectator.inject(EditEmaStore, true);
-
-                store.load({
-                    url: 'index',
-                    language_id: '8',
-                    clientHost: '',
-                    'com.dotmarketing.persona.id': DEFAULT_PERSONA.identifier
-                });
-            });
-
-            it('should not render a unlock button', () => {
-                spectator.detectChanges();
-                expect(spectator.query(byTestId('unlock-button'))).toBeNull();
             });
         });
     });
