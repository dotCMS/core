--- conflicted
+++ resolved
@@ -91,15 +91,9 @@
             es.editorData.canEditVariant &&
             es.isEnterpriseLicense &&
             (es.editorData.mode === editorMode.EDIT ||
-<<<<<<< HEAD
                 es.editorData.mode === editorMode.EDIT_VARIANT ||
                 es.editorData.mode === editorMode.INLINE_EDITING) &&
             es.editor.page.canEdit
-=======
-                es.editorData.mode === editorMode.EDIT_VARIANT) &&
-            es.editor.page.canEdit &&
-            !es.editorData.page.isLocked
->>>>>>> 4898cb1a
         "
         [languageId]="es.editor.viewAs.language.id"
         [containers]="es.editor.containers"
