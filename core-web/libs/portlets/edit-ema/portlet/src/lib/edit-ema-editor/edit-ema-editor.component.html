<ng-container *ngIf="editorState$ | async as es">
    <dot-edit-ema-toolbar (editUrlContentMap)="editContentMap($event)" />
    <dot-results-seo-tool
        *ngIf="es.editorData.mode === editorMode.SOCIAL_MEDIA && ogTags() && ogTagsResults$"
        [seoMedia]="es.editorData.socialMedia"
        [seoOGTags]="ogTags()"
        [seoOGTagsResults]="ogTagsResults$"
        data-testId="results-seo-tool"></dot-results-seo-tool>
    <div
        [ngClass]="{
            'editor-content--device': es.editorData.mode === editorMode.DEVICE,
            'editor-content--expanded':
                !es.editor.page.canEdit ||
                !es.editorData.canEditVariant ||
                es.editorData.page.isLocked,
            'editor-content--hidden': es.editorData.mode === editorMode.SOCIAL_MEDIA
        }"
        class="editor-content"
        data-testId="editor-content">
        <div
            [ngClass]="{
                'iframe-wrapper--device': es.editorData.mode === editorMode.DEVICE
            }"
            [ngStyle]="{
                width:
                    es.editorData.mode === editorMode.DEVICE
                        ? es.editorData.device.cssWidth + 'px'
                        : '100%',
                height:
                    es.editorData.mode === editorMode.DEVICE
                        ? es.editorData.device.cssHeight + 'px'
                        : '100%'
            }"
            class="iframe-wrapper">
            <iframe
                (load)="onIframePageLoad(es.editorData.mode)"
                [src]="es.iframeURL | safeUrl"
                [title]="host"
                [ngStyle]="{
                    pointerEvents:
                        es.state === editorState.DRAGGING || es.state === editorState.SCROLL_DRAG
                            ? 'none'
                            : 'auto',
                    opacity: es.state === editorState.LOADING ? '0.5' : '1'
                }"
                #iframe
                data-testId="iframe"
                width="100%"
                height="100%"></iframe>
            <p-progressBar
                *ngIf="es.state === editorState.LOADING"
                [ngStyle]="{ position: 'absolute', top: '0', left: '0', width: '100%' }"
                [style]="{ height: '6px' }"
                data-testId="progress-bar"
                mode="indeterminate"></p-progressBar>

            <dot-ema-contentlet-tools
                *ngIf="es.showContentletTools"
                (edit)="handleEditContentlet($event)"
                (editVTL)="handleEditVTL($event)"
                (delete)="deleteContentlet($event)"
                (addWidget)="dialog.addWidget($event)"
                (addForm)="dialog.addForm($event)"
                (addContent)="dialog.addContentlet($event)"
                [hide]="es.state === editorState.DRAGGING"
                [contentletArea]="es.contentletArea"
                data-testId="contentlet-tools" />
            <dot-ema-page-dropzone
                *ngIf="es.showDropzone"
                [containers]="es.bounds"
                [dragItem]="es.dragItem"
                data-testId="dropzone" />
        </div>
    </div>

    <dot-edit-ema-palette
        *ngIf="es.showPalette"
        [languageId]="es.editor.viewAs.language.id"
        [containers]="es.editor.containers"
        [variantId]="es.editorData.variantId"
        data-testId="palette" />

<<<<<<< HEAD
    @if (
        es.editorData.canEditVariant &&
        (es.editorData.mode === editorMode.EDIT || es.editorData.mode === editorMode.EDIT_VARIANT)
    ) {
        <dot-edit-ema-dialog
            #dialog
            (action)="onCustomEvent($event)"
            (reloadFromDialog)="reloadFromDialog()"
            data-testId="ema-dialog"></dot-edit-ema-dialog>
        <p-confirmDialog
            [style]="{
                width: '400px'
            }"
            rejectIcon="hidden"
            acceptIcon="hidden"
            rejectButtonStyleClass="p-button-outlined"
            data-testId="confirm-dialog"></p-confirmDialog>
=======
    @if ( es.editorData.canEditVariant && (es.editorData.mode === editorMode.EDIT ||
    es.editorData.mode === editorMode.EDIT_VARIANT) ) {
    <dot-edit-ema-dialog
        (action)="onCustomEvent($event)"
        (reloadFromDialog)="reloadFromDialog()"
        #dialog
        data-testId="ema-dialog"></dot-edit-ema-dialog>
    <p-confirmDialog
        [style]="{
            width: '400px'
        }"
        rejectIcon="hidden"
        acceptIcon="hidden"
        rejectButtonStyleClass="p-button-outlined"
        data-testId="confirm-dialog"></p-confirmDialog>
>>>>>>> e45f43d9
    }
</ng-container><|MERGE_RESOLUTION|>--- conflicted
+++ resolved
@@ -80,15 +80,14 @@
         [variantId]="es.editorData.variantId"
         data-testId="palette" />
 
-<<<<<<< HEAD
     @if (
         es.editorData.canEditVariant &&
         (es.editorData.mode === editorMode.EDIT || es.editorData.mode === editorMode.EDIT_VARIANT)
     ) {
         <dot-edit-ema-dialog
-            #dialog
             (action)="onCustomEvent($event)"
             (reloadFromDialog)="reloadFromDialog()"
+            #dialog
             data-testId="ema-dialog"></dot-edit-ema-dialog>
         <p-confirmDialog
             [style]="{
@@ -98,22 +97,5 @@
             acceptIcon="hidden"
             rejectButtonStyleClass="p-button-outlined"
             data-testId="confirm-dialog"></p-confirmDialog>
-=======
-    @if ( es.editorData.canEditVariant && (es.editorData.mode === editorMode.EDIT ||
-    es.editorData.mode === editorMode.EDIT_VARIANT) ) {
-    <dot-edit-ema-dialog
-        (action)="onCustomEvent($event)"
-        (reloadFromDialog)="reloadFromDialog()"
-        #dialog
-        data-testId="ema-dialog"></dot-edit-ema-dialog>
-    <p-confirmDialog
-        [style]="{
-            width: '400px'
-        }"
-        rejectIcon="hidden"
-        acceptIcon="hidden"
-        rejectButtonStyleClass="p-button-outlined"
-        data-testId="confirm-dialog"></p-confirmDialog>
->>>>>>> e45f43d9
     }
 </ng-container>