<ng-container *ngIf="editorState$ | async as es">
    <dot-device-selector-seo
        #deviceSelector
        [apiLink]="es.iframeURL"
        [hideSocialMedia]="!!es.clientHost"
        (selected)="updateCurrentDevice($event)"
        (changeSeoMedia)="onSeoMediaChange($event)"
        appendTo="body"
        data-testId="dot-device-selector"></dot-device-selector-seo>
    <dot-edit-ema-toolbar>
        <ng-container left>
            @if(es.previewState.editorMode === editorMode.EDIT) {
            <p-button
                [label]="'editpage.toolbar.preview.page' | dm"
                (onClick)="deviceSelector.openMenu($event)"
                icon="pi pi-desktop"
                styleClass="p-button-text p-button-sm"
                data-testId="ema-preview" />
            <p-button
                *ngIf="es.editor.urlContentMap as urlContentMap"
                [label]="'editpage.toolbar.edit.url.map.content' | dm : [urlContentMap.contentType]"
                (onClick)="editContentMap(urlContentMap)"
                icon="pi pi-pencil"
                styleClass="p-button-text p-button-sm"
                data-testId="edit-url-content-map" />

            } @else {
            <p-button
                *ngIf="es.previewState.editorMode === editorMode.PREVIEW"
                [label]="'editema.editor.preview.back-to-edit' | dm"
                (onClick)="goToEditMode()"
                icon="pi pi-arrow-left"
                styleClass="p-button-text p-button-sm"
                data-testId="ema-back-to-edit" />
            }

            <dot-ema-bookmarks [url]="es.favoritePageURL" />
            <p-button
                [cdkCopyToClipboard]="es.iframeURL"
                [label]="'editpage.header.copy' | dm"
                (cdkCopyToClipboardCopied)="triggerCopyToast()"
                icon="pi pi-copy"
                styleClass="p-button-text p-button-sm"
                data-testId="ema-copy-url" />
            <a
                class="p-button-sm p-button-text"
                [href]="es.apiURL"
                [title]="es.apiURL"
                pButton
                target="_blank"
                data-testId="ema-api-link"
                icon="pi pi-link"
                label="API">
            </a>
        </ng-container>
        <ng-container right>
            <dot-edit-ema-language-selector
                [language]="es.editor.viewAs.language"
                (selected)="onLanguageSelected($event)"
                data-testId="language-selector" />
            <dot-edit-ema-persona-selector
                #personaSelector
                [pageId]="es.editor.page.identifier"
                [value]="es.editor.viewAs.persona"
                (selected)="onPersonaSelected($event)"
                (despersonalize)="onDespersonalize($event)"
                data-testId="persona-selector" />
            <dot-edit-ema-workflow-actions
                [inode]="es.editor.page.inode"
                (newPage)="handleNewPage($event)" />
        </ng-container>
    </dot-edit-ema-toolbar>
    <div
        class="editor-banner"
        *ngIf="es.previewState.device || !es.editor.page.canEdit"
        data-testId="editor-banner">
        <dot-ema-device-display
            *ngIf="es.previewState.device"
            [currentDevice]="es.previewState.device"
            data-testId="device-display" />
        <div class="editor-banner--message" *ngIf="!es.editor.page.canEdit">
            <i class="pi pi-exclamation-circle"></i>
            {{ 'editema.dont.have.edit.permission' | dm }}
        </div>
    </div>
    <dot-results-seo-tool
        *ngIf="es.previewState.socialMedia && ogTags() && ogTagsResults$"
        [seoMedia]="es.previewState.socialMedia"
        [seoOGTags]="ogTags()"
        [seoOGTagsResults]="ogTagsResults$"
        data-testId="results-seo-tool"></dot-results-seo-tool>
    <div
        class="editor-content"
        [ngClass]="{
            'editor-content--device': !!es.previewState.device,
            'editor-content--expanded': !es.editor.page.canEdit,
            'editor-content--hidden': es.previewState.socialMedia
        }"
        data-testId="editor-content">
        <div
            class="iframe-wrapper"
            [ngClass]="{
                'iframe-wrapper--device': !!es.previewState.device,
            }"
            [ngStyle]="{
                width: !!es.previewState.device ? es.previewState.device.cssWidth + 'px' : '100%',
                height: !!es.previewState.device ? es.previewState.device.cssHeight + 'px' : '100%'
            }">
            <iframe
                #iframe
                [src]="es.iframeURL | safeUrl"
                [title]="host"
                [ngStyle]="{
                    pointerEvents: this.containers.length ? 'none' : 'auto',
                    opacity: es.state === editorState.LOADING ? '0.5' : '1'
                }"
                (load)="onIframePageLoad(es)"
                data-testId="iframe"
                width="100%"
                height="100%"></iframe>
            <p-progressBar
                *ngIf="es.state === editorState.LOADING"
                [ngStyle]="{ position: 'absolute', top: '0', left: '0', width: '100%' }"
                [style]="{ height: '6px' }"
                data-testId="progress-bar"
                mode="indeterminate"></p-progressBar>

            <dot-ema-contentlet-tools
                *ngIf="
                    !!contentlet &&
                    !es.previewState.device &&
                    es.editor.page.canEdit &&
                    es.state === editorState.LOADED
                "
                [hide]="!!containers.length"
                [contentlet]="contentlet"
                (edit)="handleEditContentlet($event)"
                (delete)="deleteContentlet($event)"
                (addWidget)="dialog.addWidget($event)"
                (addForm)="dialog.addForm($event)"
                (addContent)="dialog.addContentlet($event)"
                (moveStart)="moveContentlet($event)"
                (moveStop)="resetDragProperties()"
                data-testId="contentlet-tools" />
            <dot-ema-page-dropzone
                *ngIf="
<<<<<<< HEAD
                    !!containers.length &&
                    !!dragItem &&
                    !currentDevice &&
=======
                    !!rows.length &&
                    !!dragItem &&
                    !es.previewState.device &&
>>>>>>> 28773c80
                    es.state === editorState.LOADED
                "
                [containers]="containers"
                [item]="dragItem"
                (place)="onPlaceItem($event)"
                data-testId="dropzone" />
        </div>
    </div>

    <dot-edit-ema-palette
        *ngIf="
            es.isEnterpriseLicense &&
            es.previewState.editorMode === editorMode.EDIT &&
            es.editor.page.canEdit
        "
        [languageId]="es.editor.viewAs.language.id"
        [containers]="es.editor.containers"
        (dragStart)="onDragStart($event)"
        (dragEnd)="onDragEnd($event)"
        data-testId="palette" />

    @if(es.previewState.editorMode === editorMode.EDIT) {
    <dot-edit-ema-dialog
        #dialog
        (action)="onCustomEvent($event)"
        data-testId="ema-dialog"></dot-edit-ema-dialog>
    <p-confirmDialog
        [style]="{
            width: '400px'
        }"
        rejectIcon="hidden"
        acceptIcon="hidden"
        rejectButtonStyleClass="p-button-outlined"
        data-testId="confirm-dialog"></p-confirmDialog>
    }
</ng-container><|MERGE_RESOLUTION|>--- conflicted
+++ resolved
@@ -144,15 +144,9 @@
                 data-testId="contentlet-tools" />
             <dot-ema-page-dropzone
                 *ngIf="
-<<<<<<< HEAD
                     !!containers.length &&
                     !!dragItem &&
-                    !currentDevice &&
-=======
-                    !!rows.length &&
-                    !!dragItem &&
                     !es.previewState.device &&
->>>>>>> 28773c80
                     es.state === editorState.LOADED
                 "
                 [containers]="containers"
