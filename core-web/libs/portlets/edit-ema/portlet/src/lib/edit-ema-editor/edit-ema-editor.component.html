<ng-container *ngIf="editorState$ | async as es">
    <dot-device-selector-seo
        #deviceSelector
        [apiLink]="es.iframeURL"
        [hideSocialMedia]="!!es.clientHost"
        (selected)="updateCurrentDevice($event)"
        (changeSeoMedia)="onSeoMediaChange($event)"
        appendTo="body"
        data-testId="dot-device-selector"></dot-device-selector-seo>
    <dot-edit-ema-toolbar>
        <ng-container left>
            @if(es.previewState.editorMode === editorMode.EDIT) {
            <p-button
                [label]="'editpage.toolbar.preview.page' | dm"
                (onClick)="deviceSelector.openMenu($event)"
                icon="pi pi-desktop"
                styleClass="p-button-text p-button-sm"
                data-testId="ema-preview" />

            } @else {
            <p-button
<<<<<<< HEAD
                *ngIf="es.previewState.editorMode === editorMode.PREVIEW"
=======
                *ngIf="es.editor.urlContentMap as urlContentMap"
                [label]="'editpage.toolbar.edit.url.map.content' | dm : [urlContentMap.contentType]"
                (onClick)="editContentMap(urlContentMap)"
                icon="pi pi-pencil"
                styleClass="p-button-text p-button-sm"
                data-testId="edit-url-content-map" />
            <p-button
                *ngIf="currentDevice"
>>>>>>> 4db85b17
                [label]="'editema.editor.preview.back-to-edit' | dm"
                (onClick)="goToEditMode()"
                icon="pi pi-arrow-left"
                styleClass="p-button-text p-button-sm"
                data-testId="ema-back-to-edit" />
            }

            <dot-ema-bookmarks [url]="es.favoritePageURL" />
            <p-button
                [cdkCopyToClipboard]="es.iframeURL"
                [label]="'editpage.header.copy' | dm"
                (cdkCopyToClipboardCopied)="triggerCopyToast()"
                icon="pi pi-copy"
                styleClass="p-button-text p-button-sm"
                data-testId="ema-copy-url" />
            <a
                class="p-button-sm p-button-text"
                [href]="es.apiURL"
                [title]="es.apiURL"
                pButton
                target="_blank"
                data-testId="ema-api-link"
                icon="pi pi-link"
                label="API">
            </a>
        </ng-container>
        <ng-container right>
            <dot-edit-ema-language-selector
                [language]="es.editor.viewAs.language"
                (selected)="onLanguageSelected($event)"
                data-testId="language-selector" />
            <dot-edit-ema-persona-selector
                #personaSelector
                [pageId]="es.editor.page.identifier"
                [value]="es.editor.viewAs.persona"
                (selected)="onPersonaSelected($event)"
                (despersonalize)="onDespersonalize($event)"
                data-testId="persona-selector" />
            <dot-edit-ema-workflow-actions
                [inode]="es.editor.page.inode"
                (newPage)="handleNewPage($event)" />
        </ng-container>
    </dot-edit-ema-toolbar>
    <div
        class="editor-banner"
        *ngIf="es.previewState.device || !es.editor.page.canEdit"
        data-testId="editor-banner">
        <dot-ema-device-display
            *ngIf="es.previewState.device"
            [currentDevice]="es.previewState.device"
            data-testId="device-display" />
        <div class="editor-banner--message" *ngIf="!es.editor.page.canEdit">
            <i class="pi pi-exclamation-circle"></i>
            {{ 'editema.dont.have.edit.permission' | dm }}
        </div>
    </div>
    <dot-results-seo-tool
        *ngIf="es.previewState.socialMedia"
        [seoMedia]="es.previewState.socialMedia"
        [seoOGTags]="ogTags()"
        [seoOGTagsResults]="ogTagsResults$"
        data-testId="results-seo-tool"></dot-results-seo-tool>
    <div
        class="editor-content"
        [ngClass]="{
            'editor-content--device': !!es.previewState.device,
            'editor-content--expanded': !es.editor.page.canEdit,
            'editor-content--hidden': es.previewState.socialMedia
        }"
        data-testId="editor-content">
        <div
            class="iframe-wrapper"
            [ngClass]="{
                'iframe-wrapper--device': !!es.previewState.device,
            }"
            [ngStyle]="{
                width: !!es.previewState.device ? es.previewState.device.cssWidth + 'px' : '100%',
                height: !!es.previewState.device ? es.previewState.device.cssHeight + 'px' : '100%'
            }">
            <iframe
                #iframe
                [src]="es.iframeURL | safeUrl"
                [title]="host"
                [ngStyle]="{
                    pointerEvents: this.rows.length ? 'none' : 'auto',
                    opacity: es.state === editorState.LOADING ? '0.5' : '1'
                }"
                (load)="onIframePageLoad(es)"
                data-testId="iframe"
                width="100%"
                height="100%"></iframe>
            <p-progressBar
                *ngIf="es.state === editorState.LOADING"
                [ngStyle]="{ position: 'absolute', top: '0', left: '0', width: '100%' }"
                [style]="{ height: '6px' }"
                data-testId="progress-bar"
                mode="indeterminate"></p-progressBar>

            <dot-ema-contentlet-tools
                *ngIf="
                    !!contentlet &&
                    !es.previewState.device &&
                    es.editor.page.canEdit &&
                    es.state === editorState.LOADED
                "
                [hide]="!!rows.length"
                [contentlet]="contentlet"
                (edit)="handleEditContentlet($event)"
                (delete)="deleteContentlet($event)"
                (addWidget)="dialog.addWidget($event)"
                (addForm)="dialog.addForm($event)"
                (addContent)="dialog.addContentlet($event)"
                (moveStart)="moveContentlet($event)"
                (moveStop)="resetDragProperties()"
                data-testId="contentlet-tools" />
            <dot-ema-page-dropzone
                *ngIf="
                    !!rows.length &&
                    !!dragItem &&
                    !es.previewState.device &&
                    es.state === editorState.LOADED
                "
                [rows]="rows"
                [item]="dragItem"
                (place)="onPlaceItem($event)"
                data-testId="dropzone" />
        </div>
    </div>

    <dot-edit-ema-palette
        *ngIf="
            es.isEnterpriseLicense &&
            es.previewState.editorMode === editorMode.EDIT &&
            es.editor.page.canEdit
        "
        [languageId]="es.editor.viewAs.language.id"
        [containers]="es.editor.containers"
        (dragStart)="onDragStart($event)"
        (dragEnd)="onDragEnd($event)"
        data-testId="palette" />

    @if(es.previewState.editorMode === editorMode.EDIT) {
    <dot-edit-ema-dialog
        #dialog
        (action)="onCustomEvent($event)"
        data-testId="ema-dialog"></dot-edit-ema-dialog>
    <p-confirmDialog
        [style]="{
            width: '400px'
        }"
        rejectIcon="hidden"
        acceptIcon="hidden"
        rejectButtonStyleClass="p-button-outlined"
        data-testId="confirm-dialog"></p-confirmDialog>
    }
</ng-container><|MERGE_RESOLUTION|>--- conflicted
+++ resolved
@@ -16,21 +16,17 @@
                 icon="pi pi-desktop"
                 styleClass="p-button-text p-button-sm"
                 data-testId="ema-preview" />
-
-            } @else {
             <p-button
-<<<<<<< HEAD
-                *ngIf="es.previewState.editorMode === editorMode.PREVIEW"
-=======
                 *ngIf="es.editor.urlContentMap as urlContentMap"
                 [label]="'editpage.toolbar.edit.url.map.content' | dm : [urlContentMap.contentType]"
                 (onClick)="editContentMap(urlContentMap)"
                 icon="pi pi-pencil"
                 styleClass="p-button-text p-button-sm"
                 data-testId="edit-url-content-map" />
+
+            } @else {
             <p-button
-                *ngIf="currentDevice"
->>>>>>> 4db85b17
+                *ngIf="es.previewState.editorMode === editorMode.PREVIEW"
                 [label]="'editema.editor.preview.back-to-edit' | dm"
                 (onClick)="goToEditMode()"
                 icon="pi pi-arrow-left"
