import { EMPTY, Observable, Subject, fromEvent, of } from 'rxjs';

import { CommonModule } from '@angular/common';
import { HttpErrorResponse } from '@angular/common/http';
import {
    ChangeDetectionStrategy,
    ChangeDetectorRef,
    Component,
    ElementRef,
    OnDestroy,
    OnInit,
    Signal,
    ViewChild,
    WritableSignal,
    computed,
    inject,
    signal,
    untracked
} from '@angular/core';
import { toSignal } from '@angular/core/rxjs-interop';
import { FormsModule } from '@angular/forms';
import { ActivatedRoute, Params, Router } from '@angular/router';

import { ConfirmationService, MessageService } from 'primeng/api';
import { ConfirmDialogModule } from 'primeng/confirmdialog';
import { ProgressBarModule } from 'primeng/progressbar';

import { takeUntil, catchError, filter, map, switchMap, tap, take } from 'rxjs/operators';

import { CUSTOMER_ACTIONS } from '@dotcms/client';
import {
    DotMessageService,
    DotCopyContentService,
    DotHttpErrorManagerService,
    DotSeoMetaTagsService,
    DotSeoMetaTagsUtilService,
    DotContentletService,
    DotTempFileUploadService,
    DotWorkflowActionsFireService
} from '@dotcms/data-access';
import {
    DotCMSContentlet,
    DotCMSTempFile,
    DotExperimentStatus,
    DotTreeNode,
    SeoMetaTags,
    SeoMetaTagsResult
} from '@dotcms/dotcms-models';
import { DotResultsSeoToolComponent } from '@dotcms/portlets/dot-ema/ui';
import {
    SafeUrlPipe,
    DotSpinnerModule,
    DotMessagePipe,
    DotCopyContentModalService
} from '@dotcms/ui';

import { DotEmaBookmarksComponent } from './components/dot-ema-bookmarks/dot-ema-bookmarks.component';
import { EditEmaPaletteComponent } from './components/edit-ema-palette/edit-ema-palette.component';
import { EditEmaToolbarComponent } from './components/edit-ema-toolbar/edit-ema-toolbar.component';
import { EmaContentletToolsComponent } from './components/ema-contentlet-tools/ema-contentlet-tools.component';
import { EmaPageDropzoneComponent } from './components/ema-page-dropzone/ema-page-dropzone.component';
import {
    EmaDragItem,
    ClientContentletArea,
    Container,
    UpdatedContentlet,
    InlineEditingContentletDataset
} from './components/ema-page-dropzone/types';

import { DotEmaDialogComponent } from '../components/dot-ema-dialog/dot-ema-dialog.component';
import { EditEmaStore } from '../dot-ema-shell/store/dot-ema.store';
import { DotPageApiParams } from '../services/dot-page-api.service';
import { InlineEditService } from '../services/inline-edit/inline-edit.service';
import { DEFAULT_PERSONA, WINDOW } from '../shared/consts';
import { EDITOR_MODE, EDITOR_STATE, NG_CUSTOM_EVENTS, NOTIFY_CUSTOMER } from '../shared/enums';
import {
    ActionPayload,
    PositionPayload,
    ClientData,
    SetUrlPayload,
    VTLFile,
    ContentletDragPayload,
    DeletePayload,
    InsertPayloadFromDelete,
    DragDataset,
    DragDatasetItem,
    ContentTypeDragPayload,
    PostMessagePayload,
    ReorderPayload
} from '../shared/models';
import {
    areContainersEquals,
    deleteContentletFromContainer,
    insertContentletInContainer
} from '../utils';

@Component({
    selector: 'dot-edit-ema-editor',
    standalone: true,
    templateUrl: './edit-ema-editor.component.html',
    styleUrls: ['./edit-ema-editor.component.scss'],
    changeDetection: ChangeDetectionStrategy.OnPush,
    imports: [
        CommonModule,
        FormsModule,
        SafeUrlPipe,
        DotSpinnerModule,
        DotEmaDialogComponent,
        ConfirmDialogModule,
        EditEmaToolbarComponent,
        DotMessagePipe,
        EmaPageDropzoneComponent,
        EditEmaPaletteComponent,
        EmaContentletToolsComponent,
        DotEmaBookmarksComponent,
        ProgressBarModule,
        DotResultsSeoToolComponent
    ],
    providers: [
        DotCopyContentModalService,
        DotCopyContentService,
        DotHttpErrorManagerService,
        DotContentletService,
        DotTempFileUploadService
    ]
})
export class EditEmaEditorComponent implements OnInit, OnDestroy {
    @ViewChild('dialog') dialog: DotEmaDialogComponent;
    @ViewChild('iframe') iframe!: ElementRef<HTMLIFrameElement>;

    private readonly router = inject(Router);
    private readonly activatedRouter = inject(ActivatedRoute);
    private readonly store = inject(EditEmaStore);
    private readonly dotMessageService = inject(DotMessageService);
    private readonly confirmationService = inject(ConfirmationService);
    private readonly messageService = inject(MessageService);
    private readonly window = inject(WINDOW);
    private readonly cd = inject(ChangeDetectorRef);
    private readonly dotCopyContentModalService = inject(DotCopyContentModalService);
    private readonly dotCopyContentService = inject(DotCopyContentService);
    private readonly dotHttpErrorManagerService = inject(DotHttpErrorManagerService);
    private readonly dotSeoMetaTagsService = inject(DotSeoMetaTagsService);
    private readonly dotSeoMetaTagsUtilService = inject(DotSeoMetaTagsUtilService);
    private readonly dotContentletService = inject(DotContentletService);
<<<<<<< HEAD
    private readonly tempFileUploadService = inject(DotTempFileUploadService);
    private readonly dotWorkflowActionsFireService = inject(DotWorkflowActionsFireService);
=======
    private readonly inlineEditingService = inject(InlineEditService);
>>>>>>> 1afdb080

    readonly editorState$ = this.store.editorState$;
    readonly dragItem$ = this.store.dragItem$;
    readonly destroy$ = new Subject<boolean>();
    protected ogTagsResults$: Observable<SeoMetaTagsResult[]>;

    readonly pageData = toSignal(this.store.pageData$);

    readonly ogTags: WritableSignal<SeoMetaTags> = signal(undefined);

    readonly clientData: WritableSignal<ClientData> = signal(undefined);

    readonly actionPayload: Signal<ActionPayload> = computed(() => {
        const clientData = this.clientData();
        const { containers, languageId, id, personaTag } = this.pageData();
        const { contentletsId } = containers.find((container) =>
            areContainersEquals(container, clientData.container)
        ) ?? { contentletsId: [] };

        return {
            ...clientData,
            language_id: languageId.toString(),
            pageId: id,
            pageContainers: containers,
            personaTag,
            container: {
                ...clientData.container,
                contentletsId
            }
        } as ActionPayload;
    });

    readonly currentTreeNode: Signal<DotTreeNode> = computed(() => {
        const { contentlet, container } = this.actionPayload();
        const { identifier: contentId } = contentlet;
        const { variantId, uuid: relationType, contentletsId, identifier: containerId } = container;
        const { personalization, id: pageId } = untracked(() => this.pageData());
        const treeOrder = contentletsId.findIndex((id) => id === contentId).toString();

        return {
            contentId,
            containerId,
            relationType,
            variantId,
            personalization,
            treeOrder,
            pageId
        };
    });

    readonly host = '*';
    readonly editorState = EDITOR_STATE;
    readonly editorMode = EDITOR_MODE;
    readonly experimentStatus = DotExperimentStatus;

    get queryParams(): DotPageApiParams {
        return this.activatedRouter.snapshot.queryParams as DotPageApiParams;
    }

    isVTLPage = toSignal(this.store.clientHost$.pipe(map((clientHost) => !clientHost)));
    $isInlineEditing = toSignal(
        this.store.editorMode$.pipe(map((mode) => mode === EDITOR_MODE.INLINE_EDITING))
    );

    ngOnInit(): void {
        this.handleReloadContent();
        this.handleDragEvents();

        fromEvent(this.window, 'message')
            .pipe(takeUntil(this.destroy$))
            .subscribe((event: MessageEvent) => {
                this.handlePostMessage(event)?.();
            });

        // In VTL Page if user click in a link in the page, we need to update the URL in the editor
        this.store.pageRendered$
            .pipe(
                takeUntil(this.destroy$),
                filter(() => this.isVTLPage())
            )
            .subscribe(() => {
                requestAnimationFrame(() => {
                    const win = this.iframe.nativeElement.contentWindow;

                    fromEvent(win, 'click').subscribe((e: MouseEvent) => {
                        this.handleInternalNav(e);
                    });
                });
            });

        this.store.vtlIframePage$
            .pipe(
                takeUntil(this.destroy$),
                filter(({ isEnterprise }) => this.isVTLPage() && isEnterprise)
            )
            .subscribe(({ mode }) => {
                requestAnimationFrame(() => {
                    const win = this.iframe.nativeElement.contentWindow;

                    if (mode === EDITOR_MODE.EDIT || mode === EDITOR_MODE.INLINE_EDITING) {
                        this.inlineEditingService.injectInlineEdit(this.iframe);
                        fromEvent(win, 'click').subscribe((e: MouseEvent) => {
                            this.handleInlineEditing(e);
                        });
                    } else {
                        this.inlineEditingService.removeInlineEdit(this.iframe);
                    }
                });
            });
    }

    /**
     * Handles internal navigation by preventing the default behavior of the click event,
     * updating the query parameters, and opening external links in a new tab.
     *
     * @param e - The MouseEvent object representing the click event.
     */
    handleInternalNav(e: MouseEvent) {
        const href =
            (e.target as HTMLAnchorElement)?.href ||
            (e.target as HTMLElement)?.closest('a')?.getAttribute('href');

        if (href) {
            e.preventDefault();
            const url = new URL(href);

            // Check if the URL is not external
            if (url.hostname === window.location.hostname) {
                this.updateQueryParams({
                    url: url.pathname
                });

                return;
            }

            // Open external links in a new tab
            this.window.open(href, '_blank');
        }
    }

    /**
     * Handles the inline editing functionality triggered by a mouse event.
     * @param e - The mouse event that triggered the inline editing.
     */
    handleInlineEditing(e: MouseEvent) {
        const target = e.target as HTMLElement;
        const element = target.dataset?.mode
            ? target
            : (target.closest('[data-mode]') as HTMLElement);

        if (!element?.dataset.mode) {
            return;
        }

        this.inlineEditingService.handleInlineEdit({
            ...element.dataset
        } as unknown as InlineEditingContentletDataset);
    }

    handleDragEvents() {
        fromEvent(this.window, 'dragstart')
            .pipe(takeUntil(this.destroy$))
            .subscribe((event: DragEvent) => {
                const dataset = (event.target as HTMLDivElement).dataset as unknown as DragDataset;

                const parsedItem = JSON.parse(dataset.item) as DragDatasetItem;

                const { contentType, contentlet, container, move } = parsedItem;

                if (dataset.type === 'content-type') {
                    this.store.setDragItem({
                        baseType: contentType.baseType,
                        contentType: contentType.variable,
                        draggedPayload: {
                            item: {
                                variable: contentType.variable,
                                name: contentType.name
                            },
                            type: dataset.type,
                            move
                        } as ContentTypeDragPayload
                    });
                } else {
                    this.store.setDragItem({
                        baseType: contentlet.baseType,
                        contentType: contentlet.contentType,
                        draggedPayload: {
                            item: {
                                contentlet,
                                container
                            },
                            type: dataset.type,
                            move
                        } as ContentletDragPayload
                    });
                }

                this.iframe.nativeElement.contentWindow?.postMessage(
                    NOTIFY_CUSTOMER.EMA_REQUEST_BOUNDS,
                    this.host
                );
            });

        fromEvent(this.window, 'dragenter')
            .pipe(
                takeUntil(this.destroy$),
                // For some reason the fromElement is not in the DragEvent type
                filter((event: DragEvent & { fromElement: HTMLElement }) => !event.fromElement), // I just want to trigger this when we are dragging from the outside
                switchMap((event) =>
                    this.dragItem$.pipe(
                        take(1),
                        map((dragItem) => ({
                            event,
                            dragItem
                        }))
                    )
                )
            )
            .subscribe(({ dragItem, event }: { dragItem: EmaDragItem; event: DragEvent }) => {
                event.preventDefault();
                // Set the temp item to be dragged, which is the outsider file if there is not a drag item
                if (!dragItem) {
                    this.store.setDragItem({
                        baseType: 'dotAsset',
                        contentType: 'dotAsset',
                        draggedPayload: {
                            type: 'temp'
                        }
                    });
                } else {
                    // if there is a dragItem then the state should be OUT_OF_BOUNDS
                    this.store.updateEditorState(EDITOR_STATE.DRAGGING);
                }

                this.iframe.nativeElement.contentWindow?.postMessage(
                    NOTIFY_CUSTOMER.EMA_REQUEST_BOUNDS,
                    this.host
                );
            });

        fromEvent(this.window, 'dragend')
            .pipe(takeUntil(this.destroy$))
            .subscribe((event: DragEvent) => {
                if (event.dataTransfer.dropEffect === 'none') {
                    this.store.updateEditorState(EDITOR_STATE.IDLE);
                }
            });

        fromEvent(this.window, 'dragover')
            .pipe(takeUntil(this.destroy$))
            .subscribe((event: DragEvent) => {
                event.preventDefault(); // Prevent file opening
            });

        fromEvent(this.window, 'drop')
            .pipe(
                takeUntil(this.destroy$),
                switchMap((event) =>
                    this.dragItem$.pipe(
                        take(1),
                        map((dragItem) => ({
                            event,
                            dragItem
                        }))
                    )
                )
            )
            .subscribe(({ event, dragItem }: { event: DragEvent; dragItem: EmaDragItem }) => {
                event.preventDefault();
                const target = event.target as HTMLDivElement;

                const { position, payload, dropzone } = target.dataset;

                // If we drop in a container that is not a dropzone, we just reset the editor state
                if (dropzone !== 'true') {
                    this.store.updateEditorState(EDITOR_STATE.IDLE);

                    return;
                }

                const data: ClientData = JSON.parse(payload);

                const file = event.dataTransfer.files[0];

                if (file) {
                    // I need to publish the temp file to use it.
                    this.handleFileUpload({
                        file,
                        data,
                        position,
                        dragItem
                    });
                } else {
                    const positionPayload = <PositionPayload>{
                        position,
                        ...data
                    };

                    this.placeItem(positionPayload, dragItem);
                }
            });

        fromEvent(this.window, 'dragleave')
            .pipe(
                takeUntil(this.destroy$),
                filter((event: DragEvent) => !event.x && !event.y && !event.relatedTarget) // Just reset when is out of the window
            )
            .subscribe(() => {
                // I need to do this to hide the dropzone but maintain the current dragItem
                this.store.updateEditorState(EDITOR_STATE.OUT_OF_BOUNDS); // If you dragout of the window and is a file of SO, we need to reset the editor
            });
    }

    /**
     * Handles the reload of content in the editor.
     * If the editor state is LOADED and the content is not VTL, it reloads the iframe.
     * If the content is VTL, it loads the VTL iframe content.
     * @memberof EditEmaEditorComponent
     */
    handleReloadContent() {
        this.store.contentState$
            .pipe(
                takeUntil(this.destroy$),
                filter(({ state }) => state === EDITOR_STATE.IDLE)
            )
            .subscribe(({ code }) => {
                // If we are idle then we are not dragging
                this.resetDragProperties();

                if (!this.isVTLPage()) {
                    // Only reload if is Headless.
                    // If is VTL, the content is updated by store.code$
                    this.reloadIframe();
                } else {
                    this.setIframeContent(code);
                }
            });
    }

    /**
     * Handle the iframe page load
     *
     * @param {string} clientHost
     * @memberof EditEmaEditorComponent
     */
    onIframePageLoad(editorMode: EDITOR_MODE) {
        this.store.updateEditorState(EDITOR_STATE.IDLE);

        //The iframe is loaded after copy contentlet to inline editing.
        if (editorMode === EDITOR_MODE.INLINE_EDITING) {
            this.inlineEditingService.initEditor();
        }
    }

    /**
     * Add the editor page script to VTL pages
     *
     * @param {string} rendered
     * @return {*}
     * @memberof EditEmaEditorComponent
     */
    addEditorPageScript(rendered = ''): string {
        const scriptString = `<script src="/html/js/editor-js/sdk-editor.esm.js"></script>`;
        const updatedRendered = rendered.replace('</body>', scriptString + '</body>');

        return updatedRendered;
    }

    /**
     * Add custom styles to the rendered content
     *
     * @param {string} rendered
     * @return {*}
     * @memberof EditEmaEditorComponent
     */
    addCustomStyles(rendered = ''): string {
        const styles = `<style>

        [data-dot-object="container"]:empty {
            width: 100%;
            background-color: #ECF0FD;
            display: flex;
            justify-content: center;
            align-items: center;
            color: #030E32;
            height: 10rem;
        }

        [data-dot-object="container"]:empty::after {
            content: '${this.dotMessageService.get('editpage.container.is.empty')}';
        }
        </style>
        `;

        return rendered.replace('</head>', styles + '</head>');
    }

    /**
     * Inject the editor page script and styles to the VTL content
     *
     * @private
     * @param {string} rendered
     * @return {*}  {string}
     * @memberof EditEmaEditorComponent
     */
    private inyectCodeToVTL(rendered: string): string {
        let newFile = this.addEditorPageScript(rendered);

        newFile = this.addCustomStyles(newFile);

        return newFile;
    }

    ngOnDestroy(): void {
        this.destroy$.next(true);
        this.destroy$.complete();
    }

    /**
     * Handle the custom event
     *
     * @param {{ event: CustomEvent; payload: ActionPayload }} { event, payload }
     * @memberof EditEmaEditorComponent
     */
    onCustomEvent({ event, payload }: { event: CustomEvent; payload: ActionPayload }) {
        this.handleNgEvent({ event, payload })?.();
    }

    /**
     * Handle the language selection
     *
     * @param {number} language_id
     * @memberof DotEmaComponent
     */
    onLanguageSelected(language_id: number) {
        this.updateQueryParams({
            language_id
        });
    }

    /**
     * When the user drop a palette item in the dropzone
     *
     * @param {PositionPayload} positionPayload
     * @return {*}  {void}
     * @memberof EditEmaEditorComponent
     */
    placeItem(positionPayload: PositionPayload, dragItem: EmaDragItem): void {
        let payload = this.getPageSavePayload(positionPayload);

        const destinationContainer = payload.container;
        const pivotContentlet = payload.contentlet;
        const positionToInsert = positionPayload.position;

        if (dragItem.draggedPayload.type === 'contentlet') {
            const draggedPayload = dragItem.draggedPayload;
            const originContainer = draggedPayload.item.container;
            const contentletToMove = draggedPayload.item.contentlet;

            if (draggedPayload.move) {
                const deletePayload = this.createDeletePayload({
                    payload,
                    originContainer,
                    contentletToMove
                });

                const { pageContainers, contentletsId } =
                    deleteContentletFromContainer(deletePayload); // Delete from the original position

                // Update the payload to handle the data to insert the contentlet in the new position
                payload = this.createInsertPayloadFromDelete({
                    payload,
                    pageContainers,
                    contentletsId,
                    destinationContainer,
                    pivotContentlet,
                    positionToInsert
                });
            }

            const { pageContainers, didInsert } = insertContentletInContainer({
                ...payload,
                newContentletId: draggedPayload.item.contentlet.identifier
            });

            if (!didInsert) {
                this.handleDuplicatedContentlet();

                return;
            }

            this.store.savePage({
                pageContainers,
                pageId: payload.pageId,
                params: this.queryParams
            });

            return;
        } else if (dragItem.draggedPayload.type === 'content-type') {
            this.dialog.createContentletFromPalette({ ...dragItem.draggedPayload.item, payload });
        } else if (dragItem.draggedPayload.type === 'temp') {
            const { pageContainers, didInsert } = insertContentletInContainer({
                ...payload,
                newContentletId: payload.newContentlet.identifier
            });

            if (!didInsert) {
                this.handleDuplicatedContentlet();

                return;
            }

            this.store.savePage({
                pageContainers,
                pageId: payload.pageId,
                params: this.queryParams
            });
        }
    }
    /**
     * Delete contentlet
     *
     * @param {ActionPayload} payload
     * @memberof EditEmaEditorComponent
     */
    deleteContentlet(payload: ActionPayload) {
        const { pageContainers } = deleteContentletFromContainer(payload);

        this.confirmationService.confirm({
            header: this.dotMessageService.get(
                'editpage.content.contentlet.remove.confirmation_message.header'
            ),
            message: this.dotMessageService.get(
                'editpage.content.contentlet.remove.confirmation_message.message'
            ),
            acceptLabel: this.dotMessageService.get('dot.common.dialog.accept'),
            rejectLabel: this.dotMessageService.get('dot.common.dialog.reject'),
            accept: () => {
                this.store.savePage({
                    pageContainers,
                    pageId: payload.pageId,
                    params: this.queryParams,
                    whenSaved: () => {
                        this.dialog.resetDialog();
                    }
                }); // Save when selected
            }
        });
    }

    /**
     *
     * Sets the content of the iframe with the provided code.
     * @param code - The code to be added to the iframe.
     * @memberof EditEmaEditorComponent
     */
    setIframeContent(code) {
        requestAnimationFrame(() => {
            const doc = this.iframe?.nativeElement.contentDocument;

            if (doc) {
                const newFile = this.inyectCodeToVTL(code);

                doc.open();
                doc.write(newFile);
                doc.close();

                this.ogTags.set(this.dotSeoMetaTagsUtilService.getMetaTags(doc));
                this.ogTagsResults$ = this.dotSeoMetaTagsService
                    .getMetaTagsResults(doc)
                    .pipe(take(1));
            }
        });
    }

    protected handleNgEvent({ event, payload }: { event: CustomEvent; payload: ActionPayload }) {
        const { detail } = event;

        return (<Record<NG_CUSTOM_EVENTS, () => void>>{
            [NG_CUSTOM_EVENTS.EDIT_CONTENTLET_LOADED]: () => {
                /* */
            },
            [NG_CUSTOM_EVENTS.CONTENT_SEARCH_SELECT]: () => {
                const { pageContainers, didInsert } = insertContentletInContainer({
                    ...payload,
                    newContentletId: detail.data.identifier
                });

                if (!didInsert) {
                    this.handleDuplicatedContentlet();

                    return;
                }

                // Save when selected
                this.store.savePage({
                    pageContainers,
                    pageId: payload.pageId,
                    params: this.queryParams,
                    whenSaved: () => {
                        this.dialog.resetDialog();
                    }
                });
            },
            [NG_CUSTOM_EVENTS.SAVE_PAGE]: () => {
                const { shouldReloadPage, contentletIdentifier } = detail.payload;

                if (shouldReloadPage) {
                    this.reloadURLContentMapPage(contentletIdentifier);

                    return;
                }

                if (!payload) {
                    this.store.reload({
                        params: this.queryParams
                    });

                    return;
                }

                const { pageContainers, didInsert } = insertContentletInContainer({
                    ...payload,
                    newContentletId: contentletIdentifier
                });

                if (!didInsert) {
                    this.handleDuplicatedContentlet();

                    return;
                }

                this.store.savePage({
                    pageContainers,
                    pageId: payload.pageId,
                    params: this.queryParams,
                    whenSaved: () => {
                        this.dialog.resetDialog();
                    }
                });
            },
            [NG_CUSTOM_EVENTS.CREATE_CONTENTLET]: () => {
                this.dialog.createContentlet({
                    contentType: detail.data.contentType,
                    url: detail.data.url,
                    payload
                });
                this.cd.detectChanges();
            },
            [NG_CUSTOM_EVENTS.FORM_SELECTED]: () => {
                const identifier = detail.data.identifier;

                this.store.saveFormToPage({
                    payload,
                    formId: identifier,
                    params: this.queryParams,
                    whenSaved: () => {
                        this.dialog.resetDialog();
                    }
                });
            },
            [NG_CUSTOM_EVENTS.SAVE_MENU_ORDER]: () => {
                this.messageService.add({
                    severity: 'success',
                    summary: this.dotMessageService.get(
                        'editpage.content.contentlet.menu.reorder.title'
                    ),
                    detail: this.dotMessageService.get('message.menu.reordered'),
                    life: 2000
                });

                this.store.reload({
                    params: this.queryParams
                });
                this.dialog.resetDialog();
            },
            [NG_CUSTOM_EVENTS.ERROR_SAVING_MENU_ORDER]: () => {
                this.messageService.add({
                    severity: 'error',
                    summary: this.dotMessageService.get(
                        'editpage.content.contentlet.menu.reorder.title'
                    ),
                    detail: this.dotMessageService.get(
                        'error.menu.reorder.user_has_not_permission'
                    ),
                    life: 2000
                });
            },
            [NG_CUSTOM_EVENTS.CANCEL_SAVING_MENU_ORDER]: () => {
                this.dialog.resetDialog();
            }
        })[detail.name];
    }

    /**
     * Handle the post message event
     *
     * @private
     * @param {{ action: CUSTOMER_ACTIONS; payload: DotCMSContentlet }} data
     * @return {*}
     * @memberof DotEmaComponent
     */
    private handlePostMessage({
        origin: _origin = this.host,
        data
    }: {
        origin: string;
        data: {
            action: CUSTOMER_ACTIONS;
            payload: PostMessagePayload;
        };
    }): () => void {
        return (<Record<CUSTOMER_ACTIONS, () => void>>{
            [CUSTOMER_ACTIONS.NAVIGATION_UPDATE]: () => {
                const payload = <SetUrlPayload>data.payload;

                // When we set the url, we trigger in the shell component a load to get the new state of the page
                // This triggers a rerender that makes nextjs to send the set_url again
                // But this time the params are the same so the shell component wont trigger a load and there we know that the page is loaded
                const isSameUrl = this.queryParams.url === payload.url;

                if (isSameUrl) {
                    // TODO: HOW DO WE DO THIS NOW?
                    // this.personaSelector.fetchPersonas(); // We need to fetch the personas again because the page is loaded
                    this.store.updateEditorState(EDITOR_STATE.IDLE);
                } else {
                    this.updateQueryParams({
                        url: payload.url,
                        'com.dotmarketing.persona.id': DEFAULT_PERSONA.identifier
                    });
                }
            },
            [CUSTOMER_ACTIONS.SET_BOUNDS]: () => {
                this.store.setBounds(<Container[]>data.payload);
            },
            [CUSTOMER_ACTIONS.SET_CONTENTLET]: () => {
                const contentletArea = <ClientContentletArea>data.payload;

                const payload = this.getPageSavePayload(contentletArea.payload);

                this.store.setContentletArea({
                    ...contentletArea,
                    payload
                });
            },
            [CUSTOMER_ACTIONS.IFRAME_SCROLL]: () => {
                this.resetDragProperties();
                this.store.updateEditorState(EDITOR_STATE.IDLE);
            },
            [CUSTOMER_ACTIONS.PING_EDITOR]: () => {
                this.iframe?.nativeElement?.contentWindow.postMessage(
                    NOTIFY_CUSTOMER.EMA_EDITOR_PONG,
                    this.host
                );
            },
            [CUSTOMER_ACTIONS.INIT_INLINE_EDITING]: () => {
                // The iframe says that the editor is ready to start inline editing
                // The dataset of the inline-editing contentlet is ready inside the service.
                this.inlineEditingService.initEditor();
            },
            [CUSTOMER_ACTIONS.COPY_CONTENTLET_INLINE_EDITING]: () => {
                // The iframe say the contentlet that try to be inline edited is in multiple pages
                // So the editor open the dialog to question if the edit is in ALL contentlets or only in this page.

                if (this.$isInlineEditing()) {
                    // If is already in inline editing, dont open the dialog.
                    return;
                }

                const payload = <{ dataset: InlineEditingContentletDataset }>data.payload;

                this.dotCopyContentModalService
                    .open()
                    .pipe(
                        switchMap(({ shouldCopy }) => {
                            if (!shouldCopy) {
                                return of(null);
                            }

                            return this.handleCopyContent();
                        })
                    )
                    .subscribe((res: DotCMSContentlet | null) => {
                        const updatedDataset = {
                            inode: res?.inode || payload.dataset.inode,
                            fieldName: payload.dataset.fieldName,
                            mode: payload.dataset.mode,
                            language: payload.dataset.language
                        };

                        this.inlineEditingService.setTargetInlineMCEDataset(updatedDataset);
                        this.store.setEditorMode(EDITOR_MODE.INLINE_EDITING);
                        if (res) {
                            this.store.reload({
                                params: this.queryParams
                            });

                            return;
                        }

                        this.inlineEditingService.initEditor();
                    });
            },
            [CUSTOMER_ACTIONS.UPDATE_CONTENTLET_INLINE_EDITING]: () => {
                const payload = <UpdatedContentlet>data.payload;

                if (!payload) {
                    this.store.setEditorMode(EDITOR_MODE.EDIT);

                    return;
                }

                this.store.saveFromInlineEditedContentlet({
                    contentlet: {
                        inode: payload.dataset['inode'],
                        body: payload.innerHTML
                    }
                });
            },
            [CUSTOMER_ACTIONS.REORDER_MENU]: () => {
                const { reorderUrl } = <ReorderPayload>data.payload;

                this.dialog.openDialogOnUrl(
                    reorderUrl,
                    this.dotMessageService.get('editpage.content.contentlet.menu.reorder.title')
                );
            },
            [CUSTOMER_ACTIONS.NOOP]: () => {
                /* Do Nothing because is not the origin we are expecting */
            }
        })[data.action];
    }

    /**
     * Notify the user to reload the iframe
     *
     * @private
     * @memberof DotEmaComponent
     */
    reloadIframe() {
        this.iframe?.nativeElement?.contentWindow?.postMessage(
            NOTIFY_CUSTOMER.EMA_RELOAD_PAGE,
            this.host
        );
    }

    /**
     * Update the query params
     *
     * @private
     * @param {Params} params
     * @memberof EditEmaEditorComponent
     */
    private updateQueryParams(params: Params) {
        this.store.updateEditorState(EDITOR_STATE.LOADING);
        this.router.navigate([], {
            queryParams: params,
            queryParamsHandling: 'merge'
        });
    }

    private handleDuplicatedContentlet() {
        this.messageService.add({
            severity: 'info',
            summary: this.dotMessageService.get('editpage.content.add.already.title'),
            detail: this.dotMessageService.get('editpage.content.add.already.message'),
            life: 2000
        });

        this.store.updateEditorState(EDITOR_STATE.IDLE);
        this.dialog.resetDialog();
    }

    /**
     * Get the page save payload
     *
     * @private
     * @param {PositionPayload} positionPayload
     * @return {*}  {ActionPayload}
     * @memberof EditEmaEditorComponent
     */
    private getPageSavePayload(positionPayload: PositionPayload): ActionPayload {
        this.clientData.set(positionPayload);

        return this.actionPayload();
    }

    /**
     * Handle edit contentlet
     *
     * @protected
     * @param {ActionPayload} payload
     * @return {*}
     * @memberof EditEmaEditorComponent
     */
    protected handleEditContentlet(payload: ActionPayload) {
        const { contentlet } = payload;
        const { onNumberOfPages = '1', title } = contentlet;

        if (!(Number(onNumberOfPages) > 1)) {
            this.dialog.editContentlet(contentlet);

            return;
        }

        this.dotCopyContentModalService
            .open()
            .pipe(
                switchMap(({ shouldCopy }) => {
                    if (!shouldCopy) {
                        return of(contentlet);
                    }

                    this.dialog.showLoadingIframe(title);

                    return this.handleCopyContent();
                })
            )
            .subscribe((contentlet) => {
                this.dialog.editContentlet(contentlet);
            });
    }

    /**
     * Handles the edit of a VTL file.
     *
     * @param {VTLFile} vtlFile - The VTL file to be edited.
     * @memberof EditEmaEditorComponent
     */
    handleEditVTL(vtlFile: VTLFile) {
        this.dialog.editVTLContentlet(vtlFile);
    }

    /**
     * Handle edit content map
     *
     * @protected
     * @param {DotCMSContentlet} contentlet
     * @memberof EditEmaEditorComponent
     */
    protected editContentMap(contentlet: DotCMSContentlet): void {
        this.dialog.editUrlContentMapContentlet(contentlet);
    }

    /**
     * Handle copy content
     *
     * @private
     * @return {*}
     * @memberof DotEmaDialogComponent
     */
    private handleCopyContent(): Observable<DotCMSContentlet> {
        return this.dotCopyContentService.copyInPage(this.currentTreeNode()).pipe(
            catchError((error) =>
                this.dotHttpErrorManagerService.handle(error).pipe(
                    tap(() => this.dialog.resetDialog()), // If there is an error, we set the status to idle
                    map(() => null)
                )
            ),
            filter((contentlet: DotCMSContentlet) => !!contentlet?.inode)
        );
    }

    /**
     * Reset the drag properties
     *
     * @private
     * @memberof EditEmaEditorComponent
     */
    protected resetDragProperties() {
        this.store.resetDragProperties();
    }

    /**
     * Create the payload to delete a contentlet
     *
     * @private
     * @param {DeletePayload} {
     *         payload,
     *         originContainer,
     *         contentletToMove
     *     }
     * @return {*}  {ActionPayload}
     * @memberof EditEmaEditorComponent
     */
    private createDeletePayload({
        payload,
        originContainer,
        contentletToMove
    }: DeletePayload): ActionPayload {
        return {
            ...payload,
            container: {
                ...originContainer // The container where the contentlet was before
            },
            contentlet: {
                ...contentletToMove // The contentlet that was dragged
            }
        };
    }

    /**
     * Reload the URL content map page
     *
     * @private
     * @param {string} inodeOrIdentifier
     * @memberof EditEmaEditorComponent
     */
    private reloadURLContentMapPage(inodeOrIdentifier: string): void {
        // Set loading state to prevent the user to interact with the iframe
        this.store.updateEditorState(EDITOR_STATE.LOADING);

        this.dotContentletService
            .getContentletByInode(inodeOrIdentifier)
            .pipe(
                catchError((error) => this.handlerError(error)),
                filter((contentlet) => !!contentlet)
            )
            .subscribe(({ URL_MAP_FOR_CONTENT }) => {
                if (URL_MAP_FOR_CONTENT != this.queryParams.url) {
                    this.store.updateEditorState(EDITOR_STATE.IDLE);
                    // If the URL is different, we need to navigate to the new URL
                    this.updateQueryParams({ url: URL_MAP_FOR_CONTENT });

                    return;
                }

                // If the URL is the same, we need to fetch the new page data
                this.store.reload({
                    params: this.queryParams
                });
            });
    }

    /**
     * Create the payload to insert a contentlet after deleting it
     *
     * @private
     * @param {InsertPayloadFromDelete} {
     *         payload,
     *         pageContainers,
     *         contentletsId,
     *         destinationContainer,
     *         pivotContentlet,
     *         positionToInsert
     *     }
     * @return {*}  {ActionPayload}
     * @memberof EditEmaEditorComponent
     */
    private createInsertPayloadFromDelete({
        payload,
        pageContainers,
        contentletsId,
        destinationContainer,
        pivotContentlet,
        positionToInsert
    }: InsertPayloadFromDelete): ActionPayload {
        return {
            ...payload,
            pageContainers,
            container: {
                ...payload.container,
                ...destinationContainer,
                contentletsId // Contentlets id after deleting the contentlet
            },
            contentlet: pivotContentlet,
            position: positionToInsert
        };
    }

    /**
     * Handle the error
     *
     * @private
     * @param {HttpErrorResponse} error
     * @return {*}
     * @memberof EditEmaEditorComponent
     */
    private handlerError(error: HttpErrorResponse) {
        this.store.updateEditorState(EDITOR_STATE.ERROR);

        return this.dotHttpErrorManagerService.handle(error).pipe(map(() => null));
    }

    private handleFileUpload({
        data,
        position,
        file,
        dragItem
    }: {
        data: ClientData;
        position?: string;
        file: File;
        dragItem: EmaDragItem;
    }) {
        if (!file.type.match('image.*')) {
            this.messageService.add({
                severity: 'error',
                summary: this.dotMessageService.get('file-upload'),
                detail: this.dotMessageService.get('editpage.file.upload.not.image'),
                life: 3000
            });

            this.store.updateEditorState(EDITOR_STATE.IDLE);

            return;
        }

        this.tempFileUploadService
            .upload(file)
            .pipe(
                tap(() => {
                    this.messageService.add({
                        severity: 'info',
                        summary: this.dotMessageService.get('upload-image'),
                        detail: this.dotMessageService.get('editpage.file.uploading', file.name),
                        life: 3000
                    });
                }),
                switchMap(([{ id, image }]: DotCMSTempFile[]) => {
                    if (!image) {
                        this.messageService.add({
                            severity: 'info',
                            summary: this.dotMessageService.get('upload-image'),
                            detail: this.dotMessageService.get('editpage.file.upload.error'),
                            life: 3000
                        });

                        return EMPTY;
                    }

                    return this.dotWorkflowActionsFireService
                        .publishContentletAndWaitForIndex<DotCMSContentlet>('dotAsset', {
                            asset: id
                        })
                        .pipe(
                            tap(() => {
                                this.messageService.add({
                                    severity: 'info',
                                    summary: this.dotMessageService.get('Workflow Action'),
                                    detail: this.dotMessageService.get(
                                        'editpage.file.publishing',
                                        file.name
                                    ),
                                    life: 3000
                                });
                            })
                        );
                })
            )
            .subscribe((contentlet) => {
                // If there is no contentlet then the file was not uploaded
                if (!contentlet) {
                    this.store.updateEditorState(EDITOR_STATE.IDLE);

                    return;
                }

                const payload = {
                    ...data,
                    position,
                    newContentlet: {
                        identifier: contentlet.identifier,
                        inode: contentlet.inode,
                        title: contentlet.title,
                        contentType: contentlet.contentType,
                        baseType: contentlet.baseType
                    }
                } as ActionPayload;

                this.placeItem(payload, dragItem);
            });
    }
}<|MERGE_RESOLUTION|>--- conflicted
+++ resolved
@@ -142,12 +142,10 @@
     private readonly dotSeoMetaTagsService = inject(DotSeoMetaTagsService);
     private readonly dotSeoMetaTagsUtilService = inject(DotSeoMetaTagsUtilService);
     private readonly dotContentletService = inject(DotContentletService);
-<<<<<<< HEAD
     private readonly tempFileUploadService = inject(DotTempFileUploadService);
     private readonly dotWorkflowActionsFireService = inject(DotWorkflowActionsFireService);
-=======
     private readonly inlineEditingService = inject(InlineEditService);
->>>>>>> 1afdb080
+
 
     readonly editorState$ = this.store.editorState$;
     readonly dragItem$ = this.store.dragItem$;
