--- conflicted
+++ resolved
@@ -210,7 +210,6 @@
             )
             .subscribe(() => {
                 requestAnimationFrame(() => {
-<<<<<<< HEAD
                     // This gets destroy when the iframe reloads
                     fromEvent(this.iframe.nativeElement.contentWindow, 'click')
                         .pipe(takeUntil(this.destroy$))
@@ -234,24 +233,6 @@
 
                                 // Open external links in a new tab
                                 this.window.open(href, '_blank');
-=======
-                    this.iframe.nativeElement.contentWindow.addEventListener('click', (e) => {
-                        const href =
-                            (e.target as HTMLAnchorElement)?.href ||
-                            (e.target as HTMLElement).closest('a')?.href;
-
-                        if (href) {
-                            e.preventDefault();
-                            const url = new URL(href);
-
-                            // Check if the URL is not external
-                            if (url.hostname === window.location.hostname) {
-                                this.updateQueryParams({
-                                    url: url.pathname
-                                });
-
-                                return;
->>>>>>> d339907b
                             }
                         });
                 });
