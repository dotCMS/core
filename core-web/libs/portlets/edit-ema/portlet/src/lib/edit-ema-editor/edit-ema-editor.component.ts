--- conflicted
+++ resolved
@@ -218,7 +218,6 @@
             )
             .subscribe(({ isEnterprise }) => {
                 requestAnimationFrame(() => {
-<<<<<<< HEAD
                     // const doc = this.iframe.nativeElement.contentDocument;
                     const win = this.iframe.nativeElement.contentWindow;
                     this.inlineEditingService.setIframeWindow(win);
@@ -229,25 +228,6 @@
 
                     fromEvent(win, 'click').subscribe((e: MouseEvent) => {
                         this.handleInternalNav(e);
-=======
-                    this.iframe.nativeElement.contentWindow.addEventListener('click', (e) => {
-                        const href =
-                            (e.target as HTMLAnchorElement)?.href ||
-                            (e.target as HTMLElement).closest('a')?.href;
-
-                        if (href) {
-                            e.preventDefault();
-                            const url = new URL(href);
-
-                            // Check if the URL is not external
-                            if (url.hostname === window.location.hostname) {
-                                this.updateQueryParams({
-                                    url: url.pathname
-                                });
-
-                                return;
-                            }
->>>>>>> 4898cb1a
 
                         if (isEnterprise) {
                             this.handleInlineEditing(e);
@@ -711,16 +691,7 @@
         origin: string;
         data: {
             action: CUSTOMER_ACTIONS;
-<<<<<<< HEAD
-            payload:
-                | ActionPayload
-                | SetUrlPayload
-                | Container[]
-                | ClientContentletArea
-                | UpdatedContentlet;
-=======
             payload: PostMessagePayload;
->>>>>>> 4898cb1a
         };
     }): () => void {
         return (<Record<CUSTOMER_ACTIONS, () => void>>{
@@ -766,7 +737,6 @@
                     this.host
                 );
             },
-<<<<<<< HEAD
 
             [CUSTOMER_ACTIONS.COPY_CONTENTLET_INLINE_EDITING]: () => {
                 this.store.setEditorMode(EDITOR_MODE.EDIT);
@@ -822,7 +792,7 @@
                         body: payload.innerHTML
                     }
                 });
-=======
+            },
             [CUSTOMER_ACTIONS.REORDER_MENU]: () => {
                 const { reorderUrl } = <ReorderPayload>data.payload;
 
@@ -830,7 +800,6 @@
                     reorderUrl,
                     this.dotMessageService.get('editpage.content.contentlet.menu.reorder.title')
                 );
->>>>>>> 4898cb1a
             },
             [CUSTOMER_ACTIONS.NOOP]: () => {
                 /* Do Nothing because is not the origin we are expecting */
