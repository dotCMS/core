--- conflicted
+++ resolved
@@ -664,13 +664,6 @@
         this.contentlet = null;
     }
 
-<<<<<<< HEAD
-    private shouldReload(params: Params): boolean {
-        const { url: newUrl, languageId } = params;
-        const { url, language_id } = this.queryParams;
-
-        return newUrl != url || languageId != language_id;
-=======
     private handleDuplicatedContentlet() {
         this.messageService.add({
             severity: 'info',
@@ -680,6 +673,12 @@
         });
 
         this.store.updateEditorState(EDITOR_STATE.LOADED);
->>>>>>> b5a86b84
+    }
+
+    private shouldReload(params: Params): boolean {
+        const { url: newUrl, languageId } = params;
+        const { url, language_id } = this.queryParams;
+
+        return newUrl != url || languageId != language_id;
     }
 }