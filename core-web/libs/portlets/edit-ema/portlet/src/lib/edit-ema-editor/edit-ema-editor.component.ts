import { tapResponse } from '@ngrx/operators';
import { EMPTY, Observable, fromEvent, of } from 'rxjs';

import { NgClass, NgStyle } from '@angular/common';
import { HttpErrorResponse } from '@angular/common/http';
import {
    ChangeDetectionStrategy,
    ChangeDetectorRef,
    Component,
    ElementRef,
    OnDestroy,
    OnInit,
    AfterViewInit,
    ViewChild,
    WritableSignal,
    effect,
    inject,
    signal,
    untracked,
    computed,
    DestroyRef
} from '@angular/core';
import { takeUntilDestroyed, toObservable } from '@angular/core/rxjs-interop';
import { FormsModule } from '@angular/forms';

import { ConfirmationService, MessageService } from 'primeng/api';
import { ConfirmDialogModule } from 'primeng/confirmdialog';
import { ProgressBarModule } from 'primeng/progressbar';

import { catchError, filter, map, switchMap, take, tap } from 'rxjs/operators';

import {
    DotAlertConfirmService,
    DotContentletService,
    DotCopyContentService,
    DotHttpErrorManagerService,
    DotMessageService,
    DotSeoMetaTagsService,
    DotSeoMetaTagsUtilService,
    DotTempFileUploadService,
    DotWorkflowActionsFireService
} from '@dotcms/data-access';
import {
    DotCMSContentlet,
    DotCMSTempFile,
    DotLanguage,
    DotTreeNode,
    SeoMetaTags
} from '@dotcms/dotcms-models';
import { DotResultsSeoToolComponent } from '@dotcms/portlets/dot-ema/ui';
import {
    DotCMSInlineEditingPayload,
    DotCMSInlineEditingType,
    DotCMSPage,
    DotCMSURLContentMap,
    DotCMSUVEAction
} from '@dotcms/types';
import { __DOTCMS_UVE_EVENT__ } from '@dotcms/types/internal';
import { DotCopyContentModalService, SafeUrlPipe } from '@dotcms/ui';
import { WINDOW, isEqual } from '@dotcms/utils';
import { StyleEditorFormSchema } from '@dotcms/uve';

import { DotUveContentletToolsComponent } from './components/dot-uve-contentlet-tools/dot-uve-contentlet-tools.component';
import { DotUveLockOverlayComponent } from './components/dot-uve-lock-overlay/dot-uve-lock-overlay.component';
import { DotUvePageVersionNotFoundComponent } from './components/dot-uve-page-version-not-found/dot-uve-page-version-not-found.component';
import { DotUvePaletteComponent } from './components/dot-uve-palette/dot-uve-palette.component';
import { DotUveToolbarComponent } from './components/dot-uve-toolbar/dot-uve-toolbar.component';
import { EmaPageDropzoneComponent } from './components/ema-page-dropzone/ema-page-dropzone.component';
import {
    ClientContentletArea,
    Container,
    EmaDragItem,
    InlineEditingContentletDataset,
    UpdatedContentlet
} from './components/ema-page-dropzone/types';

import { DotBlockEditorSidebarComponent } from '../components/dot-block-editor-sidebar/dot-block-editor-sidebar.component';
import { DotEmaDialogComponent } from '../components/dot-ema-dialog/dot-ema-dialog.component';
import { DotPageApiService } from '../services/dot-page-api.service';
import { InlineEditService } from '../services/inline-edit/inline-edit.service';
import { DEFAULT_PERSONA, IFRAME_SCROLL_ZONE, PERSONA_KEY } from '../shared/consts';
import { EDITOR_STATE, NG_CUSTOM_EVENTS, PALETTE_CLASSES, UVE_STATUS } from '../shared/enums';
import {
    ActionPayload,
    ClientData,
    ContentletPayload,
    DeletePayload,
    DialogAction,
    InsertPayloadFromDelete,
    PositionPayload,
    PostMessage,
    ReorderMenuPayload,
    SetUrlPayload,
    VTLFile
} from '../shared/models';
import { UVEStore } from '../store/dot-uve.store';
import { UVE_PALETTE_TABS } from '../store/features/editor/models';
import {
    SDK_EDITOR_SCRIPT_SOURCE,
    TEMPORAL_DRAG_ITEM,
    compareUrlPaths,
    convertClientParamsToPageParams,
    createReorderMenuURL,
    deleteContentletFromContainer,
    getDragItemData,
    getTargetUrl,
    insertContentletInContainer,
    shouldNavigate
} from '../utils';

@Component({
    selector: 'dot-edit-ema-editor',
    templateUrl: './edit-ema-editor.component.html',
    styleUrls: ['./edit-ema-editor.component.scss'],
    changeDetection: ChangeDetectionStrategy.OnPush,
    imports: [
        NgClass,
        NgStyle,
        FormsModule,
        SafeUrlPipe,
        DotEmaDialogComponent,
        ConfirmDialogModule,
        EmaPageDropzoneComponent,
        ProgressBarModule,
        DotResultsSeoToolComponent,
        DotUveToolbarComponent,
        DotBlockEditorSidebarComponent,
        DotUvePageVersionNotFoundComponent,
        DotUveContentletToolsComponent,
        DotUveLockOverlayComponent,
        DotUvePaletteComponent
    ],
    providers: [
        DotCopyContentModalService,
        DotCopyContentService,
        DotHttpErrorManagerService,
        DotContentletService,
        DotTempFileUploadService
    ]
})
export class EditEmaEditorComponent implements OnInit, OnDestroy, AfterViewInit {
    @ViewChild('dialog') dialog: DotEmaDialogComponent;
    @ViewChild('iframe') iframe!: ElementRef<HTMLIFrameElement>;
    @ViewChild('blockSidebar') blockSidebar: DotBlockEditorSidebarComponent;
    @ViewChild('customDragImage') customDragImage: ElementRef<HTMLDivElement>;

    protected readonly uveStore = inject(UVEStore);
    private readonly dotMessageService = inject(DotMessageService);
    private readonly confirmationService = inject(ConfirmationService);
    private readonly messageService = inject(MessageService);
    private readonly window = inject(WINDOW);
    private readonly cd = inject(ChangeDetectorRef);
    private readonly dotCopyContentModalService = inject(DotCopyContentModalService);
    private readonly dotCopyContentService = inject(DotCopyContentService);
    private readonly dotHttpErrorManagerService = inject(DotHttpErrorManagerService);
    private readonly dotSeoMetaTagsService = inject(DotSeoMetaTagsService);
    private readonly dotSeoMetaTagsUtilService = inject(DotSeoMetaTagsUtilService);
    private readonly dotContentletService = inject(DotContentletService);
    private readonly tempFileUploadService = inject(DotTempFileUploadService);
    private readonly dotWorkflowActionsFireService = inject(DotWorkflowActionsFireService);
    private readonly inlineEditingService = inject(InlineEditService);
    private readonly dotPageApiService = inject(DotPageApiService);
    readonly #destroyRef = inject(DestroyRef);
    readonly #dotAlertConfirmService = inject(DotAlertConfirmService);
    #iframeResizeObserver: ResizeObserver | null = null;

    readonly host = '*';
    readonly $ogTags: WritableSignal<SeoMetaTags> = signal(undefined);
    readonly $editorProps = this.uveStore.$editorProps;

    readonly $isPreviewMode = this.uveStore.$isPreviewMode;
    readonly $editorContentStyles = this.uveStore.$editorContentStyles;
    readonly ogTagsResults$ = toObservable(this.uveStore.ogTagsResults);

    readonly $paletteOpen = this.uveStore.palette.open;
    readonly $toggleLockOptions = this.uveStore.$toggleLockOptions;
    readonly $showContentletControls = this.uveStore.$showContentletControls;
    readonly $contentArea = this.uveStore.contentArea;
    readonly $allowContentDelete = this.uveStore.$allowContentDelete;
    readonly $isDragging = this.uveStore.$isDragging;

    readonly UVE_STATUS = UVE_STATUS;

    readonly $paletteClass = computed(() => {
        return this.$paletteOpen() ? PALETTE_CLASSES.OPEN : PALETTE_CLASSES.CLOSED;
    });

    get contentWindow(): Window | null {
        return this.iframe?.nativeElement?.contentWindow || null;
    }

    readonly $translatePageEffect = effect(() => {
        const { page, currentLanguage } = this.uveStore.$translateProps();

        if (currentLanguage && !currentLanguage?.translated) {
            this.createNewTranslation(currentLanguage, page);
        }
    });

    readonly $handleReloadContentEffect = effect(() => {
        /**
         * We should not depend on this `$reloadEditorContent` computed to `resetEditorProperties` or `resetDialog`
         * This depends on the `code` with each the page renders code. This reset should be done in `widthLoad` signal feature but we can't do it yet
         */
        const { isTraditionalPage } = this.uveStore.$reloadEditorContent();
        const isClientReady = untracked(() => this.uveStore.isClientReady());

        untracked(() => {
            this.uveStore.resetEditorProperties();
            this.dialog?.resetActionPayload();
        });

        if (isTraditionalPage || !isClientReady) {
            return;
        }

        this.reloadIframeContent();
    });

    readonly $handleIsDraggingEffect = effect(() => {
        const isDragging = this.uveStore.$editorIsInDraggingState();

        if (!isDragging) {
            return;
        }

        this.contentWindow?.postMessage(
            { name: __DOTCMS_UVE_EVENT__.UVE_REQUEST_BOUNDS },
            this.host
        );
    });

    ngOnInit(): void {
        this.handleDragEvents();

        fromEvent(this.window, 'message')
            .pipe(takeUntilDestroyed(this.#destroyRef))
            .subscribe(({ data }: MessageEvent) => this.handlePostMessage(data));
    }

    ngAfterViewInit(): void {
        this.#setupContentletAreaReset();
    }

    /**
     * Handles internal navigation by preventing the default behavior of the click event,
     * updating the query parameters, and opening external links in a new tab.
     *
     * @param e - The MouseEvent object representing the click event.
     */
    handleInternalNav(e: MouseEvent) {
        const target = e.target as HTMLAnchorElement;
        const href = target.href || target.closest('a')?.getAttribute('href');
        const isInlineEditing = this.uveStore.state() === EDITOR_STATE.INLINE_EDITING;

        // If the link is not valid or we are in inline editing mode, we do nothing
        if (!href || isInlineEditing) {
            return;
        }

        const url = new URL(href, location.origin);
        // Get the query parameters from the URL
        const urlQueryParams = Object.fromEntries(url.searchParams.entries());

        if (url.hostname !== location.hostname) {
            this.window.open(href, '_blank');

            return;
        }

        this.uveStore.loadPageAsset({ url: url.pathname, ...urlQueryParams });
        e.preventDefault();
    }

    /**
     * Handles the inline editing functionality triggered by a mouse event.
     * @param e - The mouse event that triggered the inline editing.
     */
    handleInlineEditing(e: MouseEvent) {
        const target = e.target as HTMLElement;
        const element: HTMLElement = target.dataset?.mode ? target : target.closest('[data-mode]');

        if (!element?.dataset.mode) {
            return;
        }

        this.inlineEditingService.handleInlineEdit({
            ...element.dataset
        } as unknown as InlineEditingContentletDataset);
    }

    handleDragEvents() {
        fromEvent(this.window, 'dragstart')
            .pipe(takeUntilDestroyed(this.#destroyRef))
            .subscribe((event: DragEvent) => {
                const { dataset } = event.target as HTMLDivElement;
                const data = getDragItemData(dataset);
                const shouldUseCustomDragImage = dataset.useCustomDragImage === 'true';

                if (shouldUseCustomDragImage) {
                    this.setDragImage(event);
                }

                // Needed to identify if a dotcms dragItem from the window left and came back
                // More info: https://developer.mozilla.org/en-US/docs/Web/API/DataTransfer/setData
                event.dataTransfer?.setData('dotcms/item', '');

                // If there is no data, we do nothing because it's not a valid dragItem
                if (!data) {
                    return;
                }

                // Wait for the browser to finish initializing the drag before hiding controls
                requestAnimationFrame(() => this.uveStore.setEditorDragItem(data));
            });

        fromEvent(this.window, 'dragenter')
            .pipe(
                takeUntilDestroyed(this.#destroyRef),
                // For some reason the fromElement is not in the DragEvent type
                filter((event: DragEvent & { fromElement: HTMLElement }) => !event.fromElement) // I just want to trigger this when we are dragging from the outside
            )
            .subscribe((event: DragEvent) => {
                event.preventDefault();

                const types = event.dataTransfer?.types || [];
                const dragItem = this.uveStore.dragItem();

                // Identify if the dotcms dragItem entered the editor from the outside
                // We do not set dragging state, forcing users to do the dragging action again
                // This check does not apply if users drag something from their computer
                // More info: https://developer.mozilla.org/en-US/docs/Web/API/DataTransfer/types
                if (!dragItem && types.includes('dotcms/item')) {
                    return;
                }

                this.uveStore.setEditorState(EDITOR_STATE.DRAGGING);
                this.contentWindow?.postMessage(
                    {
                        name: __DOTCMS_UVE_EVENT__.UVE_REQUEST_BOUNDS
                    },
                    this.host
                );

                if (dragItem) {
                    return;
                }

                this.uveStore.setEditorDragItem(TEMPORAL_DRAG_ITEM);
            });

        fromEvent(this.window, 'dragend')
            .pipe(
                takeUntilDestroyed(this.#destroyRef),
                filter((event: DragEvent) => event.dataTransfer.dropEffect === 'none')
            )
            .subscribe(() => {
                this.uveStore.resetEditorProperties();
            });

        fromEvent(this.window, 'dragover')
            .pipe(
                takeUntilDestroyed(this.#destroyRef),
                // Check that  `dragItem()` is not empty because there is a scenario where a dragover
                // occurs over the editor after invoking `handleReloadContentEffect`, which clears the dragItem.
                // For more details, refer to the issue: https://github.com/dotCMS/core/issues/29855
                filter((_event: DragEvent) => !!this.uveStore.dragItem())
            )
            .subscribe((event: DragEvent) => {
                event.preventDefault(); // Prevent file opening

                if (!this.iframe?.nativeElement) {
                    return;
                }

                const iframeRect = this.iframe.nativeElement.getBoundingClientRect();

                const isInsideIframe =
                    event.clientX > iframeRect.left && event.clientX < iframeRect.right;

                if (!isInsideIframe) {
                    this.uveStore.setEditorState(EDITOR_STATE.DRAGGING);

                    return;
                }

                let direction: 'up' | 'down';

                if (
                    event.clientY > iframeRect.top &&
                    event.clientY < iframeRect.top + IFRAME_SCROLL_ZONE
                ) {
                    direction = 'up';
                }

                if (
                    event.clientY > iframeRect.bottom - IFRAME_SCROLL_ZONE &&
                    event.clientY <= iframeRect.bottom
                ) {
                    direction = 'down';
                }

                if (!direction) {
                    this.uveStore.setEditorState(EDITOR_STATE.DRAGGING);

                    return;
                }

                this.uveStore.updateEditorScrollDragState();

                this.contentWindow?.postMessage(
                    { name: __DOTCMS_UVE_EVENT__.UVE_SCROLL_INSIDE_IFRAME, direction },
                    this.host
                );
            });

        fromEvent(this.window, 'dragleave')
            .pipe(
                takeUntilDestroyed(this.#destroyRef),
                filter((event: DragEvent) => !event.relatedTarget) // Just reset when is out of the window
            )
            .subscribe(() => {
                this.uveStore.resetEditorProperties();
            });

        fromEvent(this.window, 'drop')
            .pipe(takeUntilDestroyed(this.#destroyRef))
            .subscribe((event: DragEvent) => {
                event.preventDefault();
                const target = event.target as HTMLDivElement;
                const { position, payload, dropzone } = target.dataset;

                // If we drop in a container that is not a dropzone, we just reset the editor state
                if (dropzone !== 'true') {
                    this.uveStore.resetEditorProperties();

                    return;
                }

                const data: ClientData = JSON.parse(payload);
                const file = event.dataTransfer?.files[0]; // We are sure that is comes but in the tests we don't have DragEvent class
                const dragItem = this.uveStore.dragItem();

                // If we have a file, we need to upload it
                if (file) {
                    // I need to publish the temp file to use it.
                    this.handleFileUpload({
                        file,
                        data,
                        position,
                        dragItem
                    });

                    return;
                }

                // If we have a dragItem, we need to place it
                if (!isEqual(dragItem, TEMPORAL_DRAG_ITEM)) {
                    const positionPayload = <PositionPayload>{
                        position,
                        ...data
                    };

                    this.placeItem(positionPayload, dragItem);

                    return;
                }

                this.uveStore.resetEditorProperties();
            });
    }

    /**
     * Handle the iframe page load
     *
     * @param {string} clientHost
     * @memberof EditEmaEditorComponent
     */
    onIframePageLoad() {
        if (!this.uveStore.isTraditionalPage()) {
            return;
        }

        this.#insertPageContent();
        this.#setSeoData();

        if (this.uveStore.state() === EDITOR_STATE.INLINE_EDITING) {
            this.inlineEditingService.initEditor();
        }

        this.uveStore.setIsClientReady(true);
    }

    /**
     * Add the editor page script to VTL pages
     *
     * @param {string} rendered
     * @return {*}
     * @memberof EditEmaEditorComponent
     */
    addEditorPageScript(rendered = ''): string {
        const scriptString = `<script src="${SDK_EDITOR_SCRIPT_SOURCE}"></script>`;
        const bodyExists = rendered.includes('</body>');

        /*
         * For advance template case. It might not include `body` tag.
         */
        if (!bodyExists) {
            return rendered + scriptString;
        }

        const updatedRendered = rendered.replace('</body>', scriptString + '</body>');

        return updatedRendered;
    }

    /**
     * Add custom styles to the rendered content
     *
     * @param {string} rendered
     * @return {*}
     * @memberof EditEmaEditorComponent
     */
    addCustomStyles(rendered = ''): string {
        const styles = `<style>

        [data-dot-object="container"]:empty {
            width: 100%;
            background-color: #ECF0FD;
            display: flex;
            justify-content: center;
            align-items: center;
            color: #030E32;
            height: 10rem;
        }

        [data-dot-object="contentlet"].empty-contentlet {
            min-height: 4rem;
            width: 100%;
        }

        [data-dot-object="container"]:empty::after {
            content: '${this.dotMessageService.get('editpage.container.is.empty')}';
        }
        </style>
        `;

        const headExists = rendered.includes('</head>');

        /*
         * For advance template case. It might not include `head` tag.
         */
        if (!headExists) {
            return rendered + styles;
        }

        return rendered.replace('</head>', styles + '</head>');
    }

    /**
     * Inject the editor page script and styles to the VTL content
     *
     * @private
     * @param {string} rendered
     * @return {*}  {string}
     * @memberof EditEmaEditorComponent
     */
    private inyectCodeToVTL(rendered: string): string {
        const fileWithScript = this.addEditorPageScript(rendered);
        const fileWithStylesAndScript = this.addCustomStyles(fileWithScript);

        return fileWithStylesAndScript;
    }

    ngOnDestroy(): void {
        this.#iframeResizeObserver?.disconnect();
        this.#iframeResizeObserver = null;
        if (this.uveStore.isTraditionalPage()) {
            this.uveStore.setIsClientReady(true);
        }
    }

    /**
     * Handle the custom event
     *
     * @param {DialogAction}
     * @memberof EditEmaEditorComponent
     */
    onCustomEvent(dialogAction: DialogAction) {
        this.handleNgEvent(dialogAction)?.();
    }

    /**
     * When the user drop a palette item in the dropzone
     *
     * @param {PositionPayload} positionPayload
     * @return {*}  {void}
     * @memberof EditEmaEditorComponent
     */
    placeItem(positionPayload: PositionPayload, dragItem: EmaDragItem): void {
        let payload = this.uveStore.getPageSavePayload(positionPayload);

        const destinationContainer = payload.container;
        const pivotContentlet = payload.contentlet;
        const positionToInsert = positionPayload.position;

        if (dragItem.draggedPayload.type === 'contentlet') {
            const draggedPayload = dragItem.draggedPayload;
            const originContainer = draggedPayload.item.container;
            const contentletToMove = draggedPayload.item.contentlet;

            if (draggedPayload.move) {
                const deletePayload = this.createDeletePayload({
                    payload,
                    originContainer,
                    contentletToMove
                });

                const { pageContainers, contentletsId } =
                    deleteContentletFromContainer(deletePayload); // Delete from the original position

                // Update the payload to handle the data to insert the contentlet in the new position
                payload = this.createInsertPayloadFromDelete({
                    payload,
                    pageContainers,
                    contentletsId,
                    destinationContainer,
                    pivotContentlet,
                    positionToInsert
                });
            }

            const { pageContainers, didInsert } = insertContentletInContainer({
                ...payload,
                newContentletId: draggedPayload.item.contentlet.identifier
            });

            if (!didInsert) {
                this.handleDuplicatedContentlet();

                return;
            }

            this.uveStore.savePage(pageContainers);

            return;
        } else if (dragItem.draggedPayload.type === 'content-type') {
            this.uveStore.resetEditorProperties(); // In case the user cancels the creation of the contentlet, we already have the editor in idle state

            this.dialog.createContentletFromPalette({
                ...dragItem.draggedPayload.item,
                actionPayload: payload,
                language_id: this.uveStore.$languageId()
            });
        } else if (dragItem.draggedPayload.type === 'temp') {
            const { pageContainers, didInsert } = insertContentletInContainer({
                ...payload,
                newContentletId: payload.newContentlet.identifier
            });

            if (!didInsert) {
                this.handleDuplicatedContentlet();

                return;
            }

            this.uveStore.savePage(pageContainers);
        }
    }
    /**
     * Delete contentlet
     *
     * @param {ActionPayload} payload
     * @memberof EditEmaEditorComponent
     */
    deleteContent(payload: ActionPayload) {
        const { pageContainers } = deleteContentletFromContainer(payload);

        this.confirmationService.confirm({
            header: this.dotMessageService.get(
                'editpage.content.contentlet.remove.confirmation_message.header'
            ),
            message: this.dotMessageService.get(
                'editpage.content.contentlet.remove.confirmation_message.message'
            ),
            acceptLabel: this.dotMessageService.get('dot.common.dialog.accept'),
            rejectLabel: this.dotMessageService.get('dot.common.dialog.reject'),
            accept: () => {
                this.uveStore.savePage(pageContainers);
            }
        });
    }

    /**
     *
     * Sets the content of the iframe with the provided code.
     * @param code - The code to be added to the iframe.
     * @memberof EditEmaEditorComponent
     */
    #insertPageContent(): void {
        const iframeElement = this.iframe?.nativeElement;

        if (!iframeElement) {
            return;
        }

        const doc = iframeElement.contentDocument;

        const enableInlineEdit = this.uveStore.$enableInlineEdit();
        const pageRender = this.uveStore.$pageRender();

        const newDoc = this.inyectCodeToVTL(pageRender);

        if (!doc) {
            return;
        }

        doc.open();
        doc.write(newDoc);
        doc.close();

        this.handleInlineScripts(enableInlineEdit);
    }

    /**
     * Handle the Injection and removal of the inline editing scripts
     *
     * @param {boolean} enableInlineEdit
     * @return {*}
     * @memberof EditEmaEditorComponent
     */
    handleInlineScripts(enableInlineEdit: boolean) {
        const win = this.contentWindow;

        if (!win) {
            return;
        }

        fromEvent(win, 'click').subscribe((e: MouseEvent) => {
            this.handleInternalNav(e);
            this.handleInlineEditing(e); // If inline editing is not active this will do nothing
        });

        if (enableInlineEdit) {
            this.inlineEditingService.injectInlineEdit(this.iframe);

            return;
        }

        this.inlineEditingService.removeInlineEdit(this.iframe);
    }

    protected handleNgEvent({ event, actionPayload, clientAction }: DialogAction) {
        const { detail } = event;

        return (<Record<NG_CUSTOM_EVENTS, () => void>>{
            [NG_CUSTOM_EVENTS.EDIT_CONTENTLET_LOADED]: () => {
                /* */
            },
            [NG_CUSTOM_EVENTS.CONTENT_SEARCH_SELECT]: () => {
                const { pageContainers, didInsert } = insertContentletInContainer({
                    ...actionPayload,
                    newContentletId: detail.data.identifier
                });

                if (!didInsert) {
                    this.handleDuplicatedContentlet();

                    return;
                }

                this.uveStore.savePage(pageContainers);
                this.dialog.resetDialog();
            },
            [NG_CUSTOM_EVENTS.SAVE_PAGE]: () => {
                const { shouldReloadPage, contentletIdentifier } = detail.payload ?? {};

                if (shouldReloadPage) {
                    this.reloadURLContentMapPage(contentletIdentifier);

                    return;
                }

                if (!actionPayload) {
                    this.uveStore.reloadCurrentPage();

                    return;
                }

                if (clientAction === DotCMSUVEAction.EDIT_CONTENTLET) {
                    this.contentWindow?.postMessage(
                        {
                            name: __DOTCMS_UVE_EVENT__.UVE_RELOAD_PAGE
                        },
                        this.host
                    );
                }

                const { pageContainers, didInsert } = insertContentletInContainer({
                    ...actionPayload,
                    newContentletId: contentletIdentifier
                });

                if (!didInsert) {
                    this.handleDuplicatedContentlet();

                    return;
                }

                this.uveStore.savePage(pageContainers);
            },
            [NG_CUSTOM_EVENTS.CREATE_CONTENTLET]: () => {
                this.dialog.createContentlet({
                    contentType: detail.data.contentType,
                    url: detail.data.url,
                    actionPayload
                });
                this.cd.detectChanges();
            },
            [NG_CUSTOM_EVENTS.FORM_SELECTED]: () => {
                const formId = detail.data.identifier;

                this.dotPageApiService
                    .getFormIndetifier(actionPayload.container.identifier, formId)
                    .pipe(
                        tap(() => {
                            this.uveStore.setUveStatus(UVE_STATUS.LOADING);
                        }),
                        map((newFormId: string) => {
                            return {
                                ...actionPayload,
                                newContentletId: newFormId
                            };
                        }),
                        catchError(() => EMPTY),
                        take(1)
                    )
                    .subscribe((response) => {
                        const { pageContainers, didInsert } = insertContentletInContainer(response);

                        if (!didInsert) {
                            this.handleDuplicatedContentlet();
                            this.uveStore.setUveStatus(UVE_STATUS.LOADED);
                        } else {
                            this.uveStore.savePage(pageContainers);
                            this.dialog.resetDialog();
                        }
                    });
            },
            [NG_CUSTOM_EVENTS.SAVE_MENU_ORDER]: () => {
                this.messageService.add({
                    severity: 'success',
                    summary: this.dotMessageService.get(
                        'editpage.content.contentlet.menu.reorder.title'
                    ),
                    detail: this.dotMessageService.get('message.menu.reordered'),
                    life: 2000
                });

                this.uveStore.reloadCurrentPage();
                this.dialog.resetDialog();

                // This is a temporary solution to "reload" the content by reloading the window
                // we should change this with a new SDK reload strategy
                this.contentWindow?.postMessage(
                    {
                        name: __DOTCMS_UVE_EVENT__.UVE_RELOAD_PAGE
                    },
                    this.host
                );
            },
            [NG_CUSTOM_EVENTS.ERROR_SAVING_MENU_ORDER]: () => {
                this.messageService.add({
                    severity: 'error',
                    summary: this.dotMessageService.get(
                        'editpage.content.contentlet.menu.reorder.title'
                    ),
                    detail: this.dotMessageService.get(
                        'error.menu.reorder.user_has_not_permission'
                    ),
                    life: 2000
                });
            },
            [NG_CUSTOM_EVENTS.CANCEL_SAVING_MENU_ORDER]: () => {
                this.dialog.resetDialog();
                this.cd.detectChanges();
            },
            [NG_CUSTOM_EVENTS.LANGUAGE_IS_CHANGED]: () => {
                const htmlPageReferer = event.detail.payload?.htmlPageReferer;
                const url = new URL(htmlPageReferer, window.location.origin); // Add base for relative URLs
                const targetUrl = getTargetUrl(
                    url.pathname,
                    this.uveStore.pageAPIResponse().urlContentMap
                );
                const language_id = url.searchParams.get('com.dotmarketing.htmlpage.language');

                if (shouldNavigate(targetUrl, this.uveStore.pageParams().url)) {
                    // Navigate to the new URL if it's different from the current one
                    this.uveStore.loadPageAsset({ url: targetUrl, language_id });

                    return;
                }

                this.uveStore.loadPageAsset({
                    language_id
                });
            }
        })[detail.name];
    }

    /**
     * Handle the post message event
     *
     * @private
     * @param {{ action: CLIENT_ACTIONS; payload: DotCMSContentlet }} data
     * @return {*}
     * @memberof DotEmaComponent
     */
    private handlePostMessage({ action, payload }: PostMessage): void {
        const CLIENT_ACTIONS_FUNC_MAP = {
            [DotCMSUVEAction.NAVIGATION_UPDATE]: (payload: SetUrlPayload) => {
                // When we set the url, we trigger in the shell component a load to get the new state of the page
                // This triggers a rerender that makes nextjs to send the set_url again
                // But this time the params are the same so the shell component wont trigger a load and there we know that the page is loaded
                const isSameUrl = compareUrlPaths(this.uveStore.pageParams()?.url, payload.url);

                if (isSameUrl) {
                    this.uveStore.setEditorState(EDITOR_STATE.IDLE);
                } else {
                    this.uveStore.loadPageAsset({
                        url: payload.url,
                        [PERSONA_KEY]: DEFAULT_PERSONA.identifier
                    });
                }
            },
            [DotCMSUVEAction.SET_BOUNDS]: (payload: Container[]) => {
                this.uveStore.setEditorBounds(payload);
            },
            [DotCMSUVEAction.SET_CONTENTLET]: (coords: ClientContentletArea) => {
                const payload = this.uveStore.getPageSavePayload(coords.payload);

                this.uveStore.setContentletArea({
                    x: coords.x,
                    y: coords.y,
                    width: coords.width,
                    height: coords.height,
                    payload
                });
            },
            [DotCMSUVEAction.IFRAME_SCROLL]: () => {
                this.uveStore.updateEditorScrollState();
            },
            [DotCMSUVEAction.IFRAME_SCROLL_END]: () => {
                // TODO: Maybe add a small debounce to avoid multiple calls
                this.uveStore.updateEditorOnScrollEnd();
            },
            [DotCMSUVEAction.COPY_CONTENTLET_INLINE_EDITING]: (payload: {
                dataset: InlineEditingContentletDataset;
            }) => {
                // The iframe say the contentlet that the content is queue to be inline edited is in multiple pages
                // So the editor should open the dialog to ask if the edit is in ALL contentlets or only in this page.

                if (this.uveStore.state() === EDITOR_STATE.INLINE_EDITING) {
                    return;
                }

                const { contentlet, container } = this.uveStore.contentArea().payload;

                const currentTreeNode = this.uveStore.getCurrentTreeNode(container, contentlet);

                this.dotCopyContentModalService
                    .open()
                    .pipe(
                        switchMap(({ shouldCopy }) => {
                            if (!shouldCopy) {
                                return of(null);
                            }

                            return this.handleCopyContent(currentTreeNode);
                        }),
                        tap((res) => {
                            this.uveStore.setEditorState(EDITOR_STATE.INLINE_EDITING);

                            if (res) {
                                this.uveStore.reloadCurrentPage();
                            }
                        })
                    )
                    .subscribe((res: DotCMSContentlet | null) => {
                        const data = {
                            oldInode: payload.dataset.inode,
                            inode: res?.inode || payload.dataset.inode,
                            fieldName: payload.dataset.fieldName,
                            mode: payload.dataset.mode,
                            language: payload.dataset.language
                        };

                        if (!this.uveStore.isTraditionalPage()) {
                            const message = {
                                name: __DOTCMS_UVE_EVENT__.UVE_COPY_CONTENTLET_INLINE_EDITING_SUCCESS,
                                payload: data
                            };

                            this.contentWindow?.postMessage(message, this.host);

                            return;
                        }

                        this.inlineEditingService.setTargetInlineMCEDataset(data);

                        if (!res) {
                            this.inlineEditingService.initEditor();
                        }
                    });
            },
            [DotCMSUVEAction.UPDATE_CONTENTLET_INLINE_EDITING]: (payload: UpdatedContentlet) => {
                this.uveStore.setEditorState(EDITOR_STATE.IDLE);

                // If there is no payload, we don't need to do anything
                if (!payload) {
                    return;
                }

                const dataset = payload.dataset;

                const contentlet = {
                    inode: dataset['inode'],
                    [dataset.fieldName]: payload.content
                };

                this.uveStore.setUveStatus(UVE_STATUS.LOADING);
                this.dotPageApiService
                    .saveContentlet({ contentlet })
                    .pipe(
                        take(1),
<<<<<<< HEAD
                        tapResponse(
                            () => {
=======
                        tapResponse({
                            next: () => {
>>>>>>> 714d6d3f
                                this.messageService.add({
                                    severity: 'success',
                                    summary: this.dotMessageService.get('message.content.saved'),
                                    detail: this.dotMessageService.get(
                                        'message.content.note.already.published'
                                    ),
                                    life: 2000
                                });
                            },
                            error: (e) => {
                                console.error(e);
                                this.messageService.add({
                                    severity: 'error',
                                    summary: this.dotMessageService.get(
                                        'editpage.content.update.contentlet.error'
                                    ),
                                    life: 2000
                                });
                            }
                        })
                    )
                    .subscribe(() => this.uveStore.reloadCurrentPage());
            },
            [DotCMSUVEAction.CLIENT_READY]: (devConfig) => {
                const isClientReady = this.uveStore.isClientReady();

                if (isClientReady) {
                    return;
                }

                const { graphql, params, query: rawQuery } = devConfig || {};
                const { query = rawQuery, variables } = graphql || {};
                const legacyGraphqlResponse = !!rawQuery;

                if (query || rawQuery) {
                    this.uveStore.setCustomGraphQL({ query, variables }, legacyGraphqlResponse);
                }

                const pageParams = convertClientParamsToPageParams(params);
                this.uveStore.reloadCurrentPage(pageParams);
                this.uveStore.setIsClientReady(true);
            },
            [DotCMSUVEAction.EDIT_CONTENTLET]: (contentlet: DotCMSContentlet) => {
                this.dialog.editContentlet({ ...contentlet, clientAction: action });
            },
            [DotCMSUVEAction.REORDER_MENU]: ({ startLevel, depth }: ReorderMenuPayload) => {
                const urlObject = createReorderMenuURL({
                    startLevel,
                    depth,
                    pagePath: this.uveStore.pageParams().url,
                    hostId: this.uveStore.pageAPIResponse().site.identifier
                });

                this.dialog.openDialogOnUrl(
                    urlObject,
                    this.dotMessageService.get('editpage.content.contentlet.menu.reorder.title')
                );
            },
            [DotCMSUVEAction.INIT_INLINE_EDITING]: (payload) =>
                this.#handleInlineEditingEvent(payload),

            [DotCMSUVEAction.REGISTER_STYLE_SCHEMAS]: (payload: {
                schemas: StyleEditorFormSchema[];
            }) => {
                const { schemas } = payload;
                this.uveStore.setStyleSchemas(schemas);
            },
            [DotCMSUVEAction.NOOP]: () => {
                /* Do Nothing because is not the origin we are expecting */
            }
        };
        const actionToExecute = CLIENT_ACTIONS_FUNC_MAP[action];
        actionToExecute?.(payload);
    }

    /**
     * Notify the user to reload the iframe
     *
     * @private
     * @memberof DotEmaComponent
     */
    reloadIframeContent() {
        this.iframe?.nativeElement?.contentWindow?.postMessage(
            {
                name: __DOTCMS_UVE_EVENT__.UVE_SET_PAGE_DATA,
                payload: this.#clientPayload()
            },
            this.host
        );
    }

    private handleDuplicatedContentlet() {
        this.messageService.add({
            severity: 'info',
            summary: this.dotMessageService.get('editpage.content.add.already.title'),
            detail: this.dotMessageService.get('editpage.content.add.already.message'),
            life: 2000
        });

        this.uveStore.resetEditorProperties();

        this.dialog.resetDialog();
    }

    /**
     * Handle edit contentlet
     *
     * @protected
     * @param {ActionPayload} payload
     * @return {*}
     * @memberof EditEmaEditorComponent
     */
    protected handleEditContentlet(payload: ActionPayload) {
        const { contentlet, container } = payload;
        const { onNumberOfPages = '1', title } = contentlet;

        if (Number(onNumberOfPages) <= 1) {
            this.dialog?.editContentlet(contentlet);

            return;
        }

        const currentTreeNode = this.uveStore.getCurrentTreeNode(container, contentlet);

        this.dotCopyContentModalService
            .open()
            .pipe(
                switchMap(({ shouldCopy }) => {
                    if (!shouldCopy) {
                        return of(contentlet);
                    }

                    this.dialog.showLoadingIframe(title);

                    return this.handleCopyContent(currentTreeNode);
                })
            )
            .subscribe((contentlet) => {
                this.dialog.editContentlet(contentlet);
            });
    }

    /**
     * Handles the edit of a VTL file.
     *
     * @param {VTLFile} vtlFile - The VTL file to be edited.
     * @memberof EditEmaEditorComponent
     */
    handleEditVTL(vtlFile: VTLFile) {
        this.dialog.editVTLContentlet(vtlFile);
    }

    /**
     * Handle edit content map
     *
     * @protected
     * @param {DotCMSContentlet} contentlet
     * @memberof EditEmaEditorComponent
     */
    protected editContentMap(contentlet: DotCMSURLContentMap): void {
        this.dialog.editUrlContentMapContentlet(contentlet);
    }

    /**
     * Handle copy content
     *
     * @private
     * @return {*}
     * @memberof DotEmaDialogComponent
     */
    private handleCopyContent(currentTreeNode: DotTreeNode): Observable<DotCMSContentlet> {
        return this.dotCopyContentService.copyInPage(currentTreeNode).pipe(
            catchError((error) =>
                this.dotHttpErrorManagerService.handle(error).pipe(
                    tap(() => this.dialog.resetDialog()), // If there is an error, we set the status to idle
                    map(() => null)
                )
            ),
            filter((contentlet: DotCMSContentlet) => !!contentlet?.inode)
        );
    }

    /**
     * Create the payload to delete a contentlet
     *
     * @private
     * @param {DeletePayload} {
     *         payload,
     *         originContainer,
     *         contentletToMove
     *     }
     * @return {*}  {ActionPayload}
     * @memberof EditEmaEditorComponent
     */
    private createDeletePayload({
        payload,
        originContainer,
        contentletToMove
    }: DeletePayload): ActionPayload {
        return {
            ...payload,
            container: {
                ...originContainer // The container where the contentlet was before
            },
            contentlet: {
                ...contentletToMove // The contentlet that was dragged
            }
        };
    }

    /**
     * Reload the URL content map page
     *
     * @private
     * @param {string} inodeOrIdentifier
     * @memberof EditEmaEditorComponent
     */
    private reloadURLContentMapPage(inodeOrIdentifier: string): void {
        // Set loading state to prevent the user to interact with the iframe
        this.uveStore.setUveStatus(UVE_STATUS.LOADING);

        this.dotContentletService
            .getContentletByInode(inodeOrIdentifier)
            .pipe(
                catchError((error) => this.handlerError(error)),
                filter((contentlet) => !!contentlet)
            )
            .subscribe(({ URL_MAP_FOR_CONTENT }) => {
                if (URL_MAP_FOR_CONTENT != this.uveStore.pageParams().url) {
                    // If the URL is different, we need to navigate to the new URL
                    this.uveStore.loadPageAsset({ url: URL_MAP_FOR_CONTENT });

                    return;
                }

                // If the URL is the same, we need to fetch the new page data
                this.uveStore.reloadCurrentPage();
            });
    }

    /**
     * Create the payload to insert a contentlet after deleting it
     *
     * @private
     * @param {InsertPayloadFromDelete} {
     *         payload,
     *         pageContainers,
     *         contentletsId,
     *         destinationContainer,
     *         pivotContentlet,
     *         positionToInsert
     *     }
     * @return {*}  {ActionPayload}
     * @memberof EditEmaEditorComponent
     */
    private createInsertPayloadFromDelete({
        payload,
        pageContainers,
        contentletsId,
        destinationContainer,
        pivotContentlet,
        positionToInsert
    }: InsertPayloadFromDelete): ActionPayload {
        return {
            ...payload,
            pageContainers,
            container: {
                ...payload.container,
                ...destinationContainer,
                contentletsId // Contentlets id after deleting the contentlet
            },
            contentlet: pivotContentlet,
            position: positionToInsert
        };
    }

    /**
     * Handle the error
     *
     * @private
     * @param {HttpErrorResponse} error
     * @return {*}
     * @memberof EditEmaEditorComponent
     */
    private handlerError(error: HttpErrorResponse) {
        // CHECK IF HAVE TO SET THE UVE TO ERROR
        this.uveStore.setEditorState(EDITOR_STATE.ERROR);

        return this.dotHttpErrorManagerService.handle(error).pipe(map(() => null));
    }

    /**
     * Reloads the component from the dialog/sidebar.
     */
    reloadPage() {
        this.uveStore.reloadCurrentPage();
    }

    /**
     * Handle the file upload
     *
     * @private
     * @param {{
     *         data: ClientData;
     *         position?: string;
     *         file: File;
     *         dragItem: EmaDragItem;
     *     }} {
     *         data,
     *         position,
     *         file,
     *         dragItem
     *     }
     * @return {*}
     * @memberof EditEmaEditorComponent
     */
    handleFileUpload({
        data,
        position,
        file,
        dragItem
    }: {
        data: ClientData;
        position?: string;
        file: File;
        dragItem: EmaDragItem;
    }): void {
        this.uveStore.resetEditorProperties();

        if (!/image.*/.exec(file.type)) {
            this.messageService.add({
                severity: 'error',
                summary: this.dotMessageService.get('file-upload'),
                detail: this.dotMessageService.get('editpage.file.upload.not.image'),
                life: 3000
            });

            return;
        }

        this.tempFileUploadService
            .upload(file)
            .pipe(
                tap(() => {
                    this.messageService.add({
                        severity: 'info',
                        summary: this.dotMessageService.get('upload-image'),
                        detail: this.dotMessageService.get('editpage.file.uploading', file.name),
                        life: 3000
                    });
                }),
                switchMap(([{ id, image }]: DotCMSTempFile[]) => {
                    if (!image) {
                        this.messageService.add({
                            severity: 'error',
                            summary: this.dotMessageService.get('upload-image'),
                            detail: this.dotMessageService.get('editpage.file.upload.error'),
                            life: 3000
                        });

                        return of(undefined);
                    }

                    return this.dotWorkflowActionsFireService
                        .publishContentletAndWaitForIndex<DotCMSContentlet>('dotAsset', {
                            asset: id
                        })
                        .pipe(
                            tap(() => {
                                this.messageService.add({
                                    severity: 'info',
                                    summary: this.dotMessageService.get('Workflow-Action'),
                                    detail: this.dotMessageService.get(
                                        'editpage.file.publishing',
                                        file.name
                                    ),
                                    life: 3000
                                });
                            })
                        );
                })
            )
            .subscribe((contentlet) => {
                if (!contentlet) {
                    this.uveStore.resetEditorProperties();

                    return;
                }

                const payload = {
                    ...data,
                    position,
                    newContentlet: {
                        identifier: contentlet.identifier,
                        inode: contentlet.inode,
                        title: contentlet.title,
                        contentType: contentlet.contentType,
                        baseType: contentlet.baseType
                    }
                } as ActionPayload;

                this.placeItem(payload, dragItem);
            });
    }

    /**
     * Handle the inline editing event
     *
     * @param {*} { type, data }
     * @return {*}
     * @memberof EditEmaEditorComponent
     */
    #handleInlineEditingEvent({
        type,
        data
    }: {
        type: DotCMSInlineEditingType;
        data?: DotCMSInlineEditingPayload;
    }) {
        if (!this.uveStore.isEnterprise()) {
            this.#dotAlertConfirmService.alert({
                header: this.dotMessageService.get('dot.common.license.enterprise.only.error'),
                message: this.dotMessageService.get('editpage.not.lincese.error')
            });

            return;
        }

        switch (type) {
            case 'BLOCK_EDITOR':
                this.blockSidebar?.open(data);
                break;

            case 'WYSIWYG':
                this.inlineEditingService.initEditor();
                this.uveStore.setEditorState(EDITOR_STATE.INLINE_EDITING);
                break;

            default:
                console.warn('Unknown block editor type', type);

                break;
        }
    }

    private createNewTranslation(language: DotLanguage, page: DotCMSPage): void {
        this.confirmationService.confirm({
            header: this.dotMessageService.get(
                'editpage.language-change-missing-lang-populate.confirm.header'
            ),
            message: this.dotMessageService.get(
                'editpage.language-change-missing-lang-populate.confirm.message',
                language.language
            ),
            rejectIcon: 'hidden',
            acceptIcon: 'hidden',
            key: 'shell-confirm-dialog',
            accept: () => {
                this.translatePage({ page, newLanguage: language.id });
            },
            reject: () => {
                // If is rejected, bring back the current language on selector
                this.#goBackToCurrentLanguage();
            }
        });
    }

    translatePage(event: { page: DotCMSPage; newLanguage: number }) {
        this.dialog.translatePage(event);
    }

    /**
     * Use the Page Language to navigate back to the current language
     *
     * @memberof DotEmaShellComponent
     */
    #goBackToCurrentLanguage(): void {
        this.uveStore.loadPageAsset({ language_id: '1' });
    }

    #setSeoData() {
        const iframeElement = this.iframe?.nativeElement;

        if (!iframeElement) {
            return;
        }

        const doc = iframeElement.contentDocument;

        if (!doc) {
            return;
        }

        this.dotSeoMetaTagsService.getMetaTagsResults(doc).subscribe((results) => {
            const ogTags = this.dotSeoMetaTagsUtilService.getMetaTags(doc);
            this.uveStore.setOgTags(ogTags);
            this.uveStore.setOGTagResults(results);
        });
    }

    #clientPayload() {
        const graphqlResponse = this.uveStore.$customGraphqlResponse();

        if (graphqlResponse) {
            return graphqlResponse;
        }

        return {
            ...this.uveStore.pageAPIResponse(),
            params: this.uveStore.pageParams()
        };
    }

    #setupContentletAreaReset(): void {
        const iframeElement = this.iframe?.nativeElement;

        if (!iframeElement) {
            return;
        }

        if (typeof ResizeObserver !== 'undefined') {
            this.#iframeResizeObserver = new ResizeObserver(() => {
                this.#resetContentletArea();
            });

            this.#iframeResizeObserver.observe(iframeElement);
        } else {
            fromEvent(this.window, 'resize')
                .pipe(takeUntilDestroyed(this.#destroyRef))
                .subscribe(() => this.#resetContentletArea());
        }
    }

    #resetContentletArea(): void {
        this.uveStore.resetContentletArea();
    }

    protected handleSelectContent(contentlet: ContentletPayload): void {
        this.uveStore.setActiveContentlet(contentlet);
    }

    /**
     * Applies the custom drag preview used when the drag originates from the
     * contentlet controls (identified via `data-drag-origin="contentlet-controls"`).
     * Keeping this logic here ensures future contributors know where the drag
     * control trigger lives.
     *
     * @param event - The drag event.
     */
    protected setDragImage(event: DragEvent): void {
        if (!event.dataTransfer) {
            return;
        }

        event.dataTransfer.setDragImage(this.customDragImage.nativeElement, 0, 0);
    }

    protected handleTabChange(tab: UVE_PALETTE_TABS): void {
        this.uveStore.setPaletteTab(tab);
    }

    protected handleAddContent(event: {
        type: 'content' | 'form' | 'widget';
        payload: ActionPayload;
    }): void {
        switch (event.type) {
            case 'content':
                this.dialog.addContentlet(event.payload);
                break;
            case 'form':
                this.dialog.addForm(event.payload);
                break;
            case 'widget':
                this.dialog.addWidget(event.payload);
                break;
        }
    }
}<|MERGE_RESOLUTION|>--- conflicted
+++ resolved
@@ -1033,13 +1033,8 @@
                     .saveContentlet({ contentlet })
                     .pipe(
                         take(1),
-<<<<<<< HEAD
-                        tapResponse(
-                            () => {
-=======
                         tapResponse({
                             next: () => {
->>>>>>> 714d6d3f
                                 this.messageService.add({
                                     severity: 'success',
                                     summary: this.dotMessageService.get('message.content.saved'),
