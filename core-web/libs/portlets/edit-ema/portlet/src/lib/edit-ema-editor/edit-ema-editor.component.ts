--- conflicted
+++ resolved
@@ -619,17 +619,11 @@
             return;
         } else if (dragItem.draggedPayload.type === 'content-type') {
             this.uveStore.resetEditorProperties(); // In case the user cancels the creation of the contentlet, we already have the editor in idle state
-<<<<<<< HEAD
 
             this.dialog.createContentletFromPalette({
                 ...dragItem.draggedPayload.item,
-                actionPayload: payload
-=======
-            this.dialog.createContentletFromPalette({
-                ...dragItem.draggedPayload.item,
-                language_id: this.uveStore.$languageId(),
-                payload
->>>>>>> fecc6373
+                actionPayload: payload,
+                language_id: this.uveStore.$languageId()
             });
         } else if (dragItem.draggedPayload.type === 'temp') {
             const { pageContainers, didInsert } = insertContentletInContainer({
