--- conflicted
+++ resolved
@@ -1,4 +1,4 @@
-import { Subject, fromEvent, of } from 'rxjs';
+import { Subject, fromEvent } from 'rxjs';
 
 import { ClipboardModule } from '@angular/cdk/clipboard';
 import { CommonModule } from '@angular/common';
@@ -19,25 +19,11 @@
 import { ConfirmDialogModule } from 'primeng/confirmdialog';
 import { ProgressBarModule } from 'primeng/progressbar';
 
-import { switchMap, takeUntil } from 'rxjs/operators';
+import { takeUntil } from 'rxjs/operators';
 
 import { CUSTOMER_ACTIONS } from '@dotcms/client';
-<<<<<<< HEAD
-import {
-    DotPersonalizeService,
-    DotMessageService,
-    DotCopyContentService
-} from '@dotcms/data-access';
-import {
-    DotCMSBaseTypesContentTypes,
-    DotCMSContentlet,
-    DotDevice,
-    DotPersona
-} from '@dotcms/dotcms-models';
-=======
 import { DotPersonalizeService, DotMessageService } from '@dotcms/data-access';
 import { DotCMSContentlet, DotDevice, DotPersona } from '@dotcms/dotcms-models';
->>>>>>> ac8b0bb6
 import { DotDeviceSelectorSeoComponent } from '@dotcms/portlets/dot-ema/ui';
 import {
     SafeUrlPipe,
@@ -129,8 +115,6 @@
     private readonly activatedRouter = inject(ActivatedRoute);
     private readonly store = inject(EditEmaStore);
     private readonly dotMessageService = inject(DotMessageService);
-    private readonly dotCopyContentModalService = inject(DotCopyContentModalService);
-    private readonly dotCopyContentService = inject(DotCopyContentService);
     private readonly confirmationService = inject(ConfirmationService);
     private readonly personalizeService = inject(DotPersonalizeService);
     private readonly messageService = inject(MessageService);
@@ -398,67 +382,7 @@
         });
     }
 
-<<<<<<< HEAD
-    /**
-     * Edit contentlet
-     *
-     * @param {ActionPayload} payload
-     * @memberof EditEmaEditorComponent
-     */
-    editContentlet(payload: ActionPayload) {
-        const { contentlet, isInMultiplePages, treeNode } = payload;
-
-        if (isInMultiplePages) {
-            this.askToCopy({ treeNode, contentlet });
-
-            return;
-        }
-
-        this.store.initActionEdit({
-            inode: contentlet.inode,
-            title: contentlet.title,
-            type: 'content'
-        });
-    }
-
-    /**
-     * Ask to copy the contentlet
-     *
-     * @private
-     * @param {*} { treeNode, contentlet }
-     * @return {*}
-     * @memberof EditEmaEditorComponent
-     */
-    private askToCopy({ treeNode, contentlet }) {
-        return this.dotCopyContentModalService
-            .open(() => this.store.setDialogIframeLoading(true))
-            .pipe(
-                switchMap(({ shouldCopy }) => {
-                    return shouldCopy
-                        ? this.dotCopyContentService.copyInPage(treeNode)
-                        : of(contentlet as DotCMSContentlet);
-                })
-            )
-            .subscribe(({ inode, title }) => {
-                this.store.initActionEdit({
-                    inode: inode,
-                    title: title,
-                    type: 'content'
-                });
-            });
-    }
-
-    /**
-     * Handle the custom events from the iframe
-     *
-     * @private
-     * @param {Event} event
-     * @memberof DotEmaComponent
-     */
-    private handleNgEvent(event: CustomEvent) {
-=======
     protected handleNgEvent({ event, payload }: { event: CustomEvent; payload: ActionPayload }) {
->>>>>>> ac8b0bb6
         const { detail } = event;
 
         return (<Record<NG_CUSTOM_EVENTS, () => void>>{
