import { Observable, Subject, fromEvent, of } from 'rxjs';

import { ClipboardModule } from '@angular/cdk/clipboard';
import { CommonModule } from '@angular/common';
import {
    ChangeDetectionStrategy,
    ChangeDetectorRef,
    Component,
    ElementRef,
    OnDestroy,
    OnInit,
    Signal,
    ViewChild,
    WritableSignal,
    computed,
    inject,
    signal,
    untracked
} from '@angular/core';
import { toSignal } from '@angular/core/rxjs-interop';
import { FormsModule } from '@angular/forms';
import { ActivatedRoute, Params, Router } from '@angular/router';

import { ConfirmationService, MessageService } from 'primeng/api';
import { ConfirmDialogModule } from 'primeng/confirmdialog';
import { ProgressBarModule } from 'primeng/progressbar';

import { takeUntil, catchError, filter, map, switchMap, tap } from 'rxjs/operators';

import { CUSTOMER_ACTIONS, NOTIFY_CUSTOMER } from '@dotcms/client';
import {
    DotPersonalizeService,
    DotMessageService,
    DotCopyContentService,
    DotHttpErrorManagerService
} from '@dotcms/data-access';
import { DotCMSContentlet, DotDevice, DotPersona, DotTreeNode } from '@dotcms/dotcms-models';
import { DotDeviceSelectorSeoComponent } from '@dotcms/portlets/dot-ema/ui';
import {
    SafeUrlPipe,
    DotSpinnerModule,
    DotMessagePipe,
    DotCopyContentModalService
} from '@dotcms/ui';

import { DotEditEmaWorkflowActionsComponent } from './components/dot-edit-ema-workflow-actions/dot-edit-ema-workflow-actions.component';
import { DotEmaBookmarksComponent } from './components/dot-ema-bookmarks/dot-ema-bookmarks.component';
import { DotEmaDeviceDisplayComponent } from './components/dot-ema-device-display/dot-ema-device-display.component';
import { EditEmaLanguageSelectorComponent } from './components/edit-ema-language-selector/edit-ema-language-selector.component';
import { EditEmaPaletteComponent } from './components/edit-ema-palette/edit-ema-palette.component';
import { EditEmaPersonaSelectorComponent } from './components/edit-ema-persona-selector/edit-ema-persona-selector.component';
import { EditEmaToolbarComponent } from './components/edit-ema-toolbar/edit-ema-toolbar.component';
import { EmaContentletToolsComponent } from './components/ema-contentlet-tools/ema-contentlet-tools.component';
import { EmaPageDropzoneComponent } from './components/ema-page-dropzone/ema-page-dropzone.component';
import {
    ContentletArea,
    EmaDragItem,
    ClientContentletArea,
    Container
} from './components/ema-page-dropzone/types';

import { DotEmaDialogComponent } from '../components/dot-ema-dialog/dot-ema-dialog.component';
import { EditEmaStore } from '../dot-ema-shell/store/dot-ema.store';
import { DotPageApiResponse, DotPageApiParams } from '../services/dot-page-api.service';
import { DEFAULT_PERSONA, WINDOW } from '../shared/consts';
import { EDITOR_STATE, NG_CUSTOM_EVENTS } from '../shared/enums';
import {
    ActionPayload,
    PositionPayload,
    ClientData,
    SetUrlPayload,
    ContainerPayload,
    ContentletPayload,
    PageContainer
} from '../shared/models';
import {
    areContainersEquals,
    deleteContentletFromContainer,
    insertContentletInContainer
} from '../utils';

interface DeletePayload {
    payload: ActionPayload;
    originContainer: ContainerPayload;
    contentletToMove: ContentletPayload;
}

interface InsertPayloadFromDelete {
    payload: ActionPayload;
    pageContainers: PageContainer[];
    contentletsId: string[];
    destinationContainer: ContainerPayload;
    pivotContentlet: ContentletPayload;
    positionToInsert: 'before' | 'after';
}

interface BasePayload {
    type: 'contentlet' | 'content-type';
}

interface ContentletDragPayload extends BasePayload {
    type: 'contentlet';
    item: {
        container?: ContainerPayload;
        contentlet: ContentletPayload;
    };
    move: boolean;
}

// Specific interface when type is 'content-type'
interface ContentTypeDragPayload extends BasePayload {
    type: 'content-type';
    item: {
        variable: string;
        name: string;
    };
}

type DraggedPalettePayload = ContentletDragPayload | ContentTypeDragPayload;

@Component({
    selector: 'dot-edit-ema-editor',
    standalone: true,
    templateUrl: './edit-ema-editor.component.html',
    styleUrls: ['./edit-ema-editor.component.scss'],
    changeDetection: ChangeDetectionStrategy.OnPush,
    imports: [
        CommonModule,
        FormsModule,
        SafeUrlPipe,
        DotSpinnerModule,
        DotEmaDialogComponent,
        ConfirmDialogModule,
        EditEmaPersonaSelectorComponent,
        EditEmaLanguageSelectorComponent,
        EditEmaToolbarComponent,
        ClipboardModule,
        DotMessagePipe,
        EmaPageDropzoneComponent,
        EditEmaPaletteComponent,
        EmaContentletToolsComponent,
        DotDeviceSelectorSeoComponent,
        DotEmaDeviceDisplayComponent,
        DotEmaBookmarksComponent,
        DotEditEmaWorkflowActionsComponent,
        ProgressBarModule
    ],
    providers: [DotCopyContentModalService, DotCopyContentService, DotHttpErrorManagerService]
})
export class EditEmaEditorComponent implements OnInit, OnDestroy {
    @ViewChild('dialog') dialog: DotEmaDialogComponent;
    @ViewChild('iframe') iframe!: ElementRef<HTMLIFrameElement>;
    @ViewChild('personaSelector')
    personaSelector!: EditEmaPersonaSelectorComponent;

    private readonly router = inject(Router);
    private readonly activatedRouter = inject(ActivatedRoute);
    private readonly store = inject(EditEmaStore);
    private readonly dotMessageService = inject(DotMessageService);
    private readonly confirmationService = inject(ConfirmationService);
    private readonly personalizeService = inject(DotPersonalizeService);
    private readonly messageService = inject(MessageService);
    private readonly window = inject(WINDOW);
    private readonly cd = inject(ChangeDetectorRef);
    private readonly dotCopyContentModalService = inject(DotCopyContentModalService);
    private readonly dotCopyContentService = inject(DotCopyContentService);
    private readonly dotHttpErrorManagerService = inject(DotHttpErrorManagerService);

    readonly editorState$ = this.store.editorState$.pipe(
        tap(({ clientHost }) => {
            if (clientHost) {
                return;
            }

            // For VTL, we need to add the VTL in the iframe
            // So we force the iframe to reload
            this.iframe?.nativeElement.dispatchEvent(new Event('load'));
        })
    );

    readonly destroy$ = new Subject<boolean>();

    readonly pageData = toSignal(this.store.pageData$);
    readonly clientData: WritableSignal<ClientData> = signal(undefined);

    readonly actionPayload: Signal<ActionPayload> = computed(() => {
        const clientData = this.clientData();
        const { containers, languageId, id, personaTag } = this.pageData();

        const { contentletsId } = containers.find((container) =>
            areContainersEquals(container, clientData.container)
        ) ?? { contentletsId: [] };

        return {
            ...clientData,
            language_id: languageId.toString(),
            pageId: id,
            pageContainers: containers,
            personaTag,
            container: {
                ...clientData.container,
                contentletsId
            }
        } as ActionPayload;
    });

    readonly currentTreeNode: Signal<DotTreeNode> = computed(() => {
        const { contentlet, container } = this.actionPayload();
        const { identifier: contentId } = contentlet;
        const { variantId, uuid: relationType, contentletsId, identifier: containerId } = container;
        const { personalization, id: pageId } = untracked(() => this.pageData());
        const treeOrder = contentletsId.findIndex((id) => id === contentId).toString();

        return {
            contentId,
            containerId,
            relationType,
            variantId,
            personalization,
            treeOrder,
            pageId
        };
    });

    readonly host = '*';
    readonly editorState = EDITOR_STATE;

    private draggedPayload: DraggedPalettePayload;

    containers: Container[] = [];
    contentlet!: ContentletArea;
    dragItem: EmaDragItem;

    // This should be in the store, but experienced an issue that triggers a reload in the whole store when the device is updated
    currentDevice: DotDevice & { icon?: string };

    get queryParams(): DotPageApiParams {
        return this.activatedRouter.snapshot.queryParams as DotPageApiParams;
    }

    ngOnInit(): void {
        fromEvent(this.window, 'message')
            .pipe(takeUntil(this.destroy$))
            .subscribe((event: MessageEvent) => {
                this.handlePostMessage(event)?.();
            });
        // Think is not necessary, if is Headless, it init as loading. If is VTL, init as Loaded
        // So here is re-set to loading in Headless and prevent VTL to hide the progressbar
        // this.store.updateEditorState(EDITOR_STATE.LOADING);
    }

    /**
     * Handle the iframe page load
     *
     * @param {string} clientHost
     * @memberof EditEmaEditorComponent
     */
    onIframePageLoad({ clientHost, editor }: { clientHost: string; editor: DotPageApiResponse }) {
<<<<<<< HEAD
        if (!clientHost) {
            // Is VTL
            this.iframe.nativeElement.contentDocument.open();
            this.iframe.nativeElement.contentDocument.write(
                this.addEditorPageScript(editor.page.rendered)
            );
            this.iframe.nativeElement.contentDocument.close();
=======
        if (clientHost) {
            return;
>>>>>>> 270ac3c4
        }

        // Is VTL
        this.iframe.nativeElement.contentDocument.open();
        this.iframe.nativeElement.contentDocument.write(editor.page.rendered);
        this.iframe.nativeElement.contentDocument.close();
    }

    addEditorPageScript(rendered: string) {
        const scriptString = `<script src="/html/js/editor-js/sdk-editor-vtl.esm.js"></script>`;
        const updatedRendered = rendered.replace('</body>', scriptString + '</body>');

        return updatedRendered;
    }

    ngOnDestroy(): void {
        this.destroy$.next(true);
        this.destroy$.complete();
    }

    /**
     * Handle the custom event
     *
     * @param {{ event: CustomEvent; payload: ActionPayload }} { event, payload }
     * @memberof EditEmaEditorComponent
     */
    onCustomEvent({ event, payload }: { event: CustomEvent; payload: ActionPayload }) {
        this.handleNgEvent({ event, payload })?.();
    }

    /**
     * Handle the language selection
     *
     * @param {number} language_id
     * @memberof DotEmaComponent
     */
    onLanguageSelected(language_id: number) {
        this.updateQueryParams({
            language_id
        });
    }

    /**
     * Handle the persona selection
     *
     * @param {DotPersona} persona
     * @memberof DotEmaComponent
     */
    onPersonaSelected(persona: DotPersona & { pageId: string }) {
        if (persona.identifier === DEFAULT_PERSONA.identifier || persona.personalized) {
            this.updateQueryParams({
                'com.dotmarketing.persona.id': persona.identifier
            });
        } else {
            this.confirmationService.confirm({
                header: this.dotMessageService.get('editpage.personalization.confirm.header'),
                message: this.dotMessageService.get(
                    'editpage.personalization.confirm.message',
                    persona.name
                ),
                acceptLabel: this.dotMessageService.get('dot.common.dialog.accept'),
                rejectLabel: this.dotMessageService.get('dot.common.dialog.reject'),
                accept: () => {
                    this.personalizeService
                        .personalized(persona.pageId, persona.keyTag)
                        .subscribe(() => {
                            this.updateQueryParams({
                                'com.dotmarketing.persona.id': persona.identifier
                            });

                            this.personaSelector.fetchPersonas();
                        }); // This does a take 1 under the hood
                },
                reject: () => {
                    this.personaSelector.resetValue();
                }
            });
        }
    }

    /**
     * Handle the persona despersonalization
     *
     * @param {(DotPersona & { pageId: string })} persona
     * @memberof EditEmaEditorComponent
     */
    onDespersonalize(persona: DotPersona & { pageId: string; selected: boolean }) {
        this.confirmationService.confirm({
            header: this.dotMessageService.get('editpage.personalization.delete.confirm.header'),
            message: this.dotMessageService.get(
                'editpage.personalization.delete.confirm.message',
                persona.name
            ),
            acceptLabel: this.dotMessageService.get('dot.common.dialog.accept'),
            rejectLabel: this.dotMessageService.get('dot.common.dialog.reject'),
            accept: () => {
                this.personalizeService
                    .despersonalized(persona.pageId, persona.keyTag)
                    .subscribe(() => {
                        this.personaSelector.fetchPersonas();

                        if (persona.selected) {
                            this.updateQueryParams({
                                'com.dotmarketing.persona.id': DEFAULT_PERSONA.identifier
                            });
                        }
                    }); // This does a take 1 under the hood
            }
        });
    }

    /**
     * Update the current device
     *
     * @param {DotDevice} [device]
     * @memberof EditEmaEditorComponent
     */
    updateCurrentDevice(device?: DotDevice & { icon?: string }) {
        this.currentDevice = device;
        this.containers = []; // We need to reset the rows when we change the device
        this.contentlet = null; // We need to reset the contentlet when we change the device
    }

    /**
     * Handle the copy URL action
     *
     * @memberof EditEmaEditorComponent
     */
    triggerCopyToast() {
        this.messageService.add({
            severity: 'success',
            summary: this.dotMessageService.get('Copied'),
            life: 3000
        });
    }

    /**
     * Move contentlet to a new position
     *
     * @param {ActionPayload} item
     * @memberof EditEmaEditorComponent
     */
    moveContentlet(item: ActionPayload) {
        this.draggedPayload = {
            type: 'contentlet',
            item: {
                container: item.container,
                contentlet: item.contentlet
            },
            move: true
        };

        this.dragItem = {
            baseType: 'CONTENT',
            contentType: item.contentlet.contentType
        };

        this.iframe.nativeElement.contentWindow?.postMessage(
            NOTIFY_CUSTOMER.EMA_REQUEST_BOUNDS,
            this.host
        );
    }

    /**
     * Handle palette start drag event
     *
     * @param {DragEvent} event
     * @memberof EditEmaEditorComponent
     */
    onDragStart(event: DragEvent) {
        const dataset = (event.target as HTMLDivElement).dataset as unknown as Pick<
            ContentletDragPayload,
            'type'
        > & {
            item: string;
        };

        const item = JSON.parse(dataset.item);

        this.dragItem = {
            baseType: item.baseType,
            contentType: item.contentType
        };

        this.draggedPayload = {
            type: dataset.type,
            item,
            move: false
        };

        this.iframe.nativeElement.contentWindow?.postMessage(
            NOTIFY_CUSTOMER.EMA_REQUEST_BOUNDS,
            this.host
        );
    }

    /**
     * Reset rows when user stop dragging
     *
     * @param {DragEvent} _event
     * @memberof EditEmaEditorComponent
     */
    onDragEnd(_event: DragEvent) {
        this.resetDragProperties();
    }

    /**
     * When the user drop a palette item in the dropzone
     *
     * @param {PositionPayload} positionPayload
     * @return {*}  {void}
     * @memberof EditEmaEditorComponent
     */
    onPlaceItem(positionPayload: PositionPayload): void {
        let payload = this.getPageSavePayload(positionPayload);

        const destinationContainer = payload.container;
        const pivotContentlet = payload.contentlet;
        const positionToInsert = positionPayload.position;

        if (this.draggedPayload.type === 'contentlet') {
            const draggedPayload = this.draggedPayload;
            const originContainer = draggedPayload.item.container;
            const contentletToMove = draggedPayload.item.contentlet;

            if (draggedPayload.move) {
                const deletePayload = this.createDeletePayload({
                    payload,
                    originContainer,
                    contentletToMove
                });

                const { pageContainers, contentletsId } =
                    deleteContentletFromContainer(deletePayload); // Delete from the original position

                // Update the payload to handle the data to insert the contentlet in the new position
                payload = this.createInsertPayloadFromDelete({
                    payload,
                    pageContainers,
                    contentletsId,
                    destinationContainer,
                    pivotContentlet,
                    positionToInsert
                });
            }

            const { pageContainers, didInsert } = insertContentletInContainer({
                ...payload,
                newContentletId: draggedPayload.item.contentlet.identifier
            });

            if (!didInsert) {
                this.handleDuplicatedContentlet();

                this.resetDragProperties();

                return;
            }

            this.store.savePage({
                pageContainers,
                pageId: payload.pageId,
                params: this.queryParams,
                whenSaved: () => {
                    this.reloadIframe();
                    this.resetDragProperties();
                }
            });

            return;
        }

        this.dialog.createContentletFromPalette({ ...this.draggedPayload.item, payload });
    }

    /**
     * Delete contentlet
     *
     * @param {ActionPayload} payload
     * @memberof EditEmaEditorComponent
     */
    deleteContentlet(payload: ActionPayload) {
        const { pageContainers } = deleteContentletFromContainer(payload);

        this.confirmationService.confirm({
            header: this.dotMessageService.get(
                'editpage.content.contentlet.remove.confirmation_message.header'
            ),
            message: this.dotMessageService.get(
                'editpage.content.contentlet.remove.confirmation_message.message'
            ),
            acceptLabel: this.dotMessageService.get('dot.common.dialog.accept'),
            rejectLabel: this.dotMessageService.get('dot.common.dialog.reject'),
            accept: () => {
                this.store.savePage({
                    pageContainers,
                    pageId: payload.pageId,
                    params: this.queryParams,
                    whenSaved: () => {
                        this.dialog.resetDialog();
                        this.reloadIframe();
                    }
                }); // Save when selected
            }
        });
    }

    protected handleNgEvent({ event, payload }: { event: CustomEvent; payload: ActionPayload }) {
        const { detail } = event;

        return (<Record<NG_CUSTOM_EVENTS, () => void>>{
            [NG_CUSTOM_EVENTS.EDIT_CONTENTLET_LOADED]: () => {
                /* */
            },
            [NG_CUSTOM_EVENTS.CONTENT_SEARCH_SELECT]: () => {
                const { pageContainers, didInsert } = insertContentletInContainer({
                    ...payload,
                    newContentletId: detail.data.identifier
                });

                if (!didInsert) {
                    this.handleDuplicatedContentlet();

                    return;
                }

                // Save when selected
                this.store.savePage({
                    pageContainers,
                    pageId: payload.pageId,
                    params: this.queryParams,
                    whenSaved: () => {
                        this.dialog.resetDialog();
                        this.reloadIframe();
                        this.cd.detectChanges();
                    }
                });
            },
            [NG_CUSTOM_EVENTS.SAVE_PAGE]: () => {
                const { shouldReloadPage, contentletIdentifier } = detail.payload;

                if (shouldReloadPage) {
                    this.store.reload({
                        params: this.queryParams,
                        whenReloaded: () => this.reloadIframe()
                    });

                    return;
                }

                if (!payload) {
                    this.reloadIframe(); // We still need to reload the iframe because the contentlet is not in the container yet

                    return;
                }

                const { pageContainers, didInsert } = insertContentletInContainer({
                    ...payload,
                    newContentletId: contentletIdentifier
                });

                if (!didInsert) {
                    this.handleDuplicatedContentlet();

                    return;
                }

                // Save when created
                this.store.savePage({
                    pageContainers,
                    pageId: payload.pageId,
                    params: this.queryParams,
                    whenSaved: () => {
                        this.dialog.resetDialog();
                        this.reloadIframe();
                    }
                });
            },
            [NG_CUSTOM_EVENTS.CREATE_CONTENTLET]: () => {
                this.dialog.createContentlet({
                    contentType: detail.data.contentType,
                    url: detail.data.url
                });
                this.cd.detectChanges();
            },
            [NG_CUSTOM_EVENTS.FORM_SELECTED]: () => {
                const identifier = detail.data.identifier;

                this.store.saveFormToPage({
                    payload,
                    formId: identifier,
                    params: this.queryParams,
                    whenSaved: () => {
                        this.dialog.resetDialog();
                        this.reloadIframe();
                    }
                });
            }
        })[detail.name];
    }

    /**
     * Handle the post message event
     *
     * @private
     * @param {{ action: CUSTOMER_ACTIONS; payload: DotCMSContentlet }} data
     * @return {*}
     * @memberof DotEmaComponent
     */
    private handlePostMessage({
        origin: _origin = this.host,
        data
    }: {
        origin: string;
        data: {
            action: CUSTOMER_ACTIONS;
            payload: ActionPayload | SetUrlPayload | Container[] | ClientContentletArea;
        };
    }): () => void {
        return (<Record<CUSTOMER_ACTIONS, () => void>>{
            [CUSTOMER_ACTIONS.CONTENT_CHANGE]: () => {
                // This event is sent when the mutation observer detects a change in the content

                this.store.updateEditorState(EDITOR_STATE.LOADED);
            },

            [CUSTOMER_ACTIONS.NAVIGATION_UPDATE]: () => {
                const payload = <SetUrlPayload>data.payload;

                // When we set the url, we trigger in the shell component a load to get the new state of the page
                // This triggers a rerender that makes nextjs to send the set_url again
                // But this time the params are the same so the shell component wont trigger a load and there we know that the page is loaded
                const isSameUrl = this.queryParams.url === payload.url;

                if (isSameUrl) {
                    this.store.updateEditorState(EDITOR_STATE.LOADED);
                    this.personaSelector.fetchPersonas(); // We need to fetch the personas again because the page is loaded
                } else {
                    this.store.updateEditorState(EDITOR_STATE.LOADING);
                }

                this.updateQueryParams({
                    url: payload.url,
                    ...(isSameUrl
                        ? {}
                        : { 'com.dotmarketing.persona.id': DEFAULT_PERSONA.identifier })
                });
            },
            [CUSTOMER_ACTIONS.SET_BOUNDS]: () => {
                this.containers = <Container[]>data.payload;
                this.cd.detectChanges();
            },
            [CUSTOMER_ACTIONS.SET_CONTENTLET]: () => {
                const contentletArea = <ClientContentletArea>data.payload;

                const payload = this.getPageSavePayload(contentletArea.payload);

                this.contentlet = {
                    ...contentletArea,
                    payload
                };

                this.cd.detectChanges();
            },
            [CUSTOMER_ACTIONS.IFRAME_SCROLL]: () => {
                this.resetDragProperties();
                this.cd.detectChanges();
            },
            [CUSTOMER_ACTIONS.PING_EDITOR]: () => {
                this.iframe?.nativeElement?.contentWindow.postMessage(
                    NOTIFY_CUSTOMER.EMA_EDITOR_PONG,
                    this.host
                );
            },
            [CUSTOMER_ACTIONS.NOOP]: () => {
                /* Do Nothing because is not the origin we are expecting */
            }
        })[data.action];
    }

    /**
     * Notify the user to reload the iframe
     *
     * @private
     * @memberof DotEmaComponent
     */
    reloadIframe() {
        this.iframe.nativeElement.contentWindow?.postMessage(
            NOTIFY_CUSTOMER.EMA_RELOAD_PAGE,
            this.host
        );
    }

    /**
     * Handle a new page event. This event is triggered when the page changes for a Workflow Action
     * Update the query params if the url or the language id changed
     *
     * @param {DotCMSContentlet} page
     * @memberof EditEmaEditorComponent
     */
    handleNewPage(page: DotCMSContentlet): void {
        const { pageURI, url, languageId } = page;
        const params = {
            ...this.updateQueryParams,
            url: pageURI ?? url,
            language_id: languageId?.toString()
        };

        if (this.shouldReload(params)) {
            this.updateQueryParams(params);
        }
    }

    /**
     * Update the query params
     *
     * @private
     * @param {Params} params
     * @memberof EditEmaEditorComponent
     */
    private updateQueryParams(params: Params) {
        this.router.navigate([], {
            queryParams: params,
            queryParamsHandling: 'merge'
        });

        // Reset this on queryParams update
        this.containers = [];
        this.contentlet = null;
    }

    private handleDuplicatedContentlet() {
        this.messageService.add({
            severity: 'info',
            summary: this.dotMessageService.get('editpage.content.add.already.title'),
            detail: this.dotMessageService.get('editpage.content.add.already.message'),
            life: 2000
        });

        this.store.updateEditorState(EDITOR_STATE.LOADED);
        this.dialog.resetDialog();
    }

    /**
     * Check if the url or the language id changed
     *
     * @private
     * @param {Params} params
     * @return {*}  {boolean}
     * @memberof EditEmaEditorComponent
     */
    private shouldReload(params: Params): boolean {
        const { url: newUrl, language_id: newLanguageId } = params;
        const { url, language_id } = this.queryParams;

        return newUrl != url || newLanguageId != language_id;
    }

    /**
     * Get the page save payload
     *
     * @private
     * @param {PositionPayload} positionPayload
     * @return {*}  {ActionPayload}
     * @memberof EditEmaEditorComponent
     */
    private getPageSavePayload(positionPayload: PositionPayload): ActionPayload {
        this.clientData.set(positionPayload);

        return this.actionPayload();
    }

    /**
     * Handle edit contentlet
     *
     * @protected
     * @param {ActionPayload} payload
     * @return {*}
     * @memberof EditEmaEditorComponent
     */
    protected handleEditContentlet(payload: ActionPayload) {
        const { contentlet } = payload;
        const { onNumberOfPages, title } = contentlet;

        if (!(onNumberOfPages > 1)) {
            this.dialog.editContentlet(contentlet);

            return;
        }

        this.dotCopyContentModalService
            .open()
            .pipe(
                switchMap(({ shouldCopy }) => {
                    if (!shouldCopy) {
                        return of(contentlet);
                    }

                    this.dialog.showLoadingIframe(title);

                    return this.handleCopyContent();
                })
            )
            .subscribe((contentlet) => this.dialog.editContentlet(contentlet));
    }

    /**
     * Handle edit content map
     *
     * @protected
     * @param {DotCMSContentlet} contentlet
     * @memberof EditEmaEditorComponent
     */
    protected editContentMap(contentlet: DotCMSContentlet): void {
        this.dialog.editUrlContentMapContentlet(contentlet);
    }

    /**
     * Handle copy content
     *
     * @private
     * @return {*}
     * @memberof DotEmaDialogComponent
     */
    private handleCopyContent(): Observable<DotCMSContentlet> {
        return this.dotCopyContentService.copyInPage(this.currentTreeNode()).pipe(
            catchError((error) =>
                this.dotHttpErrorManagerService.handle(error).pipe(
                    tap(() => this.dialog.resetDialog()), // If there is an error, we set the status to idle
                    map(() => null)
                )
            ),
            filter((contentlet: DotCMSContentlet) => !!contentlet?.inode),
            tap(() => this.reloadIframe()) // If the contentlet is copied, we reload the iframe
        );
    }

    /**
     * Reset the drag properties
     *
     * @private
     * @memberof EditEmaEditorComponent
     */
    protected resetDragProperties() {
        this.draggedPayload = undefined;
        this.contentlet = null;
        this.containers = [];
        this.dragItem = null;
    }

    /**
     * Create the payload to delete a contentlet
     *
     * @private
     * @param {DeletePayload} {
     *         payload,
     *         originContainer,
     *         contentletToMove
     *     }
     * @return {*}  {ActionPayload}
     * @memberof EditEmaEditorComponent
     */
    private createDeletePayload({
        payload,
        originContainer,
        contentletToMove
    }: DeletePayload): ActionPayload {
        return {
            ...payload,
            container: {
                ...originContainer // The container where the contentlet was before
            },
            contentlet: {
                ...contentletToMove // The contentlet that was dragged
            }
        };
    }

    /**
     * Create the payload to insert a contentlet after deleting it
     *
     * @private
     * @param {InsertPayloadFromDelete} {
     *         payload,
     *         pageContainers,
     *         contentletsId,
     *         destinationContainer,
     *         pivotContentlet,
     *         positionToInsert
     *     }
     * @return {*}  {ActionPayload}
     * @memberof EditEmaEditorComponent
     */
    private createInsertPayloadFromDelete({
        payload,
        pageContainers,
        contentletsId,
        destinationContainer,
        pivotContentlet,
        positionToInsert
    }: InsertPayloadFromDelete): ActionPayload {
        return {
            ...payload,
            pageContainers,
            container: {
                ...payload.container,
                ...destinationContainer,
                contentletsId // Contentlets id after deleting the contentlet
            },
            contentlet: pivotContentlet,
            position: positionToInsert
        };
    }
}<|MERGE_RESOLUTION|>--- conflicted
+++ resolved
@@ -256,23 +256,13 @@
      * @memberof EditEmaEditorComponent
      */
     onIframePageLoad({ clientHost, editor }: { clientHost: string; editor: DotPageApiResponse }) {
-<<<<<<< HEAD
-        if (!clientHost) {
-            // Is VTL
-            this.iframe.nativeElement.contentDocument.open();
-            this.iframe.nativeElement.contentDocument.write(
-                this.addEditorPageScript(editor.page.rendered)
-            );
-            this.iframe.nativeElement.contentDocument.close();
-=======
         if (clientHost) {
             return;
->>>>>>> 270ac3c4
         }
 
         // Is VTL
         this.iframe.nativeElement.contentDocument.open();
-        this.iframe.nativeElement.contentDocument.write(editor.page.rendered);
+        this.iframe.nativeElement.contentDocument.write(this.addEditorPageScript(editor.page.rendered));
         this.iframe.nativeElement.contentDocument.close();
     }
 
