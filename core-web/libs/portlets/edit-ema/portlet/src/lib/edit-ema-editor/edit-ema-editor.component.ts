--- conflicted
+++ resolved
@@ -673,16 +673,12 @@
      */
     #insertPageContent(): void {
         const iframeElement = this.iframe?.nativeElement;
-<<<<<<< HEAD
 
         if (!iframeElement) {
             return;
         }
 
         const doc = iframeElement.contentDocument;
-=======
-        const doc = iframeElement?.contentDocument;
->>>>>>> d41d6ab0
 
         const enableInlineEdit = this.uveStore.$enableInlineEdit();
         const pageRender = this.uveStore.$pageRender();
