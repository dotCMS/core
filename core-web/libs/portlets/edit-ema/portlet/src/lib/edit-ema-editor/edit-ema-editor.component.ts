import { Observable, Subject, fromEvent, of } from 'rxjs';

import { ClipboardModule } from '@angular/cdk/clipboard';
import { CommonModule } from '@angular/common';
import {
    ChangeDetectionStrategy,
    ChangeDetectorRef,
    Component,
    ElementRef,
    OnDestroy,
    OnInit,
    Signal,
    ViewChild,
    WritableSignal,
    computed,
    inject,
    signal,
    untracked
} from '@angular/core';
import { toSignal } from '@angular/core/rxjs-interop';
import { FormsModule } from '@angular/forms';
import { ActivatedRoute, Params, Router } from '@angular/router';

import { ConfirmationService, MessageService } from 'primeng/api';
import { ConfirmDialogModule } from 'primeng/confirmdialog';
import { ProgressBarModule } from 'primeng/progressbar';

import { takeUntil, catchError, filter, map, switchMap, tap } from 'rxjs/operators';

<<<<<<< HEAD
import { DotPersonalizeService, DotMessageService } from '@dotcms/data-access';
import { DotCMSContentlet, DotDevice, DotPersona } from '@dotcms/dotcms-models';
import { CUSTOMER_ACTIONS, NOTIFY_CUSTOMER } from '@dotcms/editor';
=======
import { CUSTOMER_ACTIONS } from '@dotcms/client';
import {
    DotPersonalizeService,
    DotMessageService,
    DotCopyContentService,
    DotHttpErrorManagerService
} from '@dotcms/data-access';
import { DotCMSContentlet, DotDevice, DotPersona, DotTreeNode } from '@dotcms/dotcms-models';
>>>>>>> ad285d0c
import { DotDeviceSelectorSeoComponent } from '@dotcms/portlets/dot-ema/ui';
import {
    SafeUrlPipe,
    DotSpinnerModule,
    DotMessagePipe,
    DotCopyContentModalService
} from '@dotcms/ui';

import { DotEditEmaWorkflowActionsComponent } from './components/dot-edit-ema-workflow-actions/dot-edit-ema-workflow-actions.component';
import { DotEmaBookmarksComponent } from './components/dot-ema-bookmarks/dot-ema-bookmarks.component';
import { DotEmaDeviceDisplayComponent } from './components/dot-ema-device-display/dot-ema-device-display.component';
import { EditEmaLanguageSelectorComponent } from './components/edit-ema-language-selector/edit-ema-language-selector.component';
import { EditEmaPaletteComponent } from './components/edit-ema-palette/edit-ema-palette.component';
import { EditEmaPersonaSelectorComponent } from './components/edit-ema-persona-selector/edit-ema-persona-selector.component';
import { EditEmaToolbarComponent } from './components/edit-ema-toolbar/edit-ema-toolbar.component';
import { EmaContentletToolsComponent } from './components/ema-contentlet-tools/ema-contentlet-tools.component';
import { EmaPageDropzoneComponent } from './components/ema-page-dropzone/ema-page-dropzone.component';
import {
    ContentletArea,
    EmaDragItem,
    ClientContentletArea,
    Container
} from './components/ema-page-dropzone/types';

import { DotEmaDialogComponent } from '../components/dot-ema-dialog/dot-ema-dialog.component';
import { EditEmaStore } from '../dot-ema-shell/store/dot-ema.store';
import { DotPageApiResponse, DotPageApiParams } from '../services/dot-page-api.service';
import { DEFAULT_PERSONA, WINDOW } from '../shared/consts';
import { EDITOR_STATE, NG_CUSTOM_EVENTS } from '../shared/enums';
import {
    ActionPayload,
    PositionPayload,
    ClientData,
    SetUrlPayload,
    ContainerPayload,
    ContentletPayload,
    PageContainer
} from '../shared/models';
import {
    areContainersEquals,
    deleteContentletFromContainer,
    insertContentletInContainer
} from '../utils';

interface DeletePayload {
    payload: ActionPayload;
    originContainer: ContainerPayload;
    contentletToMove: ContentletPayload;
}

interface InsertPayloadFromDelete {
    payload: ActionPayload;
    pageContainers: PageContainer[];
    contentletsId: string[];
    destinationContainer: ContainerPayload;
    pivotContentlet: ContentletPayload;
    positionToInsert: 'before' | 'after';
}

interface BasePayload {
    type: 'contentlet' | 'content-type';
}

interface ContentletDragPayload extends BasePayload {
    type: 'contentlet';
    item: {
        container?: ContainerPayload;
        contentlet: ContentletPayload;
    };
    move: boolean;
}

// Specific interface when type is 'content-type'
interface ContentTypeDragPayload extends BasePayload {
    type: 'content-type';
    item: {
        variable: string;
        name: string;
    };
}

type DraggedPalettePayload = ContentletDragPayload | ContentTypeDragPayload;

@Component({
    selector: 'dot-edit-ema-editor',
    standalone: true,
    templateUrl: './edit-ema-editor.component.html',
    styleUrls: ['./edit-ema-editor.component.scss'],
    changeDetection: ChangeDetectionStrategy.OnPush,
    imports: [
        CommonModule,
        FormsModule,
        SafeUrlPipe,
        DotSpinnerModule,
        DotEmaDialogComponent,
        ConfirmDialogModule,
        EditEmaPersonaSelectorComponent,
        EditEmaLanguageSelectorComponent,
        EditEmaToolbarComponent,
        ClipboardModule,
        DotMessagePipe,
        EmaPageDropzoneComponent,
        EditEmaPaletteComponent,
        EmaContentletToolsComponent,
        DotDeviceSelectorSeoComponent,
        DotEmaDeviceDisplayComponent,
        DotEmaBookmarksComponent,
        DotEditEmaWorkflowActionsComponent,
        ProgressBarModule
    ],
    providers: [DotCopyContentModalService, DotCopyContentService, DotHttpErrorManagerService]
})
export class EditEmaEditorComponent implements OnInit, OnDestroy {
    @ViewChild('dialog') dialog: DotEmaDialogComponent;
    @ViewChild('iframe') iframe!: ElementRef<HTMLIFrameElement>;
    @ViewChild('personaSelector')
    personaSelector!: EditEmaPersonaSelectorComponent;

    private readonly router = inject(Router);
    private readonly activatedRouter = inject(ActivatedRoute);
    private readonly store = inject(EditEmaStore);
    private readonly dotMessageService = inject(DotMessageService);
    private readonly confirmationService = inject(ConfirmationService);
    private readonly personalizeService = inject(DotPersonalizeService);
    private readonly messageService = inject(MessageService);
    private readonly window = inject(WINDOW);
    private readonly cd = inject(ChangeDetectorRef);
    private readonly dotCopyContentModalService = inject(DotCopyContentModalService);
    private readonly dotCopyContentService = inject(DotCopyContentService);
    private readonly dotHttpErrorManagerService = inject(DotHttpErrorManagerService);

    readonly editorState$ = this.store.editorState$;
    readonly destroy$ = new Subject<boolean>();

    readonly pageData = toSignal(this.store.pageData$);

    readonly clientData: WritableSignal<ClientData> = signal(undefined);

    readonly actionPayload: Signal<ActionPayload> = computed(() => {
        const clientData = this.clientData();
        const { containers, languageId, id, personaTag } = this.pageData();

        const { contentletsId } = containers.find((container) =>
            areContainersEquals(container, clientData.container)
        ) ?? { contentletsId: [] };

        return {
            ...clientData,
            language_id: languageId.toString(),
            pageId: id,
            pageContainers: containers,
            personaTag,
            container: {
                ...clientData.container,
                contentletsId
            }
        } as ActionPayload;
    });

    readonly currentTreeNode: Signal<DotTreeNode> = computed(() => {
        const { contentlet, container } = this.actionPayload();
        const { identifier: contentId } = contentlet;
        const { variantId, uuid: relationType, contentletsId, identifier: containerId } = container;
        const { personalization, id: pageId } = untracked(() => this.pageData());
        const treeOrder = contentletsId.findIndex((id) => id === contentId).toString();

        return {
            contentId,
            containerId,
            relationType,
            variantId,
            personalization,
            treeOrder,
            pageId
        };
    });

    readonly host = '*';
    readonly editorState = EDITOR_STATE;

    private draggedPayload: DraggedPalettePayload;

    containers: Container[] = [];
    contentlet!: ContentletArea;
    dragItem: EmaDragItem;

    // This should be in the store, but experienced an issue that triggers a reload in the whole store when the device is updated
    currentDevice: DotDevice & { icon?: string };

    get queryParams(): DotPageApiParams {
        return this.activatedRouter.snapshot.queryParams as DotPageApiParams;
    }

    ngOnInit(): void {
        fromEvent(this.window, 'message')
            .pipe(takeUntil(this.destroy$))
            .subscribe((event: MessageEvent) => {
                this.handlePostMessage(event)?.();
            });
        // Think is not necessary, if is Headless, it init as loading. If is VTL, init as Loaded
        // So here is re-set to loading in Headless and prevent VTL to hide the progressbar
        // this.store.updateEditorState(EDITOR_STATE.LOADING);
    }

    /**
     * Handle the iframe page load
     *
     * @param {string} clientHost
     * @memberof EditEmaEditorComponent
     */
    onIframePageLoad({ clientHost, editor }: { clientHost: string; editor: DotPageApiResponse }) {
        if (!clientHost) {
            // Is VTL
            this.iframe.nativeElement.contentDocument.open();
            // this.iframe.nativeElement.contentDocument.write(editor.page.rendered);
            this.iframe.nativeElement.contentDocument.write(
                this.addEditorPageScript(editor.page.rendered)
            );
            this.iframe.nativeElement.contentDocument.close();
        }
    }

    addEditorPageScript(rendered: string) {
        const scriptString = `<script src="/html/js/editor-js/sdk-editor-vtl.esm.js"></script>`;
        const updatedRendered = rendered.replace('</body>', scriptString + '</body>');

        return updatedRendered;
    }

    ngOnDestroy(): void {
        this.destroy$.next(true);
        this.destroy$.complete();
    }

    /**
     * Handle the custom event
     *
     * @param {{ event: CustomEvent; payload: ActionPayload }} { event, payload }
     * @memberof EditEmaEditorComponent
     */
    onCustomEvent({ event, payload }: { event: CustomEvent; payload: ActionPayload }) {
        this.handleNgEvent({ event, payload: payload })?.();
    }

    /**
     * Handle the language selection
     *
     * @param {number} language_id
     * @memberof DotEmaComponent
     */
    onLanguageSelected(language_id: number) {
        this.updateQueryParams({
            language_id
        });
    }

    /**
     * Handle the persona selection
     *
     * @param {DotPersona} persona
     * @memberof DotEmaComponent
     */
    onPersonaSelected(persona: DotPersona & { pageId: string }) {
        if (persona.identifier === DEFAULT_PERSONA.identifier || persona.personalized) {
            this.updateQueryParams({
                'com.dotmarketing.persona.id': persona.identifier
            });
        } else {
            this.confirmationService.confirm({
                header: this.dotMessageService.get('editpage.personalization.confirm.header'),
                message: this.dotMessageService.get(
                    'editpage.personalization.confirm.message',
                    persona.name
                ),
                acceptLabel: this.dotMessageService.get('dot.common.dialog.accept'),
                rejectLabel: this.dotMessageService.get('dot.common.dialog.reject'),
                accept: () => {
                    this.personalizeService
                        .personalized(persona.pageId, persona.keyTag)
                        .subscribe(() => {
                            this.updateQueryParams({
                                'com.dotmarketing.persona.id': persona.identifier
                            });

                            this.personaSelector.fetchPersonas();
                        }); // This does a take 1 under the hood
                },
                reject: () => {
                    this.personaSelector.resetValue();
                }
            });
        }
    }

    /**
     * Handle the persona despersonalization
     *
     * @param {(DotPersona & { pageId: string })} persona
     * @memberof EditEmaEditorComponent
     */
    onDespersonalize(persona: DotPersona & { pageId: string; selected: boolean }) {
        this.confirmationService.confirm({
            header: this.dotMessageService.get('editpage.personalization.delete.confirm.header'),
            message: this.dotMessageService.get(
                'editpage.personalization.delete.confirm.message',
                persona.name
            ),
            acceptLabel: this.dotMessageService.get('dot.common.dialog.accept'),
            rejectLabel: this.dotMessageService.get('dot.common.dialog.reject'),
            accept: () => {
                this.personalizeService
                    .despersonalized(persona.pageId, persona.keyTag)
                    .subscribe(() => {
                        this.personaSelector.fetchPersonas();

                        if (persona.selected) {
                            this.updateQueryParams({
                                'com.dotmarketing.persona.id': DEFAULT_PERSONA.identifier
                            });
                        }
                    }); // This does a take 1 under the hood
            }
        });
    }

    /**
     * Update the current device
     *
     * @param {DotDevice} [device]
     * @memberof EditEmaEditorComponent
     */
    updateCurrentDevice(device?: DotDevice & { icon?: string }) {
        this.currentDevice = device;
        this.containers = []; // We need to reset the rows when we change the device
        this.contentlet = null; // We need to reset the contentlet when we change the device
    }

    /**
     * Handle the copy URL action
     *
     * @memberof EditEmaEditorComponent
     */
    triggerCopyToast() {
        this.messageService.add({
            severity: 'success',
            summary: this.dotMessageService.get('Copied'),
            life: 3000
        });
    }

    /**
     * Move contentlet to a new position
     *
     * @param {ActionPayload} item
     * @memberof EditEmaEditorComponent
     */
    moveContentlet(item: ActionPayload) {
        this.draggedPayload = {
            type: 'contentlet',
            item: {
                container: item.container,
                contentlet: item.contentlet
            },
            move: true
        };

        this.dragItem = {
            baseType: 'CONTENT',
            contentType: item.contentlet.contentType
        };

        this.iframe.nativeElement.contentWindow?.postMessage(
            NOTIFY_CUSTOMER.EMA_REQUEST_BOUNDS,
            this.host
        );
    }

    /**
     * Handle palette start drag event
     *
     * @param {DragEvent} event
     * @memberof EditEmaEditorComponent
     */
    onDragStart(event: DragEvent) {
        const dataset = (event.target as HTMLDivElement).dataset as unknown as Pick<
            ContentletDragPayload,
            'type'
        > & {
            item: string;
        };

        const item = JSON.parse(dataset.item);

        this.dragItem = {
            baseType: item.baseType,
            contentType: item.contentType
        };

        this.draggedPayload = {
            type: dataset.type,
            item,
            move: false
        };

        this.iframe.nativeElement.contentWindow?.postMessage(
            NOTIFY_CUSTOMER.EMA_REQUEST_BOUNDS,
            this.host
        );
    }

    /**
     * Reset rows when user stop dragging
     *
     * @param {DragEvent} _event
     * @memberof EditEmaEditorComponent
     */
    onDragEnd(_event: DragEvent) {
        this.resetDragProperties();
    }

    /**
     * When the user drop a palette item in the dropzone
     *
     * @param {PositionPayload} positionPayload
     * @return {*}  {void}
     * @memberof EditEmaEditorComponent
     */
    onPlaceItem(positionPayload: PositionPayload): void {
        let payload = this.getPageSavePayload(positionPayload);

        const destinationContainer = payload.container;
        const pivotContentlet = payload.contentlet;
        const positionToInsert = positionPayload.position;

        if (this.draggedPayload.type === 'contentlet') {
            const draggedPayload = this.draggedPayload;
            const originContainer = draggedPayload.item.container;
            const contentletToMove = draggedPayload.item.contentlet;

            if (draggedPayload.move) {
                const deletePayload = this.createDeletePayload({
                    payload,
                    originContainer,
                    contentletToMove
                });

                const { pageContainers, contentletsId } =
                    deleteContentletFromContainer(deletePayload); // Delete from the original position

                // Update the payload to handle the data to insert the contentlet in the new position
                payload = this.createInsertPayloadFromDelete({
                    payload,
                    pageContainers,
                    contentletsId,
                    destinationContainer,
                    pivotContentlet,
                    positionToInsert
                });
            }

            const { pageContainers, didInsert } = insertContentletInContainer({
                ...payload,
                newContentletId: draggedPayload.item.contentlet.identifier
            });

            if (!didInsert) {
                this.handleDuplicatedContentlet();

                this.resetDragProperties();

                return;
            }

            this.store.savePage({
                pageContainers,
                pageId: payload.pageId,
                params: this.queryParams,
                whenSaved: () => {
                    this.reloadIframe();
                    this.resetDragProperties();
                }
            });

            return;
        }

        this.dialog.createContentletFromPalette({ ...this.draggedPayload.item, payload });
    }

    /**
     * Delete contentlet
     *
     * @param {ActionPayload} payload
     * @memberof EditEmaEditorComponent
     */
    deleteContentlet(payload: ActionPayload) {
        const { pageContainers } = deleteContentletFromContainer(payload);

        this.confirmationService.confirm({
            header: this.dotMessageService.get(
                'editpage.content.contentlet.remove.confirmation_message.header'
            ),
            message: this.dotMessageService.get(
                'editpage.content.contentlet.remove.confirmation_message.message'
            ),
            acceptLabel: this.dotMessageService.get('dot.common.dialog.accept'),
            rejectLabel: this.dotMessageService.get('dot.common.dialog.reject'),
            accept: () => {
                this.store.savePage({
                    pageContainers,
                    pageId: payload.pageId,
                    params: this.queryParams,
                    whenSaved: () => {
                        this.dialog.resetDialog();
                        this.reloadIframe();
                    }
                }); // Save when selected
            }
        });
    }

    protected handleNgEvent({ event, payload }: { event: CustomEvent; payload: ActionPayload }) {
        const { detail } = event;

        return (<Record<NG_CUSTOM_EVENTS, () => void>>{
            [NG_CUSTOM_EVENTS.EDIT_CONTENTLET_LOADED]: () => {
                /* */
            },
            [NG_CUSTOM_EVENTS.CONTENT_SEARCH_SELECT]: () => {
                const { pageContainers, didInsert } = insertContentletInContainer({
                    ...payload,
                    newContentletId: detail.data.identifier
                });

                if (!didInsert) {
                    this.handleDuplicatedContentlet();

                    return;
                }

                // Save when selected
                this.store.savePage({
                    pageContainers,
                    pageId: payload.pageId,
                    params: this.queryParams,
                    whenSaved: () => {
                        this.dialog.resetDialog();
                        this.reloadIframe();
                        this.cd.detectChanges();
                    }
                });
            },
            [NG_CUSTOM_EVENTS.SAVE_PAGE]: () => {
                if (payload) {
                    const { pageContainers, didInsert } = insertContentletInContainer({
                        ...payload,
                        newContentletId: detail.payload.contentletIdentifier
                    });

                    if (!didInsert) {
                        this.handleDuplicatedContentlet();

                        return;
                    }

                    // Save when created
                    this.store.savePage({
                        pageContainers,
                        pageId: payload.pageId,
                        params: this.queryParams,
                        whenSaved: () => {
                            this.dialog.resetDialog();
                            this.reloadIframe();
                        }
                    });
                } else {
                    this.reloadIframe(); // We still need to reload the iframe because the contentlet is not in the container yet
                }
            },
            [NG_CUSTOM_EVENTS.CREATE_CONTENTLET]: () => {
                this.dialog.createContentlet({
                    contentType: detail.data.contentType,
                    url: detail.data.url
                });
                this.cd.detectChanges();
            },
            [NG_CUSTOM_EVENTS.FORM_SELECTED]: () => {
                const identifier = detail.data.identifier;

                this.store.saveFormToPage({
                    payload,
                    formId: identifier,
                    params: this.queryParams,
                    whenSaved: () => {
                        this.dialog.resetDialog();
                        this.reloadIframe();
                    }
                });
            }
        })[detail.name];
    }

    /**
     * Handle the post message event
     *
     * @private
     * @param {{ action: CUSTOMER_ACTIONS; payload: DotCMSContentlet }} data
     * @return {*}
     * @memberof DotEmaComponent
     */
    private handlePostMessage({
        origin: _origin = this.host,
        data
    }: {
        origin: string;
        data: {
            action: CUSTOMER_ACTIONS;
            payload: ActionPayload | SetUrlPayload | Container[] | ClientContentletArea;
        };
    }): () => void {
        return (<Record<CUSTOMER_ACTIONS, () => void>>{
            [CUSTOMER_ACTIONS.CONTENT_CHANGE]: () => {
                // This event is sent when the mutation observer detects a change in the content

                this.store.updateEditorState(EDITOR_STATE.LOADED);
            },

            [CUSTOMER_ACTIONS.NAVIGATION_UPDATE]: () => {
                const payload = <SetUrlPayload>data.payload;

                // When we set the url, we trigger in the shell component a load to get the new state of the page
                // This triggers a rerender that makes nextjs to send the set_url again
                // But this time the params are the same so the shell component wont trigger a load and there we know that the page is loaded
                const isSameUrl = this.queryParams.url === payload.url;

                if (isSameUrl) {
                    this.store.updateEditorState(EDITOR_STATE.LOADED);
                    this.personaSelector.fetchPersonas(); // We need to fetch the personas again because the page is loaded
                } else {
                    this.store.updateEditorState(EDITOR_STATE.LOADING);
                }

                this.updateQueryParams({
                    url: payload.url,
                    ...(isSameUrl
                        ? {}
                        : { 'com.dotmarketing.persona.id': DEFAULT_PERSONA.identifier })
                });
            },
            [CUSTOMER_ACTIONS.SET_BOUNDS]: () => {
                this.containers = <Container[]>data.payload;
                this.cd.detectChanges();
            },
            [CUSTOMER_ACTIONS.SET_CONTENTLET]: () => {
                const contentletArea = <ClientContentletArea>data.payload;

                const payload = this.getPageSavePayload(contentletArea.payload);

                this.contentlet = {
                    ...contentletArea,
                    payload
                };

                this.cd.detectChanges();
            },
            [CUSTOMER_ACTIONS.IFRAME_SCROLL]: () => {
                this.resetDragProperties();
                this.cd.detectChanges();
            },
            [CUSTOMER_ACTIONS.PING_EDITOR]: () => {
                this.iframe?.nativeElement?.contentWindow.postMessage(
                    NOTIFY_CUSTOMER.EMA_EDITOR_PONG,
                    this.host
                );
            },
            [CUSTOMER_ACTIONS.NOOP]: () => {
                /* Do Nothing because is not the origin we are expecting */
            }
        })[data.action];
    }

    /**
     * Notify the user to reload the iframe
     *
     * @private
     * @memberof DotEmaComponent
     */
    reloadIframe() {
        this.iframe.nativeElement.contentWindow?.postMessage(
            NOTIFY_CUSTOMER.EMA_RELOAD_PAGE,
            this.host
        );
    }

    /**
     * Handle a new page event. This event is triggered when the page changes for a Workflow Action
     * Update the query params if the url or the language id changed
     *
     * @param {DotCMSContentlet} page
     * @memberof EditEmaEditorComponent
     */
    handleNewPage(page: DotCMSContentlet): void {
        const { pageURI, url, languageId } = page;
        const params = {
            ...this.updateQueryParams,
            url: pageURI ?? url,
            language_id: languageId?.toString()
        };

        if (this.shouldReload(params)) {
            this.updateQueryParams(params);
        }
    }

    /**
     * Update the query params
     *
     * @private
     * @param {Params} params
     * @memberof EditEmaEditorComponent
     */
    private updateQueryParams(params: Params) {
        this.router.navigate([], {
            queryParams: params,
            queryParamsHandling: 'merge'
        });

        // Reset this on queryParams update
        this.containers = [];
        this.contentlet = null;
    }

    private handleDuplicatedContentlet() {
        this.messageService.add({
            severity: 'info',
            summary: this.dotMessageService.get('editpage.content.add.already.title'),
            detail: this.dotMessageService.get('editpage.content.add.already.message'),
            life: 2000
        });

        this.store.updateEditorState(EDITOR_STATE.LOADED);
        this.dialog.resetDialog();
    }

    /**
     * Check if the url or the language id changed
     *
     * @private
     * @param {Params} params
     * @return {*}  {boolean}
     * @memberof EditEmaEditorComponent
     */
    private shouldReload(params: Params): boolean {
        const { url: newUrl, language_id: newLanguageId } = params;
        const { url, language_id } = this.queryParams;

        return newUrl != url || newLanguageId != language_id;
    }

    /**
     * Get the page save payload
     *
     * @private
     * @param {PositionPayload} positionPayload
     * @return {*}  {ActionPayload}
     * @memberof EditEmaEditorComponent
     */
    private getPageSavePayload(positionPayload: PositionPayload): ActionPayload {
        this.clientData.set(positionPayload);

        return this.actionPayload();
    }

    /**
     * Handle edit contentlet
     *
     * @protected
     * @param {ActionPayload} payload
     * @return {*}
     * @memberof EditEmaEditorComponent
     */
    protected handleEditContentlet(payload: ActionPayload) {
        const { contentlet } = payload;
        const { onNumberOfPages, title } = contentlet;

        if (!(onNumberOfPages > 1)) {
            this.dialog.editContentlet(payload);

            return;
        }

        this.dotCopyContentModalService
            .open()
            .pipe(
                switchMap(({ shouldCopy }) => {
                    if (!shouldCopy) {
                        return of(contentlet);
                    }

                    this.dialog.showLoadingIframe(title);

                    return this.handleCopyContent();
                })
            )
            .subscribe((contentlet) => {
                this.dialog.editContentlet({
                    ...payload,
                    contentlet
                });
            });
    }

    /**
     * Handle copy content
     *
     * @private
     * @return {*}
     * @memberof DotEmaDialogComponent
     */
    private handleCopyContent(): Observable<DotCMSContentlet> {
        return this.dotCopyContentService.copyInPage(this.currentTreeNode()).pipe(
            catchError((error) =>
                this.dotHttpErrorManagerService.handle(error).pipe(
                    tap(() => this.dialog.resetDialog()), // If there is an error, we set the status to idle
                    map(() => null)
                )
            ),
            filter((contentlet: DotCMSContentlet) => !!contentlet?.inode),
            tap(() => this.reloadIframe()) // If the contentlet is copied, we reload the iframe
        );
    }

    /**
     * Reset the drag properties
     *
     * @private
     * @memberof EditEmaEditorComponent
     */
    protected resetDragProperties() {
        this.draggedPayload = undefined;
        this.contentlet = null;
        this.containers = [];
        this.dragItem = null;
    }

    /**
     * Create the payload to delete a contentlet
     *
     * @private
     * @param {DeletePayload} {
     *         payload,
     *         originContainer,
     *         contentletToMove
     *     }
     * @return {*}  {ActionPayload}
     * @memberof EditEmaEditorComponent
     */
    private createDeletePayload({
        payload,
        originContainer,
        contentletToMove
    }: DeletePayload): ActionPayload {
        return {
            ...payload,
            container: {
                ...originContainer // The container where the contentlet was before
            },
            contentlet: {
                ...contentletToMove // The contentlet that was dragged
            }
        };
    }

    /**
     * Create the payload to insert a contentlet after deleting it
     *
     * @private
     * @param {InsertPayloadFromDelete} {
     *         payload,
     *         pageContainers,
     *         contentletsId,
     *         destinationContainer,
     *         pivotContentlet,
     *         positionToInsert
     *     }
     * @return {*}  {ActionPayload}
     * @memberof EditEmaEditorComponent
     */
    private createInsertPayloadFromDelete({
        payload,
        pageContainers,
        contentletsId,
        destinationContainer,
        pivotContentlet,
        positionToInsert
    }: InsertPayloadFromDelete): ActionPayload {
        return {
            ...payload,
            pageContainers,
            container: {
                ...payload.container,
                ...destinationContainer,
                contentletsId // Contentlets id after deleting the contentlet
            },
            contentlet: pivotContentlet,
            position: positionToInsert
        };
    }
}<|MERGE_RESOLUTION|>--- conflicted
+++ resolved
@@ -27,12 +27,6 @@
 
 import { takeUntil, catchError, filter, map, switchMap, tap } from 'rxjs/operators';
 
-<<<<<<< HEAD
-import { DotPersonalizeService, DotMessageService } from '@dotcms/data-access';
-import { DotCMSContentlet, DotDevice, DotPersona } from '@dotcms/dotcms-models';
-import { CUSTOMER_ACTIONS, NOTIFY_CUSTOMER } from '@dotcms/editor';
-=======
-import { CUSTOMER_ACTIONS } from '@dotcms/client';
 import {
     DotPersonalizeService,
     DotMessageService,
@@ -40,7 +34,7 @@
     DotHttpErrorManagerService
 } from '@dotcms/data-access';
 import { DotCMSContentlet, DotDevice, DotPersona, DotTreeNode } from '@dotcms/dotcms-models';
->>>>>>> ad285d0c
+import { CUSTOMER_ACTIONS, NOTIFY_CUSTOMER } from '@dotcms/editor';
 import { DotDeviceSelectorSeoComponent } from '@dotcms/portlets/dot-ema/ui';
 import {
     SafeUrlPipe,
