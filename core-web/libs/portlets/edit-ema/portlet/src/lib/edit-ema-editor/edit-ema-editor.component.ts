--- conflicted
+++ resolved
@@ -192,10 +192,6 @@
     private readonly dotSeoMetaTagsUtilService = inject(DotSeoMetaTagsUtilService);
     private readonly dotContentletService = inject(DotContentletService);
 
-<<<<<<< HEAD
-    readonly editorState$ = this.store.editorState$;
-
-=======
     readonly editorState$ = this.store.editorState$.pipe(
         tap((state) => {
             // I can edit the variant if the variant is the default one (default can be undefined as well) or if there is no running experiment
@@ -206,7 +202,6 @@
             );
         })
     );
->>>>>>> 2090e1dc
     readonly destroy$ = new Subject<boolean>();
     protected ogTagsResults$: Observable<SeoMetaTagsResult[]>;
 
