--- conflicted
+++ resolved
@@ -260,7 +260,9 @@
                 filter((res) => res === EDITOR_STATE.LOADED)
             )
             .subscribe(() => {
-                this.reloadIframe();
+                if (!this.isVTLPage()) {
+                    this.reloadIframe();
+                }
             });
 
         this.store.code$
@@ -658,13 +660,7 @@
             [NG_CUSTOM_EVENTS.SAVE_PAGE]: () => {
                 const { shouldReloadPage, contentletIdentifier } = detail.payload;
                 if (shouldReloadPage) {
-<<<<<<< HEAD
-                    this.store.reload({
-                        params: this.queryParams
-                    });
-=======
                     this.reloadURLContentMapPage(contentletIdentifier);
->>>>>>> ad4f2dfd
 
                     return;
                 }
@@ -808,12 +804,11 @@
     reloadIframe() {
         // Only reload if is Headless.
         // If is VTL, the content is updated by store.code$
-        if (!this.isVTLPage()) {
-            this.iframe?.nativeElement?.contentWindow?.postMessage(
-                NOTIFY_CUSTOMER.EMA_RELOAD_PAGE,
-                this.host
-            );
-        }
+
+        this.iframe?.nativeElement?.contentWindow?.postMessage(
+            NOTIFY_CUSTOMER.EMA_RELOAD_PAGE,
+            this.host
+        );
     }
 
     /**
@@ -1039,8 +1034,7 @@
 
                 // If the URL is the same, we need to fetch the new page data
                 this.store.reload({
-                    params: this.queryParams,
-                    whenReloaded: () => this.reloadIframe()
+                    params: this.queryParams
                 });
             });
     }
