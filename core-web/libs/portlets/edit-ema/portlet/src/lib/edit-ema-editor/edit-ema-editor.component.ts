--- conflicted
+++ resolved
@@ -3,14 +3,14 @@
 import { ClipboardModule } from '@angular/cdk/clipboard';
 import { CommonModule } from '@angular/common';
 import {
-  ChangeDetectionStrategy,
-  ChangeDetectorRef,
-  Component,
-  ElementRef,
-  OnDestroy,
-  OnInit,
-  ViewChild,
-  inject,
+    ChangeDetectionStrategy,
+    ChangeDetectorRef,
+    Component,
+    ElementRef,
+    OnDestroy,
+    OnInit,
+    ViewChild,
+    inject
 } from '@angular/core';
 import { FormsModule } from '@angular/forms';
 import { ActivatedRoute, Params, Router } from '@angular/router';
@@ -23,11 +23,7 @@
 
 import { CUSTOMER_ACTIONS } from '@dotcms/client';
 import { DotPersonalizeService, DotMessageService } from '@dotcms/data-access';
-<<<<<<< HEAD
-import { DotCMSBaseTypesContentTypes, DotCMSContentlet, DotDevice, DotPersona } from '@dotcms/dotcms-models';
-=======
 import { DotCMSContentlet, DotDevice, DotPersona } from '@dotcms/dotcms-models';
->>>>>>> bedb2291
 import { DotDeviceSelectorSeoComponent } from '@dotcms/portlets/dot-ema/ui';
 import { SafeUrlPipe, DotSpinnerModule, DotMessagePipe } from '@dotcms/ui';
 
@@ -40,10 +36,10 @@
 import { EditEmaToolbarComponent } from './components/edit-ema-toolbar/edit-ema-toolbar.component';
 import { EmaContentletToolsComponent } from './components/ema-contentlet-tools/ema-contentlet-tools.component';
 import {
-  ContentletArea,
-  EmaDragItem,
-  EmaPageDropzoneComponent,
-  Row,
+    ContentletArea,
+    EmaDragItem,
+    EmaPageDropzoneComponent,
+    Row
 } from './components/ema-page-dropzone/ema-page-dropzone.component';
 
 import { DotEmaDialogComponent } from '../components/dot-ema-dialog/dot-ema-dialog.component';
@@ -54,173 +50,28 @@
 import { deleteContentletFromContainer, insertContentletInContainer } from '../utils';
 
 interface BasePayload {
-  type: 'contentlet' | 'content-type';
+    type: 'contentlet' | 'content-type';
 }
 
 interface ContentletPayload extends BasePayload {
-  type: 'contentlet';
-  item: {
-    identifier: string;
-  };
+    type: 'contentlet';
+    item: {
+        identifier: string;
+    };
 }
 
 // Specific interface when type is 'content-type'
 interface ContentTypePayload extends BasePayload {
-  type: 'content-type';
-  item: {
-    variable: string;
-    name: string;
-  };
+    type: 'content-type';
+    item: {
+        variable: string;
+        name: string;
+    };
 }
 
 type DraggedPalettePayload = ContentletPayload | ContentTypePayload;
 
 @Component({
-<<<<<<< HEAD
-  selector: 'dot-edit-ema-editor',
-  standalone: true,
-  templateUrl: './edit-ema-editor.component.html',
-  styleUrls: ['./edit-ema-editor.component.scss'],
-  changeDetection: ChangeDetectionStrategy.OnPush,
-  imports: [
-    CommonModule,
-    FormsModule,
-    SafeUrlPipe,
-    DialogModule,
-    DotSpinnerModule,
-    ConfirmDialogModule,
-    EditEmaPersonaSelectorComponent,
-    EditEmaLanguageSelectorComponent,
-    EditEmaToolbarComponent,
-    ClipboardModule,
-    DotMessagePipe,
-    EmaPageDropzoneComponent,
-    EditEmaPaletteComponent,
-    EmaContentletToolsComponent,
-    EmaFormSelectorComponent,
-    DotDeviceSelectorSeoComponent,
-    DotEmaDeviceDisplayComponent,
-    DotEmaBookmarksComponent,
-    DotEditEmaWorkflowActionsComponent,
-    ProgressBarModule,
-  ],
-})
-export class EditEmaEditorComponent implements OnInit, OnDestroy {
-  @ViewChild('dialogIframe') dialogIframe!: ElementRef<HTMLIFrameElement>;
-  @ViewChild('iframe') iframe!: ElementRef<HTMLIFrameElement>;
-  @ViewChild('personaSelector')
-  personaSelector!: EditEmaPersonaSelectorComponent;
-
-  private readonly router = inject(Router);
-  private readonly activatedRouter = inject(ActivatedRoute);
-  private readonly store = inject(EditEmaStore);
-  private readonly dotMessageService = inject(DotMessageService);
-  private readonly confirmationService = inject(ConfirmationService);
-  private readonly personalizeService = inject(DotPersonalizeService);
-  private readonly messageService = inject(MessageService);
-  private readonly window = inject(WINDOW);
-  private readonly cd = inject(ChangeDetectorRef);
-
-  readonly dialogState$ = this.store.dialogState$;
-  readonly editorState$ = this.store.editorState$;
-  readonly destroy$ = new Subject<boolean>();
-
-  readonly host = '*';
-  readonly editorState = EDITOR_STATE;
-
-  private savePayload: ActionPayload;
-  private draggedPayload: DraggedPalettePayload;
-
-  rows: Row[] = [];
-  contentlet!: ContentletArea;
-  dragItem: EmaDragItem;
-
-  // This should be in the store, but experienced an issue that triggers a reload in the whole store when the device is updated
-  currentDevice: DotDevice & { icon?: string };
-
-  get queryParams(): Params {
-    return this.activatedRouter.snapshot.queryParams;
-  }
-
-  ngOnInit(): void {
-    fromEvent(this.window, 'message')
-      .pipe(takeUntil(this.destroy$))
-      .subscribe((event: MessageEvent) => {
-        this.handlePostMessage(event)?.();
-      });
-
-    // This set loading up to postMessage set loading false. But in VTL pageEdit, maybe we doesnt need.
-    // this.store.updateEditorState(EDITOR_STATE.LOADING);
-  }
-
-  ngOnDestroy(): void {
-    this.destroy$.next(true);
-    this.destroy$.complete();
-  }
-
-  /**
-   * Handle the dialog iframe load event
-   *
-   * @param {CustomEvent} event
-   * @memberof DotEmaComponent
-   */
-  onIframeLoad() {
-    console.log('Loaded!');
-    this.store.setDialogIframeLoading(false);
-
-    // This event is destroyed when you close the dialog
-    fromEvent(
-      // The events are getting sended to the document
-      this.dialogIframe.nativeElement.contentWindow.document,
-      'ng-event'
-    )
-      .pipe(takeUntil(this.destroy$))
-      .subscribe((event: CustomEvent) => {
-        this.handleNgEvent(event)?.();
-      });
-  }
-
-  /**
-   * Handle the dialog close event
-   *
-   * @memberof DotEmaComponent
-   */
-  resetDialogIframeData() {
-    this.store.resetDialog();
-  }
-
-  /**
-   * Handle the language selection
-   *
-   * @param {number} language_id
-   * @memberof DotEmaComponent
-   */
-  onLanguageSelected(language_id: number) {
-    this.updateQueryParams({
-      language_id,
-    });
-  }
-
-  /**
-   * Handle the persona selection
-   *
-   * @param {DotPersona} persona
-   * @memberof DotEmaComponent
-   */
-  onPersonaSelected(persona: DotPersona & { pageId: string }) {
-    if (persona.identifier === DEFAULT_PERSONA.identifier || persona.personalized) {
-      this.updateQueryParams({
-        'com.dotmarketing.persona.id': persona.identifier,
-      });
-    } else {
-      this.confirmationService.confirm({
-        header: this.dotMessageService.get('editpage.personalization.confirm.header'),
-        message: this.dotMessageService.get('editpage.personalization.confirm.message', persona.name),
-        acceptLabel: this.dotMessageService.get('dot.common.dialog.accept'),
-        rejectLabel: this.dotMessageService.get('dot.common.dialog.reject'),
-        accept: () => {
-          this.personalizeService.personalized(persona.pageId, persona.keyTag).subscribe(() => {
-=======
     selector: 'dot-edit-ema-editor',
     standalone: true,
     templateUrl: './edit-ema-editor.component.html',
@@ -289,8 +140,9 @@
             .subscribe((event: MessageEvent) => {
                 this.handlePostMessage(event)?.();
             });
-
-        this.store.updateEditorState(EDITOR_STATE.LOADING);
+        // Think is not necessary, if is Headless, it init as loading. If is VTL, init as Loaded
+        // So here is re-set to loading in Headless and prevent VTL to hide the progressbar
+        // this.store.updateEditorState(EDITOR_STATE.LOADING);
     }
 
     ngOnDestroy(): void {
@@ -328,42 +180,78 @@
      */
     onPersonaSelected(persona: DotPersona & { pageId: string }) {
         if (persona.identifier === DEFAULT_PERSONA.identifier || persona.personalized) {
->>>>>>> bedb2291
             this.updateQueryParams({
-              'com.dotmarketing.persona.id': persona.identifier,
+                'com.dotmarketing.persona.id': persona.identifier
             });
-
-            this.personaSelector.fetchPersonas();
-          }); // This does a take 1 under the hood
-        },
-        reject: () => {
-          this.personaSelector.resetValue();
-        },
-      });
-    }
-<<<<<<< HEAD
-  }
-
-  /**
-   * Handle the persona despersonalization
-   *
-   * @param {(DotPersona & { pageId: string })} persona
-   * @memberof EditEmaEditorComponent
-   */
-  onDespersonalize(persona: DotPersona & { pageId: string; selected: boolean }) {
-    this.confirmationService.confirm({
-      header: this.dotMessageService.get('editpage.personalization.delete.confirm.header'),
-      message: this.dotMessageService.get('editpage.personalization.delete.confirm.message', persona.name),
-      acceptLabel: this.dotMessageService.get('dot.common.dialog.accept'),
-      rejectLabel: this.dotMessageService.get('dot.common.dialog.reject'),
-      accept: () => {
-        this.personalizeService.despersonalized(persona.pageId, persona.keyTag).subscribe(() => {
-          this.personaSelector.fetchPersonas();
-
-          if (persona.selected) {
-            this.updateQueryParams({
-              'com.dotmarketing.persona.id': DEFAULT_PERSONA.identifier,
-=======
+        } else {
+            this.confirmationService.confirm({
+                header: this.dotMessageService.get('editpage.personalization.confirm.header'),
+                message: this.dotMessageService.get(
+                    'editpage.personalization.confirm.message',
+                    persona.name
+                ),
+                acceptLabel: this.dotMessageService.get('dot.common.dialog.accept'),
+                rejectLabel: this.dotMessageService.get('dot.common.dialog.reject'),
+                accept: () => {
+                    this.personalizeService
+                        .personalized(persona.pageId, persona.keyTag)
+                        .subscribe(() => {
+                            this.updateQueryParams({
+                                'com.dotmarketing.persona.id': persona.identifier
+                            });
+
+                            this.personaSelector.fetchPersonas();
+                        }); // This does a take 1 under the hood
+                },
+                reject: () => {
+                    this.personaSelector.resetValue();
+                }
+            });
+        }
+    }
+
+    /**
+     * Handle the persona despersonalization
+     *
+     * @param {(DotPersona & { pageId: string })} persona
+     * @memberof EditEmaEditorComponent
+     */
+    onDespersonalize(persona: DotPersona & { pageId: string; selected: boolean }) {
+        this.confirmationService.confirm({
+            header: this.dotMessageService.get('editpage.personalization.delete.confirm.header'),
+            message: this.dotMessageService.get(
+                'editpage.personalization.delete.confirm.message',
+                persona.name
+            ),
+            acceptLabel: this.dotMessageService.get('dot.common.dialog.accept'),
+            rejectLabel: this.dotMessageService.get('dot.common.dialog.reject'),
+            accept: () => {
+                this.personalizeService
+                    .despersonalized(persona.pageId, persona.keyTag)
+                    .subscribe(() => {
+                        this.personaSelector.fetchPersonas();
+
+                        if (persona.selected) {
+                            this.updateQueryParams({
+                                'com.dotmarketing.persona.id': DEFAULT_PERSONA.identifier
+                            });
+                        }
+                    }); // This does a take 1 under the hood
+            }
+        });
+    }
+
+    /**
+     * Update the current device
+     *
+     * @param {DotDevice} [device]
+     * @memberof EditEmaEditorComponent
+     */
+    updateCurrentDevice(device?: DotDevice & { icon?: string }) {
+        this.currentDevice = device;
+        this.rows = []; // We need to reset the rows when we change the device
+        this.contentlet = null; // We need to reset the contentlet when we change the device
+    }
 
     /**
      * Handle the copy URL action
@@ -450,313 +338,11 @@
                     this.reloadIframe();
                     this.draggedPayload = undefined;
                 }
->>>>>>> bedb2291
             });
-          }
-        }); // This does a take 1 under the hood
-      },
-    });
-  }
-
-  /**
-   * Update the current device
-   *
-   * @param {DotDevice} [device]
-   * @memberof EditEmaEditorComponent
-   */
-  updateCurrentDevice(device?: DotDevice & { icon?: string }) {
-    this.currentDevice = device;
-    this.rows = []; // We need to reset the rows when we change the device
-    this.contentlet = null; // We need to reset the contentlet when we change the device
-  }
-
-  /**
-   * Handle the copy URL action
-   *
-   * @memberof EditEmaEditorComponent
-   */
-  triggerCopyToast() {
-    this.messageService.add({
-      severity: 'success',
-      summary: this.dotMessageService.get('Copied'),
-      life: 3000,
-    });
-  }
-
-  /**
-   * Handle palette start drag event
-   *
-   * @param {DragEvent} event
-   * @memberof EditEmaEditorComponent
-   */
-  onDragStart(event: DragEvent) {
-    const dataset = (event.target as HTMLDivElement).dataset as unknown as Pick<ContentletPayload, 'type'> & {
-      item: string;
-    };
-
-    const item = JSON.parse(dataset.item);
-    this.dragItem = {
-      baseType: item.baseType,
-      contentType: item.contentType,
-    };
-
-<<<<<<< HEAD
-    this.draggedPayload = {
-      type: dataset.type,
-      item,
-    };
-
-    this.iframe.nativeElement.contentWindow?.postMessage(NOTIFY_CUSTOMER.EMA_REQUEST_BOUNDS, this.host);
-  }
-
-  /**
-   * Reset rows when user stop dragging
-   *
-   * @param {DragEvent} _event
-   * @memberof EditEmaEditorComponent
-   */
-  onDragEnd(_event: DragEvent) {
-    this.rows = [];
-    this.dragItem = {
-      baseType: '',
-      contentType: '',
-    };
-  }
-
-  /**
-   * When the user drop a palette item in the dropzone
-   *
-   * @param {ActionPayload} event
-   * @return {*}  {void}
-   * @memberof EditEmaEditorComponent
-   */
-  onPlaceItem(event: ActionPayload): void {
-    if (this.draggedPayload.type === 'contentlet') {
-      const { pageContainers, didInsert } = insertContentletInContainer({
-        ...event,
-        newContentletId: this.draggedPayload.item.identifier,
-      });
-
-      if (!didInsert) {
-        this.handleDuplicatedContentlet();
-
-        return;
-      }
-
-      this.store.savePage({
-        pageContainers,
-        pageId: event.pageId,
-        whenSaved: () => {
-          this.reloadIframe();
-          this.draggedPayload = undefined;
-        },
-      });
-
-      return;
-    }
-
-    this.savePayload = event;
-
-    this.store.createContentFromPalette(this.draggedPayload.item);
-  }
-
-  /**
-   * Add contentlet
-   *
-   * @param {ActionPayload} payload
-   * @memberof EditEmaEditorComponent
-   */
-  addContentlet(payload: ActionPayload): void {
-    this.store.initActionAdd({
-      containerId: payload.container.identifier,
-      acceptTypes: payload.container.acceptTypes ?? '*',
-      language_id: payload.language_id,
-    });
-    this.savePayload = payload;
-  }
-
-  /**
-   * Add Form
-   *
-   * @param {ActionPayload} payload
-   * @memberof EditEmaEditorComponent
-   */
-  addForm(payload: ActionPayload): void {
-    this.store.initActionAddForm();
-    this.savePayload = payload;
-  }
-
-  /**
-   * Add selected form
-   *
-   * @param {string} identifier
-   * @memberof EditEmaEditorComponent
-   */
-  addSelectedForm(identifier: string): void {
-    this.store.saveFormToPage({
-      payload: this.savePayload,
-      formId: identifier,
-      whenSaved: () => {
-        this.resetDialogIframeData();
-        this.reloadIframe();
-        this.savePayload = undefined;
-      },
-    });
-  }
-
-  /**
-   * Add Widget
-   *
-   * @param {ActionPayload} payload
-   * @memberof EditEmaEditorComponent
-   */
-  addWidget(payload: ActionPayload): void {
-    this.store.initActionAdd({
-      containerId: payload.container.identifier,
-      acceptTypes: DotCMSBaseTypesContentTypes.WIDGET,
-      language_id: payload.language_id,
-    });
-    this.savePayload = payload;
-  }
-
-  /**
-   * Delete contentlet
-   *
-   * @param {ActionPayload} payload
-   * @memberof EditEmaEditorComponent
-   */
-  deleteContentlet(payload: ActionPayload) {
-    const newPageContainers = deleteContentletFromContainer(payload);
-
-    this.confirmationService.confirm({
-      header: this.dotMessageService.get('editpage.content.contentlet.remove.confirmation_message.header'),
-      message: this.dotMessageService.get('editpage.content.contentlet.remove.confirmation_message.message'),
-      acceptLabel: this.dotMessageService.get('dot.common.dialog.accept'),
-      rejectLabel: this.dotMessageService.get('dot.common.dialog.reject'),
-      accept: () => {
-        this.store.savePage({
-          pageContainers: newPageContainers,
-          pageId: payload.pageId,
-          whenSaved: () => {
-            this.resetDialogIframeData();
-            this.reloadIframe();
-          },
-        }); // Save when selected
-      },
-    });
-  }
-
-  /**
-   * Edit contentlet
-   *
-   * @param {ActionPayload} payload
-   * @memberof EditEmaEditorComponent
-   */
-  editContentlet(payload: ActionPayload) {
-    this.store.initActionEdit({
-      inode: payload.contentlet.inode,
-      title: payload.contentlet.title,
-      type: 'content',
-    });
-  }
-
-  /**
-   * Handle the custom events from the iframe
-   *
-   * @private
-   * @param {Event} event
-   * @memberof DotEmaComponent
-   */
-  private handleNgEvent(event: CustomEvent) {
-    const { detail } = event;
-
-    return (<Record<NG_CUSTOM_EVENTS, () => void>>{
-      [NG_CUSTOM_EVENTS.EDIT_CONTENTLET_LOADED]: () => {
-        /* */
-      },
-      [NG_CUSTOM_EVENTS.CONTENT_SEARCH_SELECT]: () => {
-        const { pageContainers, didInsert } = insertContentletInContainer({
-          ...this.savePayload,
-          newContentletId: detail.data.identifier,
-        });
-
-        if (!didInsert) {
-          this.handleDuplicatedContentlet();
-
-          return;
+
+            return;
         }
 
-        // Save when selected
-        this.store.savePage({
-          pageContainers,
-          pageId: this.savePayload.pageId,
-          whenSaved: () => {
-            this.resetDialogIframeData();
-            this.reloadIframe();
-            this.savePayload = undefined;
-            this.cd.detectChanges();
-          },
-        });
-      },
-      [NG_CUSTOM_EVENTS.SAVE_PAGE]: () => {
-        if (this.savePayload) {
-          const { pageContainers, didInsert } = insertContentletInContainer({
-            ...this.savePayload,
-            newContentletId: detail.payload.contentletIdentifier,
-          });
-
-          if (!didInsert) {
-            this.handleDuplicatedContentlet();
-
-            return;
-          }
-
-          // Save when created
-          this.store.savePage({
-            pageContainers,
-            pageId: this.savePayload.pageId,
-            whenSaved: () => {
-              this.resetDialogIframeData();
-              this.reloadIframe();
-              this.savePayload = undefined;
-            },
-          });
-        } else {
-          this.reloadIframe(); // We still need to reload the iframe because the contentlet is not in the container yet
-        }
-      },
-      [NG_CUSTOM_EVENTS.CREATE_CONTENTLET]: () => {
-        this.store.initActionCreate({
-          contentType: detail.data.contentType,
-          url: detail.data.url,
-        });
-        this.cd.detectChanges();
-      },
-    })[detail.name];
-  }
-
-  /**
-   * Handle the post message event
-   *
-   * @private
-   * @param {{ action: CUSTOMER_ACTIONS; payload: DotCMSContentlet }} data
-   * @return {*}
-   * @memberof DotEmaComponent
-   */
-  private handlePostMessage({
-    origin: _origin = this.host,
-    data,
-  }: {
-    origin: string;
-    data: {
-      action: CUSTOMER_ACTIONS;
-      payload: ActionPayload | SetUrlPayload | Row[] | ContentletArea;
-    };
-  }): () => void {
-    return (<Record<CUSTOMER_ACTIONS, () => void>>{
-      [CUSTOMER_ACTIONS.CONTENT_CHANGE]: () => {
-        // This event is sent when the mutation observer detects a change in the content
-=======
         this.dialog.createContentletFromPalette({ ...this.draggedPayload.item, payload });
     }
 
@@ -868,79 +454,128 @@
             }
         })[detail.name];
     }
->>>>>>> bedb2291
-
-        this.store.updateEditorState(EDITOR_STATE.LOADED);
-      },
-
-      [CUSTOMER_ACTIONS.SET_URL]: () => {
-        const payload = <SetUrlPayload>data.payload;
-
-        // When we set the url, we trigger in the shell component a load to get the new state of the page
-        // This triggers a rerender that makes nextjs to send the set_url again
-        // But this time the params are the same so the shell component wont trigger a load and there we know that the page is loaded
-        const isSameUrl = this.queryParams.url === payload.url;
-
-        if (isSameUrl) {
-          this.store.updateEditorState(EDITOR_STATE.LOADED);
-          this.personaSelector.fetchPersonas(); // We need to fetch the personas again because the page is loaded
-        } else {
-          this.store.updateEditorState(EDITOR_STATE.LOADING);
+
+    /**
+     * Handle the post message event
+     *
+     * @private
+     * @param {{ action: CUSTOMER_ACTIONS; payload: DotCMSContentlet }} data
+     * @return {*}
+     * @memberof DotEmaComponent
+     */
+    private handlePostMessage({
+        origin: _origin = this.host,
+        data
+    }: {
+        origin: string;
+        data: {
+            action: CUSTOMER_ACTIONS;
+            payload: ActionPayload | SetUrlPayload | Row[] | ContentletArea;
+        };
+    }): () => void {
+        return (<Record<CUSTOMER_ACTIONS, () => void>>{
+            [CUSTOMER_ACTIONS.CONTENT_CHANGE]: () => {
+                // This event is sent when the mutation observer detects a change in the content
+
+                this.store.updateEditorState(EDITOR_STATE.LOADED);
+            },
+
+            [CUSTOMER_ACTIONS.SET_URL]: () => {
+                const payload = <SetUrlPayload>data.payload;
+
+                // When we set the url, we trigger in the shell component a load to get the new state of the page
+                // This triggers a rerender that makes nextjs to send the set_url again
+                // But this time the params are the same so the shell component wont trigger a load and there we know that the page is loaded
+                const isSameUrl = this.queryParams.url === payload.url;
+
+                if (isSameUrl) {
+                    this.store.updateEditorState(EDITOR_STATE.LOADED);
+                    this.personaSelector.fetchPersonas(); // We need to fetch the personas again because the page is loaded
+                } else {
+                    this.store.updateEditorState(EDITOR_STATE.LOADING);
+                }
+
+                this.updateQueryParams({
+                    url: payload.url,
+                    ...(isSameUrl
+                        ? {}
+                        : { 'com.dotmarketing.persona.id': DEFAULT_PERSONA.identifier })
+                });
+            },
+            [CUSTOMER_ACTIONS.SET_BOUNDS]: () => {
+                this.rows = <Row[]>data.payload;
+                this.cd.detectChanges();
+            },
+            [CUSTOMER_ACTIONS.SET_CONTENTLET]: () => {
+                this.contentlet = <ContentletArea>data.payload;
+                this.cd.detectChanges();
+            },
+            [CUSTOMER_ACTIONS.IFRAME_SCROLL]: () => {
+                this.contentlet = null;
+                this.rows = [];
+                this.cd.detectChanges();
+            },
+            [CUSTOMER_ACTIONS.PING_EDITOR]: () => {
+                this.iframe?.nativeElement?.contentWindow.postMessage(
+                    NOTIFY_CUSTOMER.EMA_EDITOR_PONG,
+                    this.host
+                );
+            },
+            [CUSTOMER_ACTIONS.NOOP]: () => {
+                /* Do Nothing because is not the origin we are expecting */
+            }
+        })[data.action];
+    }
+
+    /**
+     * Notify the user to reload the iframe
+     *
+     * @private
+     * @memberof DotEmaComponent
+     */
+    reloadIframe() {
+        this.iframe.nativeElement.contentWindow?.postMessage(
+            NOTIFY_CUSTOMER.EMA_RELOAD_PAGE,
+            this.host
+        );
+    }
+
+    /**
+     * Handle a new page event. This event is triggered when the page changes for a Workflow Action
+     * Update the query params if the url or the language id changed
+     *
+     * @param {DotCMSContentlet} page
+     * @memberof EditEmaEditorComponent
+     */
+    handleNewPage(page: DotCMSContentlet): void {
+        const { pageURI, url, languageId } = page;
+        const params = {
+            ...this.updateQueryParams,
+            url: pageURI ?? url,
+            language_id: languageId?.toString()
+        };
+
+        if (this.shouldReload(params)) {
+            this.updateQueryParams(params);
         }
-
-        this.updateQueryParams({
-          url: payload.url,
-          ...(isSameUrl ? {} : { 'com.dotmarketing.persona.id': DEFAULT_PERSONA.identifier }),
+    }
+
+    /**
+     * Update the query params
+     *
+     * @private
+     * @param {Params} params
+     * @memberof EditEmaEditorComponent
+     */
+    private updateQueryParams(params: Params) {
+        this.router.navigate([], {
+            queryParams: params,
+            queryParamsHandling: 'merge'
         });
-      },
-      [CUSTOMER_ACTIONS.SET_BOUNDS]: () => {
-        this.rows = <Row[]>data.payload;
-        this.cd.detectChanges();
-      },
-      [CUSTOMER_ACTIONS.SET_CONTENTLET]: () => {
-        this.contentlet = <ContentletArea>data.payload;
-        this.cd.detectChanges();
-      },
-      [CUSTOMER_ACTIONS.IFRAME_SCROLL]: () => {
+
+        // Reset this on queryParams update
+        this.rows = [];
         this.contentlet = null;
-<<<<<<< HEAD
-        this.rows = [];
-        this.cd.detectChanges();
-      },
-      [CUSTOMER_ACTIONS.PING_EDITOR]: () => {
-        this.iframe?.nativeElement?.contentWindow.postMessage(NOTIFY_CUSTOMER.EMA_EDITOR_PONG, this.host);
-      },
-      [CUSTOMER_ACTIONS.NOOP]: () => {
-        /* Do Nothing because is not the origin we are expecting */
-      },
-    })[data.action];
-  }
-
-  /**
-   * Notify the user to reload the iframe
-   *
-   * @private
-   * @memberof DotEmaComponent
-   */
-  reloadIframe() {
-    this.iframe.nativeElement.contentWindow?.postMessage(NOTIFY_CUSTOMER.EMA_RELOAD_PAGE, this.host);
-  }
-
-  /**
-   * Handle a new page event. This event is triggered when the page changes for a Workflow Action
-   * Update the query params if the url or the language id changed
-   *
-   * @param {DotCMSContentlet} page
-   * @memberof EditEmaEditorComponent
-   */
-  handleNewPage(page: DotCMSContentlet): void {
-    const { pageURI, url, languageId } = page;
-    const params = {
-      ...this.updateQueryParams,
-      url: pageURI ?? url,
-      language_id: languageId?.toString(),
-    };
-=======
     }
 
     private handleDuplicatedContentlet() {
@@ -954,54 +589,19 @@
         this.store.updateEditorState(EDITOR_STATE.LOADED);
         this.dialog.resetDialog();
     }
->>>>>>> bedb2291
-
-    if (this.shouldReload(params)) {
-      this.updateQueryParams(params);
-    }
-  }
-
-  /**
-   * Update the query params
-   *
-   * @private
-   * @param {Params} params
-   * @memberof EditEmaEditorComponent
-   */
-  private updateQueryParams(params: Params) {
-    this.router.navigate([], {
-      queryParams: params,
-      queryParamsHandling: 'merge',
-    });
-
-    // Reset this on queryParams update
-    this.rows = [];
-    this.contentlet = null;
-  }
-
-  private handleDuplicatedContentlet() {
-    this.messageService.add({
-      severity: 'info',
-      summary: this.dotMessageService.get('editpage.content.add.already.title'),
-      detail: this.dotMessageService.get('editpage.content.add.already.message'),
-      life: 2000,
-    });
-
-    this.store.updateEditorState(EDITOR_STATE.LOADED);
-  }
-
-  /**
-   * Check if the url or the language id changed
-   *
-   * @private
-   * @param {Params} params
-   * @return {*}  {boolean}
-   * @memberof EditEmaEditorComponent
-   */
-  private shouldReload(params: Params): boolean {
-    const { url: newUrl, language_id: newLanguageId } = params;
-    const { url, language_id } = this.queryParams;
-
-    return newUrl != url || newLanguageId != language_id;
-  }
+
+    /**
+     * Check if the url or the language id changed
+     *
+     * @private
+     * @param {Params} params
+     * @return {*}  {boolean}
+     * @memberof EditEmaEditorComponent
+     */
+    private shouldReload(params: Params): boolean {
+        const { url: newUrl, language_id: newLanguageId } = params;
+        const { url, language_id } = this.queryParams;
+
+        return newUrl != url || newLanguageId != language_id;
+    }
 }