import { Observable, Subject, fromEvent, of } from 'rxjs';

import { ClipboardModule } from '@angular/cdk/clipboard';
import { CommonModule } from '@angular/common';
import {
    ChangeDetectionStrategy,
    ChangeDetectorRef,
    Component,
    ElementRef,
    OnDestroy,
    OnInit,
    Signal,
    ViewChild,
    WritableSignal,
    computed,
    inject,
    signal,
    untracked
} from '@angular/core';
import { toSignal } from '@angular/core/rxjs-interop';
import { FormsModule } from '@angular/forms';
import { ActivatedRoute, Params, Router } from '@angular/router';

import { ConfirmationService, MessageService } from 'primeng/api';
import { ConfirmDialogModule } from 'primeng/confirmdialog';
import { ProgressBarModule } from 'primeng/progressbar';

import { takeUntil, catchError, filter, map, switchMap, tap, take } from 'rxjs/operators';

import { CUSTOMER_ACTIONS } from '@dotcms/client';
import {
    DotPersonalizeService,
    DotMessageService,
    DotCopyContentService,
    DotHttpErrorManagerService,
    DotSeoMetaTagsService,
    DotSeoMetaTagsUtilService
} from '@dotcms/data-access';
import {
    DotCMSContentlet,
    DotDevice,
    DotPersona,
    DotTreeNode,
    SeoMetaTags,
    SeoMetaTagsResult
} from '@dotcms/dotcms-models';
import {
    DotDeviceSelectorSeoComponent,
    DotResultsSeoToolComponent
} from '@dotcms/portlets/dot-ema/ui';
import {
    SafeUrlPipe,
    DotSpinnerModule,
    DotMessagePipe,
    DotCopyContentModalService
} from '@dotcms/ui';

import { DotEditEmaWorkflowActionsComponent } from './components/dot-edit-ema-workflow-actions/dot-edit-ema-workflow-actions.component';
import { DotEmaBookmarksComponent } from './components/dot-ema-bookmarks/dot-ema-bookmarks.component';
import { DotEmaDeviceDisplayComponent } from './components/dot-ema-device-display/dot-ema-device-display.component';
import { EditEmaLanguageSelectorComponent } from './components/edit-ema-language-selector/edit-ema-language-selector.component';
import { EditEmaPaletteComponent } from './components/edit-ema-palette/edit-ema-palette.component';
import { EditEmaPersonaSelectorComponent } from './components/edit-ema-persona-selector/edit-ema-persona-selector.component';
import { EditEmaToolbarComponent } from './components/edit-ema-toolbar/edit-ema-toolbar.component';
import { EmaContentletToolsComponent } from './components/ema-contentlet-tools/ema-contentlet-tools.component';
import { EmaPageDropzoneComponent } from './components/ema-page-dropzone/ema-page-dropzone.component';
import {
    Row,
    ContentletArea,
    EmaDragItem,
    ClientContentletArea
} from './components/ema-page-dropzone/types';

import { DotEmaDialogComponent } from '../components/dot-ema-dialog/dot-ema-dialog.component';
import { EditEmaStore } from '../dot-ema-shell/store/dot-ema.store';
import { DotPageApiResponse, DotPageApiParams } from '../services/dot-page-api.service';
import { DEFAULT_PERSONA, WINDOW } from '../shared/consts';
import { EDITOR_MODE, EDITOR_STATE, NG_CUSTOM_EVENTS, NOTIFY_CUSTOMER } from '../shared/enums';
import {
    ActionPayload,
    PositionPayload,
    ClientData,
    SetUrlPayload,
    ContainerPayload,
    ContentletPayload,
    PageContainer
} from '../shared/models';
import {
    areContainersEquals,
    deleteContentletFromContainer,
    insertContentletInContainer
} from '../utils';

interface DeletePayload {
    payload: ActionPayload;
    originContainer: ContainerPayload;
    contentletToMove: ContentletPayload;
}

interface InsertPayloadFromDelete {
    payload: ActionPayload;
    pageContainers: PageContainer[];
    contentletsId: string[];
    destinationContainer: ContainerPayload;
    pivotContentlet: ContentletPayload;
    positionToInsert: 'before' | 'after';
}

interface BasePayload {
    type: 'contentlet' | 'content-type';
}

interface ContentletDragPayload extends BasePayload {
    type: 'contentlet';
    item: {
        container?: ContainerPayload;
        contentlet: ContentletPayload;
    };
    move: boolean;
}

// Specific interface when type is 'content-type'
interface ContentTypeDragPayload extends BasePayload {
    type: 'content-type';
    item: {
        variable: string;
        name: string;
    };
}

type DraggedPalettePayload = ContentletDragPayload | ContentTypeDragPayload;

@Component({
    selector: 'dot-edit-ema-editor',
    standalone: true,
    templateUrl: './edit-ema-editor.component.html',
    styleUrls: ['./edit-ema-editor.component.scss'],
    changeDetection: ChangeDetectionStrategy.OnPush,
    imports: [
        CommonModule,
        FormsModule,
        SafeUrlPipe,
        DotSpinnerModule,
        DotEmaDialogComponent,
        ConfirmDialogModule,
        EditEmaPersonaSelectorComponent,
        EditEmaLanguageSelectorComponent,
        EditEmaToolbarComponent,
        ClipboardModule,
        DotMessagePipe,
        EmaPageDropzoneComponent,
        EditEmaPaletteComponent,
        EmaContentletToolsComponent,
        DotDeviceSelectorSeoComponent,
        DotEmaDeviceDisplayComponent,
        DotEmaBookmarksComponent,
        DotEditEmaWorkflowActionsComponent,
        ProgressBarModule,
        DotResultsSeoToolComponent
    ],
    providers: [DotCopyContentModalService, DotCopyContentService, DotHttpErrorManagerService]
})
export class EditEmaEditorComponent implements OnInit, OnDestroy {
    @ViewChild('dialog') dialog: DotEmaDialogComponent;
    @ViewChild('iframe') iframe!: ElementRef<HTMLIFrameElement>;
    @ViewChild('personaSelector')
    personaSelector!: EditEmaPersonaSelectorComponent;

    private readonly router = inject(Router);
    private readonly activatedRouter = inject(ActivatedRoute);
    private readonly store = inject(EditEmaStore);
    private readonly dotMessageService = inject(DotMessageService);
    private readonly confirmationService = inject(ConfirmationService);
    private readonly personalizeService = inject(DotPersonalizeService);
    private readonly messageService = inject(MessageService);
    private readonly window = inject(WINDOW);
    private readonly cd = inject(ChangeDetectorRef);
    private readonly dotCopyContentModalService = inject(DotCopyContentModalService);
    private readonly dotCopyContentService = inject(DotCopyContentService);
    private readonly dotHttpErrorManagerService = inject(DotHttpErrorManagerService);
    private readonly dotSeoMetaTagsService = inject(DotSeoMetaTagsService);
    private readonly dotSeoMetaTagsUtilService = inject(DotSeoMetaTagsUtilService);

    readonly editorState$ = this.store.editorState$.pipe(
        tap(({ clientHost }) => {
            if (clientHost) {
                return;
            }

            // For VTL, we need to add the VTL in the iframe
            // So we force the iframe to reload
            this.iframe?.nativeElement.dispatchEvent(new Event('load'));
        })
    );

    readonly destroy$ = new Subject<boolean>();
    protected ogTagsResults$: Observable<SeoMetaTagsResult[]>;

    readonly pageData = toSignal(this.store.pageData$);
<<<<<<< HEAD

    readonly ogTags: WritableSignal<SeoMetaTags> = signal(undefined);

=======
>>>>>>> 4db85b17
    readonly clientData: WritableSignal<ClientData> = signal(undefined);

    readonly actionPayload: Signal<ActionPayload> = computed(() => {
        const clientData = this.clientData();
        const { containers, languageId, id, personaTag } = this.pageData();
        const { contentletsId } = containers.find((container) =>
            areContainersEquals(container, clientData.container)
        ) ?? { contentletsId: [] };

        return {
            ...clientData,
            language_id: languageId.toString(),
            pageId: id,
            pageContainers: containers,
            personaTag,
            container: {
                ...clientData.container,
                contentletsId
            }
        } as ActionPayload;
    });

    readonly currentTreeNode: Signal<DotTreeNode> = computed(() => {
        const { contentlet, container } = this.actionPayload();
        const { identifier: contentId } = contentlet;
        const { variantId, uuid: relationType, contentletsId, identifier: containerId } = container;
        const { personalization, id: pageId } = untracked(() => this.pageData());
        const treeOrder = contentletsId.findIndex((id) => id === contentId).toString();

        return {
            contentId,
            containerId,
            relationType,
            variantId,
            personalization,
            treeOrder,
            pageId
        };
    });

    readonly host = '*';
    readonly editorState = EDITOR_STATE;
    readonly editorMode = EDITOR_MODE;

    private draggedPayload: DraggedPalettePayload;

    rows: Row[] = [];
    contentlet!: ContentletArea;
    dragItem: EmaDragItem;

    get queryParams(): DotPageApiParams {
        return this.activatedRouter.snapshot.queryParams as DotPageApiParams;
    }

    ngOnInit(): void {
        fromEvent(this.window, 'message')
            .pipe(takeUntil(this.destroy$))
            .subscribe((event: MessageEvent) => {
                this.handlePostMessage(event)?.();
            });
        // Think is not necessary, if is Headless, it init as loading. If is VTL, init as Loaded
        // So here is re-set to loading in Headless and prevent VTL to hide the progressbar
        // this.store.updateEditorState(EDITOR_STATE.LOADING);
    }

    /**
     * Handle the iframe page load
     *
     * @param {string} clientHost
     * @memberof EditEmaEditorComponent
     */
    onIframePageLoad({ clientHost, editor }: { clientHost: string; editor: DotPageApiResponse }) {
<<<<<<< HEAD
        if (!clientHost) {
            // Is VTL
            const doc = this.iframe?.nativeElement.contentDocument; // Iframe can be undefined

            if (doc) {
                doc.open();
                doc.write(editor.page.rendered);
                doc.close();

                this.ogTags.set(this.dotSeoMetaTagsUtilService.getMetaTags(doc));

                this.ogTagsResults$ = this.dotSeoMetaTagsService
                    .getMetaTagsResults(doc)
                    .pipe(take(1));
            }
=======
        if (clientHost) {
            return;
>>>>>>> 4db85b17
        }

        // Is VTL
        this.iframe.nativeElement.contentDocument.open();
        this.iframe.nativeElement.contentDocument.write(editor.page.rendered);
        this.iframe.nativeElement.contentDocument.close();
    }

    ngOnDestroy(): void {
        this.destroy$.next(true);
        this.destroy$.complete();
    }

    /**
     * Handle the custom event
     *
     * @param {{ event: CustomEvent; payload: ActionPayload }} { event, payload }
     * @memberof EditEmaEditorComponent
     */
    onCustomEvent({ event, payload }: { event: CustomEvent; payload: ActionPayload }) {
        this.handleNgEvent({ event, payload })?.();
    }

    /**
     * Handle the language selection
     *
     * @param {number} language_id
     * @memberof DotEmaComponent
     */
    onLanguageSelected(language_id: number) {
        this.updateQueryParams({
            language_id
        });
    }

    /**
     * Handle the persona selection
     *
     * @param {DotPersona} persona
     * @memberof DotEmaComponent
     */
    onPersonaSelected(persona: DotPersona & { pageId: string }) {
        if (persona.identifier === DEFAULT_PERSONA.identifier || persona.personalized) {
            this.updateQueryParams({
                'com.dotmarketing.persona.id': persona.identifier
            });
        } else {
            this.confirmationService.confirm({
                header: this.dotMessageService.get('editpage.personalization.confirm.header'),
                message: this.dotMessageService.get(
                    'editpage.personalization.confirm.message',
                    persona.name
                ),
                acceptLabel: this.dotMessageService.get('dot.common.dialog.accept'),
                rejectLabel: this.dotMessageService.get('dot.common.dialog.reject'),
                accept: () => {
                    this.personalizeService
                        .personalized(persona.pageId, persona.keyTag)
                        .subscribe(() => {
                            this.updateQueryParams({
                                'com.dotmarketing.persona.id': persona.identifier
                            });

                            this.personaSelector.fetchPersonas();
                        }); // This does a take 1 under the hood
                },
                reject: () => {
                    this.personaSelector.resetValue();
                }
            });
        }
    }

    /**
     * Handle the persona despersonalization
     *
     * @param {(DotPersona & { pageId: string })} persona
     * @memberof EditEmaEditorComponent
     */
    onDespersonalize(persona: DotPersona & { pageId: string; selected: boolean }) {
        this.confirmationService.confirm({
            header: this.dotMessageService.get('editpage.personalization.delete.confirm.header'),
            message: this.dotMessageService.get(
                'editpage.personalization.delete.confirm.message',
                persona.name
            ),
            acceptLabel: this.dotMessageService.get('dot.common.dialog.accept'),
            rejectLabel: this.dotMessageService.get('dot.common.dialog.reject'),
            accept: () => {
                this.personalizeService
                    .despersonalized(persona.pageId, persona.keyTag)
                    .subscribe(() => {
                        this.personaSelector.fetchPersonas();

                        if (persona.selected) {
                            this.updateQueryParams({
                                'com.dotmarketing.persona.id': DEFAULT_PERSONA.identifier
                            });
                        }
                    }); // This does a take 1 under the hood
            }
        });
    }

    /**
     * Update the current device
     *
     * @param {DotDevice} [device]
     * @memberof EditEmaEditorComponent
     */
    updateCurrentDevice(device: DotDevice & { icon?: string }) {
        this.store.updatePreviewState({
            editorMode: EDITOR_MODE.PREVIEW,
            device
        });

        this.rows = []; // We need to reset the rows when we change the device
        this.contentlet = null; // We need to reset the contentlet when we change the device
    }

    goToEditMode() {
        this.store.updatePreviewState({
            editorMode: EDITOR_MODE.EDIT
        });

        this.rows = []; // We need to reset the rows when we change the device
        this.contentlet = null; // We need to reset the contentlet when we change the device
    }

    /**
     * Handle the copy URL action
     *
     * @memberof EditEmaEditorComponent
     */
    triggerCopyToast() {
        this.messageService.add({
            severity: 'success',
            summary: this.dotMessageService.get('Copied'),
            life: 3000
        });
    }

    /**
     * Move contentlet to a new position
     *
     * @param {ActionPayload} item
     * @memberof EditEmaEditorComponent
     */
    moveContentlet(item: ActionPayload) {
        this.draggedPayload = {
            type: 'contentlet',
            item: {
                container: item.container,
                contentlet: item.contentlet
            },
            move: true
        };

        this.dragItem = {
            baseType: 'CONTENT',
            contentType: item.contentlet.contentType
        };

        this.iframe.nativeElement.contentWindow?.postMessage(
            NOTIFY_CUSTOMER.EMA_REQUEST_BOUNDS,
            this.host
        );
    }

    /**
     * Handle palette start drag event
     *
     * @param {DragEvent} event
     * @memberof EditEmaEditorComponent
     */
    onDragStart(event: DragEvent) {
        const dataset = (event.target as HTMLDivElement).dataset as unknown as Pick<
            ContentletDragPayload,
            'type'
        > & {
            item: string;
        };

        const item = JSON.parse(dataset.item);

        this.dragItem = {
            baseType: item.baseType,
            contentType: item.contentType
        };

        this.draggedPayload = {
            type: dataset.type,
            item,
            move: false
        };

        this.iframe.nativeElement.contentWindow?.postMessage(
            NOTIFY_CUSTOMER.EMA_REQUEST_BOUNDS,
            this.host
        );
    }

    /**
     * Reset rows when user stop dragging
     *
     * @param {DragEvent} _event
     * @memberof EditEmaEditorComponent
     */
    onDragEnd(_event: DragEvent) {
        this.resetDragProperties();
    }

    /**
     * When the user drop a palette item in the dropzone
     *
     * @param {PositionPayload} positionPayload
     * @return {*}  {void}
     * @memberof EditEmaEditorComponent
     */
    onPlaceItem(positionPayload: PositionPayload): void {
        let payload = this.getPageSavePayload(positionPayload);

        const destinationContainer = payload.container;
        const pivotContentlet = payload.contentlet;
        const positionToInsert = positionPayload.position;

        if (this.draggedPayload.type === 'contentlet') {
            const draggedPayload = this.draggedPayload;
            const originContainer = draggedPayload.item.container;
            const contentletToMove = draggedPayload.item.contentlet;

            if (draggedPayload.move) {
                const deletePayload = this.createDeletePayload({
                    payload,
                    originContainer,
                    contentletToMove
                });

                const { pageContainers, contentletsId } =
                    deleteContentletFromContainer(deletePayload); // Delete from the original position

                // Update the payload to handle the data to insert the contentlet in the new position
                payload = this.createInsertPayloadFromDelete({
                    payload,
                    pageContainers,
                    contentletsId,
                    destinationContainer,
                    pivotContentlet,
                    positionToInsert
                });
            }

            const { pageContainers, didInsert } = insertContentletInContainer({
                ...payload,
                newContentletId: draggedPayload.item.contentlet.identifier
            });

            if (!didInsert) {
                this.handleDuplicatedContentlet();

                this.resetDragProperties();

                return;
            }

            this.store.savePage({
                pageContainers,
                pageId: payload.pageId,
                params: this.queryParams,
                whenSaved: () => {
                    this.reloadIframe();
                    this.resetDragProperties();
                }
            });

            return;
        }

        this.dialog.createContentletFromPalette({ ...this.draggedPayload.item, payload });
    }

    /**
     * Delete contentlet
     *
     * @param {ActionPayload} payload
     * @memberof EditEmaEditorComponent
     */
    deleteContentlet(payload: ActionPayload) {
        const { pageContainers } = deleteContentletFromContainer(payload);

        this.confirmationService.confirm({
            header: this.dotMessageService.get(
                'editpage.content.contentlet.remove.confirmation_message.header'
            ),
            message: this.dotMessageService.get(
                'editpage.content.contentlet.remove.confirmation_message.message'
            ),
            acceptLabel: this.dotMessageService.get('dot.common.dialog.accept'),
            rejectLabel: this.dotMessageService.get('dot.common.dialog.reject'),
            accept: () => {
                this.store.savePage({
                    pageContainers,
                    pageId: payload.pageId,
                    params: this.queryParams,
                    whenSaved: () => {
                        this.dialog.resetDialog();
                        this.reloadIframe();
                    }
                }); // Save when selected
            }
        });
    }

    protected handleNgEvent({ event, payload }: { event: CustomEvent; payload: ActionPayload }) {
        const { detail } = event;

        return (<Record<NG_CUSTOM_EVENTS, () => void>>{
            [NG_CUSTOM_EVENTS.EDIT_CONTENTLET_LOADED]: () => {
                /* */
            },
            [NG_CUSTOM_EVENTS.CONTENT_SEARCH_SELECT]: () => {
                const { pageContainers, didInsert } = insertContentletInContainer({
                    ...payload,
                    newContentletId: detail.data.identifier
                });

                if (!didInsert) {
                    this.handleDuplicatedContentlet();

                    return;
                }

                // Save when selected
                this.store.savePage({
                    pageContainers,
                    pageId: payload.pageId,
                    params: this.queryParams,
                    whenSaved: () => {
                        this.dialog.resetDialog();
                        this.reloadIframe();
                        this.cd.detectChanges();
                    }
                });
            },
            [NG_CUSTOM_EVENTS.SAVE_PAGE]: () => {
                const { shouldReloadPage, contentletIdentifier } = detail.payload;

                if (shouldReloadPage) {
                    this.store.reload({
                        params: this.queryParams,
                        whenReloaded: () => this.reloadIframe()
                    });

                    return;
                }

                if (!payload) {
                    this.reloadIframe(); // We still need to reload the iframe because the contentlet is not in the container yet

                    return;
                }

                const { pageContainers, didInsert } = insertContentletInContainer({
                    ...payload,
                    newContentletId: contentletIdentifier
                });

                if (!didInsert) {
                    this.handleDuplicatedContentlet();

                    return;
                }

                // Save when created
                this.store.savePage({
                    pageContainers,
                    pageId: payload.pageId,
                    params: this.queryParams,
                    whenSaved: () => {
                        this.dialog.resetDialog();
                        this.reloadIframe();
                    }
                });
            },
            [NG_CUSTOM_EVENTS.CREATE_CONTENTLET]: () => {
                this.dialog.createContentlet({
                    contentType: detail.data.contentType,
                    url: detail.data.url
                });
                this.cd.detectChanges();
            },
            [NG_CUSTOM_EVENTS.FORM_SELECTED]: () => {
                const identifier = detail.data.identifier;

                this.store.saveFormToPage({
                    payload,
                    formId: identifier,
                    params: this.queryParams,
                    whenSaved: () => {
                        this.dialog.resetDialog();
                        this.reloadIframe();
                    }
                });
            }
        })[detail.name];
    }

    /**
     * Handle the post message event
     *
     * @private
     * @param {{ action: CUSTOMER_ACTIONS; payload: DotCMSContentlet }} data
     * @return {*}
     * @memberof DotEmaComponent
     */
    private handlePostMessage({
        origin: _origin = this.host,
        data
    }: {
        origin: string;
        data: {
            action: CUSTOMER_ACTIONS;
            payload: ActionPayload | SetUrlPayload | Row[] | ClientContentletArea;
        };
    }): () => void {
        return (<Record<CUSTOMER_ACTIONS, () => void>>{
            [CUSTOMER_ACTIONS.CONTENT_CHANGE]: () => {
                // This event is sent when the mutation observer detects a change in the content

                this.store.updateEditorState(EDITOR_STATE.LOADED);
            },

            [CUSTOMER_ACTIONS.SET_URL]: () => {
                const payload = <SetUrlPayload>data.payload;

                // When we set the url, we trigger in the shell component a load to get the new state of the page
                // This triggers a rerender that makes nextjs to send the set_url again
                // But this time the params are the same so the shell component wont trigger a load and there we know that the page is loaded
                const isSameUrl = this.queryParams.url === payload.url;

                if (isSameUrl) {
                    this.store.updateEditorState(EDITOR_STATE.LOADED);
                    this.personaSelector.fetchPersonas(); // We need to fetch the personas again because the page is loaded
                } else {
                    this.store.updateEditorState(EDITOR_STATE.LOADING);
                }

                this.updateQueryParams({
                    url: payload.url,
                    ...(isSameUrl
                        ? {}
                        : { 'com.dotmarketing.persona.id': DEFAULT_PERSONA.identifier })
                });
            },
            [CUSTOMER_ACTIONS.SET_BOUNDS]: () => {
                this.rows = <Row[]>data.payload;
                this.cd.detectChanges();
            },
            [CUSTOMER_ACTIONS.SET_CONTENTLET]: () => {
                const contentletArea = <ClientContentletArea>data.payload;

                const payload = this.getPageSavePayload(contentletArea.payload);

                this.contentlet = {
                    ...contentletArea,
                    payload
                };

                this.cd.detectChanges();
            },
            [CUSTOMER_ACTIONS.IFRAME_SCROLL]: () => {
                this.resetDragProperties();
                this.cd.detectChanges();
            },
            [CUSTOMER_ACTIONS.PING_EDITOR]: () => {
                this.iframe?.nativeElement?.contentWindow.postMessage(
                    NOTIFY_CUSTOMER.EMA_EDITOR_PONG,
                    this.host
                );
            },
            [CUSTOMER_ACTIONS.NOOP]: () => {
                /* Do Nothing because is not the origin we are expecting */
            }
        })[data.action];
    }

    /**
     * Notify the user to reload the iframe
     *
     * @private
     * @memberof DotEmaComponent
     */
    reloadIframe() {
        this.iframe.nativeElement.contentWindow?.postMessage(
            NOTIFY_CUSTOMER.EMA_RELOAD_PAGE,
            this.host
        );
    }

    /**
     * Handle a new page event. This event is triggered when the page changes for a Workflow Action
     * Update the query params if the url or the language id changed
     *
     * @param {DotCMSContentlet} page
     * @memberof EditEmaEditorComponent
     */
    handleNewPage(page: DotCMSContentlet): void {
        const { pageURI, url, languageId } = page;
        const params = {
            ...this.updateQueryParams,
            url: pageURI ?? url,
            language_id: languageId?.toString()
        };

        if (this.shouldReload(params)) {
            this.updateQueryParams(params);
        }
    }

    onSeoMediaChange(seoMedia: string) {
        this.store.updatePreviewState({
            editorMode: EDITOR_MODE.PREVIEW,
            socialMedia: seoMedia
        });
    }

    /**
     * Update the query params
     *
     * @private
     * @param {Params} params
     * @memberof EditEmaEditorComponent
     */
    private updateQueryParams(params: Params) {
        this.router.navigate([], {
            queryParams: params,
            queryParamsHandling: 'merge'
        });

        // Reset this on queryParams update
        this.rows = [];
        this.contentlet = null;
    }

    private handleDuplicatedContentlet() {
        this.messageService.add({
            severity: 'info',
            summary: this.dotMessageService.get('editpage.content.add.already.title'),
            detail: this.dotMessageService.get('editpage.content.add.already.message'),
            life: 2000
        });

        this.store.updateEditorState(EDITOR_STATE.LOADED);
        this.dialog.resetDialog();
    }

    /**
     * Check if the url or the language id changed
     *
     * @private
     * @param {Params} params
     * @return {*}  {boolean}
     * @memberof EditEmaEditorComponent
     */
    private shouldReload(params: Params): boolean {
        const { url: newUrl, language_id: newLanguageId } = params;
        const { url, language_id } = this.queryParams;

        return newUrl != url || newLanguageId != language_id;
    }

    /**
     * Get the page save payload
     *
     * @private
     * @param {PositionPayload} positionPayload
     * @return {*}  {ActionPayload}
     * @memberof EditEmaEditorComponent
     */
    private getPageSavePayload(positionPayload: PositionPayload): ActionPayload {
        this.clientData.set(positionPayload);

        return this.actionPayload();
    }

    /**
     * Handle edit contentlet
     *
     * @protected
     * @param {ActionPayload} payload
     * @return {*}
     * @memberof EditEmaEditorComponent
     */
    protected handleEditContentlet(payload: ActionPayload) {
        const { contentlet } = payload;
        const { onNumberOfPages, title } = contentlet;

        if (!(onNumberOfPages > 1)) {
            this.dialog.editContentlet(contentlet);

            return;
        }

        this.dotCopyContentModalService
            .open()
            .pipe(
                switchMap(({ shouldCopy }) => {
                    if (!shouldCopy) {
                        return of(contentlet);
                    }

                    this.dialog.showLoadingIframe(title);

                    return this.handleCopyContent();
                })
            )
            .subscribe((contentlet) => this.dialog.editContentlet(contentlet));
    }

    /**
     * Handle edit content map
     *
     * @protected
     * @param {DotCMSContentlet} contentlet
     * @memberof EditEmaEditorComponent
     */
    protected editContentMap(contentlet: DotCMSContentlet): void {
        this.dialog.editUrlContentMapContentlet(contentlet);
    }

    /**
     * Handle copy content
     *
     * @private
     * @return {*}
     * @memberof DotEmaDialogComponent
     */
    private handleCopyContent(): Observable<DotCMSContentlet> {
        return this.dotCopyContentService.copyInPage(this.currentTreeNode()).pipe(
            catchError((error) =>
                this.dotHttpErrorManagerService.handle(error).pipe(
                    tap(() => this.dialog.resetDialog()), // If there is an error, we set the status to idle
                    map(() => null)
                )
            ),
            filter((contentlet: DotCMSContentlet) => !!contentlet?.inode),
            tap(() => this.reloadIframe()) // If the contentlet is copied, we reload the iframe
        );
    }

    /**
     * Reset the drag properties
     *
     * @private
     * @memberof EditEmaEditorComponent
     */
    protected resetDragProperties() {
        this.draggedPayload = undefined;
        this.contentlet = null;
        this.rows = [];
        this.dragItem = null;
    }

    /**
     * Create the payload to delete a contentlet
     *
     * @private
     * @param {DeletePayload} {
     *         payload,
     *         originContainer,
     *         contentletToMove
     *     }
     * @return {*}  {ActionPayload}
     * @memberof EditEmaEditorComponent
     */
    private createDeletePayload({
        payload,
        originContainer,
        contentletToMove
    }: DeletePayload): ActionPayload {
        return {
            ...payload,
            container: {
                ...originContainer // The container where the contentlet was before
            },
            contentlet: {
                ...contentletToMove // The contentlet that was dragged
            }
        };
    }

    /**
     * Create the payload to insert a contentlet after deleting it
     *
     * @private
     * @param {InsertPayloadFromDelete} {
     *         payload,
     *         pageContainers,
     *         contentletsId,
     *         destinationContainer,
     *         pivotContentlet,
     *         positionToInsert
     *     }
     * @return {*}  {ActionPayload}
     * @memberof EditEmaEditorComponent
     */
    private createInsertPayloadFromDelete({
        payload,
        pageContainers,
        contentletsId,
        destinationContainer,
        pivotContentlet,
        positionToInsert
    }: InsertPayloadFromDelete): ActionPayload {
        return {
            ...payload,
            pageContainers,
            container: {
                ...payload.container,
                ...destinationContainer,
                contentletsId // Contentlets id after deleting the contentlet
            },
            contentlet: pivotContentlet,
            position: positionToInsert
        };
    }
}<|MERGE_RESOLUTION|>--- conflicted
+++ resolved
@@ -197,12 +197,9 @@
     protected ogTagsResults$: Observable<SeoMetaTagsResult[]>;
 
     readonly pageData = toSignal(this.store.pageData$);
-<<<<<<< HEAD
 
     readonly ogTags: WritableSignal<SeoMetaTags> = signal(undefined);
 
-=======
->>>>>>> 4db85b17
     readonly clientData: WritableSignal<ClientData> = signal(undefined);
 
     readonly actionPayload: Signal<ActionPayload> = computed(() => {
@@ -275,32 +272,23 @@
      * @memberof EditEmaEditorComponent
      */
     onIframePageLoad({ clientHost, editor }: { clientHost: string; editor: DotPageApiResponse }) {
-<<<<<<< HEAD
-        if (!clientHost) {
-            // Is VTL
-            const doc = this.iframe?.nativeElement.contentDocument; // Iframe can be undefined
-
-            if (doc) {
-                doc.open();
-                doc.write(editor.page.rendered);
-                doc.close();
-
-                this.ogTags.set(this.dotSeoMetaTagsUtilService.getMetaTags(doc));
-
-                this.ogTagsResults$ = this.dotSeoMetaTagsService
-                    .getMetaTagsResults(doc)
-                    .pipe(take(1));
-            }
-=======
         if (clientHost) {
+            // Is Headless
             return;
->>>>>>> 4db85b17
         }
 
         // Is VTL
-        this.iframe.nativeElement.contentDocument.open();
-        this.iframe.nativeElement.contentDocument.write(editor.page.rendered);
-        this.iframe.nativeElement.contentDocument.close();
+        const doc = this.iframe?.nativeElement.contentDocument; // Iframe can be undefined
+
+        if (doc) {
+            doc.open();
+            doc.write(editor.page.rendered);
+            doc.close();
+
+            this.ogTags.set(this.dotSeoMetaTagsUtilService.getMetaTags(doc));
+
+            this.ogTagsResults$ = this.dotSeoMetaTagsService.getMetaTagsResults(doc).pipe(take(1));
+        }
     }
 
     ngOnDestroy(): void {
