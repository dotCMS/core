import { Observable, Subject, fromEvent, of } from 'rxjs';

import { ClipboardModule } from '@angular/cdk/clipboard';
import { CommonModule } from '@angular/common';
import { HttpErrorResponse } from '@angular/common/http';
import {
    ChangeDetectionStrategy,
    ChangeDetectorRef,
    Component,
    ElementRef,
    OnDestroy,
    OnInit,
    Signal,
    ViewChild,
    WritableSignal,
    computed,
    inject,
    signal,
    untracked
} from '@angular/core';
import { toSignal } from '@angular/core/rxjs-interop';
import { FormsModule } from '@angular/forms';
import { ActivatedRoute, Params, Router } from '@angular/router';

import { ConfirmationService, MessageService } from 'primeng/api';
import { ConfirmDialogModule } from 'primeng/confirmdialog';
import { ProgressBarModule } from 'primeng/progressbar';

import { takeUntil, catchError, filter, map, switchMap, tap, take } from 'rxjs/operators';

import { CUSTOMER_ACTIONS } from '@dotcms/client';
import {
    DotPersonalizeService,
    DotMessageService,
    DotCopyContentService,
    DotHttpErrorManagerService,
    DotSeoMetaTagsService,
    DotSeoMetaTagsUtilService,
    DotContentletService
} from '@dotcms/data-access';
import {
    DotCMSContentlet,
    DotDevice,
    DotPersona,
    DotTreeNode,
    SeoMetaTags,
    SeoMetaTagsResult
} from '@dotcms/dotcms-models';
import {
    DotDeviceSelectorSeoComponent,
    DotResultsSeoToolComponent
} from '@dotcms/portlets/dot-ema/ui';
import {
    SafeUrlPipe,
    DotSpinnerModule,
    DotMessagePipe,
    DotCopyContentModalService
} from '@dotcms/ui';

import { DotEditEmaWorkflowActionsComponent } from './components/dot-edit-ema-workflow-actions/dot-edit-ema-workflow-actions.component';
import { DotEmaBookmarksComponent } from './components/dot-ema-bookmarks/dot-ema-bookmarks.component';
import { DotEmaDeviceDisplayComponent } from './components/dot-ema-device-display/dot-ema-device-display.component';
import { EditEmaLanguageSelectorComponent } from './components/edit-ema-language-selector/edit-ema-language-selector.component';
import { EditEmaPaletteComponent } from './components/edit-ema-palette/edit-ema-palette.component';
import { EditEmaPersonaSelectorComponent } from './components/edit-ema-persona-selector/edit-ema-persona-selector.component';
import { EditEmaToolbarComponent } from './components/edit-ema-toolbar/edit-ema-toolbar.component';
import { EmaContentletToolsComponent } from './components/ema-contentlet-tools/ema-contentlet-tools.component';
import { EmaPageDropzoneComponent } from './components/ema-page-dropzone/ema-page-dropzone.component';
import {
    ContentletArea,
    EmaDragItem,
    ClientContentletArea,
    Container
} from './components/ema-page-dropzone/types';

import { DotEmaDialogComponent } from '../components/dot-ema-dialog/dot-ema-dialog.component';
import { EditEmaStore } from '../dot-ema-shell/store/dot-ema.store';
import { DotPageApiParams } from '../services/dot-page-api.service';
import { DEFAULT_PERSONA, WINDOW } from '../shared/consts';
import { EDITOR_MODE, EDITOR_STATE, NG_CUSTOM_EVENTS, NOTIFY_CUSTOMER } from '../shared/enums';
import {
    ActionPayload,
    PositionPayload,
    ClientData,
    SetUrlPayload,
    ContainerPayload,
    ContentletPayload,
    PageContainer
} from '../shared/models';
import {
    areContainersEquals,
    deleteContentletFromContainer,
    insertContentletInContainer
} from '../utils';

interface DeletePayload {
    payload: ActionPayload;
    originContainer: ContainerPayload;
    contentletToMove: ContentletPayload;
}

interface InsertPayloadFromDelete {
    payload: ActionPayload;
    pageContainers: PageContainer[];
    contentletsId: string[];
    destinationContainer: ContainerPayload;
    pivotContentlet: ContentletPayload;
    positionToInsert: 'before' | 'after';
}

interface BasePayload {
    type: 'contentlet' | 'content-type';
}

interface ContentletDragPayload extends BasePayload {
    type: 'contentlet';
    item: {
        container?: ContainerPayload;
        contentlet: ContentletPayload;
    };
    move: boolean;
}

// Specific interface when type is 'content-type'
interface ContentTypeDragPayload extends BasePayload {
    type: 'content-type';
    item: {
        variable: string;
        name: string;
    };
}

type DraggedPalettePayload = ContentletDragPayload | ContentTypeDragPayload;

@Component({
    selector: 'dot-edit-ema-editor',
    standalone: true,
    templateUrl: './edit-ema-editor.component.html',
    styleUrls: ['./edit-ema-editor.component.scss'],
    changeDetection: ChangeDetectionStrategy.OnPush,
    imports: [
        CommonModule,
        FormsModule,
        SafeUrlPipe,
        DotSpinnerModule,
        DotEmaDialogComponent,
        ConfirmDialogModule,
        EditEmaPersonaSelectorComponent,
        EditEmaLanguageSelectorComponent,
        EditEmaToolbarComponent,
        ClipboardModule,
        DotMessagePipe,
        EmaPageDropzoneComponent,
        EditEmaPaletteComponent,
        EmaContentletToolsComponent,
        DotDeviceSelectorSeoComponent,
        DotEmaDeviceDisplayComponent,
        DotEmaBookmarksComponent,
        DotEditEmaWorkflowActionsComponent,
        ProgressBarModule,
        DotResultsSeoToolComponent
    ],
    providers: [
        DotCopyContentModalService,
        DotCopyContentService,
        DotHttpErrorManagerService,
        DotContentletService
    ]
})
export class EditEmaEditorComponent implements OnInit, OnDestroy {
    @ViewChild('dialog') dialog: DotEmaDialogComponent;
    @ViewChild('iframe') iframe!: ElementRef<HTMLIFrameElement>;
    @ViewChild('personaSelector')
    personaSelector!: EditEmaPersonaSelectorComponent;

    private readonly router = inject(Router);
    private readonly activatedRouter = inject(ActivatedRoute);
    private readonly store = inject(EditEmaStore);
    private readonly dotMessageService = inject(DotMessageService);
    private readonly confirmationService = inject(ConfirmationService);
    private readonly personalizeService = inject(DotPersonalizeService);
    private readonly messageService = inject(MessageService);
    private readonly window = inject(WINDOW);
    private readonly cd = inject(ChangeDetectorRef);
    private readonly dotCopyContentModalService = inject(DotCopyContentModalService);
    private readonly dotCopyContentService = inject(DotCopyContentService);
    private readonly dotHttpErrorManagerService = inject(DotHttpErrorManagerService);
    private readonly dotSeoMetaTagsService = inject(DotSeoMetaTagsService);
    private readonly dotSeoMetaTagsUtilService = inject(DotSeoMetaTagsUtilService);
    private readonly dotContentletService = inject(DotContentletService);

    readonly editorState$ = this.store.editorState$;
<<<<<<< HEAD
=======

>>>>>>> 439c2a42
    readonly destroy$ = new Subject<boolean>();
    protected ogTagsResults$: Observable<SeoMetaTagsResult[]>;

    readonly pageData = toSignal(this.store.pageData$);

    readonly ogTags: WritableSignal<SeoMetaTags> = signal(undefined);

    readonly clientData: WritableSignal<ClientData> = signal(undefined);

    readonly actionPayload: Signal<ActionPayload> = computed(() => {
        const clientData = this.clientData();
        const { containers, languageId, id, personaTag } = this.pageData();
        const { contentletsId } = containers.find((container) =>
            areContainersEquals(container, clientData.container)
        ) ?? { contentletsId: [] };

        return {
            ...clientData,
            language_id: languageId.toString(),
            pageId: id,
            pageContainers: containers,
            personaTag,
            container: {
                ...clientData.container,
                contentletsId
            }
        } as ActionPayload;
    });

    readonly currentTreeNode: Signal<DotTreeNode> = computed(() => {
        const { contentlet, container } = this.actionPayload();
        const { identifier: contentId } = contentlet;
        const { variantId, uuid: relationType, contentletsId, identifier: containerId } = container;
        const { personalization, id: pageId } = untracked(() => this.pageData());
        const treeOrder = contentletsId.findIndex((id) => id === contentId).toString();

        return {
            contentId,
            containerId,
            relationType,
            variantId,
            personalization,
            treeOrder,
            pageId
        };
    });

    readonly host = '*';
    readonly editorState = EDITOR_STATE;
    readonly editorMode = EDITOR_MODE;

    private draggedPayload: DraggedPalettePayload;

    containers: Container[] = [];
    contentlet!: ContentletArea;
    dragItem: EmaDragItem;

    get queryParams(): DotPageApiParams {
        return this.activatedRouter.snapshot.queryParams as DotPageApiParams;
    }

    ngOnInit(): void {
        this.store.code$
            .pipe(
                takeUntil(this.destroy$),
                filter((code) => !!code)
            )
            .subscribe((code) => {
                requestAnimationFrame(() => {
                    const doc = this.iframe?.nativeElement.contentDocument;

                    if (doc) {
                        doc.open();
                        doc.write(this.addEditorPageScript(code));
                        doc.close();

                        this.ogTags.set(this.dotSeoMetaTagsUtilService.getMetaTags(doc));
                        this.ogTagsResults$ = this.dotSeoMetaTagsService
                            .getMetaTagsResults(doc)
                            .pipe(take(1));
                    }
                });
            });

        fromEvent(this.window, 'message')
            .pipe(takeUntil(this.destroy$))
            .subscribe((event: MessageEvent) => {
                this.handlePostMessage(event)?.();
            });
        // Think is not necessary, if is Headless, it init as loading. If is VTL, init as Loaded
        // So here is re-set to loading in Headless and prevent VTL to hide the progressbar
        // this.store.updateEditorState(EDITOR_STATE.LOADING);
    }

    /**
     * Handle the iframe page load
     *
     * @param {string} clientHost
     * @memberof EditEmaEditorComponent
     */
    onIframePageLoad() {
        this.store.updateEditorState(EDITOR_STATE.LOADED);
    }

    /**
     * Add the editor page script to VTL pages
     *
     * @param {string} rendered
     * @return {*}
     * @memberof EditEmaEditorComponent
     */
    addEditorPageScript(rendered: string) {
        const scriptString = `<script src="/html/js/editor-js/sdk-editor.esm.js"></script>`;
        const updatedRendered = rendered?.replace('</body>', scriptString + '</body>');

        return updatedRendered;
    }

    ngOnDestroy(): void {
        this.destroy$.next(true);
        this.destroy$.complete();
    }

    /**
     * Handle the custom event
     *
     * @param {{ event: CustomEvent; payload: ActionPayload }} { event, payload }
     * @memberof EditEmaEditorComponent
     */
    onCustomEvent({ event, payload }: { event: CustomEvent; payload: ActionPayload }) {
        this.handleNgEvent({ event, payload })?.();
    }

    /**
     * Handle the language selection
     *
     * @param {number} language_id
     * @memberof DotEmaComponent
     */
    onLanguageSelected(language_id: number) {
        this.updateQueryParams({
            language_id
        });
    }

    /**
     * Handle the persona selection
     *
     * @param {DotPersona} persona
     * @memberof DotEmaComponent
     */
    onPersonaSelected(persona: DotPersona & { pageId: string }) {
        if (persona.identifier === DEFAULT_PERSONA.identifier || persona.personalized) {
            this.updateQueryParams({
                'com.dotmarketing.persona.id': persona.identifier
            });
        } else {
            this.confirmationService.confirm({
                header: this.dotMessageService.get('editpage.personalization.confirm.header'),
                message: this.dotMessageService.get(
                    'editpage.personalization.confirm.message',
                    persona.name
                ),
                acceptLabel: this.dotMessageService.get('dot.common.dialog.accept'),
                rejectLabel: this.dotMessageService.get('dot.common.dialog.reject'),
                accept: () => {
                    this.personalizeService
                        .personalized(persona.pageId, persona.keyTag)
                        .subscribe(() => {
                            this.updateQueryParams({
                                'com.dotmarketing.persona.id': persona.identifier
                            });

                            this.personaSelector.fetchPersonas();
                        }); // This does a take 1 under the hood
                },
                reject: () => {
                    this.personaSelector.resetValue();
                }
            });
        }
    }

    /**
     * Handle the persona despersonalization
     *
     * @param {(DotPersona & { pageId: string })} persona
     * @memberof EditEmaEditorComponent
     */
    onDespersonalize(persona: DotPersona & { pageId: string; selected: boolean }) {
        this.confirmationService.confirm({
            header: this.dotMessageService.get('editpage.personalization.delete.confirm.header'),
            message: this.dotMessageService.get(
                'editpage.personalization.delete.confirm.message',
                persona.name
            ),
            acceptLabel: this.dotMessageService.get('dot.common.dialog.accept'),
            rejectLabel: this.dotMessageService.get('dot.common.dialog.reject'),
            accept: () => {
                this.personalizeService
                    .despersonalized(persona.pageId, persona.keyTag)
                    .subscribe(() => {
                        this.personaSelector.fetchPersonas();

                        if (persona.selected) {
                            this.updateQueryParams({
                                'com.dotmarketing.persona.id': DEFAULT_PERSONA.identifier
                            });
                        }
                    }); // This does a take 1 under the hood
            }
        });
    }

    /**
     * Update the current device
     *
     * @param {DotDevice} [device]
     * @memberof EditEmaEditorComponent
     */
    updateCurrentDevice(device: DotDevice & { icon?: string }) {
        this.store.updatePreviewState({
            editorMode: EDITOR_MODE.PREVIEW,
            device
        });

        this.containers = []; // We need to reset the rows when we change the device
        this.contentlet = null; // We need to reset the contentlet when we change the device
    }

    goToEditMode() {
        this.store.updatePreviewState({
            editorMode: EDITOR_MODE.EDIT
        });

        this.containers = []; // We need to reset the rows when we change the device
        this.contentlet = null; // We need to reset the contentlet when we change the device
    }

    /**
     * Handle the copy URL action
     *
     * @memberof EditEmaEditorComponent
     */
    triggerCopyToast() {
        this.messageService.add({
            severity: 'success',
            summary: this.dotMessageService.get('Copied'),
            life: 3000
        });
    }

    /**
     * Move contentlet to a new position
     *
     * @param {ActionPayload} item
     * @memberof EditEmaEditorComponent
     */
    moveContentlet(item: ActionPayload) {
        this.draggedPayload = {
            type: 'contentlet',
            item: {
                container: item.container,
                contentlet: item.contentlet
            },
            move: true
        };

        this.dragItem = {
            baseType: 'CONTENT',
            contentType: item.contentlet.contentType
        };

        this.iframe.nativeElement.contentWindow?.postMessage(
            NOTIFY_CUSTOMER.EMA_REQUEST_BOUNDS,
            this.host
        );
    }

    /**
     * Handle palette start drag event
     *
     * @param {DragEvent} event
     * @memberof EditEmaEditorComponent
     */
    onDragStart(event: DragEvent) {
        const dataset = (event.target as HTMLDivElement).dataset as unknown as Pick<
            ContentletDragPayload,
            'type'
        > & {
            item: string;
        };

        const item = JSON.parse(dataset.item);

        this.dragItem = {
            baseType: item.baseType,
            contentType: item.contentType
        };

        this.draggedPayload = {
            type: dataset.type,
            item,
            move: false
        };

        this.iframe.nativeElement.contentWindow?.postMessage(
            NOTIFY_CUSTOMER.EMA_REQUEST_BOUNDS,
            this.host
        );
    }

    /**
     * Reset rows when user stop dragging
     *
     * @param {DragEvent} _event
     * @memberof EditEmaEditorComponent
     */
    onDragEnd(_event: DragEvent) {
        this.resetDragProperties();
    }

    /**
     * When the user drop a palette item in the dropzone
     *
     * @param {PositionPayload} positionPayload
     * @return {*}  {void}
     * @memberof EditEmaEditorComponent
     */
    onPlaceItem(positionPayload: PositionPayload): void {
        let payload = this.getPageSavePayload(positionPayload);

        const destinationContainer = payload.container;
        const pivotContentlet = payload.contentlet;
        const positionToInsert = positionPayload.position;

        if (this.draggedPayload.type === 'contentlet') {
            const draggedPayload = this.draggedPayload;
            const originContainer = draggedPayload.item.container;
            const contentletToMove = draggedPayload.item.contentlet;

            if (draggedPayload.move) {
                const deletePayload = this.createDeletePayload({
                    payload,
                    originContainer,
                    contentletToMove
                });

                const { pageContainers, contentletsId } =
                    deleteContentletFromContainer(deletePayload); // Delete from the original position

                // Update the payload to handle the data to insert the contentlet in the new position
                payload = this.createInsertPayloadFromDelete({
                    payload,
                    pageContainers,
                    contentletsId,
                    destinationContainer,
                    pivotContentlet,
                    positionToInsert
                });
            }

            const { pageContainers, didInsert } = insertContentletInContainer({
                ...payload,
                newContentletId: draggedPayload.item.contentlet.identifier
            });

            if (!didInsert) {
                this.handleDuplicatedContentlet();

                this.resetDragProperties();

                return;
            }

            this.store.savePage({
                pageContainers,
                pageId: payload.pageId,
                params: this.queryParams,
                whenSaved: () => {
                    this.reloadIframe();
                    this.resetDragProperties();
                    this.cd.detectChanges();
                }
            });

            return;
        }

        this.dialog.createContentletFromPalette({ ...this.draggedPayload.item, payload });
    }

    /**
     * Delete contentlet
     *
     * @param {ActionPayload} payload
     * @memberof EditEmaEditorComponent
     */
    deleteContentlet(payload: ActionPayload) {
        const { pageContainers } = deleteContentletFromContainer(payload);

        this.confirmationService.confirm({
            header: this.dotMessageService.get(
                'editpage.content.contentlet.remove.confirmation_message.header'
            ),
            message: this.dotMessageService.get(
                'editpage.content.contentlet.remove.confirmation_message.message'
            ),
            acceptLabel: this.dotMessageService.get('dot.common.dialog.accept'),
            rejectLabel: this.dotMessageService.get('dot.common.dialog.reject'),
            accept: () => {
                this.store.savePage({
                    pageContainers,
                    pageId: payload.pageId,
                    params: this.queryParams,
                    whenSaved: () => {
                        this.dialog.resetDialog();
                        this.reloadIframe();
                    }
                }); // Save when selected
            }
        });
    }

    protected handleNgEvent({ event, payload }: { event: CustomEvent; payload: ActionPayload }) {
        const { detail } = event;

        return (<Record<NG_CUSTOM_EVENTS, () => void>>{
            [NG_CUSTOM_EVENTS.EDIT_CONTENTLET_LOADED]: () => {
                /* */
            },
            [NG_CUSTOM_EVENTS.CONTENT_SEARCH_SELECT]: () => {
                const { pageContainers, didInsert } = insertContentletInContainer({
                    ...payload,
                    newContentletId: detail.data.identifier
                });

                if (!didInsert) {
                    this.handleDuplicatedContentlet();

                    return;
                }

                // Save when selected
                this.store.savePage({
                    pageContainers,
                    pageId: payload.pageId,
                    params: this.queryParams,
                    whenSaved: () => {
                        this.dialog.resetDialog();
                        this.reloadIframe();
                    }
                });
            },
            [NG_CUSTOM_EVENTS.SAVE_PAGE]: () => {
                const { shouldReloadPage, contentletIdentifier } = detail.payload;
                if (shouldReloadPage) {
<<<<<<< HEAD
                    this.reloadURLContentMapPage(contentletIdentifier);
=======
                    this.store.reload({
                        params: this.queryParams,
                        whenReloaded: () => {
                            this.reloadIframe();
                        }
                    });
>>>>>>> 439c2a42

                    return;
                }

                if (!payload) {
                    this.reloadIframe(); // We still need to reload the iframe because the contentlet is not in the container yet

                    return;
                }

                const { pageContainers, didInsert } = insertContentletInContainer({
                    ...payload,
                    newContentletId: contentletIdentifier
                });

                if (!didInsert) {
                    this.handleDuplicatedContentlet();

                    return;
                }

                // Save when created
                this.store.savePage({
                    pageContainers,
                    pageId: payload.pageId,
                    params: this.queryParams,
                    whenSaved: () => {
                        this.dialog.resetDialog();
                        this.reloadIframe();
                    }
                });
            },
            [NG_CUSTOM_EVENTS.CREATE_CONTENTLET]: () => {
                this.dialog.createContentlet({
                    contentType: detail.data.contentType,
                    url: detail.data.url
                });
                this.cd.detectChanges();
            },
            [NG_CUSTOM_EVENTS.FORM_SELECTED]: () => {
                const identifier = detail.data.identifier;

                this.store.saveFormToPage({
                    payload,
                    formId: identifier,
                    params: this.queryParams,
                    whenSaved: () => {
                        this.dialog.resetDialog();
                        this.reloadIframe();
                    }
                });
            }
        })[detail.name];
    }

    /**
     * Handle the post message event
     *
     * @private
     * @param {{ action: CUSTOMER_ACTIONS; payload: DotCMSContentlet }} data
     * @return {*}
     * @memberof DotEmaComponent
     */
    private handlePostMessage({
        origin: _origin = this.host,
        data
    }: {
        origin: string;
        data: {
            action: CUSTOMER_ACTIONS;
            payload: ActionPayload | SetUrlPayload | Container[] | ClientContentletArea;
        };
    }): () => void {
        return (<Record<CUSTOMER_ACTIONS, () => void>>{
            [CUSTOMER_ACTIONS.CONTENT_CHANGE]: () => {
                // This event is sent when the mutation observer detects a change in the content

                this.store.updateEditorState(EDITOR_STATE.LOADED);
            },

            [CUSTOMER_ACTIONS.NAVIGATION_UPDATE]: () => {
                const payload = <SetUrlPayload>data.payload;

                // When we set the url, we trigger in the shell component a load to get the new state of the page
                // This triggers a rerender that makes nextjs to send the set_url again
                // But this time the params are the same so the shell component wont trigger a load and there we know that the page is loaded
                const isSameUrl = this.queryParams.url === payload.url;

                if (isSameUrl) {
                    this.store.updateEditorState(EDITOR_STATE.LOADED);
                    this.personaSelector.fetchPersonas(); // We need to fetch the personas again because the page is loaded
                } else {
                    this.store.updateEditorState(EDITOR_STATE.LOADING);
                }

                this.updateQueryParams({
                    url: payload.url,
                    ...(isSameUrl
                        ? {}
                        : { 'com.dotmarketing.persona.id': DEFAULT_PERSONA.identifier })
                });
            },
            [CUSTOMER_ACTIONS.SET_BOUNDS]: () => {
                this.containers = <Container[]>data.payload;
                this.cd.detectChanges();
            },
            [CUSTOMER_ACTIONS.SET_CONTENTLET]: () => {
                const contentletArea = <ClientContentletArea>data.payload;

                const payload = this.getPageSavePayload(contentletArea.payload);

                this.contentlet = {
                    ...contentletArea,
                    payload
                };

                this.cd.detectChanges();
            },
            [CUSTOMER_ACTIONS.IFRAME_SCROLL]: () => {
                this.resetDragProperties();
                this.cd.detectChanges();
            },
            [CUSTOMER_ACTIONS.PING_EDITOR]: () => {
                this.iframe?.nativeElement?.contentWindow.postMessage(
                    NOTIFY_CUSTOMER.EMA_EDITOR_PONG,
                    this.host
                );
            },
            [CUSTOMER_ACTIONS.NOOP]: () => {
                /* Do Nothing because is not the origin we are expecting */
            }
        })[data.action];
    }

    /**
     * Notify the user to reload the iframe
     *
     * @private
     * @memberof DotEmaComponent
     */
    reloadIframe() {
        this.iframe?.nativeElement?.contentWindow?.postMessage(
            NOTIFY_CUSTOMER.EMA_RELOAD_PAGE,
            this.host
        );
    }

    /**
     * Handle a new page event. This event is triggered when the page changes for a Workflow Action
     * Update the query params if the url or the language id changed
     *
     * @param {DotCMSContentlet} page
     * @memberof EditEmaEditorComponent
     */
    handleNewPage(page: DotCMSContentlet): void {
        const { pageURI, url, languageId } = page;
        const params = {
            ...this.updateQueryParams,
            url: pageURI ?? url,
            language_id: languageId?.toString()
        };

        if (this.shouldReload(params)) {
            this.updateQueryParams(params);
        }
    }

    onSeoMediaChange(seoMedia: string) {
        this.store.updatePreviewState({
            editorMode: EDITOR_MODE.PREVIEW,
            socialMedia: seoMedia
        });
    }

    /**
     * Update the query params
     *
     * @private
     * @param {Params} params
     * @memberof EditEmaEditorComponent
     */
    private updateQueryParams(params: Params) {
        this.router.navigate([], {
            queryParams: params,
            queryParamsHandling: 'merge'
        });

        // Reset this on queryParams update
        this.containers = [];
        this.contentlet = null;
    }

    private handleDuplicatedContentlet() {
        this.messageService.add({
            severity: 'info',
            summary: this.dotMessageService.get('editpage.content.add.already.title'),
            detail: this.dotMessageService.get('editpage.content.add.already.message'),
            life: 2000
        });

        this.store.updateEditorState(EDITOR_STATE.LOADED);
        this.dialog.resetDialog();
    }

    /**
     * Check if the url or the language id changed
     *
     * @private
     * @param {Params} params
     * @return {*}  {boolean}
     * @memberof EditEmaEditorComponent
     */
    private shouldReload(params: Params): boolean {
        const { url: newUrl, language_id: newLanguageId } = params;
        const { url, language_id } = this.queryParams;

        return newUrl != url || newLanguageId != language_id;
    }

    /**
     * Get the page save payload
     *
     * @private
     * @param {PositionPayload} positionPayload
     * @return {*}  {ActionPayload}
     * @memberof EditEmaEditorComponent
     */
    private getPageSavePayload(positionPayload: PositionPayload): ActionPayload {
        this.clientData.set(positionPayload);

        return this.actionPayload();
    }

    /**
     * Handle edit contentlet
     *
     * @protected
     * @param {ActionPayload} payload
     * @return {*}
     * @memberof EditEmaEditorComponent
     */
    protected handleEditContentlet(payload: ActionPayload) {
        const { contentlet } = payload;
        const { onNumberOfPages, title } = contentlet;

        if (!(onNumberOfPages > 1)) {
            this.dialog.editContentlet(contentlet);

            return;
        }

        this.dotCopyContentModalService
            .open()
            .pipe(
                switchMap(({ shouldCopy }) => {
                    if (!shouldCopy) {
                        return of(contentlet);
                    }

                    this.dialog.showLoadingIframe(title);

                    return this.handleCopyContent();
                })
            )
            .subscribe((contentlet) => this.dialog.editContentlet(contentlet));
    }

    /**
     * Handle edit content map
     *
     * @protected
     * @param {DotCMSContentlet} contentlet
     * @memberof EditEmaEditorComponent
     */
    protected editContentMap(contentlet: DotCMSContentlet): void {
        this.dialog.editUrlContentMapContentlet(contentlet);
    }

    /**
     * Handle copy content
     *
     * @private
     * @return {*}
     * @memberof DotEmaDialogComponent
     */
    private handleCopyContent(): Observable<DotCMSContentlet> {
        return this.dotCopyContentService.copyInPage(this.currentTreeNode()).pipe(
            catchError((error) =>
                this.dotHttpErrorManagerService.handle(error).pipe(
                    tap(() => this.dialog.resetDialog()), // If there is an error, we set the status to idle
                    map(() => null)
                )
            ),
            filter((contentlet: DotCMSContentlet) => !!contentlet?.inode),
            tap(() => this.reloadIframe()) // If the contentlet is copied, we reload the iframe
        );
    }

    /**
     * Reset the drag properties
     *
     * @private
     * @memberof EditEmaEditorComponent
     */
    protected resetDragProperties() {
        this.draggedPayload = undefined;
        this.contentlet = null;
        this.containers = [];
        this.dragItem = null;
    }

    /**
     * Create the payload to delete a contentlet
     *
     * @private
     * @param {DeletePayload} {
     *         payload,
     *         originContainer,
     *         contentletToMove
     *     }
     * @return {*}  {ActionPayload}
     * @memberof EditEmaEditorComponent
     */
    private createDeletePayload({
        payload,
        originContainer,
        contentletToMove
    }: DeletePayload): ActionPayload {
        return {
            ...payload,
            container: {
                ...originContainer // The container where the contentlet was before
            },
            contentlet: {
                ...contentletToMove // The contentlet that was dragged
            }
        };
    }

    /**
     * Reload the URL content map page
     *
     * @private
     * @param {string} inodeOrIdentifier
     * @memberof EditEmaEditorComponent
     */
    private reloadURLContentMapPage(inodeOrIdentifier: string): void {
        // Set loading state to prevent the user to interact with the iframe
        this.store.updateEditorState(EDITOR_STATE.LOADING);

        this.dotContentletService
            .getContentletByInode(inodeOrIdentifier)
            .pipe(
                catchError((error) => this.handlerError(error)),
                filter((contentlet) => !!contentlet)
            )
            .subscribe(({ URL_MAP_FOR_CONTENT }) => {
                if (URL_MAP_FOR_CONTENT != this.queryParams.url) {
                    this.store.updateEditorState(EDITOR_STATE.LOADED);
                    // If the URL is different, we need to navigate to the new URL
                    this.updateQueryParams({ url: URL_MAP_FOR_CONTENT });

                    return;
                }

                // If the URL is the same, we need to fetch the new page data
                this.store.reload({
                    params: this.queryParams,
                    whenReloaded: () => this.reloadIframe()
                });
            });
    }

    /**
     * Create the payload to insert a contentlet after deleting it
     *
     * @private
     * @param {InsertPayloadFromDelete} {
     *         payload,
     *         pageContainers,
     *         contentletsId,
     *         destinationContainer,
     *         pivotContentlet,
     *         positionToInsert
     *     }
     * @return {*}  {ActionPayload}
     * @memberof EditEmaEditorComponent
     */
    private createInsertPayloadFromDelete({
        payload,
        pageContainers,
        contentletsId,
        destinationContainer,
        pivotContentlet,
        positionToInsert
    }: InsertPayloadFromDelete): ActionPayload {
        return {
            ...payload,
            pageContainers,
            container: {
                ...payload.container,
                ...destinationContainer,
                contentletsId // Contentlets id after deleting the contentlet
            },
            contentlet: pivotContentlet,
            position: positionToInsert
        };
    }

    /**
     * Handle the error
     *
     * @private
     * @param {HttpErrorResponse} error
     * @return {*}
     * @memberof EditEmaEditorComponent
     */
    private handlerError(error: HttpErrorResponse) {
        this.store.updateEditorState(EDITOR_STATE.ERROR);

        return this.dotHttpErrorManagerService.handle(error).pipe(map(() => null));
    }
}<|MERGE_RESOLUTION|>--- conflicted
+++ resolved
@@ -190,10 +190,6 @@
     private readonly dotContentletService = inject(DotContentletService);
 
     readonly editorState$ = this.store.editorState$;
-<<<<<<< HEAD
-=======
-
->>>>>>> 439c2a42
     readonly destroy$ = new Subject<boolean>();
     protected ogTagsResults$: Observable<SeoMetaTagsResult[]>;
 
@@ -651,16 +647,7 @@
             [NG_CUSTOM_EVENTS.SAVE_PAGE]: () => {
                 const { shouldReloadPage, contentletIdentifier } = detail.payload;
                 if (shouldReloadPage) {
-<<<<<<< HEAD
                     this.reloadURLContentMapPage(contentletIdentifier);
-=======
-                    this.store.reload({
-                        params: this.queryParams,
-                        whenReloaded: () => {
-                            this.reloadIframe();
-                        }
-                    });
->>>>>>> 439c2a42
 
                     return;
                 }
