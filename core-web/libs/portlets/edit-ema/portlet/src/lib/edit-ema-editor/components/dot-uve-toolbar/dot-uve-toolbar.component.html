@let preview = $isPreviewMode();
@let runningExperiment = $toolbar().runningExperiment;

<p-toolbar [styleClass]="$styleToolbarClass()">
    <div class="p-toolbar-group-start" [ngClass]="{ 'p-0': preview }">
        @if (preview) {
            <ng-container [ngTemplateOutlet]="previewLeftOptionsTemplate"></ng-container>
        } @else {
            <ng-container [ngTemplateOutlet]="editLeftOptionsTemplate"></ng-container>
        }
    </div>

    @if (preview) {
        <div class="p-toolbar-group-center">
            <p-calendar
                inputStyleClass="p-inputtext-sm"
                [(ngModel)]="$previewDate"
                [showTime]="true"
                [hourFormat]="'12'"
                [minDate]="CURRENT_DATE"
                [readonlyInput]="true" />
            <p-button
                styleClass="uve-toolbar-chips"
                [label]="'Today' | dm"
                alt="Page Day"
                (click)="triggerPreviewMode()" />
        </div>
    }

    <div class="p-toolbar-group-end">
        @if (runningExperiment) {
            <dot-ema-running-experiment
                [runningExperiment]="runningExperiment"
                data-testId="uve-toolbar-running-experiment" />
        }
        <dot-edit-ema-language-selector
            #languageSelector
            (selected)="onLanguageSelected($event)"
            [language]="$toolbar().currentLanguage"
            data-testId="uve-toolbar-language-selector" />

        <dot-edit-ema-persona-selector
            (selected)="onPersonaSelected($event)"
            (despersonalize)="onDespersonalize($event)"
            [pageId]="$personaSelectorProps().pageId"
            [value]="$personaSelectorProps().value"
            #personaSelector
            data-testId="uve-toolbar-persona-selector" />

        @if (!preview) {
            <dot-uve-workflow-actions />
        }
    </div>
</p-toolbar>

<ng-template #editLeftOptionsTemplate>
    <p-button
<<<<<<< HEAD
        [pTooltip]="'Preview' | dm"
=======
        [pTooltip]="'uve.preview.mode' | dm"
        tooltipPosition="bottom"
>>>>>>> 09d39bed
        icon="pi pi-eye"
        [tooltipPosition]="'bottom'"
        styleClass="p-button-text p-button-sm p-button-rounded"
        data-testId="uve-toolbar-preview"
        (click)="triggerPreviewMode()" />

    <dot-ema-bookmarks [url]="$toolbar().editor.bookmarksUrl" />

    <p-button
        [pTooltip]="'editpage.header.copy' | dm"
<<<<<<< HEAD
        [tooltipPosition]="'bottom'"
=======
        tooltipPosition="bottom"
>>>>>>> 09d39bed
        icon="pi pi-external-link"
        styleClass="p-button-text p-button-sm p-button-rounded"
        (cdkCopyToClipboardCopied)="triggerCopyToast()"
        [cdkCopyToClipboard]="$toolbar().editor.copyUrl"
        data-testId="uve-toolbar-copy-url" />

    <a
        title="Page API URL"
<<<<<<< HEAD
        [pTooltip]="'uve.toolbar.page.api.url' | dm"
        [tooltipPosition]="'bottom'"
=======
        [pTooltip]="'uve.preview.page.api.url' | dm"
        tooltipPosition="bottom"
>>>>>>> 09d39bed
        pButton
        label="API"
        class="p-button-icon-only p-button-text p-button-sm p-button-rounded"
        target="_blank"
        data-testId="uve-toolbar-api-link"
        [href]="$apiURL()"></a>
</ng-template>

<ng-template #previewLeftOptionsTemplate>
    <p-button
        icon="pi pi-times"
        styleClass="p-button-text p-button-sm p-button-rounded"
        (click)="triggerEditMode()"
        data-testId="close-preview-mode" />
    <div class="vertical-divider"></div>
    <!-- We want to be sure we have devices -->
    @if ($devices().length) {
        <dot-uve-device-selector [devices]="$devices()" data-testId="uve-toolbar-device-selector" />
    }
</ng-template>

@if ($infoDisplayProps(); as options) {
    <dot-ema-info-display data-testId="info-display" [options]="options" />
}<|MERGE_RESOLUTION|>--- conflicted
+++ resolved
@@ -55,12 +55,8 @@
 
 <ng-template #editLeftOptionsTemplate>
     <p-button
-<<<<<<< HEAD
-        [pTooltip]="'Preview' | dm"
-=======
         [pTooltip]="'uve.preview.mode' | dm"
         tooltipPosition="bottom"
->>>>>>> 09d39bed
         icon="pi pi-eye"
         [tooltipPosition]="'bottom'"
         styleClass="p-button-text p-button-sm p-button-rounded"
@@ -71,11 +67,7 @@
 
     <p-button
         [pTooltip]="'editpage.header.copy' | dm"
-<<<<<<< HEAD
-        [tooltipPosition]="'bottom'"
-=======
         tooltipPosition="bottom"
->>>>>>> 09d39bed
         icon="pi pi-external-link"
         styleClass="p-button-text p-button-sm p-button-rounded"
         (cdkCopyToClipboardCopied)="triggerCopyToast()"
@@ -84,13 +76,8 @@
 
     <a
         title="Page API URL"
-<<<<<<< HEAD
-        [pTooltip]="'uve.toolbar.page.api.url' | dm"
-        [tooltipPosition]="'bottom'"
-=======
         [pTooltip]="'uve.preview.page.api.url' | dm"
         tooltipPosition="bottom"
->>>>>>> 09d39bed
         pButton
         label="API"
         class="p-button-icon-only p-button-text p-button-sm p-button-rounded"
