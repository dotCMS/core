@let preview = $isPreviewMode();
@let live = $isLiveMode();
@let runningExperiment = $toolbar().runningExperiment;

<p-toolbar styleClass="uve-toolbar">
    <div class="p-toolbar-group-start" [ngClass]="{ 'p-0': preview || live }">
        @if ($isEditMode()) {
            <button
                pButton
                type="button"
                class="p-button-text p-button-sm p-button-icon-only p-button-rounded"
                (click)="togglePalette()"
                data-testId="uve-toolbar-palette-toggle">
                <img
                    src="./assets/edit-uve-toolbar/left_panel_open.svg"
                    alt="Left Panel Open"
                    [class.hidden]="!$isPaletteOpen()"
                    data-testId="palette-open-icon" />
                <img
                    src="./assets/edit-uve-toolbar/left_panel_close.svg"
                    alt="Left Panel Close"
                    [class.hidden]="$isPaletteOpen()"
                    data-testId="palette-close-icon" />
            </button>
        }
        <dot-editor-mode-selector data-testId="uve-toolbar-editor-mode-selector" />
        <dot-ema-bookmarks [url]="$toolbar().editor.bookmarksUrl" />
        <p-button
            (click)="op.toggle($event)"
            [pTooltip]="'editpage.header.copy' | dm"
            tooltipPosition="bottom"
            icon="pi pi-copy"
            styleClass="p-button-text p-button-sm p-button-rounded"
            data-testId="uve-toolbar-copy-url">
            <p-overlayPanel #op>
                <div class="url-list">
                    @for (url of $pageURLS(); track url.value) {
                        <div class="url-item">
                            <span class="url-label">{{ url.label | dm }}:</span>
                            <div class="url-value">
<<<<<<< HEAD
                                <a [href]="url.value" target="_blank">{{ url.value }}</a>
=======
                                <a [href]="url.value" target="_blank" rel="noreferrer noopener">
                                    {{ url.value }}
                                </a>
>>>>>>> 714d6d3f
                                <p-button
                                    icon="pi pi-copy"
                                    styleClass="p-button-text p-button-sm p-button-rounded"
                                    (cdkCopyToClipboardCopied)="triggerCopyToast()"
                                    [cdkCopyToClipboard]="url.value"
                                    data-testId="copy-url-button" />
                            </div>
                        </div>
                    }
                </div>
            </p-overlayPanel>
        </p-button>
        <a
            title="Page API URL"
            [pTooltip]="'uve.toolbar.page.api.url' | dm"
            tooltipPosition="bottom"
            pButton
            label="API"
            class="p-button-icon-only p-button-text p-button-sm p-button-rounded"
            target="_blank"
            data-testId="uve-toolbar-api-link"
            [href]="$apiURL()"></a>
        @if (preview || live) {
            @if ($devices()?.length) {
                <dot-uve-device-selector
                    [devices]="$devices()"
                    data-testId="uve-toolbar-device-selector" />
            }
        } @else {
            @if ($urlContentMap(); as urlContentMap) {
                <p-button
                    (click)="editUrlContentMap.emit(urlContentMap)"
                    [pTooltip]="
                        'editpage.toolbar.edit.url.map.content' | dm: [urlContentMap.contentType]
                    "
                    tooltipPosition="bottom"
                    icon="pi pi-pencil"
                    styleClass="p-button-text p-button-sm p-button-rounded"
                    data-testId="edit-url-content-map" />
            }
        }
    </div>

    @if (live && !$socialMedia()) {
        <div class="p-toolbar-group-center">
            <p-calendar
                inputStyleClass="p-inputtext-sm"
                [ngModel]="$previewDate()"
                (ngModelChange)="fetchPageOnDate($event)"
                [showTime]="true"
                [hourFormat]="'12'"
                dataType="date"
                [minDate]="$MIN_DATE()"
                [readonlyInput]="true"
                data-testId="uve-toolbar-calendar" />
            <p-button
                styleClass="uve-toolbar-chips"
                [label]="'Today' | dm"
                alt="Page Day"
                (click)="fetchPageOnDate()"
                data-testId="uve-toolbar-calendar-today-button" />
        </div>
    }

    <div class="p-toolbar-group-end">
        <dot-toggle-lock-button />

        @if (runningExperiment) {
            <dot-ema-running-experiment
                [runningExperiment]="runningExperiment"
                data-testId="uve-toolbar-running-experiment" />
        }
        <dot-edit-ema-language-selector
            #languageSelector
            (selected)="onLanguageSelected($event)"
            [language]="$toolbar().currentLanguage"
            data-testId="uve-toolbar-language-selector" />

        <dot-edit-ema-persona-selector
            (selected)="onPersonaSelected($event)"
            (despersonalize)="onDespersonalize($event)"
            [pageId]="$personaSelectorProps().pageId"
            [value]="$personaSelectorProps().value"
            #personaSelector
            data-testId="uve-toolbar-persona-selector" />

        @if ($showWorkflowActions()) {
            <dot-uve-workflow-actions />
        }
    </div>
</p-toolbar>

@if ($infoDisplayProps(); as options) {
    <dot-ema-info-display data-testId="info-display" [options]="options" />
}<|MERGE_RESOLUTION|>--- conflicted
+++ resolved
@@ -38,13 +38,9 @@
                         <div class="url-item">
                             <span class="url-label">{{ url.label | dm }}:</span>
                             <div class="url-value">
-<<<<<<< HEAD
-                                <a [href]="url.value" target="_blank">{{ url.value }}</a>
-=======
                                 <a [href]="url.value" target="_blank" rel="noreferrer noopener">
                                     {{ url.value }}
                                 </a>
->>>>>>> 714d6d3f
                                 <p-button
                                     icon="pi pi-copy"
                                     styleClass="p-button-text p-button-sm p-button-rounded"
