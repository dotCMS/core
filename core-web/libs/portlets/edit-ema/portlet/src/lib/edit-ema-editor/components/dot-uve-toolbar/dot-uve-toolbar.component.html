<p-toolbar styleClass="p-toolbar-preview">
    <div class="p-toolbar-group-start">
        @if (!$isPreviewMode()) {
            <p-button
                icon="pi pi-eye"
                styleClass="p-button-text"
                data-testId="uve-toolbar-preview"
                (click)="setPreviewMode()" />

            <dot-ema-bookmarks [url]="$toolbar().editor.bookmarksUrl" />

            <p-button
                icon="pi pi-external-link"
                styleClass="p-button-text"
                (cdkCopyToClipboardCopied)="triggerCopyToast()"
                [cdkCopyToClipboard]="$toolbar().editor.copyUrl"
                data-testId="uve-toolbar-copy-url" />

            <a
                title="Page API URL"
                pButton
                label="API"
<<<<<<< HEAD
                styleClass="p-button-text p-button-sm"
                data-testId="uve-toolbar-api-link" />
        } @else {
=======
                class="p-button-text"
                target="_blank"
                data-testId="uve-toolbar-api-link"
                [href]="$apiURL()"></a>
        } @else if ($toolbar().preview) {
>>>>>>> 6bff5a05
            <div>PREVIEW MODE CONTENT</div>
            <button (click)="setEditMode()">Back</button>
        }
    </div>

    <div class="p-toolbar-group-end">
        @if ($toolbar().runningExperiment; as runningExperiment) {
            <dot-ema-running-experiment
                [runningExperiment]="runningExperiment"
                data-testId="uve-toolbar-running-experiment" />
        }

        <span data-testId="uve-toolbar-language-selector">Language</span>
        <span data-testId="uve-toolbar-persona-selector">Persona</span>
        <span data-testId="uve-toolbar-workflow-actions">Workflows</span>
    </div>
</p-toolbar>

@if ($toolbar().showInfoDisplay) {
    <dot-ema-info-display data-testId="info-display" />
}<|MERGE_RESOLUTION|>--- conflicted
+++ resolved
@@ -19,18 +19,11 @@
             <a
                 title="Page API URL"
                 pButton
-                label="API"
-<<<<<<< HEAD
-                styleClass="p-button-text p-button-sm"
-                data-testId="uve-toolbar-api-link" />
-        } @else {
-=======
                 class="p-button-text"
                 target="_blank"
                 data-testId="uve-toolbar-api-link"
                 [href]="$apiURL()"></a>
-        } @else if ($toolbar().preview) {
->>>>>>> 6bff5a05
+        } @else {
             <div>PREVIEW MODE CONTENT</div>
             <button (click)="setEditMode()">Back</button>
         }
