--- conflicted
+++ resolved
@@ -42,14 +42,6 @@
             [language]="$toolbar().currentLanguage"
             data-testId="uve-toolbar-language-selector" />
 
-<<<<<<< HEAD
-        <span data-testId="uve-toolbar-language-selector">Language</span>
-        <span data-testId="uve-toolbar-persona-selector">Persona</span>
-
-        @if (!preview) {
-            <span data-testId="uve-toolbar-workflow-actions">Workflows</span>
-        }
-=======
         <dot-edit-ema-persona-selector
             (selected)="onPersonaSelected($event)"
             (despersonalize)="onDespersonalize($event)"
@@ -57,8 +49,9 @@
             [value]="$personaSelectorProps().value"
             #personaSelector
             data-testId="uve-toolbar-persona-selector" />
-        <span data-testId="uve-toolbar-workflow-actions">Workflows</span>
->>>>>>> e32a4d35
+        @if (!preview) {
+            <span data-testId="uve-toolbar-workflow-actions">Workflows</span>
+        }
     </div>
 </p-toolbar>
 
