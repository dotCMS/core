@let preview = $isPreviewMode();
@let live = $isLiveMode();
@let runningExperiment = $toolbar().runningExperiment;

<p-toolbar styleClass="uve-toolbar">
    <ng-template #start>
        <!-- TODO: THIS NEEDS BETTER CLASS NAMING -->
        <div class="p-toolbar-group-start" [ngClass]="{ 'p-0': preview || live }">
            <dot-editor-mode-selector data-testId="uve-toolbar-editor-mode-selector" />
            @if (preview || live) {
            <ng-container [ngTemplateOutlet]="previewLeftOptionsTemplate"></ng-container>
            } @else {
            <ng-container [ngTemplateOutlet]="editLeftOptionsTemplate"></ng-container>
            }
        </div>
    </ng-template>

    @if (live && !$socialMedia()) {
<<<<<<< HEAD
    <ng-template #center>
    <div class="p-toolbar-group-center">
        <p-calendar inputStyleClass="p-inputtext-sm" [ngModel]="$previewDate()"
            (ngModelChange)="fetchPageOnDate($event)" [showTime]="true" [hourFormat]="'12'" dataType="date"
            [minDate]="MIN_DATE" [readonlyInput]="true" />
            <p-button styleClass="uve-toolbar-chips" [label]="'Today' | dm" alt="Page Day" (click)="fetchPageOnDate()" />
=======
        <div class="p-toolbar-group-center">
            <p-calendar
                inputStyleClass="p-inputtext-sm"
                [ngModel]="$previewDate()"
                (ngModelChange)="fetchPageOnDate($event)"
                [showTime]="true"
                [hourFormat]="'12'"
                dataType="date"
                [minDate]="$MIN_DATE()"
                [readonlyInput]="true" />
            <p-button
                styleClass="uve-toolbar-chips"
                [label]="'Today' | dm"
                alt="Page Day"
                (click)="fetchPageOnDate()" />
>>>>>>> 7cb806c8
        </div>
    </ng-template>
    }

    <ng-template #end>
        @if ($unlockButton(); as unlockButton) {
        <p-button [disabled]="unlockButton.disabled" [pTooltip]="unlockButton.info.message | dm: unlockButton.info.args"
            [escape]="false" tooltipPosition="bottom" icon="pi pi-lock"
            styleClass="p-button-text p-button-sm p-button-rounded unlock-button" [loading]="unlockButton.loading"
            (click)="unlockPage(unlockButton.inode)" data-testId="uve-toolbar-unlock-button"></p-button>
        }

        @if (runningExperiment) {
        <dot-ema-running-experiment [runningExperiment]="runningExperiment"
            data-testId="uve-toolbar-running-experiment" />
        }
        <dot-edit-ema-language-selector #languageSelector (selected)="onLanguageSelected($event)"
            [language]="$toolbar().currentLanguage" data-testId="uve-toolbar-language-selector" />

        <dot-edit-ema-persona-selector (selected)="onPersonaSelected($event)"
            (despersonalize)="onDespersonalize($event)" [pageId]="$personaSelectorProps().pageId"
            [value]="$personaSelectorProps().value" #personaSelector data-testId="uve-toolbar-persona-selector" />

        @if ($showWorkflowActions()) {
        <dot-uve-workflow-actions />
        }
    </ng-template>
</p-toolbar>

<ng-template #editLeftOptionsTemplate>
    @if ($urlContentMap(); as urlContentMap) {
    <p-button (click)="editUrlContentMap.emit(urlContentMap)"
        [pTooltip]="'editpage.toolbar.edit.url.map.content' | dm: [urlContentMap.contentType]" tooltipPosition="bottom"
        icon="pi pi-pencil" styleClass="p-button-text p-button-sm p-button-rounded"
        data-testId="edit-url-content-map" />
    }
    <dot-ema-bookmarks [url]="$toolbar().editor.bookmarksUrl" />

    <p-button [pTooltip]="'editpage.header.copy' | dm" tooltipPosition="bottom" icon="pi pi-copy"
        styleClass="p-button-text p-button-sm p-button-rounded" (cdkCopyToClipboardCopied)="triggerCopyToast()"
        [cdkCopyToClipboard]="$toolbar().editor.copyUrl" data-testId="uve-toolbar-copy-url" />

    <a title="Page API URL" [pTooltip]="'uve.toolbar.page.api.url' | dm" tooltipPosition="bottom" pButton label="API"
        class="p-button-icon-only p-button-text p-button-sm p-button-rounded" target="_blank"
        data-testId="uve-toolbar-api-link" [href]="$apiURL()"></a>
</ng-template>

<ng-template #previewLeftOptionsTemplate>
    <!-- We want to be sure we have devices -->
    @if ($devices()?.length) {
    <dot-uve-device-selector [devices]="$devices()" data-testId="uve-toolbar-device-selector" />
    }
</ng-template>

@if ($infoDisplayProps(); as options) {
<dot-ema-info-display data-testId="info-display" [options]="options" />
}<|MERGE_RESOLUTION|>--- conflicted
+++ resolved
@@ -16,14 +16,7 @@
     </ng-template>
 
     @if (live && !$socialMedia()) {
-<<<<<<< HEAD
     <ng-template #center>
-    <div class="p-toolbar-group-center">
-        <p-calendar inputStyleClass="p-inputtext-sm" [ngModel]="$previewDate()"
-            (ngModelChange)="fetchPageOnDate($event)" [showTime]="true" [hourFormat]="'12'" dataType="date"
-            [minDate]="MIN_DATE" [readonlyInput]="true" />
-            <p-button styleClass="uve-toolbar-chips" [label]="'Today' | dm" alt="Page Day" (click)="fetchPageOnDate()" />
-=======
         <div class="p-toolbar-group-center">
             <p-calendar
                 inputStyleClass="p-inputtext-sm"
@@ -39,7 +32,6 @@
                 [label]="'Today' | dm"
                 alt="Page Day"
                 (click)="fetchPageOnDate()" />
->>>>>>> 7cb806c8
         </div>
     </ng-template>
     }
