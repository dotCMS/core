--- conflicted
+++ resolved
@@ -247,11 +247,7 @@
                     'ng-reflect-style-class': 'p-button-text p-button-sm p-bu',
                     'ng-reflect-icon': 'pi pi-external-link',
                     'ng-reflect-text': 'http://localhost:3000/test-url',
-                    'ng-reflect-tooltip-position': 'bottom',
-<<<<<<< HEAD
-=======
                     tooltipPosition: 'bottom',
->>>>>>> 09d39bed
                     styleClass: 'p-button-text p-button-sm p-button-rounded'
                 });
             });
