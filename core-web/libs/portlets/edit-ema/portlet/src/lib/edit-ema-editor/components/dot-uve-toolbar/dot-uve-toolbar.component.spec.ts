import { expect, describe, it } from '@jest/globals';
import { byTestId, mockProvider, Spectator, createComponentFactory } from '@ngneat/spectator/jest';
import { MockComponent } from 'ng-mocks';
import { of } from 'rxjs';

import { HttpClientTestingModule, provideHttpClientTesting } from '@angular/common/http/testing';
import { DebugElement, signal } from '@angular/core';
import { By } from '@angular/platform-browser';

import { ConfirmationService, MessageService } from 'primeng/api';

import {
    DotExperimentsService,
    DotLanguagesService,
    DotLicenseService,
    DotPersonalizeService,
    DotWorkflowsActionsService
} from '@dotcms/data-access';
import { LoginService } from '@dotcms/dotcms-js';
import {
    DotExperimentsServiceMock,
    DotLanguagesServiceMock,
    DotLicenseServiceMock,
    getRunningExperimentMock
} from '@dotcms/utils-testing';

import { DotUveToolbarComponent } from './dot-uve-toolbar.component';

import { DotPageApiService } from '../../../services/dot-page-api.service';
import { DEFAULT_PERSONA } from '../../../shared/consts';
import { EDITOR_MODE } from '../../../shared/enums';
import {
    HEADLESS_BASE_QUERY_PARAMS,
    MOCK_RESPONSE_HEADLESS,
    MOCK_RESPONSE_VTL
} from '../../../shared/mocks';
import { UVEStore } from '../../../store/dot-uve.store';
import {
    createFavoritePagesURL,
    createFullURL,
    createPageApiUrlWithQueryParams,
    sanitizeURL
} from '../../../utils';
import { DotEmaBookmarksComponent } from '../dot-ema-bookmarks/dot-ema-bookmarks.component';
import { DotEmaRunningExperimentComponent } from '../dot-ema-running-experiment/dot-ema-running-experiment.component';
import { DotUveWorkflowActionsComponent } from '../dot-uve-workflow-actions/dot-uve-workflow-actions.component';
import { EditEmaLanguageSelectorComponent } from '../edit-ema-language-selector/edit-ema-language-selector.component';
import { EditEmaPersonaSelectorComponent } from '../edit-ema-persona-selector/edit-ema-persona-selector.component';

const $apiURL = '/api/v1/page/json/123-xyz-567-xxl?host_id=123-xyz-567-xxl&language_id=1';

const params = HEADLESS_BASE_QUERY_PARAMS;
const url = sanitizeURL(params?.url);

const pageAPIQueryParams = createPageApiUrlWithQueryParams(url, params);
const pageAPI = `/api/v1/page/${'json'}/${pageAPIQueryParams}`;
const pageAPIResponse = MOCK_RESPONSE_HEADLESS;
const shouldShowInfoDisplay = false || pageAPIResponse?.page.locked;
const bookmarksUrl = createFavoritePagesURL({
    languageId: Number(params?.language_id),
    pageURI: url,
    siteId: pageAPIResponse?.site.identifier
});

const baseUVEToolbarState = {
    editor: {
        bookmarksUrl,
        copyUrl: createFullURL(params, pageAPIResponse?.site.identifier),
        apiUrl: `${'http://localhost'}${pageAPI}`
    },
    preview: null,
    currentLanguage: pageAPIResponse?.viewAs.language,
    urlContentMap: null,
    runningExperiment: null,
    workflowActionsInode: pageAPIResponse?.page.inode,
    unlockButton: null,
    showInfoDisplay: shouldShowInfoDisplay
};

const baseUVEState = {
    $uveToolbar: signal(baseUVEToolbarState),
    setDevice: jest.fn(),
    setSocialMedia: jest.fn(),
    pageParams: signal(params),
    pageAPIResponse: signal(MOCK_RESPONSE_VTL),
    $apiURL: signal($apiURL),
    reloadCurrentPage: jest.fn(),
    loadPageAsset: jest.fn(),
    $isPreviewMode: signal(false),
    $personaSelector: signal({
        pageId: pageAPIResponse?.page.identifier,
        value: pageAPIResponse?.viewAs.persona ?? DEFAULT_PERSONA
    }),
    languages: signal([
        { id: 1, translated: true },
        { id: 2, translated: false },
        { id: 3, translated: true }
    ])
};

describe('DotUveToolbarComponent', () => {
    let spectator: Spectator<DotUveToolbarComponent>;
    let store: InstanceType<typeof UVEStore>;
    let messageService: MessageService;
    let confirmationService: ConfirmationService;

    const fixedDate = new Date('2024-01-01');
    jest.spyOn(global, 'Date').mockImplementation(() => fixedDate);

    const createComponent = createComponentFactory({
        component: DotUveToolbarComponent,
        imports: [
            HttpClientTestingModule,
            MockComponent(DotEmaBookmarksComponent),
            MockComponent(DotEmaRunningExperimentComponent),
            MockComponent(EditEmaPersonaSelectorComponent),
            MockComponent(DotUveWorkflowActionsComponent)
        ],
        providers: [
            UVEStore,
            provideHttpClientTesting(),
            mockProvider(ConfirmationService, {
                confirm: jest.fn()
            }),

            mockProvider(DotWorkflowsActionsService, {
                getByInode: () => of([])
            }),
            {
                provide: DotLanguagesService,
                useValue: new DotLanguagesServiceMock()
            },
            {
                provide: DotExperimentsService,
                useValue: DotExperimentsServiceMock
            },
            {
                provide: DotLicenseService,
                useValue: new DotLicenseServiceMock()
            },
            {
                provide: DotPageApiService,
                useValue: {
                    get: () => of(MOCK_RESPONSE_HEADLESS)
                }
            },
            {
                provide: LoginService,
                useValue: {
                    getCurrentUser: () => of({})
                }
            },
            {
                provide: MessageService,
                useValue: {
                    add: jest.fn()
                }
            }
        ],
        componentProviders: [
            {
                provide: DotPersonalizeService,
                useValue: {
                    getPersonalize: jest.fn()
                }
            }
        ]
    });

    describe('base state', () => {
        beforeEach(() => {
            spectator = createComponent({
                providers: [mockProvider(UVEStore, { ...baseUVEState })]
            });

            store = spectator.inject(UVEStore, true);
            messageService = spectator.inject(MessageService, true);
            confirmationService = spectator.inject(ConfirmationService);
        });

        describe('dot-ema-bookmarks', () => {
            it('should have attr', () => {
                const bookmarks = spectator.query(DotEmaBookmarksComponent);

                expect(bookmarks.url).toBe('/test-url?host_id=123-xyz-567-xxl&language_id=1');
            });
        });

        describe('dot-ema-running-experiment', () => {
            it('should be null', () => {
                expect(spectator.query(byTestId('uve-toolbar-running-experiment'))).toBeNull();
            });
        });

        it('should have a dot-uve-workflow-actions component', () => {
            const workflowActions = spectator.query(DotUveWorkflowActionsComponent);

            expect(workflowActions).toBeTruthy();
        });

        describe('copy-url', () => {
            let button: DebugElement;

            beforeEach(() => {
                button = spectator.debugElement.query(
                    By.css('[data-testId="uve-toolbar-copy-url"]')
                );
            });

            it('should have attrs', () => {
                expect(button.attributes).toEqual({
                    class: 'ng-star-inserted',
                    icon: 'pi pi-external-link',
                    pTooltip: 'Copy URL',
                    'data-testId': 'uve-toolbar-copy-url',
                    'ng-reflect-style-class': 'p-button-text p-button-sm',
                    'ng-reflect-content': 'Copy URL',
                    'ng-reflect-icon': 'pi pi-external-link',
                    'ng-reflect-text': 'http://localhost:3000/test-url',
                    styleClass: 'p-button-text p-button-sm'
                });
            });

            it('should call messageService.add', () => {
                spectator.triggerEventHandler(button, 'cdkCopyToClipboardCopied', {});

                expect(messageService.add).toHaveBeenCalledWith({
                    severity: 'success',
                    summary: 'Copied',
                    life: 3000
                });
            });
        });

        describe('API URL', () => {
            it('should have api link button', () => {
                expect(spectator.query(byTestId('uve-toolbar-api-link'))).toBeTruthy();
            });

            it('should have api link button with correct href', () => {
                const btn = spectator.query(byTestId('uve-toolbar-api-link'));
                expect(btn.getAttribute('href')).toBe($apiURL);
            });
        });

        describe('Preview', () => {
            it('should have preview button', () => {
                expect(spectator.query(byTestId('uve-toolbar-preview'))).toBeTruthy();
            });

            it('should call store.loadPageAsset with preview true', () => {
                const spy = jest.spyOn(store, 'loadPageAsset');

                spectator.click(byTestId('uve-toolbar-preview'));

                expect(spy).toHaveBeenCalledWith({
                    editorMode: EDITOR_MODE.PREVIEW,
                    publishDate: fixedDate.toISOString()
                });
            });
        });

        describe('dot-edit-ema-persona-selector', () => {
            it('should have attr', () => {
                const personaSelector = spectator.query(EditEmaPersonaSelectorComponent);

                expect(personaSelector.pageId).toBe('123');
                expect(personaSelector.value).toEqual({
                    archived: false,
                    baseType: 'PERSONA',
                    contentType: 'persona',
                    folder: 'SYSTEM_FOLDER',
                    hasLiveVersion: false,
                    hasTitleImage: false,
                    host: 'SYSTEM_HOST',
                    hostFolder: 'SYSTEM_HOST',
                    hostName: 'System Host',
                    identifier: 'modes.persona.no.persona',
                    inode: '',
                    keyTag: 'dot:persona',
                    languageId: 1,
                    live: false,
                    locked: false,
                    modDate: '0',
                    modUser: 'system',
                    modUserName: 'system user system user',
                    name: 'Default Visitor',
                    owner: 'SYSTEM_USER',
                    personalized: false,
                    sortOrder: 0,
                    stInode: 'c938b15f-bcb6-49ef-8651-14d455a97045',
                    title: 'Default Visitor',
                    titleImage: 'TITLE_IMAGE_NOT_FOUND',
                    url: 'demo.dotcms.com',
                    working: false
                });
            });

            it('should personalize - no confirmation', () => {
                const spyloadPageAsset = jest.spyOn(store, 'loadPageAsset');
                spectator.triggerEventHandler(EditEmaPersonaSelectorComponent, 'selected', {
                    identifier: '123',
                    pageId: '123',
                    personalized: true
                    // eslint-disable-next-line @typescript-eslint/no-explicit-any
                } as any);
                spectator.detectChanges();

                expect(spyloadPageAsset).toHaveBeenCalledWith({
                    'com.dotmarketing.persona.id': '123'
                });
            });

            it('should personalize - confirmation', () => {
                spectator.triggerEventHandler(EditEmaPersonaSelectorComponent, 'selected', {
                    identifier: '123',
                    pageId: '123',
                    personalized: false
                    // eslint-disable-next-line @typescript-eslint/no-explicit-any
                } as any);
                spectator.detectChanges();

                expect(confirmationService.confirm).toHaveBeenCalledWith({
                    accept: expect.any(Function),
                    acceptLabel: 'dot.common.dialog.accept',
                    header: 'editpage.personalization.confirm.header',
                    message: 'editpage.personalization.confirm.message',
                    reject: expect.any(Function),
                    rejectLabel: 'dot.common.dialog.reject'
                });
            });

            it('should despersonalize', () => {
                spectator.triggerEventHandler(EditEmaPersonaSelectorComponent, 'despersonalize', {
                    identifier: '123',
                    pageId: '123',
                    personalized: true
                    // eslint-disable-next-line @typescript-eslint/no-explicit-any
                } as any);

                spectator.detectChanges();

                expect(confirmationService.confirm).toHaveBeenCalledWith({
                    accept: expect.any(Function),
                    acceptLabel: 'dot.common.dialog.accept',
                    header: 'editpage.personalization.delete.confirm.header',
                    message: 'editpage.personalization.delete.confirm.message',
                    rejectLabel: 'dot.common.dialog.reject'
                });
            });
        });

        describe('language selector', () => {
            it('should have language selector', () => {
                expect(spectator.query(byTestId('uve-toolbar-language-selector'))).toBeTruthy();
            });

            it('should call loadPageAsset when language is selected and exists that page translated', () => {
                const spyLoadPageAsset = jest.spyOn(baseUVEState, 'loadPageAsset');

                spectator.triggerEventHandler(EditEmaLanguageSelectorComponent, 'selected', 1);

                expect(spyLoadPageAsset).toHaveBeenCalled();
            });

            it('should call confirmationService.confirm when language is selected and does not exist that page translated', () => {
                const spyConfirmationService = jest.spyOn(baseUVEState, 'loadPageAsset');

                spectator.triggerEventHandler(EditEmaLanguageSelectorComponent, 'selected', 2);

                expect(spyConfirmationService).toHaveBeenCalled();
            });
        });

        it('should have not experiments button if experiment is not running', () => {
            expect(spectator.query(byTestId('uve-toolbar-running-experiment'))).toBeFalsy();
        });

        it('should have persona selector', () => {
            expect(spectator.query(byTestId('uve-toolbar-persona-selector'))).toBeTruthy();
        });
    });

    describe('preview', () => {
        beforeEach(() => {
            spectator = createComponent({
                providers: [
                    mockProvider(UVEStore, {
                        ...baseUVEState,
                        $isPreviewMode: signal(true)
                    })
                ]
            });

            store = spectator.inject(UVEStore, true);
        });

        describe('Close Preview Mode', () => {
            it('should have api link button', () => {
                expect(spectator.query(byTestId('close-preview-mode'))).toBeTruthy();
            });

            it('should call store.loadPageAsset with preview null', () => {
                const spy = jest.spyOn(store, 'loadPageAsset');

                spectator.click(byTestId('close-preview-mode'));

                spectator.detectChanges();
                expect(spy).toHaveBeenCalledWith({ editorMode: null, publishDate: null });
            });

            it('should call store.loadPageAsset when datePreview model is updated', () => {
                const spy = jest.spyOn(store, 'loadPageAsset');

                spectator.debugElement.componentInstance.$previewDate.set(new Date('2024-02-01'));
                spectator.detectChanges();

                expect(spy).toHaveBeenCalledWith({
                    editorMode: EDITOR_MODE.PREVIEW,
                    publishDate: new Date('2024-02-01').toISOString()
                });
            });

            it('should call store.loadPageAsset with currentDate when datePreview model is updated with a past date', () => {
                const spy = jest.spyOn(store, 'loadPageAsset');

                spectator.debugElement.componentInstance.$previewDate.set(new Date('2023-02-01'));
                spectator.detectChanges();

                expect(spy).toHaveBeenCalledWith({
                    editorMode: EDITOR_MODE.PREVIEW,
                    publishDate: fixedDate.toISOString()
                });
            });
        });

        it('should have desktop button', () => {
            spectator.detectChanges();
            expect(spectator.query(byTestId('desktop-preview'))).toBeTruthy();
        });

        it('should have mobile button', () => {
            spectator.detectChanges();
            expect(spectator.query(byTestId('mobile-preview'))).toBeTruthy();
        });

        it('should have tablet button', () => {
            spectator.detectChanges();
            expect(spectator.query(byTestId('tablet-preview'))).toBeTruthy();
        });

        it('should have more devices button', () => {
            spectator.detectChanges();
            expect(spectator.query(byTestId('more-devices-preview'))).toBeTruthy();
        });

        it('should not have experiments', () => {
            spectator.detectChanges();
            expect(spectator.query(byTestId('uve-toolbar-running-experiment'))).toBeFalsy();
        });

<<<<<<< HEAD
        it('should not have workflow actions', () => {
            spectator.detectChanges();
            expect(spectator.query(byTestId('uve-toolbar-workflow-actions'))).toBeFalsy();
=======
        it('should not have a dot-uve-workflow-actions component', () => {
            const workflowActions = spectator.query(DotUveWorkflowActionsComponent);

            expect(workflowActions).toBeNull();
>>>>>>> 82ddbb0e
        });
    });

    describe('State changes', () => {
        beforeEach(() => {
            const state = {
                ...baseUVEState,
                $uveToolbar: signal({
                    ...baseUVEToolbarState,
                    runningExperiment: getRunningExperimentMock()
                })
            };

            spectator = createComponent({
                providers: [mockProvider(UVEStore, { ...state })]
            });
        });

        describe('Experiment is running', () => {
            it('should have experiment running component', () => {
                expect(spectator.query(byTestId('uve-toolbar-running-experiment'))).toBeTruthy();
            });
        });
    });
});<|MERGE_RESOLUTION|>--- conflicted
+++ resolved
@@ -459,16 +459,10 @@
             expect(spectator.query(byTestId('uve-toolbar-running-experiment'))).toBeFalsy();
         });
 
-<<<<<<< HEAD
-        it('should not have workflow actions', () => {
-            spectator.detectChanges();
-            expect(spectator.query(byTestId('uve-toolbar-workflow-actions'))).toBeFalsy();
-=======
         it('should not have a dot-uve-workflow-actions component', () => {
             const workflowActions = spectator.query(DotUveWorkflowActionsComponent);
 
             expect(workflowActions).toBeNull();
->>>>>>> 82ddbb0e
         });
     });
 
