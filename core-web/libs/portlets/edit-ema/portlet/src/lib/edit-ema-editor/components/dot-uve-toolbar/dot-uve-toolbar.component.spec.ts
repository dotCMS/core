--- conflicted
+++ resolved
@@ -8,7 +8,6 @@
 import { By } from '@angular/platform-browser';
 
 import { ConfirmationService, MessageService } from 'primeng/api';
-import { Tooltip } from 'primeng/tooltip';
 
 import {
     DotAnalyticsTrackerService,
@@ -417,31 +416,10 @@
                 );
             });
 
-<<<<<<< HEAD
-            it('should have attrs', () => {
-                // In Angular 20, ng-reflect-* attributes are not available
-                // Verify properties directly on the p-button component instance
-                const buttonComponent = button?.componentInstance;
-                expect(buttonComponent?.icon).toBe('pi pi-copy');
-                expect(buttonComponent?.styleClass).toBe(
-                    'p-button-text p-button-sm p-button-rounded'
-                );
-                // Verify tooltipPosition on the Tooltip directive instance
-                const tooltipDirective = button?.injector.get(Tooltip);
-                expect(tooltipDirective?.tooltipPosition).toBe('bottom');
-                // Verify data-testId attribute on the native element
-                expect(button?.nativeElement.getAttribute('data-testId')).toBe(
-                    'uve-toolbar-copy-url'
-                );
-                // Verify that the copyUrl is set (it includes query params in the actual implementation)
-                const copyUrl = spectator.component.$toolbar().editor.copyUrl;
-                expect(copyUrl).toContain('http://localhost:3000/test-url');
-=======
             it('should have button to open overlay', () => {
                 expect(button).toBeTruthy();
                 expect(button.attributes['icon']).toBe('pi pi-copy');
                 expect(button.attributes['data-testId']).toBe('uve-toolbar-copy-url');
->>>>>>> 018cda4e
             });
 
             it('should call messageService.add when copy button in overlay is clicked', () => {
