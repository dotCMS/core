--- conflicted
+++ resolved
@@ -127,6 +127,7 @@
         setSocialMedia: jest.fn(),
         pageParams: signal(params),
         pageAPIResponse: signal(MOCK_RESPONSE_VTL),
+        $apiURL: signal($apiURL),
         reloadCurrentPage: jest.fn(),
         loadPageAsset: jest.fn()
     };
@@ -134,40 +135,7 @@
     describe('base state', () => {
         beforeEach(() => {
             spectator = createComponent({
-<<<<<<< HEAD
-                providers: [
-                    mockProvider(UVEStore, {
-                        $uveToolbar: signal({
-                            editor: {
-                                bookmarksUrl,
-                                copyUrl: createFullURL(params, pageAPIResponse?.site.identifier),
-                                apiUrl: `${'http://localhost'}${pageAPI}`
-                            },
-                            preview: null,
-
-                            currentLanguage: pageAPIResponse?.viewAs.language,
-                            urlContentMap: null,
-                            runningExperiment: null,
-                            workflowActionsInode: pageAPIResponse?.page.inode,
-                            unlockButton: null,
-                            showInfoDisplay: shouldShowInfoDisplay,
-                            personaSelector: {
-                                pageId: pageAPIResponse?.page.identifier,
-                                value: pageAPIResponse?.viewAs.persona ?? DEFAULT_PERSONA
-                            }
-                        }),
-                        $apiURL: signal($apiURL),
-                        setDevice: jest.fn(),
-                        setSocialMedia: jest.fn(),
-                        pageParams: signal(params),
-                        pageAPIResponse: signal(MOCK_RESPONSE_VTL),
-                        reloadCurrentPage: jest.fn(),
-                        loadPageAsset: jest.fn()
-                    })
-                ]
-=======
                 providers: [mockProvider(UVEStore, { ...baseUVEState })]
->>>>>>> 83de9e0d
             });
 
             messageService = spectator.inject(MessageService);
@@ -222,13 +190,8 @@
             });
         });
 
-<<<<<<< HEAD
         it('should have experiments button', () => {
             expect(spectator.query(byTestId('uve-toolbar-running-experiment'))).toBeTruthy();
-=======
-        it('should have api link button', () => {
-            expect(spectator.query(byTestId('uve-toolbar-api-link'))).toBeTruthy();
->>>>>>> 83de9e0d
         });
 
         it('should have language selector', () => {
