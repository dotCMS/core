export enum NOTIFY_CUSTOMER {
    EMA_RELOAD_PAGE = 'ema-reload-page', // We need to reload the ema page
    EMA_REQUEST_BOUNDS = 'ema-request-bounds',
    EMA_EDITOR_PONG = 'ema-editor-pong'
}

// All the custom events that come from the JSP Iframe
export enum NG_CUSTOM_EVENTS {
    EDIT_CONTENTLET_LOADED = 'edit-contentlet-loaded',
    CONTENT_SEARCH_SELECT = 'select-contentlet',
    CREATE_CONTENTLET = 'create-contentlet-from-edit-page',
    SAVE_PAGE = 'save-page',
    FORM_SELECTED = 'form-selected',
<<<<<<< HEAD
    COMPARE_CONTENTLET = 'compare-contentlet'
=======
    SAVE_MENU_ORDER = 'save-menu-order',
    ERROR_SAVING_MENU_ORDER = 'error-saving-menu-order',
    CANCEL_SAVING_MENU_ORDER = 'cancel-save-menu-order',
    OPEN_WIZARD = 'workflow-wizard'
>>>>>>> d485655f
}

// The current state of the editor
export enum EDITOR_STATE {
    LOADING = 'loading',
    IDLE = 'idle',
    DRAGGING = 'dragging',

    ERROR = 'error'
}

export enum EDITOR_MODE {
    EDIT = 'edit',
    EDIT_VARIANT = 'edit-variant',
    PREVIEW_VARIANT = 'preview-variant',
    DEVICE = 'device',
    SOCIAL_MEDIA = 'social-media',
    LOCKED = 'locked'
}<|MERGE_RESOLUTION|>--- conflicted
+++ resolved
@@ -11,14 +11,11 @@
     CREATE_CONTENTLET = 'create-contentlet-from-edit-page',
     SAVE_PAGE = 'save-page',
     FORM_SELECTED = 'form-selected',
-<<<<<<< HEAD
-    COMPARE_CONTENTLET = 'compare-contentlet'
-=======
+    COMPARE_CONTENTLET = 'compare-contentlet',
     SAVE_MENU_ORDER = 'save-menu-order',
     ERROR_SAVING_MENU_ORDER = 'error-saving-menu-order',
     CANCEL_SAVING_MENU_ORDER = 'cancel-save-menu-order',
     OPEN_WIZARD = 'workflow-wizard'
->>>>>>> d485655f
 }
 
 // The current state of the editor
