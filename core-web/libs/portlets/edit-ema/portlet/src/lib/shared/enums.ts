--- conflicted
+++ resolved
@@ -3,12 +3,8 @@
     EMA_REQUEST_BOUNDS = 'ema-request-bounds',
     EMA_EDITOR_PONG = 'ema-editor-pong',
     EMA_SCROLL_INSIDE_IFRAME = 'scroll-inside-iframe',
-<<<<<<< HEAD
-    SET_PAGE_DATA = 'SET_PAGE_DATA' // This should follow the convention of the other events
-=======
     SET_PAGE_DATA = 'SET_PAGE_DATA',
     COPY_CONTENTLET_INLINE_EDITING_SUCCESS = 'COPY_CONTENTLET_INLINE_EDITING_SUCCESS'
->>>>>>> 0f676905
 }
 
 // All the custom events that come from the JSP Iframe
