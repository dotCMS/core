--- conflicted
+++ resolved
@@ -32,9 +32,6 @@
     PREVIEW_VARIANT = 'preview-variant',
     DEVICE = 'device',
     SOCIAL_MEDIA = 'social-media',
-<<<<<<< HEAD
-    INLINE_EDITING = 'inline-editing'
-=======
+    INLINE_EDITING = 'inline-editing',
     LOCKED = 'locked'
->>>>>>> 4898cb1a
 }