--- conflicted
+++ resolved
@@ -1,12 +1,7 @@
 import { InjectionToken } from '@angular/core';
 
-<<<<<<< HEAD
-import { DotDeviceListItem, DotPersona, FeaturedFlags } from '@dotcms/dotcms-models';
-import { UVE_MODE } from '@dotcms/uve';
-=======
-import { UVE_MODE } from '@dotcms/client';
+iimport { UVE_MODE } from '@dotcms/uve';
 import { DotDeviceListItem, DotPersona } from '@dotcms/dotcms-models';
->>>>>>> 4f4d8b67
 
 import { CommonErrors, PAGE_MODE } from './enums';
 import { CommonErrorsInfo } from './models';
