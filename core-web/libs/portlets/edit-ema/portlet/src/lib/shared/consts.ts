--- conflicted
+++ resolved
@@ -56,11 +56,8 @@
         identifier: '19c5ecc0c59b17b5780acd624ad52444',
         title: 'Zelda Cafe',
         inode: 'ff10d5db-b06e-4298-870b-fbe2f5001ac2',
-<<<<<<< HEAD
-        onNumberOfPages: 1
-=======
+        onNumberOfPages: 1,
         contentType: 'Banner'
->>>>>>> 0198e11b
     },
     language_id: '1',
     pageContainers: [
