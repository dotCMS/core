--- conflicted
+++ resolved
@@ -1,13 +1,6 @@
-<<<<<<< HEAD
-import { DotTreeNode } from '@dotcms/dotcms-models';
-
-export interface ActionPayload {
-    container: ContainerPayload;
-=======
 import { DotPageApiParams } from '../services/dot-page-api.service';
 
 export interface ClientData {
->>>>>>> 26ef0653
     contentlet?: ContentletPayload;
     container: ContainerPayload;
 }
@@ -21,12 +14,6 @@
     pageContainers: PageContainer[];
     pageId: string;
     personaTag?: string;
-<<<<<<< HEAD
-    position?: 'before' | 'after';
-    treeNode?: DotTreeNode;
-    isInMultiplePages: boolean;
-=======
->>>>>>> 26ef0653
     newContentletId?: string;
 }
 
