import { DotDevice, DotExperiment } from '@dotcms/dotcms-models';

import { EDITOR_MODE, EDITOR_STATE } from './enums';

import {
<<<<<<< HEAD
    Container,
    ContentletArea,
    EmaDragItem
=======
    ClientContentletArea,
    Container,
    ContentletArea
>>>>>>> d339907b
} from '../edit-ema-editor/components/ema-page-dropzone/types';
import { DotPageApiParams, DotPageApiResponse } from '../services/dot-page-api.service';

export interface VTLFile {
    inode: string;
    name: string;
}

export interface ClientData {
    contentlet?: ContentletPayload;
    container: ContainerPayload;
    vtlFiles?: VTLFile[];
}

export interface PositionPayload extends ClientData {
    position?: 'before' | 'after';
}

export interface ReorderPayload {
    reorderUrl: string;
}

export interface ActionPayload extends PositionPayload {
    language_id: string;
    pageContainers: PageContainer[];
    pageId: string;
    personaTag?: string;
    newContentletId?: string;
}

export interface PageContainer {
    personaTag?: string;
    identifier: string;
    uuid: string;
    contentletsId: string[];
}

export interface ContainerPayload {
    acceptTypes: string;
    identifier: string;
    contentletsId?: string[];
    maxContentlets: number;
    variantId: string;
    uuid: string;
}

export interface ContentletPayload {
    identifier: string;
    inode: string;
    title: string;
    contentType: string;
    baseType?: string;
    onNumberOfPages?: number;
}

export interface SetUrlPayload {
    url: string;
}

export interface SavePagePayload {
    pageContainers: PageContainer[];
    params?: DotPageApiParams;
    pageId: string;
    whenSaved?: () => void;
}

export interface ReloadPagePayload {
    params: DotPageApiParams;
    whenReloaded?: () => void;
}

export interface NavigationBarItem {
    icon?: string;
    iconURL?: string;
    label: string;
    href?: string;
    action?: () => void;
    isDisabled?: boolean;
}

export interface EditorData {
    mode: EDITOR_MODE;
    device?: DotDevice & { icon?: string };
    socialMedia?: string;
    canEditVariant?: boolean;
    canEditPage?: boolean;
    variantId?: string;
    page?: {
        isLocked: boolean;
        canLock: boolean;
        lockedByUser: string;
    };
}

export interface EditEmaState {
    clientHost: string;
    error?: number;
    editor: DotPageApiResponse;
    isEnterpriseLicense: boolean;
    editorState: EDITOR_STATE;
    bounds: Container[];
    contentletArea: ContentletArea;
    editorData: EditorData;
    currentExperiment?: DotExperiment;
    dragItem?: EmaDragItem;
}

export interface MessageInfo {
    summary: string;
    detail: string;
}

export interface WorkflowActionResult extends MessageInfo {
    workflowName: string;
    callback: string;
    args: unknown[];
}

<<<<<<< HEAD
=======
export type PostMessagePayload =
    | ActionPayload
    | SetUrlPayload
    | Container[]
    | ClientContentletArea
    | ReorderPayload;

>>>>>>> d339907b
export interface DeletePayload {
    payload: ActionPayload;
    originContainer: ContainerPayload;
    contentletToMove: ContentletPayload;
}

export interface InsertPayloadFromDelete {
    payload: ActionPayload;
    pageContainers: PageContainer[];
    contentletsId: string[];
    destinationContainer: ContainerPayload;
    pivotContentlet: ContentletPayload;
    positionToInsert: 'before' | 'after';
}

export interface BasePayload {
<<<<<<< HEAD
    type: 'contentlet' | 'content-type' | 'temp';
}

export interface TempDragPayload extends BasePayload {
    type: 'temp';
=======
    type: 'contentlet' | 'content-type';
>>>>>>> d339907b
}

export interface ContentletDragPayload extends BasePayload {
    type: 'contentlet';
    item: {
        container?: ContainerPayload;
        contentlet: ContentletPayload;
    };
    move: boolean;
}

<<<<<<< HEAD
export interface DragDataset extends BasePayload {
    item: string;
}

export interface DragDatasetItem {
    container?: ContainerPayload;
    contentlet?: ContentletPayload;
    contentType?: {
        variable: string;
        name: string;
        baseType: string;
    };
    move: boolean;
}

// Specific  interface when type is 'content-type'
=======
// Specific interface when type is 'content-type'
>>>>>>> d339907b
export interface ContentTypeDragPayload extends BasePayload {
    type: 'content-type';
    item: {
        variable: string;
        name: string;
    };
}

<<<<<<< HEAD
export type DraggedPayload = ContentletDragPayload | ContentTypeDragPayload | TempDragPayload;
=======
export type DraggedPalettePayload = ContentletDragPayload | ContentTypeDragPayload;
>>>>>>> d339907b
<|MERGE_RESOLUTION|>--- conflicted
+++ resolved
@@ -3,15 +3,10 @@
 import { EDITOR_MODE, EDITOR_STATE } from './enums';
 
 import {
-<<<<<<< HEAD
+    ClientContentletArea,
     Container,
     ContentletArea,
     EmaDragItem
-=======
-    ClientContentletArea,
-    Container,
-    ContentletArea
->>>>>>> d339907b
 } from '../edit-ema-editor/components/ema-page-dropzone/types';
 import { DotPageApiParams, DotPageApiResponse } from '../services/dot-page-api.service';
 
@@ -130,8 +125,6 @@
     args: unknown[];
 }
 
-<<<<<<< HEAD
-=======
 export type PostMessagePayload =
     | ActionPayload
     | SetUrlPayload
@@ -139,7 +132,6 @@
     | ClientContentletArea
     | ReorderPayload;
 
->>>>>>> d339907b
 export interface DeletePayload {
     payload: ActionPayload;
     originContainer: ContainerPayload;
@@ -156,15 +148,11 @@
 }
 
 export interface BasePayload {
-<<<<<<< HEAD
     type: 'contentlet' | 'content-type' | 'temp';
 }
 
 export interface TempDragPayload extends BasePayload {
     type: 'temp';
-=======
-    type: 'contentlet' | 'content-type';
->>>>>>> d339907b
 }
 
 export interface ContentletDragPayload extends BasePayload {
@@ -176,7 +164,6 @@
     move: boolean;
 }
 
-<<<<<<< HEAD
 export interface DragDataset extends BasePayload {
     item: string;
 }
@@ -193,9 +180,6 @@
 }
 
 // Specific  interface when type is 'content-type'
-=======
-// Specific interface when type is 'content-type'
->>>>>>> d339907b
 export interface ContentTypeDragPayload extends BasePayload {
     type: 'content-type';
     item: {
@@ -204,8 +188,4 @@
     };
 }
 
-<<<<<<< HEAD
-export type DraggedPayload = ContentletDragPayload | ContentTypeDragPayload | TempDragPayload;
-=======
-export type DraggedPalettePayload = ContentletDragPayload | ContentTypeDragPayload;
->>>>>>> d339907b
+export type DraggedPayload = ContentletDragPayload | ContentTypeDragPayload | TempDragPayload;