import { DotDevice, DotExperiment } from '@dotcms/dotcms-models';

import { EDITOR_MODE, EDITOR_STATE } from './enums';

import {
    ClientContentletArea,
    Container,
    ContentletArea,
<<<<<<< HEAD
    EmaDragItem
=======
    UpdatedContentlet
>>>>>>> 1afdb080
} from '../edit-ema-editor/components/ema-page-dropzone/types';
import { DotPageApiParams, DotPageApiResponse } from '../services/dot-page-api.service';

export interface VTLFile {
    inode: string;
    name: string;
}

export interface ClientData {
    contentlet?: ContentletPayload;
    container: ContainerPayload;
    newContentlet?: ContentletPayload;
    vtlFiles?: VTLFile[];
}

export interface PositionPayload extends ClientData {
    position?: 'before' | 'after';
}

export interface ReorderPayload {
    reorderUrl: string;
}

export interface ActionPayload extends PositionPayload {
    language_id: string;
    pageContainers: PageContainer[];
    pageId: string;
    personaTag?: string;
    newContentletId?: string;
}

export interface PageContainer {
    personaTag?: string;
    identifier: string;
    uuid: string;
    contentletsId: string[];
}

export interface ContainerPayload {
    acceptTypes: string;
    identifier: string;
    contentletsId?: string[];
    maxContentlets: number;
    variantId: string;
    uuid: string;
}

export interface ContentletPayload {
    identifier: string;
    inode: string;
    title: string;
    contentType: string;
    baseType?: string;
    onNumberOfPages?: number;
}

export interface SetUrlPayload {
    url: string;
}

export interface SavePagePayload {
    pageContainers: PageContainer[];
    params?: DotPageApiParams;
    pageId: string;
    whenSaved?: () => void;
}

export interface ReloadPagePayload {
    params: DotPageApiParams;
    whenReloaded?: () => void;
}

export interface NavigationBarItem {
    icon?: string;
    iconURL?: string;
    label: string;
    href?: string;
    action?: () => void;
    isDisabled?: boolean;
}

export interface EditorData {
    mode: EDITOR_MODE;
    device?: DotDevice & { icon?: string };
    socialMedia?: string;
    canEditVariant?: boolean;
    canEditPage?: boolean;
    variantId?: string;
    page?: {
        isLocked: boolean;
        canLock: boolean;
        lockedByUser: string;
    };
}

export interface EditEmaState {
    clientHost: string;
    error?: number;
    editor: DotPageApiResponse;
    isEnterpriseLicense: boolean;
    editorState: EDITOR_STATE;
    bounds: Container[];
    contentletArea: ContentletArea;
    editorData: EditorData;
    currentExperiment?: DotExperiment;
    dragItem?: EmaDragItem;
}

export interface MessageInfo {
    summary: string;
    detail: string;
}

export interface WorkflowActionResult extends MessageInfo {
    workflowName: string;
    callback: string;
    args: unknown[];
}

export type PostMessagePayload =
    | ActionPayload
    | SetUrlPayload
    | Container[]
    | ClientContentletArea
    | ReorderPayload
    | UpdatedContentlet;

export interface DeletePayload {
    payload: ActionPayload;
    originContainer: ContainerPayload;
    contentletToMove: ContentletPayload;
}

export interface InsertPayloadFromDelete {
    payload: ActionPayload;
    pageContainers: PageContainer[];
    contentletsId: string[];
    destinationContainer: ContainerPayload;
    pivotContentlet: ContentletPayload;
    positionToInsert: 'before' | 'after';
}

export interface BasePayload {
    type: 'contentlet' | 'content-type' | 'temp';
}

export interface TempDragPayload extends BasePayload {
    type: 'temp';
}

export interface ContentletDragPayload extends BasePayload {
    type: 'contentlet';
    item: {
        container?: ContainerPayload;
        contentlet: ContentletPayload;
    };
    move: boolean;
}

export interface DragDataset extends BasePayload {
    item: string;
}

export interface DragDatasetItem {
    container?: ContainerPayload;
    contentlet?: ContentletPayload;
    contentType?: {
        variable: string;
        name: string;
        baseType: string;
    };
    move: boolean;
}

// Specific  interface when type is 'content-type'
export interface ContentTypeDragPayload extends BasePayload {
    type: 'content-type';
    item: {
        variable: string;
        name: string;
    };
}

export type DraggedPayload = ContentletDragPayload | ContentTypeDragPayload | TempDragPayload;<|MERGE_RESOLUTION|>--- conflicted
+++ resolved
@@ -6,11 +6,8 @@
     ClientContentletArea,
     Container,
     ContentletArea,
-<<<<<<< HEAD
-    EmaDragItem
-=======
+    EmaDragItem,
     UpdatedContentlet
->>>>>>> 1afdb080
 } from '../edit-ema-editor/components/ema-page-dropzone/types';
 import { DotPageApiParams, DotPageApiResponse } from '../services/dot-page-api.service';
 
