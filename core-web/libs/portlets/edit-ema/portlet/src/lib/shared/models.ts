import { DotDevice, DotExperiment } from '@dotcms/dotcms-models';

import { EDITOR_MODE, EDITOR_STATE } from './enums';

import { Container, ContentletArea } from '../edit-ema-editor/components/ema-page-dropzone/types';
import { DotPageApiParams, DotPageApiResponse } from '../services/dot-page-api.service';

export interface VTLFile {
    inode: string;
    name: string;
}

export interface ClientData {
    contentlet?: ContentletPayload;
    container: ContainerPayload;
    vtlFiles?: VTLFile[];
}

export interface PositionPayload extends ClientData {
    position?: 'before' | 'after';
}

export interface ActionPayload extends PositionPayload {
    language_id: string;
    pageContainers: PageContainer[];
    pageId: string;
    personaTag?: string;
    newContentletId?: string;
}

export interface PageContainer {
    personaTag?: string;
    identifier: string;
    uuid: string;
    contentletsId: string[];
}

export interface ContainerPayload {
    acceptTypes: string;
    identifier: string;
    contentletsId?: string[];
    maxContentlets: number;
    variantId: string;
    uuid: string;
}

export interface ContentletPayload {
    identifier: string;
    inode: string;
    title: string;
    contentType: string;
    onNumberOfPages?: number;
}

export interface SetUrlPayload {
    url: string;
}

export interface SavePagePayload {
    pageContainers: PageContainer[];
    params?: DotPageApiParams;
    pageId: string;
    whenSaved?: () => void;
}

export interface ReloadPagePayload {
    params: DotPageApiParams;
    whenReloaded?: () => void;
}

export interface NavigationBarItem {
    icon?: string;
    iconURL?: string;
    label: string;
    href?: string;
    action?: () => void;
    isDisabled?: boolean;
}

export interface EditorData {
    mode: EDITOR_MODE;
    device?: DotDevice & { icon?: string };
    socialMedia?: string;
    canEditVariant?: boolean;
    canEditPage?: boolean;
    variantId?: string;
}

export interface EditEmaState {
    clientHost: string;
    error?: number;
    editor: DotPageApiResponse;
    isEnterpriseLicense: boolean;
    editorState: EDITOR_STATE;
<<<<<<< HEAD
    previewState: PreviewState;
    variantName?: string;
    runningExperiment?: DotExperiment;
    bounds: Container[];
    contentletArea: ContentletArea;
=======
    editorData: EditorData;
    currentExperiment?: DotExperiment;
>>>>>>> 2e4fb8af
}<|MERGE_RESOLUTION|>--- conflicted
+++ resolved
@@ -92,14 +92,9 @@
     editor: DotPageApiResponse;
     isEnterpriseLicense: boolean;
     editorState: EDITOR_STATE;
-<<<<<<< HEAD
-    previewState: PreviewState;
-    variantName?: string;
     runningExperiment?: DotExperiment;
     bounds: Container[];
     contentletArea: ContentletArea;
-=======
     editorData: EditorData;
     currentExperiment?: DotExperiment;
->>>>>>> 2e4fb8af
 }