--- conflicted
+++ resolved
@@ -9,12 +9,8 @@
 
 import { computed } from '@angular/core';
 
-<<<<<<< HEAD
+import { UVE_MODE } from '@dotcms/client';
 import { DotDevice, DotExperimentStatus } from '@dotcms/dotcms-models';
-=======
-import { UVE_MODE } from '@dotcms/client';
-import { DotExperimentStatus } from '@dotcms/dotcms-models';
->>>>>>> cbdbf73f
 
 import { DEFAULT_DEVICES, DEFAULT_PERSONA } from '../../../../shared/consts';
 import { UVE_STATUS } from '../../../../shared/enums';
@@ -144,7 +140,9 @@
                         },
                         actionIcon: 'pi pi-times'
                     };
-                } else if (!getIsDefaultVariant(pageAPIResponse?.viewAs.variantId)) {
+                }
+
+                if (!getIsDefaultVariant(pageAPIResponse?.viewAs.variantId)) {
                     const variantId = pageAPIResponse.viewAs.variantId;
 
                     const currentExperiment = store.experiment?.();
