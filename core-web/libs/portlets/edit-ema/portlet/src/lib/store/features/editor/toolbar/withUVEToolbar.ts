--- conflicted
+++ resolved
@@ -9,18 +9,13 @@
 
 import { computed } from '@angular/core';
 
-<<<<<<< HEAD
-import { DotDevice, DotExperimentStatus, SeoMetaTagsResult } from '@dotcms/dotcms-models';
 import { UVE_MODE } from '@dotcms/uve';
-=======
-import { UVE_MODE } from '@dotcms/client';
 import {
     DotCMSContentlet,
     DotDevice,
     DotExperimentStatus,
     SeoMetaTagsResult
 } from '@dotcms/dotcms-models';
->>>>>>> 4f4d8b67
 
 import { DEFAULT_DEVICE, DEFAULT_PERSONA } from '../../../../shared/consts';
 import { UVE_STATUS } from '../../../../shared/enums';
