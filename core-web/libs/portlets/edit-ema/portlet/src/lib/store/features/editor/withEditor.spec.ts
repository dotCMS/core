import { describe, expect } from '@jest/globals';
import { SpyObject } from '@ngneat/spectator';
import { createServiceFactory, mockProvider, SpectatorService } from '@ngneat/spectator/jest';
import { patchState, signalStore, withState } from '@ngrx/signals';
import { of } from 'rxjs';

import { ActivatedRoute, Router } from '@angular/router';

<<<<<<< HEAD
import { CurrentUser } from '@dotcms/dotcms-js';
import {
    DEFAULT_VARIANT_ID,
    DEFAULT_VARIANT_NAME,
    DotCMSContentlet,
    DotDeviceListItem
} from '@dotcms/dotcms-models';
import { getRunningExperimentMock, mockDotDevices, seoOGTagsMock } from '@dotcms/utils-testing';
import { UVE_MODE } from '@dotcms/uve';
=======
import { UVE_MODE } from '@dotcms/client';
import { DEFAULT_VARIANT_ID, DotDeviceListItem } from '@dotcms/dotcms-models';
import { mockDotDevices, seoOGTagsMock } from '@dotcms/utils-testing';
>>>>>>> 4f4d8b67

import { withEditor } from './withEditor';

import { DotPageApiParams, DotPageApiService } from '../../../services/dot-page-api.service';
import { BASE_IFRAME_MEASURE_UNIT } from '../../../shared/consts';
import { EDITOR_STATE, UVE_STATUS } from '../../../shared/enums';
import {
    ACTION_MOCK,
    ACTION_PAYLOAD_MOCK,
    EMA_DRAG_ITEM_CONTENTLET_MOCK,
    getBoundsMock,
    MOCK_CONTENTLET_AREA,
    MOCK_RESPONSE_HEADLESS,
    MOCK_RESPONSE_VTL
} from '../../../shared/mocks';
import { getPersonalization, mapContainerStructureToArrayOfContainers } from '../../../utils';
import { UVEState } from '../../models';

const emptyParams = {} as DotPageApiParams;

const initialState: UVEState = {
    isEnterprise: true,
    languages: [],
    pageAPIResponse: MOCK_RESPONSE_HEADLESS,
    currentUser: null,
    experiment: null,
    errorCode: null,
    pageParams: {
        ...emptyParams,
        url: 'test-url',
        language_id: '1',
        'com.dotmarketing.persona.id': 'dot:persona',
        variantName: 'DEFAULT',
        clientHost: 'http://localhost:3000'
    },
    status: UVE_STATUS.LOADED,
    isTraditionalPage: false,
    canEditPage: true,
    pageIsLocked: true,
    isClientReady: false,
    viewParams: {
        orientation: undefined,
        seo: undefined,
        device: undefined
    }
};

export const uveStoreMock = signalStore(
    { protectedState: false },
    withState<UVEState>(initialState),
    withEditor()
);

describe('withEditor', () => {
    let spectator: SpectatorService<InstanceType<typeof uveStoreMock>>;
    let dotPageApiService: SpyObject<DotPageApiService>;
    let store: InstanceType<typeof uveStoreMock>;

    const createService = createServiceFactory({
        service: uveStoreMock,
        providers: [
            mockProvider(Router),
            mockProvider(ActivatedRoute),
            mockProvider(Router),
            mockProvider(ActivatedRoute),
            {
                provide: DotPageApiService,
                useValue: {
                    get() {
                        return of({});
                    },
                    getClientPage() {
                        return of({});
                    },
                    save: jest.fn()
                }
            }
        ]
    });

    beforeEach(() => {
        spectator = createService();
        store = spectator.service;
        dotPageApiService = spectator.inject(DotPageApiService);
        patchState(store, initialState);
    });

    describe('withUVEToolbar', () => {
        describe('withComputed', () => {
            describe('$toolbarProps', () => {
                it('should return the base info', () => {
                    expect(store.$uveToolbar()).toEqual({
                        editor: {
                            apiUrl: '/api/v1/page/json/test-url?language_id=1&com.dotmarketing.persona.id=dot%3Apersona&variantName=DEFAULT&clientHost=http%3A%2F%2Flocalhost%3A3000',
                            bookmarksUrl: '/test-url?host_id=123-xyz-567-xxl&language_id=1',
                            copyUrl:
                                'http://localhost:3000/test-url?language_id=1&com.dotmarketing.persona.id=dot%3Apersona&variantName=DEFAULT&host_id=123-xyz-567-xxl'
                        },
                        preview: null,
                        currentLanguage: MOCK_RESPONSE_HEADLESS.viewAs.language,
                        urlContentMap: null,
                        runningExperiment: null,
                        unlockButton: null
                    });
                });
            });
        });
    });

    describe('withSave', () => {
        describe('withMethods', () => {
            describe('savePage', () => {
                it('should perform a save and patch the state', () => {
                    const saveSpy = jest
                        .spyOn(dotPageApiService, 'save')
                        .mockImplementation(() => of({}));

                    // It's impossible to get a VTL when we are in Headless
                    // but I just want to check the state is being patched
                    const getClientPageSpy = jest
                        .spyOn(dotPageApiService, 'getClientPage')
                        .mockImplementation(() => of(MOCK_RESPONSE_VTL));

                    const payload = {
                        pageContainers: ACTION_PAYLOAD_MOCK.pageContainers,
                        pageId: MOCK_RESPONSE_HEADLESS.page.identifier,
                        params: store.pageParams()
                    };

                    store.savePage(ACTION_PAYLOAD_MOCK.pageContainers);

                    expect(saveSpy).toHaveBeenCalledWith(payload);

                    expect(getClientPageSpy).toHaveBeenCalledWith(
                        store.pageParams(),
                        store.clientRequestProps()
                    );

                    expect(store.status()).toBe(UVE_STATUS.LOADED);
                    expect(store.pageAPIResponse()).toEqual(MOCK_RESPONSE_VTL);
                });
            });
        });
    });

    describe('withComputed', () => {
        describe('$pageData', () => {
            it('should return the expected data', () => {
                expect(store.$pageData()).toEqual({
                    containers: mapContainerStructureToArrayOfContainers(
                        MOCK_RESPONSE_HEADLESS.containers
                    ),
                    id: MOCK_RESPONSE_HEADLESS.page.identifier,
                    personalization: getPersonalization(MOCK_RESPONSE_HEADLESS.viewAs.persona),
                    languageId: MOCK_RESPONSE_HEADLESS.viewAs.language.id,
                    personaTag: MOCK_RESPONSE_HEADLESS.viewAs.persona.keyTag
                });
            });
        });

        describe('$reloadEditorContent', () => {
            it('should return the expected data for Headless', () => {
                patchState(store, {
                    pageAPIResponse: MOCK_RESPONSE_HEADLESS,
                    isTraditionalPage: false
                });

                expect(store.$reloadEditorContent()).toEqual({
                    code: MOCK_RESPONSE_HEADLESS.page.rendered,
                    isTraditionalPage: false,
                    enableInlineEdit: true,
                    isClientReady: false
                });
            });
            it('should return the expected data for VTL', () => {
                patchState(store, {
                    pageAPIResponse: MOCK_RESPONSE_VTL,
                    isTraditionalPage: true,
                    isClientReady: true
                });
                expect(store.$reloadEditorContent()).toEqual({
                    code: MOCK_RESPONSE_VTL.page.rendered,
                    isTraditionalPage: true,
                    enableInlineEdit: true,
                    isClientReady: true
                });
            });
        });

        describe('$editorIsInDraggingState', () => {
            it("should return the editor's dragging state", () => {
                expect(store.$editorIsInDraggingState()).toBe(false);
            });

            it("should return the editor's dragging state after a change", () => {
                // This will trigger a change in the dragging state
                store.setEditorDragItem(EMA_DRAG_ITEM_CONTENTLET_MOCK);

                expect(store.$editorIsInDraggingState()).toBe(true);
            });
        });

        describe('$iframeURL', () => {
            it("should return the iframe's URL", () => {
                expect(store.$iframeURL()).toBe(
                    'http://localhost:3000/test-url?language_id=1&com.dotmarketing.persona.id=dot%3Apersona&variantName=DEFAULT&clientHost=http%3A%2F%2Flocalhost%3A3000'
                );
            });

            it('should be an instance of String in src when the page is traditional', () => {
                patchState(store, {
                    pageAPIResponse: MOCK_RESPONSE_VTL,
                    isTraditionalPage: true
                });

                expect(store.$iframeURL()).toBeInstanceOf(String);
            });

            it('should be an empty string in src when the page is traditional', () => {
                patchState(store, {
                    pageAPIResponse: MOCK_RESPONSE_VTL,
                    isTraditionalPage: true
                });

                expect(store.$iframeURL().toString()).toBe('');
            });

            it('should contain the right url when the page is a vanity url  ', () => {
                patchState(store, {
                    pageAPIResponse: {
                        ...MOCK_RESPONSE_HEADLESS,
                        vanityUrl: {
                            ...MOCK_RESPONSE_HEADLESS.vanityUrl,
                            url: 'first'
                        }
                    }
                });

                expect(store.$iframeURL()).toBe(
                    'http://localhost:3000/first?language_id=1&com.dotmarketing.persona.id=dot%3Apersona&variantName=DEFAULT&clientHost=http%3A%2F%2Flocalhost%3A3000'
                );
            });
        });

        describe('$editorProps', () => {
            it('should return the expected data on init', () => {
                expect(store.$editorProps()).toEqual({
                    showDialogs: true,
                    showBlockEditorSidebar: true,
                    iframe: {
                        opacity: '0.5',
                        pointerEvents: 'auto',
                        wrapper: {
                            width: '100%',
                            height: '100%'
                        }
                    },
                    progressBar: true,
                    contentletTools: null,
                    dropzone: null,
                    palette: {
                        variantId: DEFAULT_VARIANT_ID,
                        languageId: MOCK_RESPONSE_HEADLESS.viewAs.language.id,
                        containers: MOCK_RESPONSE_HEADLESS.containers
                    },
                    seoResults: null
                });
            });

            it('should set iframe opacity to 1 when client is Ready', () => {
                store.setIsClientReady(true);

                expect(store.$editorProps().iframe.opacity).toBe('1');
            });

            it('should not have opacity or progressBar in preview mode', () => {
                patchState(store, {
                    pageParams: { ...emptyParams, editorMode: UVE_MODE.PREVIEW }
                });

                expect(store.$editorProps().iframe.opacity).toBe('1');
                expect(store.$editorProps().progressBar).toBe(false);
            });

            describe('showDialogs', () => {
                it('should have the value of false when we cannot edit the page', () => {
                    patchState(store, { canEditPage: false });

                    expect(store.$editorProps().showDialogs).toBe(false);
                });

                it('should have the value of false when we are not on edit state', () => {
                    patchState(store, { isEditState: false });

                    expect(store.$editorProps().showDialogs).toBe(false);
                });
            });

            describe('editorContentStyles', () => {
                it('should have display block when there is not social media', () => {
                    expect(store.$editorContentStyles()).toEqual({
                        display: 'block'
                    });
                });

                it('should have display none when there is social media', () => {
                    patchState(store, { socialMedia: 'facebook' });

                    expect(store.$editorContentStyles()).toEqual({
                        display: 'none'
                    });
                });
            });

            describe('iframe', () => {
                it('should have an opacity of 0.5 when loading', () => {
                    patchState(store, { status: UVE_STATUS.LOADING });

                    expect(store.$editorProps().iframe.opacity).toBe('0.5');
                });

                it('should have pointerEvents as none when dragging', () => {
                    patchState(store, { state: EDITOR_STATE.DRAGGING });

                    expect(store.$editorProps().iframe.pointerEvents).toBe('none');
                });

                it('should have pointerEvents as none when scroll-drag', () => {
                    patchState(store, { state: EDITOR_STATE.SCROLL_DRAG });

                    expect(store.$editorProps().iframe.pointerEvents).toBe('none');
                });

                it('should have a wrapper when a device is present', () => {
                    const device = mockDotDevices[0] as DotDeviceListItem;

                    patchState(store, { device });

                    expect(store.$editorProps().iframe.wrapper).toEqual({
                        width: device.cssWidth + BASE_IFRAME_MEASURE_UNIT,
                        height: device.cssHeight + BASE_IFRAME_MEASURE_UNIT
                    });
                });
            });

            describe('progressBar', () => {
                it('should have progressBar as true when the status is loading', () => {
                    patchState(store, { status: UVE_STATUS.LOADING });

                    expect(store.$editorProps().progressBar).toBe(true);
                });

                it('should have progressBar as true when the status is loaded but client is not ready', () => {
                    patchState(store, { status: UVE_STATUS.LOADED, isClientReady: false });

                    expect(store.$editorProps().progressBar).toBe(true);
                });

                it('should have progressBar as false when the status is loaded and client is ready', () => {
                    patchState(store, { status: UVE_STATUS.LOADED, isClientReady: true });

                    expect(store.$editorProps().progressBar).toBe(false);
                });
            });

            describe('contentletTools', () => {
                it('should have contentletTools when contentletArea are present, can edit the page, is in edit state and not scrolling', () => {
                    patchState(store, {
                        isEditState: true,
                        canEditPage: true,
                        contentletArea: MOCK_CONTENTLET_AREA,
                        state: EDITOR_STATE.IDLE
                    });

                    expect(store.$editorProps().contentletTools).toEqual({
                        isEnterprise: true,
                        contentletArea: MOCK_CONTENTLET_AREA,
                        hide: false,
                        disableDeleteButton: null
                    });
                });

                it('should have disableDeleteButton message when there is only one content and a non-default persona', () => {
                    patchState(store, {
                        isEditState: true,
                        canEditPage: true,
                        contentletArea: MOCK_CONTENTLET_AREA,
                        state: EDITOR_STATE.IDLE,
                        pageAPIResponse: {
                            ...MOCK_RESPONSE_HEADLESS,
                            numberContents: 1,
                            viewAs: {
                                ...MOCK_RESPONSE_HEADLESS.viewAs,
                                persona: {
                                    ...MOCK_RESPONSE_HEADLESS.viewAs.persona,
                                    identifier: 'non-default-persona'
                                }
                            }
                        }
                    });

                    expect(store.$editorProps().contentletTools).toEqual({
                        isEnterprise: true,
                        contentletArea: MOCK_CONTENTLET_AREA,
                        hide: false,
                        disableDeleteButton: 'uve.disable.delete.button.on.personalization'
                    });
                });

                it('should have hide as true when dragging', () => {
                    patchState(store, {
                        isEditState: true,
                        canEditPage: true,
                        contentletArea: MOCK_CONTENTLET_AREA,
                        state: EDITOR_STATE.DRAGGING
                    });

                    expect(store.$editorProps().contentletTools).toEqual({
                        isEnterprise: true,
                        contentletArea: MOCK_CONTENTLET_AREA,
                        hide: true,
                        disableDeleteButton: null
                    });
                });

                it('should be null when scrolling', () => {
                    patchState(store, {
                        isEditState: true,
                        canEditPage: true,
                        contentletArea: MOCK_CONTENTLET_AREA,
                        state: EDITOR_STATE.SCROLLING
                    });

                    expect(store.$editorProps().contentletTools).toEqual(null);
                });

                it("should not have contentletTools when the page can't be edited", () => {
                    patchState(store, {
                        isEditState: true,
                        canEditPage: false,
                        contentletArea: MOCK_CONTENTLET_AREA,
                        state: EDITOR_STATE.IDLE
                    });

                    expect(store.$editorProps().contentletTools).toBe(null);
                });

                it('should not have contentletTools when the contentletArea is not present', () => {
                    patchState(store, {
                        isEditState: true,
                        canEditPage: true,
                        state: EDITOR_STATE.IDLE
                    });

                    expect(store.$editorProps().contentletTools).toBe(null);
                });

                it('should not have contentletTools when the we are not in edit state', () => {
                    patchState(store, {
                        isEditState: false,
                        canEditPage: true,
                        contentletArea: MOCK_CONTENTLET_AREA,
                        state: EDITOR_STATE.IDLE
                    });

                    expect(store.$editorProps().contentletTools).toBe(null);
                });

                it('should have contentletTools when the page can be edited and is in preview mode', () => {
                    patchState(store, {
                        isEditState: true,
                        canEditPage: true,
                        pageParams: {
                            ...emptyParams,
                            editorMode: UVE_MODE.PREVIEW
                        },
                        state: EDITOR_STATE.IDLE
                    });

                    expect(store.$editorProps().contentletTools).toEqual(null);
                });
            });
            describe('dropzone', () => {
                const bounds = getBoundsMock(ACTION_MOCK);

                it('should have dropzone when the state is dragging and the page can be edited', () => {
                    patchState(store, {
                        state: EDITOR_STATE.DRAGGING,
                        canEditPage: true,
                        dragItem: EMA_DRAG_ITEM_CONTENTLET_MOCK,
                        bounds
                    });

                    expect(store.$editorProps().dropzone).toEqual({
                        dragItem: EMA_DRAG_ITEM_CONTENTLET_MOCK,
                        bounds
                    });
                });

                it("should not have dropzone when the page can't be edited", () => {
                    patchState(store, {
                        state: EDITOR_STATE.DRAGGING,
                        canEditPage: false,
                        dragItem: EMA_DRAG_ITEM_CONTENTLET_MOCK,
                        bounds
                    });

                    expect(store.$editorProps().dropzone).toBe(null);
                });
            });

            describe('palette', () => {
                it('should be null if is not enterprise', () => {
                    patchState(store, { isEnterprise: false });

                    expect(store.$editorProps().palette).toBe(null);
                });

                it('should be null if canEditPage is false', () => {
                    patchState(store, { canEditPage: false });

                    expect(store.$editorProps().palette).toBe(null);
                });

                it('should be null if isEditState is false', () => {
                    patchState(store, { isEditState: false });

                    expect(store.$editorProps().palette).toBe(null);
                });
            });

            describe('seoResults', () => {
                it('should have the expected data when ogTags and socialMedia is present', () => {
                    patchState(store, {
                        ogTags: seoOGTagsMock,
                        socialMedia: 'facebook'
                    });

                    expect(store.$editorProps().seoResults).toEqual({
                        ogTags: seoOGTagsMock,
                        socialMedia: 'facebook'
                    });
                });

                it('should be null when ogTags is not present', () => {
                    patchState(store, {
                        socialMedia: 'facebook'
                    });

                    expect(store.$editorProps().seoResults).toBe(null);
                });

                it('should be null when socialMedia is not present', () => {
                    patchState(store, {
                        ogTags: seoOGTagsMock
                    });

                    expect(store.$editorProps().seoResults).toBe(null);
                });
            });
        });
    });

    describe('withMethods', () => {
        describe('updateEditorScrollState', () => {
            it("should update the editor's scroll state and remove bounds when there is no drag item", () => {
                store.updateEditorScrollState();

                expect(store.state()).toEqual(EDITOR_STATE.SCROLLING);
                expect(store.bounds()).toEqual([]);
            });

            it("should update the editor's scroll drag state and remove bounds when there is drag item", () => {
                store.setEditorDragItem(EMA_DRAG_ITEM_CONTENTLET_MOCK);
                store.setEditorBounds(getBoundsMock(ACTION_MOCK));

                store.updateEditorScrollState();

                expect(store.state()).toEqual(EDITOR_STATE.SCROLL_DRAG);
                expect(store.bounds()).toEqual([]);
            });

            it('should set the contentletArea to null when we are scrolling', () => {
                store.setEditorState(EDITOR_STATE.SCROLLING);

                store.updateEditorScrollState();

                expect(store.contentletArea()).toBe(null);
            });
        });

        describe('updateEditorOnScrollEnd', () => {
            it("should update the editor's drag state when there is no drag item", () => {
                store.updateEditorOnScrollEnd();

                expect(store.state()).toEqual(EDITOR_STATE.IDLE);
            });

            it("should update the editor's drag state when there is drag item", () => {
                store.setEditorDragItem(EMA_DRAG_ITEM_CONTENTLET_MOCK);

                store.updateEditorOnScrollEnd();

                expect(store.state()).toEqual(EDITOR_STATE.DRAGGING);
            });
        });

        describe('updateEditorScrollDragState', () => {
            it('should update the store correctly', () => {
                store.updateEditorScrollDragState();

                expect(store.state()).toEqual(EDITOR_STATE.SCROLL_DRAG);
                expect(store.bounds()).toEqual([]);
            });
        });

        describe('setEditorState', () => {
            it('should update the state correctly', () => {
                store.setEditorState(EDITOR_STATE.SCROLLING);

                expect(store.state()).toEqual(EDITOR_STATE.SCROLLING);
            });
        });

        describe('setEditorDragItem', () => {
            it('should update the store correctly', () => {
                store.setEditorDragItem(EMA_DRAG_ITEM_CONTENTLET_MOCK);

                expect(store.dragItem()).toEqual(EMA_DRAG_ITEM_CONTENTLET_MOCK);
                expect(store.state()).toEqual(EDITOR_STATE.DRAGGING);
            });
        });

        describe('setEditorContentletArea', () => {
            it("should update the store's contentlet area", () => {
                store.setEditorContentletArea(MOCK_CONTENTLET_AREA);

                expect(store.contentletArea()).toEqual(MOCK_CONTENTLET_AREA);
                expect(store.state()).toEqual(EDITOR_STATE.IDLE);
            });

            it('should not update contentletArea if it is the same', () => {
                store.setEditorContentletArea(MOCK_CONTENTLET_AREA);

                // We can have contentletArea and state at the same time we are inline editing
                store.setEditorState(EDITOR_STATE.INLINE_EDITING);

                store.setEditorContentletArea(MOCK_CONTENTLET_AREA);

                expect(store.contentletArea()).toEqual(MOCK_CONTENTLET_AREA);
                // State should not change
                expect(store.state()).toEqual(EDITOR_STATE.INLINE_EDITING);
            });
        });

        describe('setEditorBounds', () => {
            const bounds = getBoundsMock(ACTION_MOCK);

            it('should update the store correcly', () => {
                store.setEditorBounds(bounds);

                expect(store.bounds()).toEqual(bounds);
            });
        });

        describe('resetEditorProperties', () => {
            it('should reset the editor props corretcly', () => {
                store.setEditorDragItem(EMA_DRAG_ITEM_CONTENTLET_MOCK);
                store.setEditorState(EDITOR_STATE.SCROLLING);
                store.setEditorContentletArea(MOCK_CONTENTLET_AREA);
                store.setEditorBounds(getBoundsMock(ACTION_MOCK));

                store.resetEditorProperties();

                expect(store.dragItem()).toBe(null);
                expect(store.state()).toEqual(EDITOR_STATE.IDLE);
                expect(store.contentletArea()).toBe(null);
                expect(store.bounds()).toEqual([]);
            });
        });
        describe('getPageSavePayload', () => {
            it("should return the page's save payload", () => {
                expect(store.getPageSavePayload(ACTION_PAYLOAD_MOCK)).toEqual({
                    container: {
                        acceptTypes: 'test',
                        contentletsId: [],
                        identifier: 'container-identifier-123',
                        maxContentlets: 1,
                        uuid: 'uuid-123',
                        variantId: '123'
                    },
                    contentlet: {
                        contentType: 'test',
                        identifier: 'contentlet-identifier-123',
                        inode: 'contentlet-inode-123',
                        onNumberOfPages: 1,
                        title: 'Hello World'
                    },
                    language_id: '1',
                    pageContainers: [
                        {
                            contentletsId: ['123', '456'],
                            identifier: '5363c6c6-5ba0-4946-b7af-cf875188ac2e',
                            uuid: '123'
                        },
                        {
                            contentletsId: ['123'],
                            identifier: '5363c6c6-5ba0-4946-b7af-cf875188ac2e',
                            uuid: '456'
                        },
                        {
                            contentletsId: ['123', '456'],
                            identifier: '/container/path',
                            uuid: '123'
                        },
                        {
                            contentletsId: ['123'],
                            identifier: '/container/path',
                            uuid: '456'
                        }
                    ],
                    pageId: '123',
                    personaTag: 'dot:persona',
                    position: 'after'
                });
            });
        });

        describe('getCurrentTreeNode', () => {
            it('should return the current TreeNode', () => {
                const { container, contentlet } = ACTION_PAYLOAD_MOCK;

                expect(store.getCurrentTreeNode(container, contentlet)).toEqual({
                    containerId: 'container-identifier-123',
                    contentId: 'contentlet-identifier-123',
                    pageId: '123',
                    personalization: 'dot:persona:dot:persona',
                    relationType: 'uuid-123',
                    treeOrder: '-1',
                    variantId: '123'
                });
            });
        });

        describe('setOgTags', () => {
            it('should set the ogTags correctly', () => {
                const ogTags = {
                    title: 'Title',
                    description: 'Description',
                    image: 'Image',
                    type: 'Type',
                    url: 'URL'
                };

                store.setOgTags(ogTags);

                expect(store.ogTags()).toEqual(ogTags);
            });
        });
    });
});<|MERGE_RESOLUTION|>--- conflicted
+++ resolved
@@ -6,21 +6,10 @@
 
 import { ActivatedRoute, Router } from '@angular/router';
 
-<<<<<<< HEAD
-import { CurrentUser } from '@dotcms/dotcms-js';
-import {
-    DEFAULT_VARIANT_ID,
-    DEFAULT_VARIANT_NAME,
-    DotCMSContentlet,
-    DotDeviceListItem
-} from '@dotcms/dotcms-models';
-import { getRunningExperimentMock, mockDotDevices, seoOGTagsMock } from '@dotcms/utils-testing';
 import { UVE_MODE } from '@dotcms/uve';
-=======
-import { UVE_MODE } from '@dotcms/client';
 import { DEFAULT_VARIANT_ID, DotDeviceListItem } from '@dotcms/dotcms-models';
 import { mockDotDevices, seoOGTagsMock } from '@dotcms/utils-testing';
->>>>>>> 4f4d8b67
+
 
 import { withEditor } from './withEditor';
 
