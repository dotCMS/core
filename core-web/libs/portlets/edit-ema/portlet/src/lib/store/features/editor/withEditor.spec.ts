import { describe, expect } from '@jest/globals';
import { createServiceFactory, mockProvider, SpectatorService } from '@ngneat/spectator/jest';
import { patchState, signalStore, withState } from '@ngrx/signals';
import { of } from 'rxjs';

import { ActivatedRoute, Router } from '@angular/router';

import { DEFAULT_VARIANT_ID, DotDeviceListItem } from '@dotcms/dotcms-models';
<<<<<<< HEAD
import { UVE_MODE } from '@dotcms/types';
=======
import { WINDOW } from '@dotcms/utils';
>>>>>>> 0704b364
import { mockDotDevices, seoOGTagsMock } from '@dotcms/utils-testing';

import { withEditor } from './withEditor';

import { DotPageApiParams, DotPageApiService } from '../../../services/dot-page-api.service';
import { BASE_IFRAME_MEASURE_UNIT, PERSONA_KEY } from '../../../shared/consts';
import { EDITOR_STATE, UVE_STATUS, PALETTE_CLASSES } from '../../../shared/enums';
import {
    ACTION_MOCK,
    ACTION_PAYLOAD_MOCK,
    EMA_DRAG_ITEM_CONTENTLET_MOCK,
    getBoundsMock,
    MOCK_CONTENTLET_AREA,
    MOCK_RESPONSE_HEADLESS,
    MOCK_RESPONSE_VTL
} from '../../../shared/mocks';
import { getPersonalization, mapContainerStructureToArrayOfContainers } from '../../../utils';
import { UVEState } from '../../models';

const emptyParams = {} as DotPageApiParams;

const initialState: UVEState = {
    isEnterprise: true,
    languages: [],
    pageAPIResponse: MOCK_RESPONSE_HEADLESS,
    currentUser: null,
    experiment: null,
    errorCode: null,
    pageParams: {
        ...emptyParams,
        url: 'test-url',
        language_id: '1',
        [PERSONA_KEY]: 'dot:persona',
        variantName: 'DEFAULT',
        clientHost: 'http://localhost:3000',
        mode: UVE_MODE.EDIT
    },
    status: UVE_STATUS.LOADED,
    isTraditionalPage: false,
    canEditPage: true,
    pageIsLocked: true,
    isClientReady: false,
    viewParams: {
        orientation: undefined,
        seo: undefined,
        device: undefined
    }
};

export const uveStoreMock = signalStore(
    { protectedState: false },
    withState<UVEState>(initialState),
    withEditor()
);

describe('withEditor', () => {
    let spectator: SpectatorService<InstanceType<typeof uveStoreMock>>;
    let store: InstanceType<typeof uveStoreMock>;

    const createService = createServiceFactory({
        service: uveStoreMock,
        providers: [
            mockProvider(Router),
            mockProvider(ActivatedRoute),
            mockProvider(Router),
            mockProvider(ActivatedRoute),
            {
                provide: DotPageApiService,
                useValue: {
                    get() {
                        return of({});
                    },
                    getClientPage() {
                        return of({});
                    },
                    save: jest.fn()
                }
            },
            {
                provide: WINDOW,
                useValue: window
            }
        ]
    });

    beforeEach(() => {
        spectator = createService();
        store = spectator.service;
        patchState(store, initialState);
    });

    describe('withUVEToolbar', () => {
        describe('withComputed', () => {
            describe('$toolbarProps', () => {
                it('should return the base info', () => {
                    expect(store.$uveToolbar()).toEqual({
                        editor: {
                            apiUrl: '/api/v1/page/json/test-url?language_id=1&com.dotmarketing.persona.id=dot%3Apersona&variantName=DEFAULT&mode=EDIT_MODE',
                            bookmarksUrl: '/test-url?host_id=123-xyz-567-xxl&language_id=1',
                            copyUrl:
                                'http://localhost:3000/test-url?language_id=1&com.dotmarketing.persona.id=dot%3Apersona&variantName=DEFAULT&host_id=123-xyz-567-xxl'
                        },
                        preview: null,
                        currentLanguage: MOCK_RESPONSE_HEADLESS.viewAs.language,
                        urlContentMap: null,
                        runningExperiment: null,
                        unlockButton: null
                    });
                });
            });
        });
    });

    describe('withComputed', () => {
        describe('$pageData', () => {
            it('should return the expected data', () => {
                expect(store.$pageData()).toEqual({
                    containers: mapContainerStructureToArrayOfContainers(
                        MOCK_RESPONSE_HEADLESS.containers
                    ),
                    id: MOCK_RESPONSE_HEADLESS.page.identifier,
                    personalization: getPersonalization(MOCK_RESPONSE_HEADLESS.viewAs.persona),
                    languageId: MOCK_RESPONSE_HEADLESS.viewAs.language.id,
                    personaTag: MOCK_RESPONSE_HEADLESS.viewAs.persona.keyTag
                });
            });
        });

        describe('$reloadEditorContent', () => {
            it('should return the expected data for Headless', () => {
                patchState(store, {
                    pageAPIResponse: MOCK_RESPONSE_HEADLESS,
                    isTraditionalPage: false
                });

                expect(store.$reloadEditorContent()).toEqual({
                    code: MOCK_RESPONSE_HEADLESS.page.rendered,
                    isTraditionalPage: false,
                    enableInlineEdit: true
                });
            });
            it('should return the expected data for VTL', () => {
                patchState(store, {
                    pageAPIResponse: MOCK_RESPONSE_VTL,
                    isTraditionalPage: true
                });
                expect(store.$reloadEditorContent()).toEqual({
                    code: MOCK_RESPONSE_VTL.page.rendered,
                    isTraditionalPage: true,
                    enableInlineEdit: true
                });
            });
        });

        describe('$editorIsInDraggingState', () => {
            it("should return the editor's dragging state", () => {
                expect(store.$editorIsInDraggingState()).toBe(false);
            });

            it("should return the editor's dragging state after a change", () => {
                // This will trigger a change in the dragging state
                store.setEditorDragItem(EMA_DRAG_ITEM_CONTENTLET_MOCK);

                expect(store.$editorIsInDraggingState()).toBe(true);
            });
        });

        describe('$iframeURL', () => {
            it("should return the iframe's URL", () => {
                expect(store.$iframeURL()).toBe(
                    'http://localhost:3000/test-url?language_id=1&variantName=DEFAULT&mode=EDIT_MODE&personaId=dot%3Apersona&dotCMSHost=http://localhost'
                );
            });

            it('should be an instance of String in src when the page is traditional', () => {
                patchState(store, {
                    pageAPIResponse: MOCK_RESPONSE_VTL,
                    isTraditionalPage: true
                });

                expect(store.$iframeURL()).toBeInstanceOf(String);
            });

            it('should be an empty string in src when the page is traditional', () => {
                patchState(store, {
                    pageAPIResponse: MOCK_RESPONSE_VTL,
                    isTraditionalPage: true
                });

                expect(store.$iframeURL().toString()).toBe('');
            });

            it('should contain the right url when the page is a vanity url  ', () => {
                patchState(store, {
                    pageAPIResponse: {
                        ...MOCK_RESPONSE_HEADLESS,
                        vanityUrl: {
                            ...MOCK_RESPONSE_HEADLESS.vanityUrl,
                            url: 'first'
                        }
                    },
                    pageParams: {
                        language_id: '1',
                        variantName: 'DEFAULT',
                        url: 'first',
                        [PERSONA_KEY]: 'dot:persona'
                    }
                });

                expect(store.$iframeURL()).toBe(
                    'http://localhost/first?language_id=1&variantName=DEFAULT&personaId=dot%3Apersona&dotCMSHost=http://localhost'
                );
            });

            it('should set the right iframe url when the clientHost is present', () => {
                patchState(store, {
                    pageAPIResponse: {
                        ...MOCK_RESPONSE_HEADLESS
                    },
                    pageParams: {
                        ...emptyParams,
                        url: 'test-url',
                        clientHost: 'http://localhost:3000'
                    }
                });

                expect(store.$iframeURL()).toBe(
                    'http://localhost:3000/test-url&dotCMSHost=http://localhost'
                );
            });

            it('should set the right iframe url when the clientHost is present with a aditional path', () => {
                patchState(store, {
                    pageAPIResponse: {
                        ...MOCK_RESPONSE_HEADLESS
                    },
                    pageParams: {
                        ...emptyParams,
                        url: 'test-url',
                        clientHost: 'http://localhost:3000/test'
                    }
                });

                expect(store.$iframeURL()).toBe(
                    'http://localhost:3000/test/test-url&dotCMSHost=http://localhost'
                );
            });
        });

        describe('$editorProps', () => {
            it('should return the expected data on init', () => {
                expect(store.$editorProps()).toEqual({
                    showDialogs: true,
                    showBlockEditorSidebar: true,
                    iframe: {
                        opacity: '0.5',
                        pointerEvents: 'auto',
                        wrapper: {
                            width: '100%',
                            height: '100%'
                        }
                    },
                    progressBar: true,
                    contentletTools: null,
                    dropzone: null,
                    palette: {
                        variantId: DEFAULT_VARIANT_ID,
                        languageId: MOCK_RESPONSE_HEADLESS.viewAs.language.id,
                        containers: MOCK_RESPONSE_HEADLESS.containers,
                        paletteClass: PALETTE_CLASSES.OPEN
                    },
                    seoResults: null
                });
            });

            it('should set iframe opacity to 1 when client is Ready', () => {
                store.setIsClientReady(true);

                expect(store.$editorProps().iframe.opacity).toBe('1');
            });

            it('should not have opacity or progressBar in preview mode', () => {
                patchState(store, {
                    pageParams: { ...emptyParams, mode: UVE_MODE.PREVIEW }
                });

                expect(store.$editorProps().iframe.opacity).toBe('1');
                expect(store.$editorProps().progressBar).toBe(false);
            });

            describe('showDialogs', () => {
                it('should have the value of false when we cannot edit the page', () => {
                    patchState(store, { canEditPage: false });

                    expect(store.$editorProps().showDialogs).toBe(false);
                });

                it('should have the value of false when we are not on edit state', () => {
                    patchState(store, { isEditState: false });

                    expect(store.$editorProps().showDialogs).toBe(false);
                });
            });

            describe('editorContentStyles', () => {
                it('should have display block when there is not social media', () => {
                    expect(store.$editorContentStyles()).toEqual({
                        display: 'block'
                    });
                });

                it('should have display none when there is social media', () => {
                    patchState(store, { socialMedia: 'facebook' });

                    expect(store.$editorContentStyles()).toEqual({
                        display: 'none'
                    });
                });
            });

            describe('iframe', () => {
                it('should have an opacity of 0.5 when loading', () => {
                    patchState(store, { status: UVE_STATUS.LOADING });

                    expect(store.$editorProps().iframe.opacity).toBe('0.5');
                });

                it('should have pointerEvents as none when dragging', () => {
                    patchState(store, { state: EDITOR_STATE.DRAGGING });

                    expect(store.$editorProps().iframe.pointerEvents).toBe('none');
                });

                it('should have pointerEvents as none when scroll-drag', () => {
                    patchState(store, { state: EDITOR_STATE.SCROLL_DRAG });

                    expect(store.$editorProps().iframe.pointerEvents).toBe('none');
                });

                it('should have a wrapper when a device is present', () => {
                    const device = mockDotDevices[0] as DotDeviceListItem;

                    patchState(store, { device });

                    expect(store.$editorProps().iframe.wrapper).toEqual({
                        width: device.cssWidth + BASE_IFRAME_MEASURE_UNIT,
                        height: device.cssHeight + BASE_IFRAME_MEASURE_UNIT
                    });
                });
            });

            describe('progressBar', () => {
                it('should have progressBar as true when the status is loading', () => {
                    patchState(store, { status: UVE_STATUS.LOADING });

                    expect(store.$editorProps().progressBar).toBe(true);
                });

                it('should have progressBar as true when the status is loaded but client is not ready', () => {
                    patchState(store, { status: UVE_STATUS.LOADED, isClientReady: false });

                    expect(store.$editorProps().progressBar).toBe(true);
                });

                it('should have progressBar as false when the status is loaded and client is ready', () => {
                    patchState(store, { status: UVE_STATUS.LOADED, isClientReady: true });

                    expect(store.$editorProps().progressBar).toBe(false);
                });
            });

            describe('contentletTools', () => {
                it('should have contentletTools when contentletArea are present, can edit the page, is in edit state and not scrolling', () => {
                    patchState(store, {
                        isEditState: true,
                        canEditPage: true,
                        contentletArea: MOCK_CONTENTLET_AREA,
                        state: EDITOR_STATE.IDLE
                    });

                    expect(store.$editorProps().contentletTools).toEqual({
                        isEnterprise: true,
                        contentletArea: MOCK_CONTENTLET_AREA,
                        hide: false,
                        disableDeleteButton: null
                    });
                });

                it('should have disableDeleteButton message when there is only one content and a non-default persona', () => {
                    patchState(store, {
                        isEditState: true,
                        canEditPage: true,
                        contentletArea: MOCK_CONTENTLET_AREA,
                        state: EDITOR_STATE.IDLE,
                        pageAPIResponse: {
                            ...MOCK_RESPONSE_HEADLESS,
                            numberContents: 1,
                            viewAs: {
                                ...MOCK_RESPONSE_HEADLESS.viewAs,
                                persona: {
                                    ...MOCK_RESPONSE_HEADLESS.viewAs.persona,
                                    identifier: 'non-default-persona'
                                }
                            }
                        }
                    });

                    expect(store.$editorProps().contentletTools).toEqual({
                        isEnterprise: true,
                        contentletArea: MOCK_CONTENTLET_AREA,
                        hide: false,
                        disableDeleteButton: 'uve.disable.delete.button.on.personalization'
                    });
                });

                it('should have hide as true when dragging', () => {
                    patchState(store, {
                        isEditState: true,
                        canEditPage: true,
                        contentletArea: MOCK_CONTENTLET_AREA,
                        state: EDITOR_STATE.DRAGGING
                    });

                    expect(store.$editorProps().contentletTools).toEqual({
                        isEnterprise: true,
                        contentletArea: MOCK_CONTENTLET_AREA,
                        hide: true,
                        disableDeleteButton: null
                    });
                });

                it('should be null when scrolling', () => {
                    patchState(store, {
                        isEditState: true,
                        canEditPage: true,
                        contentletArea: MOCK_CONTENTLET_AREA,
                        state: EDITOR_STATE.SCROLLING
                    });

                    expect(store.$editorProps().contentletTools).toEqual(null);
                });

                it("should not have contentletTools when the page can't be edited", () => {
                    patchState(store, {
                        isEditState: true,
                        canEditPage: false,
                        contentletArea: MOCK_CONTENTLET_AREA,
                        state: EDITOR_STATE.IDLE
                    });

                    expect(store.$editorProps().contentletTools).toBe(null);
                });

                it('should not have contentletTools when the contentletArea is not present', () => {
                    patchState(store, {
                        isEditState: true,
                        canEditPage: true,
                        state: EDITOR_STATE.IDLE
                    });

                    expect(store.$editorProps().contentletTools).toBe(null);
                });

                it('should not have contentletTools when the we are not in edit state', () => {
                    patchState(store, {
                        isEditState: false,
                        canEditPage: true,
                        contentletArea: MOCK_CONTENTLET_AREA,
                        state: EDITOR_STATE.IDLE
                    });

                    expect(store.$editorProps().contentletTools).toBe(null);
                });

                it('should have contentletTools when the page can be edited and is in preview mode', () => {
                    patchState(store, {
                        isEditState: true,
                        canEditPage: true,
                        pageParams: {
                            ...emptyParams,
                            mode: UVE_MODE.PREVIEW
                        },
                        state: EDITOR_STATE.IDLE
                    });

                    expect(store.$editorProps().contentletTools).toEqual(null);
                });
            });
            describe('dropzone', () => {
                const bounds = getBoundsMock(ACTION_MOCK);

                it('should have dropzone when the state is dragging and the page can be edited', () => {
                    patchState(store, {
                        state: EDITOR_STATE.DRAGGING,
                        canEditPage: true,
                        dragItem: EMA_DRAG_ITEM_CONTENTLET_MOCK,
                        bounds
                    });

                    expect(store.$editorProps().dropzone).toEqual({
                        dragItem: EMA_DRAG_ITEM_CONTENTLET_MOCK,
                        bounds
                    });
                });

                it("should not have dropzone when the page can't be edited", () => {
                    patchState(store, {
                        state: EDITOR_STATE.DRAGGING,
                        canEditPage: false,
                        dragItem: EMA_DRAG_ITEM_CONTENTLET_MOCK,
                        bounds
                    });

                    expect(store.$editorProps().dropzone).toBe(null);
                });
            });

            describe('palette', () => {
                it('should be null if is not enterprise', () => {
                    patchState(store, { isEnterprise: false });

                    expect(store.$editorProps().palette).toBe(null);
                });

                it('should be null if canEditPage is false', () => {
                    patchState(store, { canEditPage: false });

                    expect(store.$editorProps().palette).toBe(null);
                });

                it('should be null if isEditState is false', () => {
                    patchState(store, { isEditState: false });

                    expect(store.$editorProps().palette).toBe(null);
                });
            });

            describe('seoResults', () => {
                it('should have the expected data when ogTags and socialMedia is present', () => {
                    patchState(store, {
                        ogTags: seoOGTagsMock,
                        socialMedia: 'facebook'
                    });

                    expect(store.$editorProps().seoResults).toEqual({
                        ogTags: seoOGTagsMock,
                        socialMedia: 'facebook'
                    });
                });

                it('should be null when ogTags is not present', () => {
                    patchState(store, {
                        socialMedia: 'facebook'
                    });

                    expect(store.$editorProps().seoResults).toBe(null);
                });

                it('should be null when socialMedia is not present', () => {
                    patchState(store, {
                        ogTags: seoOGTagsMock
                    });

                    expect(store.$editorProps().seoResults).toBe(null);
                });
            });
        });
    });

    describe('withMethods', () => {
        describe('updateEditorScrollState', () => {
            it("should update the editor's scroll state and remove bounds when there is no drag item", () => {
                store.updateEditorScrollState();

                expect(store.state()).toEqual(EDITOR_STATE.SCROLLING);
                expect(store.bounds()).toEqual([]);
            });

            it("should update the editor's scroll drag state and remove bounds when there is drag item", () => {
                store.setEditorDragItem(EMA_DRAG_ITEM_CONTENTLET_MOCK);
                store.setEditorBounds(getBoundsMock(ACTION_MOCK));

                store.updateEditorScrollState();

                expect(store.state()).toEqual(EDITOR_STATE.SCROLL_DRAG);
                expect(store.bounds()).toEqual([]);
            });

            it('should set the contentletArea to null when we are scrolling', () => {
                store.setEditorState(EDITOR_STATE.SCROLLING);

                store.updateEditorScrollState();

                expect(store.contentletArea()).toBe(null);
            });
        });

        describe('setPaletteOpen', () => {
            it('should toggle the palette', () => {
                store.setPaletteOpen(true);

                expect(store.paletteOpen()).toBe(true);
            });

            it('should toggle the palette', () => {
                store.setPaletteOpen(false);

                expect(store.paletteOpen()).toBe(false);
            });

            it('should update the editorProps when the palette is open', () => {
                store.setPaletteOpen(true);

                expect(store.$editorProps().palette.paletteClass).toBe(PALETTE_CLASSES.OPEN);
            });

            it('should update the editorProps when the palette is closed', () => {
                store.setPaletteOpen(false);

                expect(store.$editorProps().palette.paletteClass).toBe(PALETTE_CLASSES.CLOSED);
            });
        });

        describe('updateEditorOnScrollEnd', () => {
            it("should update the editor's drag state when there is no drag item", () => {
                store.updateEditorOnScrollEnd();

                expect(store.state()).toEqual(EDITOR_STATE.IDLE);
            });

            it("should update the editor's drag state when there is drag item", () => {
                store.setEditorDragItem(EMA_DRAG_ITEM_CONTENTLET_MOCK);

                store.updateEditorOnScrollEnd();

                expect(store.state()).toEqual(EDITOR_STATE.DRAGGING);
            });
        });

        describe('updateEditorScrollDragState', () => {
            it('should update the store correctly', () => {
                store.updateEditorScrollDragState();

                expect(store.state()).toEqual(EDITOR_STATE.SCROLL_DRAG);
                expect(store.bounds()).toEqual([]);
            });
        });

        describe('setEditorState', () => {
            it('should update the state correctly', () => {
                store.setEditorState(EDITOR_STATE.SCROLLING);

                expect(store.state()).toEqual(EDITOR_STATE.SCROLLING);
            });
        });

        describe('setEditorDragItem', () => {
            it('should update the store correctly', () => {
                store.setEditorDragItem(EMA_DRAG_ITEM_CONTENTLET_MOCK);

                expect(store.dragItem()).toEqual(EMA_DRAG_ITEM_CONTENTLET_MOCK);
                expect(store.state()).toEqual(EDITOR_STATE.DRAGGING);
            });
        });

        describe('setEditorContentletArea', () => {
            it("should update the store's contentlet area", () => {
                store.setEditorContentletArea(MOCK_CONTENTLET_AREA);

                expect(store.contentletArea()).toEqual(MOCK_CONTENTLET_AREA);
                expect(store.state()).toEqual(EDITOR_STATE.IDLE);
            });

            it('should not update contentletArea if it is the same', () => {
                store.setEditorContentletArea(MOCK_CONTENTLET_AREA);

                // We can have contentletArea and state at the same time we are inline editing
                store.setEditorState(EDITOR_STATE.INLINE_EDITING);

                store.setEditorContentletArea(MOCK_CONTENTLET_AREA);

                expect(store.contentletArea()).toEqual(MOCK_CONTENTLET_AREA);
                // State should not change
                expect(store.state()).toEqual(EDITOR_STATE.INLINE_EDITING);
            });
        });

        describe('setEditorBounds', () => {
            const bounds = getBoundsMock(ACTION_MOCK);

            it('should update the store correcly', () => {
                store.setEditorBounds(bounds);

                expect(store.bounds()).toEqual(bounds);
            });
        });

        describe('resetEditorProperties', () => {
            it('should reset the editor props corretcly', () => {
                store.setEditorDragItem(EMA_DRAG_ITEM_CONTENTLET_MOCK);
                store.setEditorState(EDITOR_STATE.SCROLLING);
                store.setEditorContentletArea(MOCK_CONTENTLET_AREA);
                store.setEditorBounds(getBoundsMock(ACTION_MOCK));

                store.resetEditorProperties();

                expect(store.dragItem()).toBe(null);
                expect(store.state()).toEqual(EDITOR_STATE.IDLE);
                expect(store.contentletArea()).toBe(null);
                expect(store.bounds()).toEqual([]);
            });
        });
        describe('getPageSavePayload', () => {
            it("should return the page's save payload", () => {
                expect(store.getPageSavePayload(ACTION_PAYLOAD_MOCK)).toEqual({
                    container: {
                        acceptTypes: 'test',
                        contentletsId: [],
                        identifier: 'container-identifier-123',
                        maxContentlets: 1,
                        uuid: 'uuid-123',
                        variantId: '123'
                    },
                    contentlet: {
                        contentType: 'test',
                        identifier: 'contentlet-identifier-123',
                        inode: 'contentlet-inode-123',
                        onNumberOfPages: 1,
                        title: 'Hello World'
                    },
                    language_id: '1',
                    pageContainers: [
                        {
                            contentletsId: ['123', '456'],
                            identifier: '5363c6c6-5ba0-4946-b7af-cf875188ac2e',
                            uuid: '123'
                        },
                        {
                            contentletsId: ['123'],
                            identifier: '5363c6c6-5ba0-4946-b7af-cf875188ac2e',
                            uuid: '456'
                        },
                        {
                            contentletsId: ['123', '456'],
                            identifier: '/container/path',
                            uuid: '123'
                        },
                        {
                            contentletsId: ['123'],
                            identifier: '/container/path',
                            uuid: '456'
                        }
                    ],
                    pageId: '123',
                    personaTag: 'dot:persona',
                    position: 'after'
                });
            });
        });

        describe('getCurrentTreeNode', () => {
            it('should return the current TreeNode', () => {
                const { container, contentlet } = ACTION_PAYLOAD_MOCK;

                expect(store.getCurrentTreeNode(container, contentlet)).toEqual({
                    containerId: 'container-identifier-123',
                    contentId: 'contentlet-identifier-123',
                    pageId: '123',
                    personalization: 'dot:persona:dot:persona',
                    relationType: 'uuid-123',
                    treeOrder: '-1',
                    variantId: '123'
                });
            });
        });

        describe('setOgTags', () => {
            it('should set the ogTags correctly', () => {
                const ogTags = {
                    title: 'Title',
                    description: 'Description',
                    image: 'Image',
                    type: 'Type',
                    url: 'URL'
                };

                store.setOgTags(ogTags);

                expect(store.ogTags()).toEqual(ogTags);
            });
        });
    });
});<|MERGE_RESOLUTION|>--- conflicted
+++ resolved
@@ -6,11 +6,8 @@
 import { ActivatedRoute, Router } from '@angular/router';
 
 import { DEFAULT_VARIANT_ID, DotDeviceListItem } from '@dotcms/dotcms-models';
-<<<<<<< HEAD
 import { UVE_MODE } from '@dotcms/types';
-=======
 import { WINDOW } from '@dotcms/utils';
->>>>>>> 0704b364
 import { mockDotDevices, seoOGTagsMock } from '@dotcms/utils-testing';
 
 import { withEditor } from './withEditor';
