--- conflicted
+++ resolved
@@ -5,13 +5,8 @@
 
 import { ActivatedRoute, Router } from '@angular/router';
 
-<<<<<<< HEAD
-import { DEFAULT_VARIANT_NAME } from '@dotcms/dotcms-models';
-=======
 import { UVE_MODE } from '@dotcms/client';
-import { CurrentUser } from '@dotcms/dotcms-js';
 import { DEFAULT_VARIANT_ID, DEFAULT_VARIANT_NAME } from '@dotcms/dotcms-models';
->>>>>>> ab6e3d7e
 import { getRunningExperimentMock, mockDotDevices } from '@dotcms/utils-testing';
 
 import { withUVEToolbar } from './withUVEToolbar';
