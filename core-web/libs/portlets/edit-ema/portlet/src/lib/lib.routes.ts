--- conflicted
+++ resolved
@@ -11,11 +11,8 @@
         path: '',
         canActivate: [editEmaGuard],
         component: DotEmaShellComponent,
-<<<<<<< HEAD
         resolve: { haveLicense: portletHaveLicenseResolver },
         runGuardsAndResolvers: 'always',
-=======
->>>>>>> 75395780
         children: [
             {
                 path: 'content',
