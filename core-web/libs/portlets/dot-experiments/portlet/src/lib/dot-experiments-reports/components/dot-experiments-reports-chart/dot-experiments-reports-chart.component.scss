@use "variables" as *;

<<<<<<< HEAD
.header-title {
    color: $black;
    font-size: $font-size-md;
    font-weight: $font-weight-bold;
    margin: 0;
=======
.chart__header {
    padding-right: $spacing-1;
>>>>>>> e533ed82
}

.empty__wrapper {
    background-image: url("data:image/svg+xml,%3Csvg width='917' height='515' viewBox='0 0 917 515' fill='none' xmlns='http://www.w3.org/2000/svg'%3E%3Cg clip-path='url(%23clip0_3061_22368)'%3E%3Crect width='855' height='515' transform='translate(61.5)' fill='white'/%3E%3Cline x1='136.863' y1='437' x2='136.863' y2='18' stroke='%23F4F4F6' stroke-width='1.27393'/%3E%3Cline x1='315.863' y1='437' x2='315.863' y2='18' stroke='%23F4F4F6' stroke-width='1.27393'/%3E%3Cline x1='482.863' y1='437' x2='482.863' y2='18' stroke='%23F4F4F6' stroke-width='1.27393'/%3E%3Cline x1='649.863' y1='437' x2='649.863' y2='18' stroke='%23F4F4F6' stroke-width='1.27393'/%3E%3Cline x1='816.863' y1='437' x2='816.863' y2='18' stroke='%23F4F4F6' stroke-width='1.27393'/%3E%3Cline x1='62.137' y1='437.05' x2='1397.22' y2='437.049' stroke='%23F4F4F6' stroke-width='1.27393' stroke-linecap='round'/%3E%3Cline x1='61.9612' y1='185.225' x2='1397.39' y2='185.225' stroke='%23F4F4F6' stroke-width='0.922339' stroke-linecap='round' stroke-dasharray='7.38 7.38'/%3E%3Cline x1='61.9612' y1='17.2254' x2='1397.39' y2='17.2254' stroke='%23F4F4F6' stroke-width='0.922339' stroke-linecap='round' stroke-dasharray='7.38 7.38'/%3E%3Cline x1='61.9612' y1='59.2254' x2='1397.39' y2='59.2254' stroke='%23F4F4F6' stroke-width='0.922339' stroke-linecap='round' stroke-dasharray='7.38 7.38'/%3E%3Cline x1='61.9612' y1='101.225' x2='1397.39' y2='101.225' stroke='%23F4F4F6' stroke-width='0.922339' stroke-linecap='round' stroke-dasharray='7.38 7.38'/%3E%3Cline x1='61.9612' y1='143.225' x2='1397.39' y2='143.225' stroke='%23F4F4F6' stroke-width='0.922339' stroke-linecap='round' stroke-dasharray='7.38 7.38'/%3E%3Cline x1='61.9612' y1='227.225' x2='1397.39' y2='227.225' stroke='%23F4F4F6' stroke-width='0.922339' stroke-linecap='round' stroke-dasharray='7.38 7.38'/%3E%3Cline x1='61.9612' y1='269.225' x2='1397.39' y2='269.225' stroke='%23F4F4F6' stroke-width='0.922339' stroke-linecap='round' stroke-dasharray='7.38 7.38'/%3E%3Cline x1='61.9612' y1='311.225' x2='1397.39' y2='311.225' stroke='%23F4F4F6' stroke-width='0.922339' stroke-linecap='round' stroke-dasharray='7.38 7.38'/%3E%3Cline x1='61.9612' y1='353.225' x2='1397.39' y2='353.225' stroke='%23F4F4F6' stroke-width='0.922339' stroke-linecap='round' stroke-dasharray='7.38 7.38'/%3E%3Cline x1='61.9612' y1='395.225' x2='1397.39' y2='395.225' stroke='%23F4F4F6' stroke-width='0.922339' stroke-linecap='round' stroke-dasharray='7.38 7.38'/%3E%3Crect x='100.5' y='458' width='72' height='15.7241' rx='7.86207' fill='%23F4F4F6'/%3E%3Crect x='90.5' y='477.725' width='92' height='16.1758' rx='8.08791' fill='%23F4F4F6'/%3E%3Crect x='270.5' y='458' width='72' height='15.7241' rx='7.86207' fill='%23F4F4F6'/%3E%3Crect x='260.5' y='477.725' width='92' height='16.1758' rx='8.08791' fill='%23F4F4F6'/%3E%3Crect x='440.5' y='458' width='72' height='15.7241' rx='7.86207' fill='%23F4F4F6'/%3E%3Crect x='430.5' y='477.725' width='92' height='16.1758' rx='8.08791' fill='%23F4F4F6'/%3E%3Crect x='610.5' y='458' width='72' height='15.7241' rx='7.86207' fill='%23F4F4F6'/%3E%3Crect x='600.5' y='477.725' width='92' height='16.1758' rx='8.08791' fill='%23F4F4F6'/%3E%3Crect x='780.5' y='458' width='72' height='15.7241' rx='7.86207' fill='%23F4F4F6'/%3E%3Crect x='770.5' y='477.725' width='92' height='16.1758' rx='8.08791' fill='%23F4F4F6'/%3E%3C/g%3E%3Cline x1='61.9375' y1='59.4612' x2='31.5003' y2='59.4612' stroke='%23F4F4F6' stroke-width='0.922339'/%3E%3Cline x1='61.9375' y1='17.4612' x2='31.5003' y2='17.4612' stroke='%23F4F4F6' stroke-width='0.922339'/%3E%3Cline x1='61.9375' y1='101.461' x2='31.5003' y2='101.461' stroke='%23F4F4F6' stroke-width='0.922339'/%3E%3Cline x1='61.9375' y1='143.461' x2='31.5003' y2='143.461' stroke='%23F4F4F6' stroke-width='0.922339'/%3E%3Cline x1='61.9375' y1='185.461' x2='31.5003' y2='185.461' stroke='%23F4F4F6' stroke-width='0.922339'/%3E%3Cline x1='61.9375' y1='227.461' x2='31.5003' y2='227.461' stroke='%23F4F4F6' stroke-width='0.922339'/%3E%3Cline x1='61.9375' y1='269.461' x2='31.5003' y2='269.461' stroke='%23F4F4F6' stroke-width='0.922339'/%3E%3Cline x1='61.9375' y1='311.461' x2='31.5003' y2='311.461' stroke='%23F4F4F6' stroke-width='0.922339'/%3E%3Cline x1='61.9375' y1='353.461' x2='31.5003' y2='353.461' stroke='%23F4F4F6' stroke-width='0.922339'/%3E%3Cline x1='61.9375' y1='395.461' x2='31.5003' y2='395.461' stroke='%23F4F4F6' stroke-width='0.922339'/%3E%3Cline x1='61.9375' y1='437.461' x2='31.5003' y2='437.461' stroke='%23F4F4F6' stroke-width='0.922339'/%3E%3Crect x='0.5' y='10' width='31' height='16' rx='8' fill='%23F4F4F6'/%3E%3Crect x='0.5' y='52' width='31' height='16' rx='8' fill='%23F4F4F6'/%3E%3Crect x='0.5' y='93' width='31' height='16' rx='8' fill='%23F4F4F6'/%3E%3Crect x='0.5' y='136' width='31' height='16' rx='8' fill='%23F4F4F6'/%3E%3Crect x='0.5' y='180' width='31' height='16' rx='8' fill='%23F4F4F6'/%3E%3Crect x='0.5' y='220' width='31' height='16' rx='8' fill='%23F4F4F6'/%3E%3Crect x='0.5' y='261' width='31' height='16' rx='8' fill='%23F4F4F6'/%3E%3Crect x='0.5' y='304' width='31' height='16' rx='8' fill='%23F4F4F6'/%3E%3Crect x='0.5' y='346' width='31' height='16' rx='8' fill='%23F4F4F6'/%3E%3Crect x='0.5' y='386' width='31' height='16' rx='8' fill='%23F4F4F6'/%3E%3Crect x='0.5' y='430' width='31' height='16' rx='8' fill='%23F4F4F6'/%3E%3Cdefs%3E%3CclipPath id='clip0_3061_22368'%3E%3Crect width='855' height='515' fill='white' transform='translate(61.5)'/%3E%3C/clipPath%3E%3C/defs%3E%3C/svg%3E");
    width: 100%;
    background-repeat: no-repeat;
    height: 500px;
    background-position: 50% 50%;
    background-size: contain;
    gap: 0;
}

.empty__icon {
    color: $color-accessible-text-red;
}

.empty__message {
    font-size: $font-size-lg;
}

.empty__description {
    font-size: $font-size-md;
    color: $color-palette-gray-600;
}<|MERGE_RESOLUTION|>--- conflicted
+++ resolved
@@ -1,15 +1,7 @@
 @use "variables" as *;
 
-<<<<<<< HEAD
-.header-title {
-    color: $black;
-    font-size: $font-size-md;
-    font-weight: $font-weight-bold;
-    margin: 0;
-=======
 .chart__header {
     padding-right: $spacing-1;
->>>>>>> e533ed82
 }
 
 .empty__wrapper {
