import { ComponentStore, tapResponse } from '@ngrx/component-store';
import { ChartData } from 'chart.js';
import { forkJoin, Observable, of } from 'rxjs';

import { HttpErrorResponse } from '@angular/common/http';
import { Injectable } from '@angular/core';
import { Title } from '@angular/platform-browser';

import { MessageService } from 'primeng/api';

import { catchError, map, switchMap, tap } from 'rxjs/operators';

import { DotMessageService } from '@dotcms/data-access';
import {
    BayesianNoWinnerStatus,
    BayesianStatusResponse,
    ComponentStatus,
    daysOfTheWeek,
    DEFAULT_VARIANT_ID,
<<<<<<< HEAD
    DialogStatus,
=======
>>>>>>> 484e7d6a
    DotExperiment,
    DotExperimentResults,
    DotExperimentStatusList,
    DotExperimentVariantDetail,
    DotResultGoal,
    DotResultVariant,
    ExperimentLineChartDatasetDefaultProperties,
    ReportSummaryLegendByBayesianStatus,
    SummaryLegend,
    Variant
} from '@dotcms/dotcms-models';
import { DotExperimentsService } from '@dotcms/portlets/dot-experiments/data-access';
import { DotHttpErrorManagerService } from '@services/dot-http-error-manager/dot-http-error-manager.service';

import {
    getBayesianVariantResult,
    getConversionRate,
    getConversionRateRage,
    getParsedChartData,
    getProbabilityToBeBest,
    getPropertyColors,
    isPromotedVariant,
    orderVariants
} from '../../shared/dot-experiment.utils';

export interface DotExperimentsReportsState {
    experiment: DotExperiment | null;
    status: ComponentStatus;
    results: DotExperimentResults | null;
}

const initialState: DotExperimentsReportsState = {
    experiment: null,
    status: ComponentStatus.INIT,
    results: null
};

// ViewModel Interfaces
export interface VmReportExperiment {
    experiment: DotExperiment;
    results: DotExperimentResults;
    chartData: ChartData<'line'> | null;
    detailData: DotExperimentVariantDetail[];
    isLoading: boolean;
    hasEnoughSessions: boolean;
    status: ComponentStatus;
    showSummary: boolean;
    winnerLegendSummary: SummaryLegend;
    suggestedWinner: DotResultVariant | null;
    promotedVariant: Variant | null;
}

const NOT_ENOUGH_DATA_LABEL = 'Not enough data';

@Injectable()
export class DotExperimentsReportsStore extends ComponentStore<DotExperimentsReportsState> {
    readonly isLoading$: Observable<boolean> = this.select(
        ({ status }) => status === ComponentStatus.LOADING
    );

    readonly summaryWinnerLegend$: Observable<{ icon: string; legend: string }> = this.select(
        ({ experiment, results }) => {
            if (experiment != null && results != null) {
                return this.getSuggestedWinner(experiment, results);
            }

            return { ...ReportSummaryLegendByBayesianStatus.NO_ENOUGH_SESSIONS };
        }
    );

    readonly getSuggestedWinner$: Observable<DotResultVariant | null> = this.select(({ results }) =>
        BayesianNoWinnerStatus.includes(results?.bayesianResult.suggestedWinner)
            ? null
            : results?.goals.primary.variants[results?.bayesianResult.suggestedWinner]
    );

    readonly getPromotedVariant$: Observable<Variant | null> = this.select(({ experiment }) =>
        experiment?.trafficProportion?.variants.find(({ promoted }) => promoted)
    );

    readonly hasEnoughSessions$: Observable<boolean> = this.select(
        ({ results }) => results != null && results.sessions.total > 0
    );

    readonly setComponentStatus = this.updater(
        (state: DotExperimentsReportsState, status: ComponentStatus) => ({
            ...state,
            status
        })
    );

    readonly setExperiment = this.updater(
        (state: DotExperimentsReportsState, experiment: DotExperiment) => ({
            ...state,
            experiment: {
                ...state.experiment,
                ...experiment
            }
        })
    );

    readonly showExperimentSummary$: Observable<boolean> = this.select(({ experiment }) =>
        Object.values([
            DotExperimentStatusList.ENDED,
            DotExperimentStatusList.RUNNING,
            DotExperimentStatusList.ARCHIVED
        ]).includes(experiment?.status)
    );

    readonly getChartData$: Observable<ChartData<'line'>> = this.select(({ results }) =>
        results
            ? {
                  labels: this.getChartLabels(results.goals.primary.variants),
                  datasets: this.getChartDatasets(results.goals.primary.variants)
              }
            : null
    );

    readonly getDetailData$: Observable<DotExperimentVariantDetail[]> = this.select(
        ({ experiment, results }) => {
            const noData = this.dotMessageService.get(NOT_ENOUGH_DATA_LABEL);

            return results
                ? Object.values(results.goals.primary.variants).map((variant) => {
                      return this.getDotExperimentVariantDetail(
                          experiment,
                          results,
                          variant,
                          noData
                      );
                  })
                : [];
        }
    );

    readonly loadExperimentAndResults = this.effect((experimentId$: Observable<string>) =>
        experimentId$.pipe(
            tap(() => this.setComponentStatus(ComponentStatus.LOADING)),
            switchMap((experimentId) =>
                forkJoin([
                    this.dotExperimentsService.getById(experimentId),
                    this.dotExperimentsService.getResults(experimentId).pipe(
                        catchError((response) => {
                            const { error } = response;
                            this.dotHttpErrorManagerService.handle({
                                ...response,
                                error: {
                                    ...error,
                                    header: error.header
                                        ? error.header
                                        : this.dotMessageService.get(
                                              'dot.common.http.error.400.experiment.analytics-app-not-configured.header'
                                          ),
                                    message: error.message.split('.')[0]
                                }
                            });

                            return of(null);
                        })
                    )
                ]).pipe(
                    map(([experiment, results]) => {
                        this.patchState({
                            experiment: experiment,
                            results: results,
                            status: ComponentStatus.IDLE
                        });
                        this.updateTabTitle(experiment);
                        this.setComponentStatus(ComponentStatus.IDLE);
                    }),
                    catchError((err) => {
                        this.setComponentStatus(ComponentStatus.IDLE);

                        return this.dotHttpErrorManagerService.handle(err);
                    })
                )
            )
        )
    );

    readonly promoteVariant = this.effect(
        (variant$: Observable<{ experimentId: string; variant: DotExperimentVariantDetail }>) => {
            return variant$.pipe(
                switchMap((variantToPromote) => {
                    const { experimentId, variant } = variantToPromote;

                    return this.dotExperimentsService.promoteVariant(experimentId, variant.id).pipe(
                        tapResponse(
                            (experiment) => {
                                this.messageService.add({
                                    severity: 'info',
                                    summary: this.dotMessageService.get(
                                        'experiments.action.promote.variant.confirm-title'
                                    ),
                                    detail: this.dotMessageService.get(
                                        'experiments.action.promote.variant.confirm-message',
                                        variantToPromote.variant.name
                                    )
                                });
                                this.setExperiment(experiment);
                            },
                            (error: HttpErrorResponse) =>
                                this.dotHttpErrorManagerService.handle(error)
                        )
                    );
                })
            );
        }
    );

    readonly vm$: Observable<VmReportExperiment> = this.select(
        this.state$,
        this.isLoading$,
        this.hasEnoughSessions$,
        this.showExperimentSummary$,
        this.getChartData$,
        this.summaryWinnerLegend$,
        this.getSuggestedWinner$,
        this.getDetailData$,
        this.getPromotedVariant$,
        (
            { experiment, status, results },
            isLoading,
            hasEnoughSessions,
            showSummary,
            chartData,
            winnerLegendSummary,
            suggestedWinner,
            detailData,
            promotedVariant
        ) => ({
            experiment,
            status,
            results,
            isLoading,
            hasEnoughSessions,
            showSummary,
            chartData,
            winnerLegendSummary: {
                ...winnerLegendSummary,
                legend: this.dotMessageService.get(
                    winnerLegendSummary?.legend,
                    suggestedWinner?.variantDescription
                )
            },
            suggestedWinner,
            detailData,
            promotedVariant
        })
    );

    constructor(
        private readonly dotExperimentsService: DotExperimentsService,
        private readonly dotHttpErrorManagerService: DotHttpErrorManagerService,
        private readonly dotMessageService: DotMessageService,
        private readonly messageService: MessageService,
        private readonly title: Title
    ) {
        super(initialState);
    }

    private updateTabTitle(experiment: DotExperiment) {
        this.title.setTitle(`${experiment.name} - ${this.title.getTitle()}`);
    }

    private getChartDatasets(result: DotResultGoal['variants']): ChartData<'line'>['datasets'] {
        const variantsOrdered = orderVariants(Object.keys(result));

        let colorIndex = 0;

        return variantsOrdered.map((variantName) => {
            const { details } = result[variantName];

            return {
                label: result[variantName].variantDescription,
                data: getParsedChartData(details),
                ...getPropertyColors(colorIndex++),
                ...ExperimentLineChartDatasetDefaultProperties
            };
        });
    }

    private getChartLabels(variants: DotResultGoal['variants']) {
        return variants[DEFAULT_VARIANT_ID].details
            ? this.addWeekdayToDateLabels(Object.keys(variants[DEFAULT_VARIANT_ID].details))
            : [];
    }

    private addWeekdayToDateLabels(labels: Array<string>): string[][] {
        return labels.map((item) => {
            const date = new Date(item).getDay();

            return [this.dotMessageService.get(daysOfTheWeek[date]), item];
        });
    }

    private getSuggestedWinner(
        experiment: DotExperiment,
        results: DotExperimentResults
    ): SummaryLegend {
        const { bayesianResult, sessions } = results;

        const hasSessions = sessions.total > 0;
        const isATieBayesianSuggestionWinner =
            bayesianResult.suggestedWinner === BayesianStatusResponse.TIE;
        const isNoneBayesianSuggestionWinner =
            bayesianResult.suggestedWinner === BayesianStatusResponse.NONE;

        if (!hasSessions || isNoneBayesianSuggestionWinner) {
            return experiment.status === DotExperimentStatusList.ENDED
                ? ReportSummaryLegendByBayesianStatus.NO_WINNER_FOUND
                : ReportSummaryLegendByBayesianStatus.NO_ENOUGH_SESSIONS;
        }

        if (isATieBayesianSuggestionWinner) {
            return { ...ReportSummaryLegendByBayesianStatus.NO_WINNER_FOUND };
        }

        return experiment.status === DotExperimentStatusList.ENDED
            ? { ...ReportSummaryLegendByBayesianStatus.WINNER }
            : { ...ReportSummaryLegendByBayesianStatus.PRELIMINARY_WINNER };
    }

    private getDotExperimentVariantDetail(
        experiment: DotExperiment,
        results: DotExperimentResults,
        variant: DotResultVariant,
        noDataLabel: string
    ): DotExperimentVariantDetail {
        const variantBayesianResult = getBayesianVariantResult(
            variant.variantName,
            results.bayesianResult.results
        );

        return {
            id: variant.variantName,
            name: variant.variantDescription,
            conversions: variant.uniqueBySession.count,
            conversionRate: getConversionRate(
                variant.uniqueBySession.count,
                results.sessions.variants[variant.variantName]
            ),
            conversionRateRange: getConversionRateRage(
                variantBayesianResult?.credibilityInterval,
                noDataLabel
            ),
            sessions: results.sessions.variants[variant.variantName],
            probabilityToBeBest: getProbabilityToBeBest(
                variantBayesianResult?.probability,
                noDataLabel
            ),
            isWinner: results.bayesianResult.suggestedWinner === variant.variantName,
            isPromoted: isPromotedVariant(experiment, variant.variantName)
        };
    }
}<|MERGE_RESOLUTION|>--- conflicted
+++ resolved
@@ -17,10 +17,6 @@
     ComponentStatus,
     daysOfTheWeek,
     DEFAULT_VARIANT_ID,
-<<<<<<< HEAD
-    DialogStatus,
-=======
->>>>>>> 484e7d6a
     DotExperiment,
     DotExperimentResults,
     DotExperimentStatusList,
