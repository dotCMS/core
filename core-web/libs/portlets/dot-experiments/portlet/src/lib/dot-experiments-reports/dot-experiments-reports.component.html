<ng-container *ngIf="vm$ | async as vm">
    <dot-experiments-header
        [isLoading]="vm.isLoading"
        [status]="vm?.experiment?.status"
        [title]="vm.experiment?.name"
        (goBack)="goToExperimentList(vm.experiment.pageId)"
    >
    </dot-experiments-header>
    <div class="flex flex-column dot-experiment-report-content">
        <ng-container *ngIf="!vm.isLoading; else loadingTpl">
            <dot-experiments-experiment-summary
                *ngIf="vm.showSummary"
                [goals]="vm.experiment.goals"
                [scheduling]="vm.experiment.scheduling"
                [sessionsReached]="vm.results ? vm.results.sessions.total : 0"
                [suggestedWinner]="vm.winnerLegendSummary"
            />

            <div class="flex align-items-center flex-column w-full container gap-3">
                <p-tabView>
                    <p-tabPanel header="{{ 'experiments.reports.chart.title' | dm }}">
                        <div class="flex flex-column gap-2 content">
                            <dot-experiments-reports-chart
                                [config]="axisLabelsProbabilityChart"
                                [data]="vm.dailyChartData"
                                [isEmpty]="!vm.hasEnoughSessions"
                                [isLoading]="vm.isLoading"
                                data-testId="daily-chart"
                            />
<<<<<<< HEAD
                            <dot-experiments-report-daily-details
                                [detailData]="vm.detailData"
                                [experimentId]="vm.experiment.id"
                                [hasEnoughSessions]="vm.hasEnoughSessions"
                                [promotedVariantId]="vm.promotedVariant"
                            />
=======
>>>>>>> 919f56d0
                        </div>
                    </p-tabPanel>

                    <p-tabPanel header="{{ 'experiments.bayesian.reports.chart.title' | dm }}">
                        <div class="flex flex-column gap-2 content">
                            <dot-experiments-reports-chart
                                [config]="axisLabelsBayesianChart"
                                [data]="vm.bayesianChartData"
                                [isEmpty]="!vm.hasEnoughSessions"
                                [isLinearAxis]="true"
                                [isLoading]="vm.isLoading"
                                data-testId="bayesian-chart"
                            />
                        </div>
                    </p-tabPanel>
                </p-tabView>
                <dot-experiments-report-daily-details
                    [detailData]="vm.detailData"
                    [experimentId]="vm.experiment.id"
                    [hasEnoughSessions]="vm.hasEnoughSessions"
                    [promotedVariantId]="vm.promotedVariant"
                />
            </div>
        </ng-container>
    </div>
</ng-container>

<ng-template #loadingTpl>
    <dot-experiments-reports-skeleton />
</ng-template>
<ng-template dotDynamic></ng-template>
<p-confirmPopup></p-confirmPopup><|MERGE_RESOLUTION|>--- conflicted
+++ resolved
@@ -27,15 +27,6 @@
                                 [isLoading]="vm.isLoading"
                                 data-testId="daily-chart"
                             />
-<<<<<<< HEAD
-                            <dot-experiments-report-daily-details
-                                [detailData]="vm.detailData"
-                                [experimentId]="vm.experiment.id"
-                                [hasEnoughSessions]="vm.hasEnoughSessions"
-                                [promotedVariantId]="vm.promotedVariant"
-                            />
-=======
->>>>>>> 919f56d0
                         </div>
                     </p-tabPanel>
 
