import { SpectatorElement } from '@ngneat/spectator';
import {
    byTestId,
    createComponentFactory,
    mockProvider,
    Spectator,
    SpyObject
} from '@ngneat/spectator/jest';
import { of } from 'rxjs';

import { ActivatedRoute } from '@angular/router';

import { ConfirmationService, MessageService } from 'primeng/api';
import { ButtonModule } from 'primeng/button';
import { CardModule } from 'primeng/card';
import { DropdownModule } from 'primeng/dropdown';
import { Sidebar } from 'primeng/sidebar';

import {
    DotExperimentsService,
    DotHttpErrorManagerService,
    DotMessageService
} from '@dotcms/data-access';
import {
    DefaultGoalConfiguration,
    ExperimentSteps,
    GOAL_OPERATORS,
    GOAL_PARAMETERS,
    GOAL_TYPES
} from '@dotcms/dotcms-models';
<<<<<<< HEAD
import { DotMessagePipe } from '@dotcms/ui';
=======
import { DotExperimentsService } from '@dotcms/portlets/dot-experiments/data-access';
import { DotDropdownDirective, DotMessagePipe } from '@dotcms/ui';
>>>>>>> 54494eec
import {
    ACTIVE_ROUTE_MOCK_CONFIG,
    getExperimentMock,
    MockDotMessageService
} from '@dotcms/utils-testing';

import { DotExperimentsConfigurationGoalSelectComponent } from './dot-experiments-configuration-goal-select.component';

import { DotExperimentsGoalConfigurationUrlParameterComponentComponent } from '../../../shared/ui/dot-experiments-goal-configuration-url-parameter-component/dot-experiments-goal-configuration-url-parameter-component.component';
import { DotExperimentsGoalsComingSoonComponent } from '../../../shared/ui/dot-experiments-goals-coming-soon/dot-experiments-goals-coming-soon.component';
import { DotExperimentsConfigurationStore } from '../../store/dot-experiments-configuration-store';

const messageServiceMock = new MockDotMessageService({
    'experiments.configure.goals.sidebar.header': 'Select a goal',
    'experiments.configure.goals.sidebar.header.button': 'Apply',
    'experiments.configure.goals.name.default': 'Primary goal',
    'experiments.goal.conditions.maximize.reach.page': 'Maximize Reaching a Page',
    'experiments.goal.conditions.minimize.bounce.rate': 'Minimize Bounce Rate',
    'experiments.goal.conditions.detect.exit.rate': 'Detect exit rate',
    'experiments.goal.conditions.detect.queryparam.in.url': 'Detect URL Parameter'
});

const EXPERIMENT_MOCK = getExperimentMock(0);

describe('DotExperimentsConfigurationGoalSelectComponent', () => {
    let spectator: Spectator<DotExperimentsConfigurationGoalSelectComponent>;
    let store: DotExperimentsConfigurationStore;
    let dotExperimentsService: SpyObject<DotExperimentsService>;
    let sidebar: Sidebar;

    const createComponent = createComponentFactory({
        imports: [ButtonModule, CardModule, DropdownModule, DotMessagePipe, DotDropdownDirective],
        component: DotExperimentsConfigurationGoalSelectComponent,
        providers: [
            DotExperimentsConfigurationStore,
            mockProvider(DotExperimentsService),
            mockProvider(MessageService),
            mockProvider(ActivatedRoute, ACTIVE_ROUTE_MOCK_CONFIG),
            {
                provide: DotMessageService,
                useValue: messageServiceMock
            },
            mockProvider(DotHttpErrorManagerService),
            mockProvider(ConfirmationService),
            DotMessagePipe
        ]
    });

    beforeEach(() => {
        spectator = createComponent({
            detectChanges: false
        });

        store = spectator.inject(DotExperimentsConfigurationStore);
        dotExperimentsService = spectator.inject(DotExperimentsService);
        dotExperimentsService.getById.mockReturnValue(of(EXPERIMENT_MOCK));
        dotExperimentsService.setGoal.mockReturnValue(of());

        store.loadExperiment(EXPERIMENT_MOCK.id);
        store.setSidebarStatus({
            experimentStep: ExperimentSteps.GOAL,
            isOpen: true
        });
        spectator.detectChanges();
    });

    it('should have a form & autofocus', () => {
        expect(spectator.query(byTestId('select-goal-form'))).toExist();
        expect((spectator.query(byTestId('goal-name-input')) as HTMLInputElement).value).toEqual(
            ''
        );
    });

    it('should set the default name when type change', () => {
        expect((spectator.query(byTestId('goal-name-input')) as HTMLInputElement).value).toEqual(
            ''
        );

        const bounceRateOption = spectator.query(byTestId('dot-options-item-header_BOUNCE_RATE'));
        const exitRateOption = spectator.query(byTestId('dot-options-item-header_EXIT_RATE'));
        const reachPageOption = spectator.query(byTestId('dot-options-item-header_REACH_PAGE'));
        const urlParameterOption = spectator.query(
            byTestId('dot-options-item-header_URL_PARAMETER')
        );

        spectator.click(bounceRateOption);
        expect((spectator.query(byTestId('goal-name-input')) as HTMLInputElement).value).toEqual(
            'Minimize Bounce Rate'
        );

        spectator.click(exitRateOption);
        expect((spectator.query(byTestId('goal-name-input')) as HTMLInputElement).value).toEqual(
            'Detect exit rate'
        );

        spectator.click(reachPageOption);
        expect((spectator.query(byTestId('goal-name-input')) as HTMLInputElement).value).toEqual(
            'Maximize Reaching a Page'
        );

        spectator.click(urlParameterOption);
        expect((spectator.query(byTestId('goal-name-input')) as HTMLInputElement).value).toEqual(
            'Detect URL Parameter'
        );
    });

    it('should not change the Goal Name if the user set one', () => {
        const customName = 'Test Goal';

        spectator.typeInElement(
            customName,
            spectator.query(byTestId('goal-name-input')) as SpectatorElement
        );

        const bounceRateOption = spectator.query(byTestId('dot-options-item-header_BOUNCE_RATE'));
        const reachPageOption = spectator.query(byTestId('dot-options-item-header_REACH_PAGE'));

        spectator.click(bounceRateOption);
        spectator.click(reachPageOption);

        expect((spectator.query(byTestId('goal-name-input')) as HTMLInputElement).value).toEqual(
            customName
        );
    });

    it('should be a form valid in case of click on a No content option item', () => {
        const bounceRateOption = spectator.query(byTestId('dot-options-item-header_BOUNCE_RATE'));

        spectator.component.form.get('primary.name').setValue('default');
        spectator.component.form.updateValueAndValidity();

        spectator.click(bounceRateOption);

        const applyBtn = spectator.query(byTestId('add-goal-button')) as HTMLButtonElement;
        spectator.detectComponentChanges();

        expect(spectator.component.form.valid).toEqual(true);
        expect(applyBtn.disabled).toEqual(false);

        const exitRateOption = spectator.query(byTestId('dot-options-item-header_EXIT_RATE'));
        spectator.click(exitRateOption);
        spectator.detectComponentChanges();

        expect(spectator.component.form.valid).toEqual(true);
        expect(applyBtn.disabled).toEqual(false);
    });

    it('should be a form invalid in case of click on an option item with conditions', () => {
        const reachPageOption = spectator.query(byTestId('dot-options-item-header_REACH_PAGE'));

        spectator.click(reachPageOption);

        const applyBtn = spectator.query(byTestId('add-goal-button')) as HTMLButtonElement;
        spectator.detectComponentChanges();

        expect(spectator.component.form.valid).toEqual(false);
        expect(applyBtn.disabled).toEqual(true);

        const urlParameterOption = spectator.query(
            byTestId('dot-options-item-header_URL_PARAMETER')
        );
        spectator.click(urlParameterOption);

        spectator.detectComponentChanges();

        expect(spectator.component.form.valid).toEqual(false);
        expect(applyBtn.disabled).toEqual(true);
    });

    it('should be a valid form when select REACH_PAGE', () => {
        spectator.detectChanges();

        const reachPageOption = spectator.query(byTestId('dot-options-item-header_REACH_PAGE'));
        spectator.click(reachPageOption);

        spectator.detectComponentChanges();

        const applyBtn = spectator.query(byTestId('add-goal-button')) as HTMLButtonElement;

        expect(applyBtn.disabled).toEqual(true);

        const invalidFormValues = {
            primary: {
                name: 'default',
                type: GOAL_TYPES.REACH_PAGE,
                conditions: [{ parameter: '', operator: null, value: '' }]
            }
        };

        const validFormValues = {
            primary: {
                name: 'default',
                type: GOAL_TYPES.REACH_PAGE,
                conditions: [
                    {
                        parameter: GOAL_PARAMETERS.URL,
                        operator: GOAL_OPERATORS.EQUALS,
                        value: '1111'
                    }
                ]
            }
        };

        spectator.fixture.whenStable().then(() => {
            // Invalid path
            spectator.component.form.setValue(invalidFormValues);
            spectator.component.form.updateValueAndValidity();
            spectator.detectComponentChanges();

            expect(spectator.component.form.valid).toEqual(false);
            expect(applyBtn.disabled).toEqual(true);

            // Invalid path
            spectator.component.form.setValue(validFormValues);
            spectator.component.form.updateValueAndValidity();
            spectator.detectComponentChanges();

            expect(spectator.component.form.valid).toEqual(true);
            expect(applyBtn.disabled).toEqual(false);
        });
    });

    it('should be a valid form when select URL_PARAMETER', () => {
        spectator.detectChanges();

        const urlParameterOption = spectator.query(
            byTestId('dot-options-item-header_URL_PARAMETER')
        );
        spectator.click(urlParameterOption);

        spectator.detectComponentChanges();

        const applyBtn = spectator.query(byTestId('add-goal-button')) as HTMLButtonElement;
        expect(applyBtn.disabled).toEqual(true);

        const invalidFormValues = {
            primary: {
                name: 'default',
                type: GOAL_TYPES.URL_PARAMETER,
                conditions: [
                    {
                        parameter: '',
                        operator: null,
                        value: {
                            name: '',
                            value: ''
                        }
                    }
                ]
            }
        };

        const validFormValuesExistOperator = {
            primary: {
                name: 'default',
                type: GOAL_TYPES.URL_PARAMETER,
                conditions: [
                    {
                        parameter: GOAL_PARAMETERS.URL,
                        operator: GOAL_OPERATORS.EXISTS,
                        value: {
                            name: 'queryParam',
                            value: ''
                        }
                    }
                ]
            }
        };

        expect(
            spectator.query(DotExperimentsGoalConfigurationUrlParameterComponentComponent)
        ).toExist();

        spectator.fixture.whenStable().then(() => {
            // Invalid path
            spectator.component.form.setValue(invalidFormValues);
            spectator.component.form.updateValueAndValidity();
            spectator.detectComponentChanges();

            expect(spectator.component.form.valid).toEqual(false);
            expect(applyBtn.disabled).toEqual(true);

            // Invalid path
            spectator.component.form.setValue(validFormValuesExistOperator);
            spectator.component.form.updateValueAndValidity();
            spectator.detectComponentChanges();

            expect(spectator.component.form.valid).toEqual(true);
            expect(applyBtn.disabled).toEqual(false);
        });
    });

    it('should call setSelectedGoal from the store when a item is selected and the button of apply is clicked', () => {
        jest.spyOn(store, 'setSelectedGoal');
        const expectedGoal = {
            experimentId: EXPERIMENT_MOCK.id,
            goals: {
                primary: {
                    name: 'default',
                    type: GOAL_TYPES.BOUNCE_RATE,
                    conditions: []
                }
            }
        };

        spectator.component.form.get('primary.name').setValue('default');
        spectator.component.form.updateValueAndValidity();

        spectator.detectComponentChanges();

        const bounceRateOption = spectator.query(byTestId('dot-options-item-header_BOUNCE_RATE'));

        spectator.click(bounceRateOption);

        const applyBtn = spectator.query(byTestId('add-goal-button')) as HTMLButtonElement;
        spectator.detectComponentChanges();

        spectator.click(applyBtn);

        expect(spectator.component.form.valid).toEqual(true);
        expect(applyBtn.disabled).toEqual(false);
        expect(store.setSelectedGoal).toHaveBeenCalledWith(expectedGoal);
    });

    it('should disable submit button if the input name of the goal has more than MAX_INPUT_DESCRIPTIVE_LENGTH constant', () => {
        const invalidFormValues = {
            primary: {
                ...DefaultGoalConfiguration.primary,
                name: 'Really really really really really Really really really really really Really really Really really really really really Really really really really really Really really Really really really really really Really really really really really Really really Really really really really really Really really really really really Really really Really really really really really Really really really really really Really really Really really really really really Really really really really really Really really really really really long name for a goal',
                type: GOAL_TYPES.BOUNCE_RATE,
                conditions: []
            }
        };

        spectator.component.form.setValue(invalidFormValues);
        spectator.component.form.updateValueAndValidity();
        spectator.detectComponentChanges();

        expect(
            (spectator.query(byTestId('add-goal-button')) as HTMLButtonElement).disabled
        ).toEqual(true);
        expect(spectator.component.goalNameControl.hasError('maxlength')).toEqual(true);
        expect(spectator.component.form.valid).toEqual(false);
    });

    it('should add the class expand to an option clicked that contains content', () => {
        const reachPageOption = spectator.query(byTestId('dot-options-item-header_REACH_PAGE'));

        spectator.click(reachPageOption);
        spectator.detectComponentChanges();

        const reachPageOptionContent = spectator.query(
            byTestId('dot-options-item-content_REACH_PAGE')
        );

        expect(reachPageOptionContent).toHaveClass('expanded');
    });

    it('should emit closedSidebar when the sidebar its closed', () => {
        spectator.detectChanges();

        sidebar = spectator.query(Sidebar);
        jest.spyOn(spectator.component, 'closeSidebar');

        store.setSidebarStatus({
            experimentStep: ExperimentSteps.GOAL,
            isOpen: false
        });

        spectator.detectComponentChanges();

        expect(sidebar.visible).toEqual(false);
    });

    it('should render coming soon placeholder', () => {
        expect(spectator.query(DotExperimentsGoalsComingSoonComponent)).not.toBeNull();
    });
});<|MERGE_RESOLUTION|>--- conflicted
+++ resolved
@@ -28,12 +28,7 @@
     GOAL_PARAMETERS,
     GOAL_TYPES
 } from '@dotcms/dotcms-models';
-<<<<<<< HEAD
-import { DotMessagePipe } from '@dotcms/ui';
-=======
-import { DotExperimentsService } from '@dotcms/portlets/dot-experiments/data-access';
 import { DotDropdownDirective, DotMessagePipe } from '@dotcms/ui';
->>>>>>> 54494eec
 import {
     ACTIVE_ROUTE_MOCK_CONFIG,
     getExperimentMock,
