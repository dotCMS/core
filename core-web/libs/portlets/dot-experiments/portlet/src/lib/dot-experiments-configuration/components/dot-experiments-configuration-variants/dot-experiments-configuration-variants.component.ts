--- conflicted
+++ resolved
@@ -66,23 +66,10 @@
     changeDetection: ChangeDetectionStrategy.OnPush
 })
 export class DotExperimentsConfigurationVariantsComponent {
-<<<<<<< HEAD
-    vm$: Observable<{
-        experimentId: string;
-        trafficProportion: TrafficProportion;
-        status: StepStatus;
-        isExperimentADraft: boolean;
-        isPageLocked: boolean;
-        disabledTooltipLabel: string | null;
-    }> = this.dotExperimentsConfigurationStore.variantsStepVm$.pipe(
-        tap(({ status }) => this.handleSidebar(status))
-    );
-=======
     vm$: Observable<ConfigurationVariantStepViewModel> =
         this.dotExperimentsConfigurationStore.variantsStepVm$.pipe(
             tap(({ status }) => this.handleSidebar(status))
         );
->>>>>>> f0f04d81
     dotPageMode = DotPageMode;
     @ViewChild(DotDynamicDirective, { static: true }) sidebarHost!: DotDynamicDirective;
     protected readonly statusList = ComponentStatus;
