--- conflicted
+++ resolved
@@ -67,11 +67,7 @@
                         *ngIf="
                             variant.name === defaultVariantName ||
                                 !vm.isExperimentADraft ||
-<<<<<<< HEAD
-                                vm.isPageLocked;
-=======
                                 vm.pageSate.lockedByAnotherUser;
->>>>>>> f0f04d81
                             else editableButtonTpl
                         ">
                         <button
