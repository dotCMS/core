import { ComponentStore, tapResponse } from '@ngrx/component-store';
import { Observable, throwError } from 'rxjs';

import { HttpErrorResponse } from '@angular/common/http';
import { Injectable } from '@angular/core';
import { Title } from '@angular/platform-browser';
import { ActivatedRoute } from '@angular/router';

import { ConfirmationService, MenuItem, MessageService } from 'primeng/api';

import { switchMap, tap } from 'rxjs/operators';

import {
    DotExperimentsService,
    DotHttpErrorManagerService,
    DotMessageService
} from '@dotcms/data-access';
import { DotPushPublishDialogService } from '@dotcms/dotcms-js';
import {
    AllowedConditionOperatorsByTypeOfGoal,
    ComponentStatus,
    CONFIGURATION_CONFIRM_DIALOG_KEY,
    DotEnvironment,
    DotExperiment,
    DotExperimentStatus,
    DotPageRenderState,
    DotPageState,
    EXP_CONFIG_ERROR_LABEL_CANT_EDIT,
    EXP_CONFIG_ERROR_LABEL_PAGE_BLOCKED,
    ExperimentSteps,
    Goal,
    Goals,
    GoalsLevels,
    RangeOfDateAndTime,
    StepStatus,
    TrafficProportion,
    Variant
} from '@dotcms/dotcms-models';
<<<<<<< HEAD
import { DotEnvironment } from '@models/dot-environment/dot-environment';
=======
import { DotExperimentsService } from '@dotcms/portlets/dot-experiments/data-access';
>>>>>>> 54494eec

import {
    checkIfExperimentDescriptionIsSaving,
    processExperimentConfigProps
} from '../../shared/dot-experiment.utils';

export interface DotExperimentsConfigurationState {
    experiment: DotExperiment;
    status: ComponentStatus;
    stepStatusSidebar: StepStatus;
    configProps: Record<string, string>;
    hasEnterpriseLicense: boolean;
    addToBundleContentId: string;
    pushPublishEnvironments: DotEnvironment[];
    dotPageRenderState: DotPageRenderState;
}

const initialState: DotExperimentsConfigurationState = {
    experiment: undefined,
    status: ComponentStatus.LOADING,
    stepStatusSidebar: {
        status: ComponentStatus.IDLE,
        isOpen: false,
        experimentStep: null
    },
    configProps: null,
    hasEnterpriseLicense: false,
    addToBundleContentId: null,
    pushPublishEnvironments: null,
    dotPageRenderState: null
};

export interface ConfigurationViewModel {
    experiment: DotExperiment;
    stepStatusSidebar: StepStatus;
    isLoading: boolean;
    isExperimentADraft: boolean;
    disabledStartExperiment: boolean;
    showExperimentSummary: boolean;
    experimentStatus: DotExperimentStatus;
    isSaving: boolean;
    isDescriptionSaving: boolean;
    menuItems: MenuItem[];
    addToBundleContentId: string;
    disabledTooltipLabel: string | null;
}

export interface ConfigurationVariantStepViewModel {
    experimentId: string;
    trafficProportion: TrafficProportion;
    status: StepStatus;
    isExperimentADraft: boolean;
    canLockPage: boolean;
    pageSate: DotPageState;
    disabledTooltipLabel: string | null;
}

export interface ConfigurationTrafficStepViewModel {
    experimentId: string;
    trafficProportion: TrafficProportion;
    trafficAllocation: number;
    status: StepStatus;
    isExperimentADraft: boolean;
    disabledTooltipLabel: string | null;
}

@Injectable()
export class DotExperimentsConfigurationStore extends ComponentStore<DotExperimentsConfigurationState> {
    // Selectors
    readonly isLoading$: Observable<boolean> = this.select(
        ({ status }) => status === ComponentStatus.LOADING
    );
    readonly isSaving$: Observable<boolean> = this.select(
        ({ status }) => status === ComponentStatus.SAVING
    );
    readonly getExperimentId$: Observable<string> = this.select(({ experiment }) => experiment.id);

    readonly isExperimentADraft$: Observable<boolean> = this.select(
        ({ experiment }) => experiment?.status === DotExperimentStatus.DRAFT
    );
    readonly disabledStartExperiment$: Observable<boolean> = this.select(({ experiment }) =>
        this.disableStartExperiment(experiment)
    );

    readonly getExperimentStatus$: Observable<DotExperimentStatus> = this.select(
        ({ experiment }) => experiment?.status
    );

    readonly showExperimentSummary$: Observable<boolean> = this.select(({ experiment }) =>
        Object.values([
            DotExperimentStatus.ENDED,
            DotExperimentStatus.RUNNING,
            DotExperimentStatus.ARCHIVED
        ]).includes(experiment?.status)
    );

    readonly variantsStatus$ = this.select(this.state$, ({ stepStatusSidebar }) =>
        stepStatusSidebar.experimentStep === ExperimentSteps.VARIANTS ? stepStatusSidebar : null
    );

    readonly getIsDescriptionSaving$: Observable<boolean> = this.select(
        this.state$,
        ({ stepStatusSidebar }) => checkIfExperimentDescriptionIsSaving(stepStatusSidebar)
    );

    readonly getMenuItems$: Observable<MenuItem[]> = this.select(
        this.state$,
        ({ experiment, hasEnterpriseLicense, pushPublishEnvironments }) =>
            this.getMenuItems(experiment, hasEnterpriseLicense, pushPublishEnvironments)
    );

    readonly disabledTooltipLabel$: Observable<string | null> = this.select(
        this.state$,
        ({ experiment, dotPageRenderState }) =>
            this.getDisabledTooltipLabel(experiment, dotPageRenderState)
    );

    // Goals Step //
    readonly goals$: Observable<Goals> = this.select(({ experiment }) => {
        return experiment.goals
            ? {
                  ...experiment.goals,
                  primary: {
                      ...experiment.goals.primary,
                      ...this.filterConditionsByGoal(experiment.goals.primary)
                  }
              }
            : null;
    });
    readonly goalsStatus$ = this.select(this.state$, ({ stepStatusSidebar }) =>
        stepStatusSidebar.experimentStep === ExperimentSteps.GOAL ? stepStatusSidebar : null
    );

    // Scheduling Step //
    readonly scheduling$: Observable<RangeOfDateAndTime> = this.select(({ experiment }) =>
        experiment.scheduling ? experiment.scheduling : null
    );
    readonly schedulingStatus$ = this.select(this.state$, ({ stepStatusSidebar }) =>
        stepStatusSidebar.experimentStep === ExperimentSteps.SCHEDULING ? stepStatusSidebar : null
    );

    readonly schedulingBoundaries$: Observable<Record<string, number>> = this.select(
        ({ configProps }) => processExperimentConfigProps(configProps)
    );

    //Traffic Step
    readonly trafficProportion$: Observable<TrafficProportion> = this.select(({ experiment }) =>
        experiment.trafficProportion ? experiment.trafficProportion : null
    );
    readonly trafficAllocation$: Observable<number> = this.select(({ experiment }) =>
        experiment.trafficAllocation ? experiment.trafficAllocation : null
    );

    readonly trafficLoadStatus$ = this.select(this.state$, ({ stepStatusSidebar }) =>
        stepStatusSidebar.experimentStep === ExperimentSteps.TRAFFIC_LOAD ? stepStatusSidebar : null
    );

    readonly trafficSplitStatus$ = this.select(this.state$, ({ stepStatusSidebar }) =>
        stepStatusSidebar.experimentStep === ExperimentSteps.TRAFFICS_SPLIT
            ? stepStatusSidebar
            : null
    );

    // Updaters
    readonly setExperiment = this.updater((state, experiment: DotExperiment) => ({
        ...state,
        experiment,
        status: ComponentStatus.IDLE
    }));

    readonly setComponentStatus = this.updater((state, status: ComponentStatus) => ({
        ...state,
        status
    }));

    readonly setSidebarStatus = this.updater((state, stepStatusSidebar: Partial<StepStatus>) => ({
        ...state,
        stepStatusSidebar: { ...state.stepStatusSidebar, ...stepStatusSidebar }
    }));

    readonly closeSidebar = this.updater((state) => ({
        ...state,
        stepStatusSidebar: {
            status: ComponentStatus.IDLE,
            isOpen: false,
            experimentStep: null,
            error: ''
        },
        variantIdSelected: ''
    }));

    readonly openSidebar = this.updater((state, experimentStep: ExperimentSteps) => ({
        ...state,
        stepStatusSidebar: {
            status: ComponentStatus.IDLE,
            isOpen: true,
            experimentStep,
            error: ''
        }
    }));

    readonly setTrafficProportion = this.updater((state, trafficProportion: TrafficProportion) => ({
        ...state,
        experiment: { ...state.experiment, trafficProportion }
    }));

    readonly setGoals = this.updater((state, goals: Goals) => ({
        ...state,
        experiment: { ...state.experiment, goals }
    }));

    readonly setScheduling = this.updater((state, scheduling: RangeOfDateAndTime) => ({
        ...state,
        experiment: { ...state.experiment, scheduling }
    }));

    readonly setTrafficAllocation = this.updater((state, trafficAllocation: number) => ({
        ...state,
        experiment: { ...state.experiment, trafficAllocation }
    }));

    readonly showAddToBundle = this.updater((state, addToBundleContentId: string) => ({
        ...state,
        addToBundleContentId
    }));

    // Effects
    readonly loadExperiment = this.effect((experimentId$: Observable<string>) => {
        return experimentId$.pipe(
            tap(() => this.setComponentStatus(ComponentStatus.LOADING)),
            switchMap((experimentId) =>
                this.dotExperimentsService.getById(experimentId).pipe(
                    tapResponse(
                        (experiment) => {
                            console.warn(experiment);
                            this.patchState({
                                experiment: experiment
                            });
                            this.updateTabTitle(experiment);
                        },
                        (error: HttpErrorResponse) => this.dotHttpErrorManagerService.handle(error),
                        () => this.setComponentStatus(ComponentStatus.IDLE)
                    )
                )
            )
        );
    });
    readonly startExperiment = this.effect((experiment$: Observable<DotExperiment>) => {
        return experiment$.pipe(
            tap(() => this.setComponentStatus(ComponentStatus.SAVING)),
            switchMap((experiment) =>
                this.dotExperimentsService.start(experiment.id).pipe(
                    tapResponse(
                        (response) => {
                            this.messageService.add({
                                severity: 'info',
                                summary: this.dotMessageService.get(
                                    response.status === DotExperimentStatus.RUNNING
                                        ? 'experiments.action.start.confirm-title'
                                        : 'experiments.action.scheduled.confirm-title'
                                ),
                                detail: this.dotMessageService.get(
                                    response.status === DotExperimentStatus.RUNNING
                                        ? 'experiments.action.start.confirm-message'
                                        : 'experiments.action.scheduled.confirm-message',
                                    experiment.name
                                )
                            });
                            this.setExperiment(response);
                        },
                        (response: HttpErrorResponse) => {
                            this.setComponentStatus(ComponentStatus.IDLE);
                            const { error } = response;

                            return this.dotHttpErrorManagerService.handle({
                                ...response,
                                error: {
                                    ...error,
                                    header: error.header
                                        ? error.header
                                        : this.dotMessageService.get(
                                              'dot.common.http.error.400.experiment.run-scheduling-error.header'
                                          ),
                                    message: error.message
                                }
                            });
                        }
                    )
                )
            )
        );
    });

    readonly stopExperiment = this.effect((experiment$: Observable<DotExperiment>) => {
        return experiment$.pipe(
            tap(() => this.setComponentStatus(ComponentStatus.SAVING)),
            switchMap((experiment) =>
                this.dotExperimentsService.stop(experiment.id).pipe(
                    tapResponse(
                        (response) => {
                            this.messageService.add({
                                severity: 'info',
                                summary: this.dotMessageService.get(
                                    'experiments.action.stop.confirm-title'
                                ),
                                detail: this.dotMessageService.get(
                                    'experiments.action.stop.confirm-message',
                                    experiment.name
                                )
                            });
                            this.setExperiment(response);
                        },
                        (error: HttpErrorResponse) => this.dotHttpErrorManagerService.handle(error),
                        () => this.setComponentStatus(ComponentStatus.IDLE)
                    )
                )
            )
        );
    });

    readonly cancelSchedule = this.effect((experiment$: Observable<DotExperiment>) => {
        return experiment$.pipe(
            tap(() => this.setComponentStatus(ComponentStatus.SAVING)),
            switchMap((experiment) => {
                return this.dotExperimentsService.cancelSchedule(experiment.id).pipe(
                    tapResponse(
                        (response) => {
                            this.messageService.add({
                                severity: 'info',
                                summary: this.dotMessageService.get(
                                    'experiments.notification.cancel.schedule-title'
                                ),
                                detail: this.dotMessageService.get(
                                    'experiments.notification.cancel.schedule',
                                    experiment.name
                                )
                            });
                            this.setExperiment(response);
                        },
                        (error: HttpErrorResponse) => this.dotHttpErrorManagerService.handle(error),
                        () => this.setComponentStatus(ComponentStatus.IDLE)
                    )
                );
            })
        );
    });

    readonly abortExperiment = this.effect((experiment$: Observable<DotExperiment>) => {
        return experiment$.pipe(
            tap(() => this.setComponentStatus(ComponentStatus.SAVING)),
            switchMap((experiment) => {
                return this.dotExperimentsService.cancelSchedule(experiment.id).pipe(
                    tapResponse(
                        (response) => {
                            this.messageService.add({
                                severity: 'info',
                                summary: this.dotMessageService.get(
                                    'experiments.notification.abort.title'
                                ),
                                detail: this.dotMessageService.get(
                                    'experiments.notification.abort',

                                    experiment.name
                                )
                            });
                            this.setExperiment(response);
                        },
                        (error: HttpErrorResponse) => this.dotHttpErrorManagerService.handle(error),
                        () => this.setComponentStatus(ComponentStatus.IDLE)
                    )
                );
            })
        );
    });

    // Variants
    readonly addVariant = this.effect(
        (variant$: Observable<{ experimentId: string; name: string }>) => {
            return variant$.pipe(
                tap(() =>
                    this.setSidebarStatus({
                        status: ComponentStatus.SAVING,
                        experimentStep: ExperimentSteps.VARIANTS
                    })
                ),
                switchMap((variant) =>
                    this.dotExperimentsService.addVariant(variant.experimentId, variant.name).pipe(
                        tapResponse(
                            (experiment) => {
                                this.messageService.add({
                                    severity: 'info',
                                    summary: this.dotMessageService.get(
                                        'experiments.configure.variant.add.confirm-title'
                                    ),
                                    detail: this.dotMessageService.get(
                                        'experiments.configure.variant.add.confirm-message',
                                        variant.name
                                    )
                                });

                                this.setTrafficProportion(experiment.trafficProportion);
                                this.closeSidebar();
                            },
                            (error: HttpErrorResponse) => {
                                this.setSidebarStatus({
                                    status: ComponentStatus.IDLE
                                });
                                throwError(error);
                            }
                        )
                    )
                )
            );
        }
    );

    readonly editVariant = this.effect(
        (
            variant$: Observable<{
                experimentId: string;
                data: Pick<DotExperiment, 'name' | 'id'>;
            }>
        ) => {
            return variant$.pipe(
                tap(() =>
                    this.setSidebarStatus({
                        status: ComponentStatus.SAVING,
                        experimentStep: ExperimentSteps.VARIANTS
                    })
                ),
                switchMap((variant) =>
                    this.dotExperimentsService
                        .editVariant(variant.experimentId, variant.data.id, {
                            description: variant.data.name
                        })
                        .pipe(
                            tapResponse(
                                (experiment) => {
                                    this.messageService.add({
                                        severity: 'info',
                                        summary: this.dotMessageService.get(
                                            'experiments.configure.variant.edit.confirm-title'
                                        ),
                                        detail: this.dotMessageService.get(
                                            'experiments.configure.variant.edit.confirm-message',
                                            variant.data.name
                                        )
                                    });

                                    this.setTrafficProportion(experiment.trafficProportion);
                                    this.setSidebarStatus({
                                        status: ComponentStatus.IDLE,
                                        experimentStep: null
                                    });
                                },
                                (error: HttpErrorResponse) => {
                                    this.setSidebarStatus({
                                        status: ComponentStatus.IDLE
                                    });
                                    throwError(error);
                                }
                            )
                        )
                )
            );
        }
    );

    readonly setDescription = this.effect(
        (
            description$: Observable<{
                experiment: DotExperiment;
                data: Pick<DotExperiment, 'description'>;
            }>
        ) =>
            description$.pipe(
                tap(() =>
                    this.setSidebarStatus({
                        status: ComponentStatus.SAVING,
                        experimentStep: ExperimentSteps.EXPERIMENT_DESCRIPTION
                    })
                ),
                switchMap(({ experiment, data }) =>
                    this.dotExperimentsService.setDescription(experiment.id, data.description).pipe(
                        tapResponse(
                            (response) => {
                                this.messageService.add({
                                    severity: 'info',
                                    summary: this.dotMessageService.get(
                                        'experiments.configure.description.edit.confirm-title'
                                    ),
                                    detail: this.dotMessageService.get(
                                        'experiments.configure.description.edit.confirm-message',
                                        experiment.name
                                    )
                                });

                                this.setExperiment(response);
                                this.setSidebarStatus({
                                    status: ComponentStatus.IDLE
                                });
                            },

                            (error: HttpErrorResponse) => {
                                this.setSidebarStatus({
                                    status: ComponentStatus.IDLE
                                });
                                this.dotHttpErrorManagerService.handle(error);
                            }
                        )
                    )
                )
            )
    );

    readonly deleteVariant = this.effect(
        (variant$: Observable<{ experimentId: string; variant: Variant }>) => {
            return variant$.pipe(
                switchMap((selected) =>
                    this.dotExperimentsService
                        .removeVariant(selected.experimentId, selected.variant.id)
                        .pipe(
                            tapResponse(
                                (experiment) => {
                                    this.messageService.add({
                                        severity: 'info',
                                        summary: this.dotMessageService.get(
                                            'experiments.configure.variant.delete.confirm-title'
                                        ),
                                        detail: this.dotMessageService.get(
                                            'experiments.configure.variant.delete.confirm-message',
                                            selected.variant.name
                                        )
                                    });

                                    this.setTrafficProportion(experiment.trafficProportion);
                                },
                                (error: HttpErrorResponse) => throwError(error)
                            )
                        )
                )
            );
        }
    );

    // Goals
    readonly setSelectedGoal = this.effect(
        (selectedGoal$: Observable<{ experimentId: string; goals: Goals }>) => {
            return selectedGoal$.pipe(
                tap(() =>
                    this.setSidebarStatus({
                        status: ComponentStatus.SAVING,
                        experimentStep: ExperimentSteps.GOAL
                    })
                ),
                switchMap((selected) =>
                    this.dotExperimentsService.setGoal(selected.experimentId, selected.goals).pipe(
                        tapResponse(
                            (experiment) => {
                                this.messageService.add({
                                    severity: 'info',
                                    summary: this.dotMessageService.get(
                                        'experiments.configure.goals.select.confirm-title'
                                    ),
                                    detail: this.dotMessageService.get(
                                        'experiments.configure.goals.select.confirm-message'
                                    )
                                });

                                this.setGoals(experiment.goals);
                                this.setSidebarStatus({
                                    status: ComponentStatus.IDLE,
                                    experimentStep: ExperimentSteps.GOAL,
                                    isOpen: false
                                });
                            },
                            (error: HttpErrorResponse) => {
                                this.dotHttpErrorManagerService.handle(error);
                                this.setSidebarStatus({
                                    status: ComponentStatus.IDLE
                                });
                            }
                        )
                    )
                )
            );
        }
    );

    readonly deleteGoal = this.effect(
        (goalLevel$: Observable<{ goalLevel: GoalsLevels; experimentId: string }>) => {
            return goalLevel$.pipe(
                switchMap((selected) =>
                    this.dotExperimentsService
                        .deleteGoal(selected.experimentId, selected.goalLevel)
                        .pipe(
                            tapResponse(
                                (experiment) => {
                                    this.messageService.add({
                                        severity: 'info',
                                        summary: this.dotMessageService.get(
                                            'experiments.configure.goals.delete.confirm-title'
                                        ),
                                        detail: this.dotMessageService.get(
                                            'experiments.configure.goals.delete.confirm-message'
                                        )
                                    });

                                    this.setGoals(experiment.goals);
                                },
                                (error: HttpErrorResponse) => throwError(error)
                            )
                        )
                )
            );
        }
    );

    readonly setSelectedScheduling = this.effect(
        (
            setScheduling$: Observable<{
                scheduling: RangeOfDateAndTime;
                experimentId: string;
            }>
        ) => {
            return setScheduling$.pipe(
                tap(() => {
                    this.setSidebarStatus({
                        status: ComponentStatus.SAVING,
                        experimentStep: ExperimentSteps.SCHEDULING
                    });
                }),
                switchMap((data) => {
                    return this.dotExperimentsService
                        .setScheduling(data.experimentId, data.scheduling)
                        .pipe(
                            tapResponse(
                                (experiment) => {
                                    this.setScheduling(experiment.scheduling);
                                    this.messageService.add({
                                        severity: 'info',
                                        summary: this.dotMessageService.get(
                                            'experiments.configure.scheduling.add.confirm.title'
                                        ),
                                        detail: this.dotMessageService.get(
                                            'experiments.configure.scheduling.add.confirm.message'
                                        )
                                    });
                                    this.setSidebarStatus({
                                        status: ComponentStatus.IDLE,
                                        experimentStep: ExperimentSteps.SCHEDULING,
                                        isOpen: false
                                    });
                                },
                                (response: HttpErrorResponse) => {
                                    this.dotHttpErrorManagerService.handle(response);
                                    this.setSidebarStatus({
                                        status: ComponentStatus.IDLE,
                                        experimentStep: ExperimentSteps.SCHEDULING
                                    });
                                }
                            )
                        );
                })
            );
        }
    );

    readonly setSelectedAllocation = this.effect(
        (
            trafficAllocation$: Observable<{
                trafficAllocation: number;
                experimentId: string;
            }>
        ) => {
            return trafficAllocation$.pipe(
                tap(() => {
                    this.setSidebarStatus({
                        status: ComponentStatus.SAVING,
                        experimentStep: ExperimentSteps.TRAFFIC_LOAD
                    });
                }),
                switchMap((data) => {
                    return this.dotExperimentsService
                        .setTrafficAllocation(data.experimentId, data.trafficAllocation)
                        .pipe(
                            tapResponse(
                                (experiment) => {
                                    this.setTrafficAllocation(experiment.trafficAllocation);
                                    this.messageService.add({
                                        severity: 'info',
                                        summary: this.dotMessageService.get(
                                            'experiments.configure.traffic.allocation.add.confirm.title'
                                        ),
                                        detail: this.dotMessageService.get(
                                            'experiments.configure.traffic.allocation.add.confirm.message'
                                        )
                                    });
                                    this.setSidebarStatus({
                                        status: ComponentStatus.IDLE,
                                        experimentStep: ExperimentSteps.TRAFFIC_LOAD,
                                        isOpen: false
                                    });
                                },
                                (response: HttpErrorResponse) => {
                                    this.dotHttpErrorManagerService.handle(response);
                                    this.setSidebarStatus({
                                        status: ComponentStatus.IDLE,
                                        experimentStep: ExperimentSteps.TRAFFIC_LOAD
                                    });
                                }
                            )
                        );
                })
            );
        }
    );

    readonly setSelectedTrafficProportion = this.effect(
        (
            trafficProportion$: Observable<{
                trafficProportion: TrafficProportion;
                experimentId: string;
            }>
        ) => {
            return trafficProportion$.pipe(
                tap(() => {
                    this.setSidebarStatus({
                        status: ComponentStatus.SAVING,
                        experimentStep: ExperimentSteps.TRAFFICS_SPLIT
                    });
                }),
                switchMap((data) => {
                    return this.dotExperimentsService
                        .setTrafficProportion(data.experimentId, data.trafficProportion)
                        .pipe(
                            tapResponse(
                                (experiment) => {
                                    this.setTrafficProportion(experiment.trafficProportion);
                                    this.messageService.add({
                                        severity: 'info',
                                        summary: this.dotMessageService.get(
                                            'experiments.configure.traffic.split.add.confirm.title'
                                        ),
                                        detail: this.dotMessageService.get(
                                            'experiments.configure.traffic.split.add.confirm.message'
                                        )
                                    });
                                    this.setSidebarStatus({
                                        status: ComponentStatus.IDLE,
                                        experimentStep: ExperimentSteps.TRAFFICS_SPLIT,
                                        isOpen: false
                                    });
                                },
                                (response: HttpErrorResponse) => {
                                    this.dotHttpErrorManagerService.handle(response);
                                    this.setSidebarStatus({
                                        status: ComponentStatus.IDLE,
                                        experimentStep: ExperimentSteps.TRAFFICS_SPLIT
                                    });
                                }
                            )
                        );
                })
            );
        }
    );

    readonly vm$: Observable<ConfigurationViewModel> = this.select(
        this.state$,
        this.isExperimentADraft$,
        this.isLoading$,
        this.disabledStartExperiment$,
        this.showExperimentSummary$,
        this.isSaving$,
        this.getExperimentStatus$,
        this.getIsDescriptionSaving$,
        this.getMenuItems$,
        this.disabledTooltipLabel$,
        (
            { experiment, stepStatusSidebar, addToBundleContentId },
            isExperimentADraft,
            isLoading,
            disabledStartExperiment,
            showExperimentSummary,
            isSaving,
            experimentStatus,
            isDescriptionSaving,
            menuItems,
            disabledTooltipLabel
        ) => ({
            experiment,
            stepStatusSidebar,
            addToBundleContentId,
            isExperimentADraft,
            isLoading,
            disabledStartExperiment,
            showExperimentSummary,
            isSaving,
            experimentStatus,
            isDescriptionSaving,
            menuItems,
            disabledTooltipLabel
        })
    );

    readonly variantsStepVm$: Observable<ConfigurationVariantStepViewModel> = this.select(
        this.state$,
        this.getExperimentId$,
        this.trafficProportion$,
        this.variantsStatus$,
        this.isExperimentADraft$,
        this.disabledTooltipLabel$,
        (
            { dotPageRenderState },
            experimentId,
            trafficProportion,
            status,
            isExperimentADraft,
            disabledTooltipLabel
        ) => ({
            experimentId,
            trafficProportion,
            status,
            isExperimentADraft,
            canLockPage: dotPageRenderState.page.canLock,
            pageSate: dotPageRenderState.state,
            disabledTooltipLabel
        })
    );

    readonly goalsStepVm$: Observable<{
        experimentId: string;
        goals: Goals;
        status: StepStatus;
        isExperimentADraft: boolean;
        disabledTooltipLabel: string | null;
    }> = this.select(
        this.getExperimentId$,
        this.goals$,
        this.goalsStatus$,
        this.isExperimentADraft$,
        this.disabledTooltipLabel$,
        (experimentId, goals, status, isExperimentADraft, disabledTooltipLabel) => ({
            experimentId,
            goals,
            status,
            isExperimentADraft,
            disabledTooltipLabel
        })
    );

    readonly schedulingStepVm$: Observable<{
        experimentId: string;
        scheduling: RangeOfDateAndTime;
        status: StepStatus;
        schedulingBoundaries: Record<string, number>;
        isExperimentADraft: boolean;
        disabledTooltipLabel: string | null;
    }> = this.select(
        this.getExperimentId$,
        this.scheduling$,
        this.schedulingStatus$,
        this.schedulingBoundaries$,
        this.isExperimentADraft$,
        this.disabledTooltipLabel$,
        (
            experimentId,
            scheduling,
            status,
            schedulingBoundaries,
            isExperimentADraft,
            disabledTooltipLabel
        ) => ({
            experimentId,
            scheduling,
            status,
            schedulingBoundaries,
            isExperimentADraft,
            disabledTooltipLabel
        })
    );

    readonly targetStepVm$: Observable<{
        experimentId: string;
        status: StepStatus;
        isExperimentADraft: boolean;
        disabledTooltipLabel: string | null;
    }> = this.select(
        this.getExperimentId$,
        this.trafficLoadStatus$,
        this.isExperimentADraft$,
        this.disabledTooltipLabel$,
        (experimentId, status, isExperimentADraft, disabledTooltipLabel) => ({
            experimentId,
            status,
            isExperimentADraft,
            disabledTooltipLabel
        })
    );

    readonly trafficStepVm$: Observable<ConfigurationTrafficStepViewModel> = this.select(
        this.getExperimentId$,
        this.trafficProportion$,
        this.trafficAllocation$,
        this.trafficLoadStatus$,
        this.trafficSplitStatus$,
        this.isExperimentADraft$,
        this.disabledTooltipLabel$,
        (
            experimentId,
            trafficProportion,
            trafficAllocation,
            statusLoad,
            statusSplit,
            isExperimentADraft,
            disabledTooltipLabel
        ) => ({
            experimentId,
            trafficProportion,
            trafficAllocation,
            status: statusSplit ? statusSplit : statusLoad,
            isExperimentADraft,
            disabledTooltipLabel
        })
    );

    constructor(
        private readonly dotExperimentsService: DotExperimentsService,
        private readonly dotMessageService: DotMessageService,
        private readonly dotHttpErrorManagerService: DotHttpErrorManagerService,
        private readonly messageService: MessageService,
        private readonly title: Title,
        private readonly route: ActivatedRoute,
        private readonly confirmationService: ConfirmationService,
        private readonly dotPushPublishDialogService: DotPushPublishDialogService
    ) {
        const dotPageRenderState = route.parent.parent.parent.snapshot.data['content'];
        const configProps = route.snapshot.data['config'];
        const hasEnterpriseLicense = route.parent.snapshot.data['isEnterprise'];
        const pushPublishEnvironments = route.parent.snapshot.data['pushPublishEnvironments'];

        super({
            ...initialState,
            hasEnterpriseLicense,
            configProps,
            pushPublishEnvironments,
            dotPageRenderState
        });
    }

    private updateTabTitle(experiment: DotExperiment) {
        this.title.setTitle(`${experiment.name} - ${this.title.getTitle()}`);
    }

    private filterConditionsByGoal(goal: Goal): Goal {
        const { type, conditions } = goal;

        return {
            ...goal,
            conditions: [
                ...conditions.filter((condition) => {
                    return AllowedConditionOperatorsByTypeOfGoal[type] === condition.parameter;
                })
            ]
        };
    }

    private disableStartExperiment(experiment: DotExperiment): boolean {
        return experiment?.trafficProportion.variants.length < 2 || !experiment?.goals;
    }

    private getDisabledTooltipLabel(
        experiment: DotExperiment,
        dotPageRenderState: DotPageRenderState
    ): string | null {
        return experiment?.status !== DotExperimentStatus.DRAFT
            ? EXP_CONFIG_ERROR_LABEL_CANT_EDIT
            : dotPageRenderState.state.lockedByAnotherUser
            ? EXP_CONFIG_ERROR_LABEL_PAGE_BLOCKED
            : null;
    }

    private getMenuItems(
        experiment: DotExperiment,
        hasEnterpriseLicense: boolean,
        pushPublishEnvironments: DotEnvironment[]
    ): MenuItem[] {
        return [
            // Start experiment
            {
                label: this.setStartLabel(experiment),
                visible: experiment?.status === DotExperimentStatus.DRAFT,
                disabled: this.disableStartExperiment(experiment),
                command: () => this.startExperiment(experiment)
            },
            // End experiment
            {
                label: this.dotMessageService.get('experiments.action.end-experiment'),
                visible: experiment?.status === DotExperimentStatus.RUNNING,
                disabled: this.disableStartExperiment(experiment),
                command: () => {
                    this.sendConfirmation({
                        header: 'experiments.action.end-experiment',
                        message: 'experiments.action.stop.delete-confirm',
                        acceptLabel: 'experiments.action.end',
                        rejectLabel: 'dot.common.dialog.reject',
                        fn: () => this.stopExperiment(experiment)
                    });
                }
            },
            // Abort experiment
            {
                label: this.dotMessageService.get('experiments.action.abort.experiment'),
                visible: experiment?.status === DotExperimentStatus.RUNNING,
                command: () => {
                    this.sendConfirmation({
                        header: 'experiments.action.abort.experiment',
                        message: 'experiments.action.abort.confirm.message',
                        acceptLabel: 'experiments.action.abort.experiment',
                        rejectLabel: 'experiments.action.cancel',
                        fn: () => this.abortExperiment(experiment)
                    });
                }
            },
            // Cancel Schedule
            {
                label: this.dotMessageService.get('experiments.configure.scheduling.cancel'),
                visible: experiment?.status === DotExperimentStatus.SCHEDULED,
                command: () => {
                    this.sendConfirmation({
                        header: 'experiments.configure.scheduling.cancel',
                        message: 'experiments.action.cancel.schedule-confirm',
                        acceptLabel: 'dot.common.dialog.accept',
                        rejectLabel: 'dot.common.dialog.reject',
                        fn: () => this.cancelSchedule(experiment)
                    });
                }
            },
            // Push Publish
            {
                label: this.dotMessageService.get('contenttypes.content.push_publish'),
                visible: hasEnterpriseLicense && !!pushPublishEnvironments.length,
                command: () =>
                    this.dotPushPublishDialogService.open({
                        assetIdentifier: experiment.id,
                        title: this.dotMessageService.get('contenttypes.content.push_publish')
                    })
            },
            // Add To bundle
            {
                label: this.dotMessageService.get('contenttypes.content.add_to_bundle'),
                visible: hasEnterpriseLicense,
                command: () => this.showAddToBundle(experiment.id)
            }
        ];
    }

    private setStartLabel(experiment: DotExperiment): string {
        const { scheduling } = experiment ? experiment : { scheduling: null };

        return scheduling === null || Object.values(experiment.scheduling).includes(null)
            ? this.dotMessageService.get('experiments.action.start-experiment')
            : this.dotMessageService.get('experiments.action.schedule-experiment');
    }

    private sendConfirmation(data: {
        header: string;
        message: string;
        acceptLabel: string;
        rejectLabel: string;
        fn: () => void;
    }): void {
        this.confirmationService.confirm({
            key: CONFIGURATION_CONFIRM_DIALOG_KEY,
            header: this.dotMessageService.get(data.header),
            message: this.dotMessageService.get(data.message),
            acceptLabel: this.dotMessageService.get(data.acceptLabel),
            rejectLabel: this.dotMessageService.get(data.rejectLabel),
            rejectButtonStyleClass: 'p-button-outlined',
            accept: data.fn
        });
    }
}<|MERGE_RESOLUTION|>--- conflicted
+++ resolved
@@ -36,11 +36,6 @@
     TrafficProportion,
     Variant
 } from '@dotcms/dotcms-models';
-<<<<<<< HEAD
-import { DotEnvironment } from '@models/dot-environment/dot-environment';
-=======
-import { DotExperimentsService } from '@dotcms/portlets/dot-experiments/data-access';
->>>>>>> 54494eec
 
 import {
     checkIfExperimentDescriptionIsSaving,
