--- conflicted
+++ resolved
@@ -7,14 +7,7 @@
 import { InputTextareaModule } from 'primeng/inputtextarea';
 import { Sidebar, SidebarModule } from 'primeng/sidebar';
 
-<<<<<<< HEAD
 import { DotExperimentsService, DotMessageService } from '@dotcms/data-access';
-import { DotFieldValidationMessageComponent } from '@dotcms/ui';
-import { DotExperimentsListStoreMock, MockDotMessageService } from '@dotcms/utils-testing';
-=======
-import { DotMessageService } from '@dotcms/data-access';
-import { DotExperimentsService } from '@dotcms/portlets/dot-experiments/data-access';
->>>>>>> 54494eec
 import {
     DotFieldValidationMessageComponent,
     DotSidebarDirective,
