--- conflicted
+++ resolved
@@ -1,25 +1,14 @@
-<<<<<<< HEAD
 import { Observable, Subject } from 'rxjs';
 
 import { CommonModule } from '@angular/common';
 import { Component, OnInit, inject, OnDestroy } from '@angular/core';
-=======
-import { Subject } from 'rxjs';
-
-import { CommonModule } from '@angular/common';
-import { Component, ChangeDetectionStrategy, OnInit, inject, OnDestroy } from '@angular/core';
->>>>>>> f76be9ca
 import { ActivatedRoute, Params, Router, RouterModule } from '@angular/router';
 
 import { ConfirmationService, MessageService } from 'primeng/api';
 import { ConfirmDialogModule } from 'primeng/confirmdialog';
 import { ToastModule } from 'primeng/toast';
 
-<<<<<<< HEAD
 import { map, skip, takeUntil } from 'rxjs/operators';
-=======
-import { skip, takeUntil } from 'rxjs/operators';
->>>>>>> f76be9ca
 
 import {
     DotLanguagesService,
@@ -27,10 +16,7 @@
     DotPersonalizeService
 } from '@dotcms/data-access';
 import { SiteService } from '@dotcms/dotcms-js';
-<<<<<<< HEAD
 import { DotPageToolUrlParams } from '@dotcms/dotcms-models';
-=======
->>>>>>> f76be9ca
 
 import { EditEmaStore } from './store/dot-ema.store';
 
@@ -74,11 +60,6 @@
     private readonly router = inject(Router);
     private readonly store = inject(EditEmaStore);
     private readonly siteService = inject(SiteService);
-<<<<<<< HEAD
-=======
-
-    private readonly destroy$ = new Subject<boolean>();
->>>>>>> f76be9ca
 
     private readonly destroy$ = new Subject<boolean>();
     visible = false;
@@ -144,10 +125,6 @@
 
         // We need to skip one because it's the initial value
         this.siteService.switchSite$.pipe(skip(1)).subscribe(() => {
-<<<<<<< HEAD
-            // this.location.back();
-=======
->>>>>>> f76be9ca
             this.router.navigate(['/pages']);
         });
     }
