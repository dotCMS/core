--- conflicted
+++ resolved
@@ -2,17 +2,13 @@
 import { createServiceFactory, SpectatorService, SpyObject } from '@ngneat/spectator/jest';
 import { of } from 'rxjs';
 
-<<<<<<< HEAD
 import { DotLicenseService } from '@dotcms/data-access';
-import { mockDotContainers, mockDotLayout, mockDotTemplate } from '@dotcms/utils-testing';
-=======
 import {
     mockDotContainers,
     mockDotLayout,
     mockDotTemplate,
     mockSites
 } from '@dotcms/utils-testing';
->>>>>>> 3bc6ba20
 
 import { EditEmaStore } from './dot-ema.store';
 
@@ -79,13 +75,8 @@
                 expect(state).toEqual({
                     editor: mockResponse,
                     apiURL: 'http://localhost/api/v1/page/json/test-url?language_id=1&com.dotmarketing.persona.id=modes.persona.no.persona',
-<<<<<<< HEAD
-                    iframeURL:
-                        'http://localhost:3000/test-url?language_id=1&com.dotmarketing.persona.id=modes.persona.no.persona',
+                    iframeURL: `http://localhost:3000/test-url?language_id=1&com.dotmarketing.persona.id=modes.persona.no.persona&t=${now}`,
                     isEnterpriseLicense: true
-=======
-                    iframeURL: `http://localhost:3000/test-url?language_id=1&com.dotmarketing.persona.id=modes.persona.no.persona&t=${now}`
->>>>>>> 3bc6ba20
                 });
                 done();
                 jest.useRealTimers();
@@ -104,13 +95,9 @@
                     dialogIframeURL: '',
                     dialogIframeLoading: true,
                     dialogHeader: '',
-<<<<<<< HEAD
                     dialogVisible: false,
-                    isEnterpriseLicense: true
-=======
-
+                    isEnterpriseLicense: true,
                     dialogType: null
->>>>>>> 3bc6ba20
                 });
                 done();
             });
@@ -128,13 +115,8 @@
                     dialogIframeURL: '',
                     dialogIframeLoading: false,
                     dialogHeader: '',
-<<<<<<< HEAD
-                    dialogVisible: false,
-                    isEnterpriseLicense: true
-=======
-
+                    isEnterpriseLicense: true,
                     dialogType: null
->>>>>>> 3bc6ba20
                 });
                 done();
             });
@@ -154,12 +136,8 @@
                     dialogIframeURL: EDIT_CONTENTLET_URL + '123',
                     dialogIframeLoading: true,
                     dialogHeader: 'test',
-<<<<<<< HEAD
-                    dialogVisible: true,
-                    isEnterpriseLicense: true
-=======
+                    isEnterpriseLicense: true,
                     dialogType: 'content'
->>>>>>> 3bc6ba20
                 });
                 done();
             });
@@ -180,12 +158,8 @@
                         '/html/ng-contentlet-selector.jsp?ng=true&container_id=1234&add=test&language_id=1',
                     dialogIframeLoading: true,
                     dialogHeader: 'Search Content',
-<<<<<<< HEAD
-                    dialogVisible: true,
+                    dialogType: 'content',
                     isEnterpriseLicense: true
-=======
-                    dialogType: 'content'
->>>>>>> 3bc6ba20
                 });
                 done();
             });
@@ -204,12 +178,8 @@
                     dialogIframeURL: 'some/really/long/url',
                     dialogIframeLoading: true,
                     dialogHeader: 'test',
-<<<<<<< HEAD
-                    dialogVisible: true,
+                    dialogType: 'content',
                     isEnterpriseLicense: true
-=======
-                    dialogType: 'content'
->>>>>>> 3bc6ba20
                 });
                 done();
             });
@@ -289,12 +259,8 @@
                     dialogIframeURL: '',
                     dialogIframeLoading: false,
                     dialogHeader: '',
-<<<<<<< HEAD
-                    dialogVisible: false,
+                    dialogType: null,
                     isEnterpriseLicense: true
-=======
-                    dialogType: null
->>>>>>> 3bc6ba20
                 });
                 done();
             });
