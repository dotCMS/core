import { ComponentStore, tapResponse } from '@ngrx/component-store';
import { EMPTY, Observable } from 'rxjs';

import { Injectable } from '@angular/core';

import { catchError, switchMap, tap } from 'rxjs/operators';

<<<<<<< HEAD
import { DotLayout } from '@dotcms/dotcms-models';

=======
import { DotActionUrlService } from '../../services/dot-action-url/dot-action-url.service';
>>>>>>> 5acf46b6
import {
    DotPageApiService,
    DotPageApiParams,
    DotPageApiResponse
} from '../../services/dot-page-api.service';
import {
    DEFAULT_PERSONA,
    HOST,
    EDIT_CONTENTLET_URL,
    ADD_CONTENTLET_URL
} from '../../shared/consts';
import { SavePagePayload } from '../../shared/models';

export interface EditEmaState {
    editor: DotPageApiResponse;
    url: string;
    dialogIframeURL: string;
    dialogVisible: boolean;
    dialogHeader: string;
    dialogIframeLoading: boolean;
}

@Injectable()
export class EditEmaStore extends ComponentStore<EditEmaState> {
<<<<<<< HEAD
    constructor(private dotPageApiService: DotPageApiService) {
        super();
=======
    constructor(
        private dotPageApiService: DotPageApiService,
        private dotActionUrl: DotActionUrlService
    ) {
        super({
            url: '',
            editor: {
                page: {
                    title: '',
                    identifier: ''
                },
                viewAs: {
                    language: {
                        id: 1,
                        language: '',
                        countryCode: '',
                        languageCode: '',
                        country: ''
                    }
                }
            },
            dialogIframeURL: '',
            dialogVisible: false,
            dialogHeader: '',
            dialogIframeLoading: false
        });
>>>>>>> 5acf46b6
    }

    readonly editorState$ = this.select((state) => {
        const pageURL = this.createPageURL({
            url: state.url,
            language_id: state.editor.viewAs.language.id.toString(),
            persona_id: state.editor.viewAs.persona?.identifier ?? DEFAULT_PERSONA.identifier
        });

        return {
            apiURL: `${window.location.origin}/api/v1/page/json/${pageURL}`,
            iframeURL: `${HOST}/${pageURL}`,
            editor: {
                ...state.editor,
                viewAs: {
                    ...state.editor.viewAs,
                    persona: state.editor.viewAs.persona ?? DEFAULT_PERSONA
                }
            }
        };
    });

    readonly dialogState$ = this.select((state) => ({
        dialogIframeURL: state.dialogIframeURL,
        dialogVisible: state.dialogVisible,
        dialogHeader: state.dialogHeader,
        dialogIframeLoading: state.dialogIframeLoading
    }));

    readonly layoutProperties$ = this.select((state) => ({
        layout: state.editor.layout,
        themeId: state.editor.template.theme,
        pageID: state.editor.page.identifier,
        containers: state.editor.containers
    }));

    /**
     * Load the page editor
     *
     * @memberof EditEmaStore
     */
    readonly load = this.effect((params$: Observable<DotPageApiParams>) => {
        return params$.pipe(
            switchMap(({ language_id, url, persona_id }) =>
                this.dotPageApiService.get({ language_id, url, persona_id }).pipe(
                    tap({
                        next: (editor) => {
                            this.setState({
                                editor,
                                url,
                                dialogIframeURL: '',
                                dialogVisible: false,
                                dialogHeader: '',
                                dialogIframeLoading: false
                            });
                        },
                        error: (e) => {
                            // eslint-disable-next-line no-console
                            console.log(e);
                        }
                    }),
                    catchError(() => EMPTY)
                )
            )
        );
    });

    /**
     * Save the page
     *
     * @memberof EditEmaStore
     */
    readonly savePage = this.effect((payload$: Observable<SavePagePayload>) => {
        return payload$.pipe(
            switchMap((payload) => {
                return this.dotPageApiService.save(payload).pipe(
                    tapResponse(
                        () => {
                            payload.whenSaved?.();
                        },
                        (e) => {
                            console.error(e);
                            payload.whenSaved?.();
                        }
                    )
                );
            })
        );
    });

<<<<<<< HEAD
    readonly setDialogIframeURL = this.updater((state, editIframeURL: string) => ({
        ...state,
        dialogIframeURL: editIframeURL
    }));

    readonly setDialogVisible = this.updater((state, dialogVisible: boolean) => ({
        ...state,
        dialogVisible
    }));
=======
    /**
     * Create a contentlet from the palette
     *
     * @memberof EditEmaStore
     */
    readonly createContentFromPalette = this.effect(
        (contentTypeVariable$: Observable<{ variable: string; name: string }>) => {
            return contentTypeVariable$.pipe(
                switchMap(({ name, variable }) => {
                    return this.dotActionUrl.getCreateContentletUrl(variable).pipe(
                        tapResponse(
                            (url) => {
                                this.setDialog({
                                    url,
                                    title: `Create ${name}`
                                });
                            },
                            (e) => {
                                console.error(e);
                            }
                        )
                    );
                })
            );
        }
    );
>>>>>>> 5acf46b6

    readonly setDialog = this.updater((state, { url, title }: { url: string; title: string }) => {
        return {
            ...state,
            dialogIframeURL: url,
            dialogVisible: true,
            dialogHeader: title,
            dialogIframeLoading: true
        };
    });

    readonly setDialogIframeLoading = this.updater((state, editIframeLoading: boolean) => ({
        ...state,
        dialogIframeLoading: editIframeLoading
    }));

    // This method resets the properties that are being used in for the dialog
    readonly resetDialog = this.updater((state) => {
        return {
            ...state,
            dialogIframeURL: '',
            dialogVisible: false,
            dialogHeader: '',
            dialogIframeLoading: false
        };
    });

    // This method is called when the user clicks on the edit button
    readonly initActionEdit = this.updater((state, payload: { inode: string; title: string }) => {
        return {
            ...state,
            dialogVisible: true,
            dialogHeader: payload.title,
            dialogIframeLoading: true,
            dialogIframeURL: this.createEditContentletUrl(payload.inode)
        };
    });

    // This method is called when the user clicks on the [+ add] button
    readonly initActionAdd = this.updater(
        (state, payload: { containerId: string; acceptTypes: string; language_id: string }) => {
            return {
                ...state,
                dialogVisible: true,
                dialogHeader: 'Search Content', // Does this need translation?
                dialogIframeLoading: true,
                dialogIframeURL: this.createAddContentletUrl(payload)
            };
        }
    );

    // This method is called when the user clicks in the + button in the jsp dialog
    readonly initActionCreate = this.updater(
        (state, payload: { contentType: string; url: string }) => {
            return {
                ...state,
                dialogVisible: true,
                dialogHeader: payload.contentType,
                dialogIframeLoading: true,
                dialogIframeURL: payload.url
            };
        }
    );

    /**
     * Update the page layout
     *
     * @memberof EditEmaStore
     */
    readonly updatePageLayout = this.updater((state, layout: DotLayout) => ({
        ...state,
        editor: {
            ...state.editor,
            layout
        }
    }));

    /**
     * Create the url to edit a contentlet
     *
     * @private
     * @param {string} inode
     * @return {*}
     * @memberof DotEmaComponent
     */
    private createEditContentletUrl(inode: string): string {
        return `${EDIT_CONTENTLET_URL}${inode}`;
    }

    /**
     * Create the url to add a contentlet
     *
     * @private
     * @param {{containerID: string, acceptTypes: string}} {containerID, acceptTypes}
     * @return {*}  {string}
     * @memberof EditEmaStore
     */
    private createAddContentletUrl({
        containerId,
        acceptTypes,
        language_id
    }: {
        containerId: string;
        acceptTypes: string;
        language_id: string;
    }): string {
        return ADD_CONTENTLET_URL.replace('*CONTAINER_ID*', containerId)
            .replace('*BASE_TYPES*', acceptTypes)
            .replace('*LANGUAGE_ID*', language_id);
    }

    private createPageURL({ url, language_id, persona_id }: DotPageApiParams): string {
        return `${url}?language_id=${language_id}&com.dotmarketing.persona.id=${persona_id}`;
    }
}<|MERGE_RESOLUTION|>--- conflicted
+++ resolved
@@ -5,12 +5,9 @@
 
 import { catchError, switchMap, tap } from 'rxjs/operators';
 
-<<<<<<< HEAD
 import { DotLayout } from '@dotcms/dotcms-models';
 
-=======
 import { DotActionUrlService } from '../../services/dot-action-url/dot-action-url.service';
->>>>>>> 5acf46b6
 import {
     DotPageApiService,
     DotPageApiParams,
@@ -35,37 +32,11 @@
 
 @Injectable()
 export class EditEmaStore extends ComponentStore<EditEmaState> {
-<<<<<<< HEAD
-    constructor(private dotPageApiService: DotPageApiService) {
-        super();
-=======
     constructor(
         private dotPageApiService: DotPageApiService,
         private dotActionUrl: DotActionUrlService
     ) {
-        super({
-            url: '',
-            editor: {
-                page: {
-                    title: '',
-                    identifier: ''
-                },
-                viewAs: {
-                    language: {
-                        id: 1,
-                        language: '',
-                        countryCode: '',
-                        languageCode: '',
-                        country: ''
-                    }
-                }
-            },
-            dialogIframeURL: '',
-            dialogVisible: false,
-            dialogHeader: '',
-            dialogIframeLoading: false
-        });
->>>>>>> 5acf46b6
+        super();
     }
 
     readonly editorState$ = this.select((state) => {
@@ -156,17 +127,6 @@
         );
     });
 
-<<<<<<< HEAD
-    readonly setDialogIframeURL = this.updater((state, editIframeURL: string) => ({
-        ...state,
-        dialogIframeURL: editIframeURL
-    }));
-
-    readonly setDialogVisible = this.updater((state, dialogVisible: boolean) => ({
-        ...state,
-        dialogVisible
-    }));
-=======
     /**
      * Create a contentlet from the palette
      *
@@ -193,7 +153,6 @@
             );
         }
     );
->>>>>>> 5acf46b6
 
     readonly setDialog = this.updater((state, { url, title }: { url: string; title: string }) => {
         return {
