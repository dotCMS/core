import { ComponentStore, tapResponse } from '@ngrx/component-store';
import { EMPTY, Observable, forkJoin } from 'rxjs';

import { Injectable } from '@angular/core';

import { catchError, map, shareReplay, switchMap, take, tap } from 'rxjs/operators';

import { DotLicenseService } from '@dotcms/data-access';
import { DotContainerMap, DotLayout, DotPageContainerStructure } from '@dotcms/dotcms-models';

import { DotActionUrlService } from '../../services/dot-action-url/dot-action-url.service';
import {
    DotPageApiService,
    DotPageApiParams,
    DotPageApiResponse
} from '../../services/dot-page-api.service';
import {
    DEFAULT_PERSONA,
    HOST,
    EDIT_CONTENTLET_URL,
    ADD_CONTENTLET_URL
} from '../../shared/consts';
import { ActionPayload, SavePagePayload } from '../../shared/models';
import { insertContentletInContainer } from '../../utils';

type DialogType = 'content' | 'form' | 'widget' | 'shell' | null;

export interface EditEmaState {
    editor: DotPageApiResponse;
    url: string;
    dialogIframeURL: string;
    dialogHeader: string;
    dialogIframeLoading: boolean;
    isEnterpriseLicense: boolean;
    dialogType: DialogType;
}

function getFormId(dotPageApiService) {
    return (source: Observable<unknown>) =>
        source.pipe(
            switchMap(({ payload, formId, whenSaved }) => {
                return dotPageApiService
                    .getFormIndetifier(payload.container.identifier, formId)
                    .pipe(
                        map((newFormId: string) => {
                            return {
                                payload: {
                                    ...payload,
                                    newContentletId: newFormId
                                },
                                whenSaved
                            };
                        })
                    );
            })
        );
}

@Injectable()
export class EditEmaStore extends ComponentStore<EditEmaState> {
    constructor(
        private dotPageApiService: DotPageApiService,
        private dotActionUrl: DotActionUrlService,
        private dotLicenseService: DotLicenseService
    ) {
        super();
    }

    readonly editorState$ = this.select((state) => {
        const pageURL = this.createPageURL({
            url: state.url,
            language_id: state.editor.viewAs.language.id.toString(),
            'com.dotmarketing.persona.id':
                state.editor.viewAs.persona?.identifier ?? DEFAULT_PERSONA.identifier
        });

        return {
            apiURL: `${window.location.origin}/api/v1/page/json/${pageURL}`,
            iframeURL: `${HOST}/${pageURL}` + `&t=${Date.now()}`, // The iframe will only reload if the queryParams changes, so we add a timestamp to force a reload when no queryParams change
            editor: {
                ...state.editor,
                viewAs: {
                    ...state.editor.viewAs,
                    persona: state.editor.viewAs.persona ?? DEFAULT_PERSONA
                }
            },
            isEnterpriseLicense: state.isEnterpriseLicense
        };
    });

    readonly dialogState$ = this.select((state) => ({
        iframeURL: state.dialogIframeURL,
        header: state.dialogHeader,
        iframeLoading: state.dialogIframeLoading,
        type: state.dialogType
    }));

    readonly layoutProperties$ = this.select((state) => ({
        layout: state.editor.layout,
        themeId: state.editor.template.theme,
        pageId: state.editor.page.identifier,
        containersMap: this.mapContainers(state.editor.containers)
    }));

    readonly shellProperties$ = this.select((state) => ({
        page: state.editor.page,
        siteId: state.editor.site.identifier,
        languageId: state.editor.viewAs.language.id,
        currentUrl: '/' + state.url,
        host: HOST
    }));

    /**
     * Load the page editor
     *
     * @memberof EditEmaStore
     */
    readonly load = this.effect((params$: Observable<DotPageApiParams>) => {
        return params$.pipe(
<<<<<<< HEAD
            switchMap(({ language_id, url, persona_id }) =>
                forkJoin({
                    pageData: this.dotPageApiService.get({ language_id, url, persona_id }),
                    licenseData: this.dotLicenseService.isEnterprise().pipe(take(1), shareReplay())
                }).pipe(
=======
            switchMap((params) =>
                this.dotPageApiService.get(params).pipe(
>>>>>>> 159b5a2e
                    tap({
                        next: ({ pageData, licenseData }) => {
                            this.setState({
<<<<<<< HEAD
                                editor: pageData,
                                url,
=======
                                editor,
                                url: params.url,
>>>>>>> 159b5a2e
                                dialogIframeURL: '',
                                dialogHeader: '',
                                dialogIframeLoading: false,
                                isEnterpriseLicense: licenseData,
                                dialogType: null
                            });
                        },
                        error: (e) => {
                            // eslint-disable-next-line no-console
                            console.log(e);
                        }
                    }),
                    catchError(() => EMPTY)
                )
            )
        );
    });

    /**
     * Save the page
     *
     * @memberof EditEmaStore
     */
    readonly savePage = this.effect((payload$: Observable<SavePagePayload>) => {
        return payload$.pipe(
            switchMap((payload) => {
                return this.dotPageApiService.save(payload).pipe(
                    tapResponse(
                        () => {
                            payload.whenSaved?.();
                        },
                        (e) => {
                            console.error(e);
                            payload.whenSaved?.();
                        }
                    )
                );
            })
        );
    });

    readonly saveFormToPage = this.effect(
        (
            payload$: Observable<{
                payload: ActionPayload;
                formId: string;
                whenSaved?: () => void;
            }>
        ) => {
            return payload$.pipe(
                getFormId(this.dotPageApiService),
                switchMap(({ whenSaved, payload }) => {
                    const pageContainers = insertContentletInContainer(payload);

                    return this.dotPageApiService
                        .save({
                            pageContainers,
                            pageId: payload.pageId
                        })
                        .pipe(
                            tapResponse(
                                () => {
                                    whenSaved?.();
                                },
                                (e) => {
                                    console.error(e);
                                    whenSaved?.();
                                }
                            )
                        );
                })
            );
        }
    );

    /**
     * Create a contentlet from the palette
     *
     * @memberof EditEmaStore
     */
    readonly createContentFromPalette = this.effect(
        (contentTypeVariable$: Observable<{ variable: string; name: string }>) => {
            return contentTypeVariable$.pipe(
                switchMap(({ name, variable }) => {
                    return this.dotActionUrl.getCreateContentletUrl(variable).pipe(
                        tapResponse(
                            (url) => {
                                this.setDialogForCreateContent({ url, name });
                            },
                            (e) => {
                                console.error(e);
                            }
                        )
                    );
                })
            );
        }
    );

    readonly setDialogForCreateContent = this.updater(
        (state, { url, name }: { url: string; name: string }) => {
            return {
                ...state,
                dialogIframeURL: url,
                dialogHeader: `Create ${name}`,
                dialogIframeLoading: true,
                dialogType: 'content'
            };
        }
    );

    readonly setDialogIframeLoading = this.updater((state, editIframeLoading: boolean) => ({
        ...state,
        dialogIframeLoading: editIframeLoading
    }));

    // This method resets the properties that are being used in for the dialog
    readonly resetDialog = this.updater((state) => {
        return {
            ...state,
            dialogIframeURL: '',
            dialogHeader: '',
            dialogIframeLoading: false,
            dialogType: null
        };
    });

    // This method is called when the user clicks on the edit button
    readonly initActionEdit = this.updater(
        (state, payload: { inode: string; title: string; type: DialogType }) => {
            return {
                ...state,
                dialogHeader: payload.title,
                dialogIframeLoading: true,
                dialogIframeURL: this.createEditContentletUrl(payload.inode),
                dialogType: payload.type
            };
        }
    );

    // This method is called when the user clicks on the [+ add] button
    readonly initActionAdd = this.updater(
        (
            state,
            payload: {
                containerId: string;
                acceptTypes: string;
                language_id: string;
            }
        ) => {
            return {
                ...state,
                dialogHeader: 'Search Content', // Does this need translation?
                dialogIframeLoading: true,
                dialogIframeURL: this.createAddContentletUrl(payload),
                dialogType: 'content'
            };
        }
    );

    readonly initActionAddForm = this.updater((state) => {
        return {
            ...state,
            dialogHeader: 'Search Forms', // Does this need translation?
            dialogIframeLoading: true,
            dialogIframeURL: null,
            dialogType: 'form'
        };
    });

    // This method is called when the user clicks in the + button in the jsp dialog
    readonly initActionCreate = this.updater(
        (state, payload: { contentType: string; url: string }) => {
            return {
                ...state,
                dialogHeader: payload.contentType,
                dialogIframeLoading: true,
                dialogIframeURL: payload.url,
                dialogType: 'content'
            };
        }
    );

    /**
     * Update the page layout
     *
     * @memberof EditEmaStore
     */
    readonly updatePageLayout = this.updater((state, layout: DotLayout) => ({
        ...state,
        editor: {
            ...state.editor,
            layout
        }
    }));

    /**
     * Create the url to edit a contentlet
     *
     * @private
     * @param {string} inode
     * @return {*}
     * @memberof DotEmaComponent
     */
    private createEditContentletUrl(inode: string): string {
        return `${EDIT_CONTENTLET_URL}${inode}`;
    }

    /**
     * Create the url to add a contentlet
     *
     * @private
     * @param {{containerID: string, acceptTypes: string}} {containerID, acceptTypes}
     * @return {*}  {string}
     * @memberof EditEmaStore
     */
    private createAddContentletUrl({
        containerId,
        acceptTypes,
        language_id
    }: {
        containerId: string;
        acceptTypes: string;
        language_id: string;
    }): string {
        return ADD_CONTENTLET_URL.replace('*CONTAINER_ID*', containerId)
            .replace('*BASE_TYPES*', acceptTypes)
            .replace('*LANGUAGE_ID*', language_id);
    }

    private createPageURL(params: DotPageApiParams): string {
        return `${params.url}?language_id=${params.language_id}&com.dotmarketing.persona.id=${params['com.dotmarketing.persona.id']}`;
    }

    /**
     * Map the containers to a DotContainerMap
     *
     * @private
     * @param {DotPageContainerStructure} containers
     * @return {*}  {DotContainerMap}
     * @memberof EditEmaStore
     */
    private mapContainers(containers: DotPageContainerStructure): DotContainerMap {
        return Object.keys(containers).reduce((acc, id) => {
            acc[id] = containers[id].container;

            return acc;
        }, {});
    }
}<|MERGE_RESOLUTION|>--- conflicted
+++ resolved
@@ -117,26 +117,16 @@
      */
     readonly load = this.effect((params$: Observable<DotPageApiParams>) => {
         return params$.pipe(
-<<<<<<< HEAD
-            switchMap(({ language_id, url, persona_id }) =>
+            switchMap((params) =>
                 forkJoin({
-                    pageData: this.dotPageApiService.get({ language_id, url, persona_id }),
+                    pageData: this.dotPageApiService.get(params),
                     licenseData: this.dotLicenseService.isEnterprise().pipe(take(1), shareReplay())
                 }).pipe(
-=======
-            switchMap((params) =>
-                this.dotPageApiService.get(params).pipe(
->>>>>>> 159b5a2e
                     tap({
                         next: ({ pageData, licenseData }) => {
                             this.setState({
-<<<<<<< HEAD
                                 editor: pageData,
-                                url,
-=======
-                                editor,
                                 url: params.url,
->>>>>>> 159b5a2e
                                 dialogIframeURL: '',
                                 dialogHeader: '',
                                 dialogIframeLoading: false,
