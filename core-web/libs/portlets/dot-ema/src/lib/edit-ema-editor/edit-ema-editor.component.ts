--- conflicted
+++ resolved
@@ -87,17 +87,9 @@
         EmaPageDropzoneComponent,
         EditEmaPaletteComponent,
         EmaContentletToolsComponent,
-<<<<<<< HEAD
         EmaFormSelectorComponent,
         DotDeviceSelectorSeoComponent
-    ],
-    templateUrl: './edit-ema-editor.component.html',
-    styleUrls: ['./edit-ema-editor.component.scss'],
-    changeDetection: ChangeDetectionStrategy.OnPush
-=======
-        EmaFormSelectorComponent
     ]
->>>>>>> 9c2d7369
 })
 export class EditEmaEditorComponent implements OnInit, OnDestroy {
     @ViewChild('dialogIframe') dialogIframe!: ElementRef<HTMLIFrameElement>;
