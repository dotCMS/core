--- conflicted
+++ resolved
@@ -15,23 +15,15 @@
 import { ConfirmationService, MessageService } from 'primeng/api';
 
 import {
-<<<<<<< HEAD
+    DotContentTypeService,
     DotCurrentUserService,
     DotDevicesService,
-    DotLanguagesService,
-    DotMessageService,
-    DotPersonalizeService
-} from '@dotcms/data-access';
-import { CoreWebService, CoreWebServiceMock } from '@dotcms/dotcms-js';
-=======
-    DotContentTypeService,
     DotLanguagesService,
     DotLicenseService,
     DotMessageService,
     DotPersonalizeService
 } from '@dotcms/data-access';
-import { CoreWebService } from '@dotcms/dotcms-js';
->>>>>>> 9c2d7369
+import { CoreWebService, CoreWebServiceMock } from '@dotcms/dotcms-js';
 import {
     DotLanguagesServiceMock,
     MockDotMessageService,
