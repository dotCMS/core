import { describe, expect } from '@jest/globals';
import {
    SpectatorRouting,
    createRoutingFactory,
    byTestId,
    mockProvider
} from '@ngneat/spectator/jest';
import { of } from 'rxjs';

import { HttpClientTestingModule } from '@angular/common/http/testing';
import { By } from '@angular/platform-browser';
import { Router } from '@angular/router';
import { RouterTestingModule } from '@angular/router/testing';

import { ConfirmationService, MessageService } from 'primeng/api';

import {
    DotContentTypeService,
    DotLanguagesService,
    DotLicenseService,
    DotMessageService,
    DotPersonalizeService
} from '@dotcms/data-access';
import { CoreWebService } from '@dotcms/dotcms-js';
import {
    DotLanguagesServiceMock,
    MockDotMessageService,
    DotPersonalizeServiceMock
} from '@dotcms/utils-testing';

import { EditEmaLanguageSelectorComponent } from './components/edit-ema-language-selector/edit-ema-language-selector.component';
import { EditEmaPaletteComponent } from './components/edit-ema-palette/edit-ema-palette.component';
import { EditEmaPersonaSelectorComponent } from './components/edit-ema-persona-selector/edit-ema-persona-selector.component';
import { CUSTOM_PERSONA } from './components/edit-ema-persona-selector/edit-ema-persona-selector.component.spec';
import { EmaContentletToolsComponent } from './components/ema-contentlet-tools/ema-contentlet-tools.component';
import { EmaPageDropzoneComponent } from './components/ema-page-dropzone/ema-page-dropzone.component';
import { BOUNDS_MOCK } from './components/ema-page-dropzone/ema-page-dropzone.component.spec';
import { EditEmaEditorComponent } from './edit-ema-editor.component';

import { EditEmaStore } from '../dot-ema-shell/store/dot-ema.store';
import { DotActionUrlService } from '../services/dot-action-url/dot-action-url.service';
import { DotPageApiService } from '../services/dot-page-api.service';
import { DEFAULT_PERSONA, WINDOW, HOST } from '../shared/consts';
import { NG_CUSTOM_EVENTS } from '../shared/enums';
import { ActionPayload } from '../shared/models';

const messagesMock = {
    'editpage.content.contentlet.remove.confirmation_message.header': 'Deleting Content',
    'editpage.content.contentlet.remove.confirmation_message.message':
        'Are you sure you want to remove this content?',
    'dot.common.dialog.accept': 'Accept',
    'dot.common.dialog.reject': 'Reject'
};

const createRouting = (permissions: { canEdit: boolean; canRead: boolean }) =>
    createRoutingFactory({
        component: EditEmaEditorComponent,
        imports: [RouterTestingModule, HttpClientTestingModule],
        detectChanges: false,
        componentProviders: [
            MessageService,
            EditEmaStore,
            ConfirmationService,
            {
                provide: DotLicenseService,
                useValue: {
                    isEnterprise: () => of(true)
                }
            },
            { provide: DotLanguagesService, useValue: new DotLanguagesServiceMock() },
            {
                provide: DotActionUrlService,
                useValue: {
                    getCreateContentletUrl() {
                        return of('http://localhost/test/url');
                    }
                }
            },

            {
                provide: DotMessageService,
                useValue: new MockDotMessageService(messagesMock)
            },
            {
                provide: WINDOW,
                useValue: window
            },
            {
                provide: DotPersonalizeService,
                useValue: new DotPersonalizeServiceMock()
            }
        ],
        providers: [
            {
                provide: DotPageApiService,
                useValue: {
                    get({ language_id }) {
                        return {
                            2: of({
                                page: {
                                    title: 'hello world',
                                    identifier: '123',
                                    ...permissions
                                },
                                viewAs: {
                                    language: {
                                        id: 2,
                                        language: 'Spanish',
                                        countryCode: 'ES',
                                        languageCode: 'es',
                                        country: 'España'
                                    },
                                    persona: DEFAULT_PERSONA
                                }
                            }),
                            1: of({
                                page: {
                                    title: 'hello world',
                                    identifier: '123',
                                    ...permissions
                                },
                                viewAs: {
                                    language: {
                                        id: 1,
                                        language: 'English',
                                        countryCode: 'US',
                                        languageCode: 'EN',
                                        country: 'United States'
                                    },
                                    persona: DEFAULT_PERSONA
                                }
                            })
                        }[language_id];
                    },
                    save() {
                        return of({});
                    },
                    getPersonas() {
                        return of({
                            entity: [DEFAULT_PERSONA],
                            pagination: {
                                totalEntries: 1,
                                perPage: 10,
                                page: 1
                            }
                        });
                    }
                }
<<<<<<< HEAD
            }
=======
            },
            {
                provide: DotMessageService,
                useValue: new MockDotMessageService(messagesMock)
            },
            {
                provide: WINDOW,
                useValue: window
            },
            {
                provide: DotPersonalizeService,
                useValue: new DotPersonalizeServiceMock()
            },
            mockProvider(DotContentTypeService),
            mockProvider(CoreWebService)
>>>>>>> 9c2d7369
        ]
    });
describe('EditEmaEditorComponent', () => {
    describe('with queryParams and permission', () => {
        let spectator: SpectatorRouting<EditEmaEditorComponent>;
        let store: EditEmaStore;
        let confirmationService: ConfirmationService;

        const createComponent = createRouting({ canEdit: true, canRead: true });

        beforeEach(() => {
            spectator = createComponent({
                queryParams: { language_id: 1, url: 'page-one' }
            });

            store = spectator.inject(EditEmaStore, true);
            confirmationService = spectator.inject(ConfirmationService, true);

            store.load({
                url: 'index',
                language_id: '1',
                'com.dotmarketing.persona.id': DEFAULT_PERSONA.identifier
            });
        });

        describe('toast', () => {
            it('should trigger messageService when clicking on ema-copy-url', () => {
                spectator.detectChanges();

                const messageService = spectator.inject(MessageService, true);
                const messageServiceSpy = jest.spyOn(messageService, 'add');
                spectator.detectChanges();

                const button = spectator.debugElement.query(By.css('[data-testId="ema-copy-url"]'));

                spectator.triggerEventHandler(button, 'cdkCopyToClipboardCopied', {});

                expect(messageServiceSpy).toHaveBeenCalledWith({
                    severity: 'success',
                    summary: 'Copied',
                    life: 3000
                });
            });
        });

        describe('API URL', () => {
            it('should have the url setted with the current language and persona', () => {
                spectator.detectChanges();

                const button = spectator.debugElement.query(By.css('[data-testId="ema-api-link"]'));

                expect(button.nativeElement.href).toBe(
                    'http://localhost/api/v1/page/json/index?language_id=1&com.dotmarketing.persona.id=modes.persona.no.persona'
                );
            });

            it('should open a new tab', () => {
                spectator.detectChanges();

                const button = spectator.debugElement.query(By.css('[data-testId="ema-api-link"]'));

                expect(button.nativeElement.target).toBe('_blank');
            });
        });

        describe('language selector', () => {
            it('should have a language selector', () => {
                spectator.detectChanges();
                expect(spectator.query(byTestId('language-selector'))).not.toBeNull();
            });

            it("should have the current language as label in the language selector's button", () => {
                spectator.detectChanges();
                expect(spectator.query(byTestId('language-button')).textContent).toBe(
                    'English - US'
                );
            });

            it('should call navigate when selecting a language', () => {
                spectator.detectChanges();
                const router = spectator.inject(Router);

                jest.spyOn(router, 'navigate');

                spectator.triggerEventHandler(EditEmaLanguageSelectorComponent, 'selected', 2);
                spectator.detectChanges();

                expect(router.navigate).toHaveBeenCalledWith([], {
                    queryParams: { language_id: 2 },
                    queryParamsHandling: 'merge'
                });
            });
        });

        describe('persona selector', () => {
            it('should have a persona selector', () => {
                spectator.detectChanges();
                expect(spectator.query(byTestId('persona-selector'))).not.toBeNull();
            });

            it('should call navigate when selecting a persona', () => {
                spectator.detectChanges();
                const router = spectator.inject(Router);

                jest.spyOn(router, 'navigate');

                spectator.triggerEventHandler(EditEmaPersonaSelectorComponent, 'selected', {
                    ...DEFAULT_PERSONA,
                    identifier: '123',
                    pageId: '123',
                    personalized: true
                });
                spectator.detectChanges();

                expect(router.navigate).toHaveBeenCalledWith([], {
                    queryParams: { 'com.dotmarketing.persona.id': '123' },
                    queryParamsHandling: 'merge'
                });
            });

            it("should open a confirmation dialog when selecting a persona that it's not personalized", () => {
                const confirmDialogOpen = jest.spyOn(confirmationService, 'confirm');
                spectator.detectChanges();

                spectator.triggerEventHandler(EditEmaPersonaSelectorComponent, 'selected', {
                    ...DEFAULT_PERSONA,
                    identifier: '123',
                    pageId: '123',
                    personalized: false
                });
                spectator.detectChanges();

                expect(confirmDialogOpen).toHaveBeenCalled();
            });

            it('should fetchPersonas and navigate when confirming the personalization', () => {
                const confirmDialogOpen = jest.spyOn(confirmationService, 'confirm');
                spectator.detectChanges();

                spectator.triggerEventHandler(EditEmaPersonaSelectorComponent, 'selected', {
                    ...DEFAULT_PERSONA,
                    identifier: '123',
                    pageId: '123',
                    personalized: false
                });
                spectator.detectChanges();

                expect(confirmDialogOpen).toHaveBeenCalled();

                const confirmDialog = spectator.query(byTestId('confirm-dialog'));
                const personaSelector = spectator.debugElement.query(
                    By.css('[data-testId="persona-selector"]')
                ).componentInstance;
                const routerSpy = jest.spyOn(spectator.inject(Router), 'navigate');
                const fetchPersonasSpy = jest.spyOn(personaSelector, 'fetchPersonas');

                spectator.detectChanges();

                expect(confirmDialogOpen).toHaveBeenCalled();

                confirmDialog
                    .querySelector('.p-confirm-dialog-accept')
                    .dispatchEvent(new Event('click')); // This is the internal button, coudln't find a better way to test it

                spectator.detectChanges();

                expect(routerSpy).toBeCalledWith([], {
                    queryParams: { 'com.dotmarketing.persona.id': '123' },
                    queryParamsHandling: 'merge'
                });
                expect(fetchPersonasSpy).toHaveBeenCalled();
            });

            it('should reset the value on personalization rejection', () => {
                const confirmDialogOpen = jest.spyOn(confirmationService, 'confirm');
                spectator.detectChanges();

                spectator.triggerEventHandler(EditEmaPersonaSelectorComponent, 'selected', {
                    ...DEFAULT_PERSONA,
                    identifier: '123',
                    pageId: '123',
                    personalized: false
                });
                spectator.detectChanges();

                expect(confirmDialogOpen).toHaveBeenCalled();

                const confirmDialog = spectator.query(byTestId('confirm-dialog'));
                const personaSelector = spectator.debugElement.query(
                    By.css('[data-testId="persona-selector"]')
                ).componentInstance;

                const resetValueSpy = jest.spyOn(personaSelector, 'resetValue');

                spectator.detectChanges();

                expect(confirmDialogOpen).toHaveBeenCalled();

                confirmDialog
                    .querySelector('.p-confirm-dialog-reject')
                    .dispatchEvent(new Event('click')); // This is the internal button, coudln't find a better way to test it

                spectator.detectChanges();

                expect(resetValueSpy).toHaveBeenCalled();
            });

            it('should open a confirmation dialog when despersonalize is triggered', () => {
                const confirmDialogOpen = jest.spyOn(confirmationService, 'confirm');
                spectator.detectChanges();

                spectator.triggerEventHandler(EditEmaPersonaSelectorComponent, 'despersonalize', {
                    ...DEFAULT_PERSONA,
                    pageId: '123',
                    selected: false
                });
                spectator.detectChanges();

                expect(confirmDialogOpen).toHaveBeenCalled();
            });

            it('should fetchPersonas when confirming the despersonalization', () => {
                const confirmDialogOpen = jest.spyOn(confirmationService, 'confirm');
                spectator.detectChanges();

                spectator.triggerEventHandler(EditEmaPersonaSelectorComponent, 'despersonalize', {
                    ...DEFAULT_PERSONA,
                    pageId: '123',
                    selected: false
                });
                spectator.detectChanges();

                expect(confirmDialogOpen).toHaveBeenCalled();

                const confirmDialog = spectator.query(byTestId('confirm-dialog'));
                const personaSelector = spectator.debugElement.query(
                    By.css('[data-testId="persona-selector"]')
                ).componentInstance;

                const fetchPersonasSpy = jest.spyOn(personaSelector, 'fetchPersonas');

                spectator.detectChanges();

                expect(confirmDialogOpen).toHaveBeenCalled();

                confirmDialog
                    .querySelector('.p-confirm-dialog-accept')
                    .dispatchEvent(new Event('click')); // This is the internal button, coudln't find a better way to test it

                spectator.detectChanges();

                expect(fetchPersonasSpy).toHaveBeenCalled();
            });

            it('should navigate with default persona as current persona when the selected is the same as the despersonalized', () => {
                const confirmDialogOpen = jest.spyOn(confirmationService, 'confirm');
                spectator.detectChanges();

                spectator.triggerEventHandler(EditEmaPersonaSelectorComponent, 'despersonalize', {
                    ...CUSTOM_PERSONA,
                    pageId: '123',
                    selected: true
                });
                spectator.detectChanges();

                expect(confirmDialogOpen).toHaveBeenCalled();

                const confirmDialog = spectator.query(byTestId('confirm-dialog'));

                const routerSpy = jest.spyOn(spectator.inject(Router), 'navigate');

                spectator.detectChanges();

                expect(confirmDialogOpen).toHaveBeenCalled();

                confirmDialog
                    .querySelector('.p-confirm-dialog-accept')
                    .dispatchEvent(new Event('click')); // This is the internal button, coudln't find a better way to test it

                spectator.detectChanges();

                expect(routerSpy).toHaveBeenCalledWith([], {
                    queryParams: { 'com.dotmarketing.persona.id': DEFAULT_PERSONA.identifier },
                    queryParamsHandling: 'merge'
                });
            });
        });

        describe('customer actions', () => {
            describe('delete', () => {
                it('should open a confirm dialog and save on confirm', () => {
                    spectator.detectChanges();

                    const payload: ActionPayload = {
                        pageId: '123',
                        language_id: '1',
                        container: {
                            identifier: '123',
                            uuid: '123',
                            acceptTypes: 'test',
                            maxContentlets: 1,
                            contentletsId: ['123']
                        },
                        pageContainers: [
                            {
                                identifier: '123',
                                uuid: '123',
                                contentletsId: ['123']
                            }
                        ],
                        contentlet: {
                            identifier: '123',
                            inode: '456',
                            title: 'Hello World'
                        }
                    };

                    spectator.setInput('contentlet', {
                        x: 100,
                        y: 100,
                        width: 500,
                        height: 500,
                        payload
                    });

                    spectator.detectChanges();

                    const confirmDialogOpen = jest.spyOn(confirmationService, 'confirm');
                    const saveMock = jest.spyOn(store, 'savePage');
                    const confirmDialog = spectator.query(byTestId('confirm-dialog'));

                    spectator.triggerEventHandler(EmaContentletToolsComponent, 'delete', payload);

                    spectator.detectChanges();

                    expect(confirmDialogOpen).toHaveBeenCalled();

                    confirmDialog
                        .querySelector('.p-confirm-dialog-accept')
                        .dispatchEvent(new Event('click')); // This is the internal button, coudln't find a better way to test it

                    expect(saveMock).toHaveBeenCalledWith({
                        pageContainers: [
                            {
                                identifier: '123',
                                uuid: '123',
                                contentletsId: [],
                                personaTag: undefined
                            }
                        ],
                        pageId: '123',
                        whenSaved: expect.any(Function)
                    });
                });
            });

            describe('edit', () => {
                it('should open a dialog and save after backend emit', (done) => {
                    spectator.detectChanges();

                    const initiEditIframeDialogMock = jest.spyOn(store, 'initActionEdit');
                    const dialog = spectator.query(byTestId('dialog'));

                    const payload: ActionPayload = {
                        language_id: '1',
                        pageContainers: [
                            {
                                identifier: 'test',
                                uuid: 'test',
                                contentletsId: []
                            }
                        ],
                        contentlet: {
                            identifier: 'contentlet-identifier-123',
                            inode: 'contentlet-inode-123',
                            title: 'Hello World'
                        },
                        container: {
                            identifier: 'test',
                            acceptTypes: 'test',
                            uuid: 'test',
                            contentletsId: [],
                            maxContentlets: 1
                        },
                        pageId: 'test'
                    };

                    spectator.setInput('contentlet', {
                        x: 100,
                        y: 100,
                        width: 500,
                        height: 500,
                        payload
                    });

                    spectator.detectComponentChanges();

                    spectator.triggerEventHandler(EmaContentletToolsComponent, 'edit', payload);

                    spectator.detectComponentChanges();

                    expect(dialog.getAttribute('ng-reflect-visible')).toBe('true');
                    expect(initiEditIframeDialogMock).toHaveBeenCalledWith({
                        inode: 'contentlet-inode-123',
                        title: 'Hello World',
                        type: 'content'
                    });

                    const dialogIframe = spectator.debugElement.query(
                        By.css('[data-testId="dialog-iframe"]')
                    );

                    spectator.triggerEventHandler(dialogIframe, 'load', {}); // There's no way we can load the iframe, because we are setting a real src and will not load

                    dialogIframe.nativeElement.contentWindow.document.dispatchEvent(
                        new CustomEvent('ng-event', {
                            detail: {
                                name: NG_CUSTOM_EVENTS.SAVE_CONTENTLET
                            }
                        })
                    );
                    spectator.detectChanges();

                    const iframe = spectator.debugElement.query(By.css('[data-testId="iframe"]'));

                    iframe.nativeElement.contentWindow.addEventListener(
                        'message',
                        (event: MessageEvent) => {
                            expect(event).toBeTruthy();
                            done();
                        }
                    );
                });
            });

            describe('add', () => {
                it('should add contentlet after backend emit SAVE_CONTENTLET', () => {
                    spectator.detectChanges();

                    const initAddIframeDialogMock = jest.spyOn(store, 'initActionAdd');
                    const savePageMock = jest.spyOn(store, 'savePage');

                    const payload: ActionPayload = {
                        pageContainers: [
                            {
                                identifier: 'test',
                                uuid: 'test',
                                contentletsId: ['456', '123']
                            }
                        ],
                        container: {
                            identifier: 'test',
                            acceptTypes: 'test',
                            uuid: 'test',
                            contentletsId: [],
                            maxContentlets: 1
                        },
                        contentlet: {
                            inode: '123',
                            title: 'Hello World',
                            identifier: '123'
                        },
                        pageId: 'test1',
                        language_id: 'test',
                        position: 'before'
                    };

                    spectator.setInput('contentlet', {
                        x: 100,
                        y: 100,
                        width: 500,
                        height: 500,
                        payload
                    });

                    spectator.detectComponentChanges();

                    spectator.triggerEventHandler(
                        EmaContentletToolsComponent,
                        'addContent',
                        payload
                    );

                    spectator.detectComponentChanges();

                    const dialog = spectator.query(byTestId('dialog'));

                    expect(dialog.getAttribute('ng-reflect-visible')).toBe('true');
                    expect(initAddIframeDialogMock).toHaveBeenCalledWith({
                        containerId: 'test',
                        acceptTypes: 'test',
                        language_id: 'test'
                    });

                    const dialogIframe = spectator.debugElement.query(
                        By.css('[data-testId="dialog-iframe"]')
                    );

                    spectator.triggerEventHandler(dialogIframe, 'load', {}); // There's no way we can load the iframe, because we are setting a real src and will not load

                    dialogIframe.nativeElement.contentWindow.document.dispatchEvent(
                        new CustomEvent('ng-event', {
                            detail: {
                                name: NG_CUSTOM_EVENTS.CREATE_CONTENTLET,
                                data: {
                                    url: 'test/url',
                                    contentType: 'test'
                                }
                            }
                        })
                    );

                    spectator.detectChanges();

                    expect(dialogIframe.nativeElement.src).toBe('http://localhost/test/url');

                    spectator.triggerEventHandler(dialogIframe, 'load', {}); // There's no way we can load the iframe, because we are setting a real src and will not load

                    dialogIframe.nativeElement.contentWindow.document.dispatchEvent(
                        new CustomEvent('ng-event', {
                            detail: {
                                name: NG_CUSTOM_EVENTS.SAVE_CONTENTLET,
                                payload: {
                                    contentletIdentifier: 'new-contentlet-123'
                                }
                            }
                        })
                    );

                    spectator.detectChanges();

                    expect(savePageMock).toHaveBeenCalledWith({
                        pageContainers: [
                            {
                                contentletsId: ['456', 'new-contentlet-123', '123'],
                                identifier: 'test',
                                uuid: 'test',
                                personaTag: undefined
                            }
                        ],
                        pageId: 'test1',
                        whenSaved: expect.any(Function)
                    });

                    spectator.detectChanges();
                });

                it('should add contentlet after backend emit CONTENT_SEARCH_SELECT', () => {
                    const saveMock = jest.spyOn(store, 'savePage');

                    spectator.detectChanges();

                    const payload: ActionPayload = {
                        language_id: '1',
                        pageContainers: [
                            {
                                identifier: 'container-identifier-123',
                                uuid: 'uuid-123',
                                contentletsId: ['contentlet-identifier-123']
                            }
                        ],
                        contentlet: {
                            identifier: 'contentlet-identifier-123',
                            inode: 'contentlet-inode-123',
                            title: 'Hello World'
                        },
                        container: {
                            identifier: 'container-identifier-123',
                            acceptTypes: 'test',
                            uuid: 'uuid-123',
                            contentletsId: ['contentlet-identifier-123'],
                            maxContentlets: 1
                        },
                        pageId: 'test'
                    };

                    spectator.setInput('contentlet', {
                        x: 100,
                        y: 100,
                        width: 500,
                        height: 500,
                        payload
                    });

                    spectator.detectComponentChanges();

                    spectator.triggerEventHandler(
                        EmaContentletToolsComponent,
                        'addContent',
                        payload
                    );

                    spectator.detectComponentChanges();

                    const dialogIframe = spectator.debugElement.query(
                        By.css('[data-testId="dialog-iframe"]')
                    );

                    spectator.triggerEventHandler(dialogIframe, 'load', {}); // There's no way we can load the iframe, because we are setting a real src and will not load

                    dialogIframe.nativeElement.contentWindow.document.dispatchEvent(
                        new CustomEvent('ng-event', {
                            detail: {
                                name: NG_CUSTOM_EVENTS.CONTENT_SEARCH_SELECT,
                                data: {
                                    identifier: 'new-contentlet-identifier-123',
                                    inode: '123'
                                }
                            }
                        })
                    );

                    expect(saveMock).toHaveBeenCalledWith({
                        pageContainers: [
                            {
                                identifier: 'container-identifier-123',
                                uuid: 'uuid-123',
                                contentletsId: [
                                    'contentlet-identifier-123',
                                    'new-contentlet-identifier-123'
                                ],
                                personaTag: undefined
                            }
                        ],
                        pageId: 'test',
                        whenSaved: expect.any(Function)
                    });

                    expect(saveMock).toHaveBeenCalled();
                });

                it('should add widget after backend emit CONTENT_SEARCH_SELECT', () => {
                    const saveMock = jest.spyOn(store, 'savePage');
                    const actionAdd = jest.spyOn(store, 'initActionAdd');

                    spectator.detectChanges();

                    const payload: ActionPayload = {
                        language_id: '1',
                        pageContainers: [
                            {
                                identifier: 'container-identifier-123',
                                uuid: 'uuid-123',
                                contentletsId: ['contentlet-identifier-123']
                            }
                        ],
                        contentlet: {
                            identifier: 'contentlet-identifier-123',
                            inode: 'contentlet-inode-123',
                            title: 'Hello World'
                        },
                        container: {
                            identifier: 'container-identifier-123',
                            acceptTypes: 'test',
                            uuid: 'uuid-123',
                            contentletsId: ['contentlet-identifier-123'],
                            maxContentlets: 1
                        },
                        pageId: 'test'
                    };

                    spectator.setInput('contentlet', {
                        x: 100,
                        y: 100,
                        width: 500,
                        height: 500,
                        payload
                    });

                    spectator.detectComponentChanges();

                    spectator.triggerEventHandler(
                        EmaContentletToolsComponent,
                        'addWidget',
                        payload
                    );

                    spectator.detectComponentChanges();

                    expect(actionAdd).toHaveBeenCalledWith({
                        containerId: 'container-identifier-123',
                        acceptTypes: 'WIDGET',
                        language_id: '1'
                    });

                    const dialogIframe = spectator.debugElement.query(
                        By.css('[data-testId="dialog-iframe"]')
                    );

                    spectator.triggerEventHandler(dialogIframe, 'load', {}); // There's no way we can load the iframe, because we are setting a real src and will not load

                    dialogIframe.nativeElement.contentWindow.document.dispatchEvent(
                        new CustomEvent('ng-event', {
                            detail: {
                                name: NG_CUSTOM_EVENTS.CONTENT_SEARCH_SELECT,
                                data: {
                                    identifier: 'new-contentlet-identifier-123',
                                    inode: '123'
                                }
                            }
                        })
                    );

                    expect(saveMock).toHaveBeenCalledWith({
                        pageContainers: [
                            {
                                identifier: 'container-identifier-123',
                                uuid: 'uuid-123',
                                contentletsId: [
                                    'contentlet-identifier-123',
                                    'new-contentlet-identifier-123'
                                ],
                                personaTag: undefined
                            }
                        ],
                        pageId: 'test',
                        whenSaved: expect.any(Function)
                    });

                    expect(saveMock).toHaveBeenCalled();
                });
            });

            describe('misc', () => {
                it('should not open a dialog when the iframe sends a postmessage with a different origin', () => {
                    spectator.detectChanges();

                    const dialog = spectator.query(byTestId('dialog'));

                    window.dispatchEvent(
                        new MessageEvent('message', {
                            origin: 'my.super.cool.website.xyz',
                            data: {
                                action: 'edit-contentlet',
                                payload: {
                                    contentlet: {
                                        identifier: '123'
                                    }
                                }
                            }
                        })
                    );

                    spectator.detectChanges();

                    expect(dialog.getAttribute('ng-reflect-visible')).toBe('false');
                });

                it('should trigger onIframeLoad when the dialog is opened', (done) => {
                    spectator.detectChanges();

                    const payload: ActionPayload = {
                        language_id: '1',
                        pageContainers: [
                            {
                                identifier: 'test',
                                uuid: 'test',
                                contentletsId: []
                            }
                        ],
                        contentlet: {
                            identifier: 'contentlet-identifier-123',
                            inode: 'contentlet-inode-123',
                            title: 'Hello World'
                        },
                        container: {
                            identifier: 'test',
                            acceptTypes: 'test',
                            uuid: 'test',
                            contentletsId: [],
                            maxContentlets: 1
                        },
                        pageId: 'test'
                    };

                    spectator.setInput('contentlet', {
                        x: 100,
                        y: 100,
                        width: 500,
                        height: 500,
                        payload
                    });

                    spectator.detectComponentChanges();

                    spectator.triggerEventHandler(EmaContentletToolsComponent, 'edit', payload);

                    const iframe = spectator.debugElement.query(By.css('[data-testId="iframe"]'));
                    const dialogIframe = spectator.debugElement.query(
                        By.css('[data-testId="dialog-iframe"]')
                    );

                    spectator.triggerEventHandler(dialogIframe, 'load', {}); // There's no way we can load the iframe, because we are setting a real src and will not load

                    dialogIframe.nativeElement.contentWindow.document.dispatchEvent(
                        new CustomEvent('ng-event', {
                            detail: {
                                name: NG_CUSTOM_EVENTS.SAVE_CONTENTLET,
                                data: {
                                    contentlet: {
                                        identifier: '123'
                                    }
                                }
                            }
                        })
                    );

                    spectator.detectChanges();

                    iframe.nativeElement.contentWindow.addEventListener('message', (event) => {
                        expect(event).toBeTruthy();
                        done();
                    });

                    const nullSpinner = spectator.query(byTestId('spinner'));

                    expect(nullSpinner).toBeNull();
                });

                it('should show an spinner when triggering an action for the dialog', () => {
                    spectator.detectChanges();

                    const payload: ActionPayload = {
                        language_id: '1',
                        pageContainers: [
                            {
                                identifier: 'test',
                                uuid: 'test',
                                contentletsId: []
                            }
                        ],
                        contentlet: {
                            identifier: 'contentlet-identifier-123',
                            inode: 'contentlet-inode-123',
                            title: 'Hello World'
                        },
                        container: {
                            identifier: 'test',
                            acceptTypes: 'test',
                            uuid: 'test',
                            contentletsId: [],
                            maxContentlets: 1
                        },
                        pageId: 'test'
                    };

                    spectator.setInput('contentlet', {
                        x: 100,
                        y: 100,
                        width: 500,
                        height: 500,
                        payload
                    });

                    spectator.detectComponentChanges();

                    spectator.triggerEventHandler(EmaContentletToolsComponent, 'edit', payload);

                    const spinner = spectator.query(byTestId('spinner'));

                    expect(spinner).toBeTruthy();
                });

                it('should not show the spinner after iframe load', () => {
                    const payload: ActionPayload = {
                        language_id: '1',
                        pageContainers: [
                            {
                                identifier: 'test',
                                uuid: 'test',
                                contentletsId: []
                            }
                        ],
                        contentlet: {
                            identifier: 'contentlet-identifier-123',
                            inode: 'contentlet-inode-123',
                            title: 'Hello World'
                        },
                        container: {
                            identifier: 'test',
                            acceptTypes: 'test',
                            uuid: 'test',
                            contentletsId: [],
                            maxContentlets: 1
                        },
                        pageId: 'test'
                    };

                    spectator.setInput('contentlet', {
                        x: 100,
                        y: 100,
                        width: 500,
                        height: 500,
                        payload
                    });

                    spectator.detectComponentChanges();

                    spectator.triggerEventHandler(EmaContentletToolsComponent, 'edit', payload);

                    const spinner = spectator.query(byTestId('spinner'));

                    expect(spinner).toBeTruthy();

                    const dialogIframe = spectator.debugElement.query(
                        By.css("[data-testId='dialog-iframe']")
                    );

                    spectator.triggerEventHandler(dialogIframe, 'load', {}); // There's no way we can load the iframe, because we are setting a real src and will not load

                    const nullSpinner = spectator.query(byTestId('spinner'));

                    expect(nullSpinner).toBeFalsy();
                });

                it('should reset the dialog properties when the dialog closes', () => {
                    spectator.detectChanges();
                    const resetDialogMock = jest.spyOn(store, 'resetDialog');
                    const dialog = spectator.query(byTestId('dialog'));

                    window.dispatchEvent(
                        new MessageEvent('message', {
                            origin: HOST,
                            data: {
                                action: 'edit-contentlet',
                                payload: {
                                    contentlet: {
                                        inode: '123',
                                        title: 'Hello World'
                                    }
                                }
                            }
                        })
                    );

                    spectator.dispatchFakeEvent(dialog, 'visibleChange');
                    spectator.detectChanges();

                    expect(resetDialogMock).toHaveBeenCalled();

                    resetDialogMock.mockRestore();
                });
            });
        });

        describe('DOM', () => {
            it('should navigate to new url when postMessage SET_URL', () => {
                const router = spectator.inject(Router);
                jest.spyOn(router, 'navigate');

                spectator.detectChanges();

                window.dispatchEvent(
                    new MessageEvent('message', {
                        origin: HOST,
                        data: {
                            action: 'set-url',
                            payload: {
                                url: '/some'
                            }
                        }
                    })
                );

                expect(router.navigate).toHaveBeenCalledWith([], {
                    queryParams: { url: '/some' },
                    queryParamsHandling: 'merge'
                });
            });

            it('should have a confirm dialog with acceptIcon and rejectIcon attribute', () => {
                spectator.detectChanges();

                const confirmDialog = spectator.query(byTestId('confirm-dialog'));

                expect(confirmDialog.getAttribute('acceptIcon')).toBeNull();
                expect(confirmDialog.getAttribute('rejectIcon')).toBeNull();
            });
        });

        describe('palette', () => {
            it('should render a palette', () => {
                spectator.detectChanges();

                const palette = spectator.query(EditEmaPaletteComponent);
                expect(palette).toBeDefined();
            });

            it('should post to iframe to get bound on drag', () => {
                spectator.detectChanges();

                const iframe = spectator.debugElement.query(By.css('[data-testId="iframe"]'));

                const postMessageSpy = jest.spyOn(
                    iframe.nativeElement.contentWindow,
                    'postMessage'
                );

                spectator.triggerEventHandler(EditEmaPaletteComponent, 'dragStart', {
                    target: {
                        dataset: {
                            type: 'contentlet',
                            item: JSON.stringify({
                                identifier: '123',
                                title: 'hello world'
                            })
                        }
                    }
                });

                spectator.detectComponentChanges();

                expect(postMessageSpy).toHaveBeenCalledWith(
                    'ema-request-bounds',
                    'http://localhost:3000'
                );
            });

            it('should show drop zone on iframe message', () => {
                spectator.detectChanges();

                let dropZone = spectator.query(EmaPageDropzoneComponent);

                expect(dropZone).toBeNull();

                window.dispatchEvent(
                    new MessageEvent('message', {
                        origin: HOST,
                        data: {
                            action: 'set-bounds',
                            payload: BOUNDS_MOCK
                        }
                    })
                );

                spectator.detectComponentChanges();

                dropZone = spectator.query(EmaPageDropzoneComponent);

                expect(dropZone.rows).toBe(BOUNDS_MOCK);
            });

            it('should hide drop zone on palette drop', () => {
                spectator.detectChanges();

                window.dispatchEvent(
                    new MessageEvent('message', {
                        origin: HOST,
                        data: {
                            action: 'set-bounds',
                            payload: BOUNDS_MOCK
                        }
                    })
                );

                spectator.detectComponentChanges();

                let dropZone = spectator.query(EmaPageDropzoneComponent);

                expect(dropZone.rows).toBe(BOUNDS_MOCK);

                spectator.triggerEventHandler(EditEmaPaletteComponent, 'dragEnd', {});
                spectator.detectComponentChanges();
                dropZone = spectator.query(EmaPageDropzoneComponent);
                expect(dropZone).toBeNull();
            });
        });
    });

    describe('without read permission', () => {
        let spectator: SpectatorRouting<EditEmaEditorComponent>;
        let store: EditEmaStore;

        const createComponent = createRouting({ canEdit: false, canRead: false });
        beforeEach(() => {
            spectator = createComponent({
                queryParams: { language_id: 1, url: 'page-one' }
            });

            store = spectator.inject(EditEmaStore, true);

            store.load({
                url: 'index',
                language_id: '1',
                'com.dotmarketing.persona.id': DEFAULT_PERSONA.identifier
            });
        });

        it('should not render components', () => {
            spectator.detectChanges();
            expect(spectator.query(byTestId('ema-copy-url'))).toBeNull();
            expect(spectator.query(byTestId('ema-api-link'))).toBeNull();
            expect(spectator.query(byTestId('language-selector'))).toBeNull();
            expect(spectator.query(byTestId('persona-selector'))).toBeNull();

            expect(spectator.query(byTestId('dont-have-permission')).textContent).toBe(
                "You don't have permission to read this page."
            );
        });
    });
});<|MERGE_RESOLUTION|>--- conflicted
+++ resolved
@@ -146,9 +146,6 @@
                         });
                     }
                 }
-<<<<<<< HEAD
-            }
-=======
             },
             {
                 provide: DotMessageService,
@@ -164,7 +161,6 @@
             },
             mockProvider(DotContentTypeService),
             mockProvider(CoreWebService)
->>>>>>> 9c2d7369
         ]
     });
 describe('EditEmaEditorComponent', () => {
