--- conflicted
+++ resolved
@@ -89,32 +89,6 @@
         </div>
     </div>
 </ng-container>
-<<<<<<< HEAD
-<ng-container *ngIf="dialogState$ | async as ds">
-    <p-dialog
-        #dialog
-        [visible]="ds.dialogVisible"
-        [style]="{ height: '90vh', width: '90vw' }"
-        [header]="ds.dialogHeader"
-        [draggable]="false"
-        [resizable]="false"
-        [maximizable]="true"
-        [modal]="true"
-        (visibleChange)="resetDialogIframeData()"
-        data-testId="dialog">
-        <iframe
-            #dialogIframe
-            [style]="{ border: 'none', display: ds.dialogIframeLoading ? 'none' : 'block' }"
-            [src]="ds.dialogIframeURL | safeUrl"
-            (load)="onIframeLoad()"
-            title="dialog"
-            data-testId="dialog-iframe"
-            width="100%"
-            height="100%"></iframe>
-        <dot-spinner *ngIf="ds.dialogIframeLoading" data-testId="spinner"></dot-spinner>
-    </p-dialog>
-</ng-container>
-=======
 <p-dialog
     #dialog
     *ngIf="dialogState$ | async as ds"
@@ -131,7 +105,7 @@
         #dialogIframe
         [style]="{ border: 'none', display: ds.dialogIframeLoading ? 'none' : 'block' }"
         [src]="ds.dialogIframeURL | safeUrl"
-        (load)="onIframeLoad($event)"
+        (load)="onIframeLoad()"
         title="dialog"
         data-testId="dialog-iframe"
         width="100%"
@@ -139,7 +113,6 @@
     <dot-spinner *ngIf="ds.dialogIframeLoading" data-testId="spinner"></dot-spinner>
 </p-dialog>
 
->>>>>>> 5acf46b6
 <p-confirmDialog
     [style]="{
         width: '400px'
