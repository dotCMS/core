<ng-container *ngIf="editorState$ | async as es">
    <dot-device-selector-seo
        #deviceSelector
        [apiLink]="es.iframeURL"
        [hideMediaTiles]="true"
        (selected)="updateCurrentDevice($event)"
        appendTo="body"
        data-testId="dot-device-selector"></dot-device-selector-seo>
    <dot-edit-ema-toolbar>
        <ng-container left>
            <p-button
                [label]="'editpage.toolbar.preview.page' | dm"
                (onClick)="deviceSelector.openMenu($event)"
                icon="pi pi-desktop"
                styleClass="p-button-text p-button-sm"
                data-testId="ema-preview" />
            <p-button label="Bookmark" icon="pi pi-star" styleClass="p-button-text p-button-sm" />
            <p-button
                [cdkCopyToClipboard]="es.iframeURL"
                [label]="'editpage.header.copy' | dm"
                (cdkCopyToClipboardCopied)="triggerCopyToast()"
                icon="pi pi-copy"
                styleClass="p-button-text p-button-sm"
                data-testId="ema-copy-url"
                f />
            <a
                class="p-button-sm p-button-text"
                [href]="es.apiURL"
                [title]="es.apiURL"
                pButton
                target="_blank"
                data-testId="ema-api-link"
                icon="pi pi-link"
                label="API">
            </a>
        </ng-container>
        <ng-container right>
            <p *ngIf="!es.editor.page.canEdit">You don't have permission to edit this page.</p>
            <dot-edit-ema-language-selector
                [language]="es.editor.viewAs.language"
                (selected)="onLanguageSelected($event)"
                data-testId="language-selector" />
            <dot-edit-ema-persona-selector
                #personaSelector
                [pageId]="es.editor.page.identifier"
                [value]="es.editor.viewAs.persona"
                (selected)="onPersonaSelected($event)"
                (despersonalize)="onDespersonalize($event)"
                data-testId="persona-selector" />
            <p-button class="p-button-sm" label="Save" />
        </ng-container>
    </dot-edit-ema-toolbar>
<<<<<<< HEAD
    <div class="iframe-wrapper" [ngClass]="{ 'iframe-expanded': !es.editor.page.canEdit }">
        <iframe
            #iframe
            [src]="es.iframeURL | safeUrl"
            [title]="host"
            data-testId="iframe"
            style="border: none"
            width="100%"
            height="100%"></iframe>
        <dot-ema-contentlet-tools
            *ngIf="!rows.length && !!contentlet && es.editor.page.canEdit"
            [contentlet]="contentlet"
            (edit)="editContentlet($event)"
            (delete)="deleteContentlet($event)"
            (addWidget)="addWidget($event)"
            (addForm)="addForm($event)"
            (addContent)="addContentlet($event)" />
        <dot-ema-page-dropzone
            *ngIf="!!rows.length"
            [rows]="rows"
            (place)="onPlaceItem($event)"
            data-testId="dropzone" />
=======
    <div
        class="editor-content"
        [ngClass]="{
            'editor-content--device': !!currentDevice
        }">
        <dot-ema-device-display
            *ngIf="!!currentDevice"
            [currentDevice]="currentDevice"
            (resetDevice)="updateCurrentDevice()"
            data-testId="device-display" />
        <div
            class="iframe-wrapper"
            [ngClass]="{
                'iframe-wrapper--device': !!currentDevice
            }"
            [ngStyle]="{
                width: !!currentDevice ? currentDevice.cssWidth + 'px' : '100%',
                height: !!currentDevice ? currentDevice.cssHeight + 'px' : '100%'
            }">
            <iframe
                #iframe
                [src]="es.iframeURL | safeUrl"
                [title]="host"
                data-testId="iframe"
                style="border: none"
                width="100%"
                height="100%"></iframe>
            <dot-ema-contentlet-tools
                *ngIf="!rows.length && !!contentlet && !currentDevice"
                [contentlet]="contentlet"
                (edit)="editContentlet($event)"
                (delete)="deleteContentlet($event)"
                (addWidget)="addWidget($event)"
                (addForm)="addForm($event)"
                (addContent)="addContentlet($event)"
                data-testId="contentlet-tools" />
            <dot-ema-page-dropzone
                *ngIf="!!rows.length && !currentDevice"
                [rows]="rows"
                (place)="onPlaceItem($event)"
                data-testId="dropzone" />
        </div>
>>>>>>> 692e0e72
    </div>

    <dot-edit-ema-palette
<<<<<<< HEAD
        *ngIf="es.editor.page.canEdit"
=======
        *ngIf="es.isEnterpriseLicense && !currentDevice"
>>>>>>> 692e0e72
        [languageId]="es.editor.viewAs.language.id"
        [containers]="es.editor.containers"
        (dragStart)="onDragStart($event)"
        (dragEnd)="onDragEnd($event)"
        data-testId="palette" />
</ng-container>
<p-dialog
    #dialog
    *ngIf="!currentDevice && dialogState$ | async as ds"
    [visible]="!!ds.type && ds.type !== 'shell'"
    [style]="{ height: '90vh', width: '90vw' }"
    [header]="ds.header"
    [draggable]="false"
    [resizable]="false"
    [maximizable]="true"
    [modal]="true"
    (visibleChange)="resetDialogIframeData()"
    data-testId="dialog"
    styleClass="edit-ema-dialog">
    <ng-container [ngSwitch]="ds.type">
        <dot-ema-form-selector *ngSwitchCase="'form'" (selected)="addSelectedForm($event)" />

        <ng-container *ngSwitchCase="'content'">
            <iframe
                #dialogIframe
                [style]="{
                    border: 'none',
                    display: ds.iframeLoading ? 'none' : 'block'
                }"
                [src]="ds.iframeURL | safeUrl"
                (load)="onIframeLoad()"
                title="dialog"
                data-testId="dialog-iframe"
                width="100%"
                height="100%"></iframe>
            <dot-spinner
                *ngIf="ds.iframeLoading"
                [ngStyle]="{ position: 'absolute', top: '50%' }"
                data-testId="spinner"></dot-spinner>
        </ng-container>
    </ng-container>
</p-dialog>
<p-confirmDialog
    *ngIf="!currentDevice"
    [style]="{
        width: '400px'
    }"
    [rejectIcon]="null"
    [acceptIcon]="null"
    rejectButtonStyleClass="p-button-outlined"
    data-testId="confirm-dialog"></p-confirmDialog><|MERGE_RESOLUTION|>--- conflicted
+++ resolved
@@ -50,30 +50,6 @@
             <p-button class="p-button-sm" label="Save" />
         </ng-container>
     </dot-edit-ema-toolbar>
-<<<<<<< HEAD
-    <div class="iframe-wrapper" [ngClass]="{ 'iframe-expanded': !es.editor.page.canEdit }">
-        <iframe
-            #iframe
-            [src]="es.iframeURL | safeUrl"
-            [title]="host"
-            data-testId="iframe"
-            style="border: none"
-            width="100%"
-            height="100%"></iframe>
-        <dot-ema-contentlet-tools
-            *ngIf="!rows.length && !!contentlet && es.editor.page.canEdit"
-            [contentlet]="contentlet"
-            (edit)="editContentlet($event)"
-            (delete)="deleteContentlet($event)"
-            (addWidget)="addWidget($event)"
-            (addForm)="addForm($event)"
-            (addContent)="addContentlet($event)" />
-        <dot-ema-page-dropzone
-            *ngIf="!!rows.length"
-            [rows]="rows"
-            (place)="onPlaceItem($event)"
-            data-testId="dropzone" />
-=======
     <div
         class="editor-content"
         [ngClass]="{
@@ -102,7 +78,7 @@
                 width="100%"
                 height="100%"></iframe>
             <dot-ema-contentlet-tools
-                *ngIf="!rows.length && !!contentlet && !currentDevice"
+                *ngIf="!rows.length && !!contentlet && !currentDevice && es.editor.page.canEdit"
                 [contentlet]="contentlet"
                 (edit)="editContentlet($event)"
                 (delete)="deleteContentlet($event)"
@@ -116,15 +92,10 @@
                 (place)="onPlaceItem($event)"
                 data-testId="dropzone" />
         </div>
->>>>>>> 692e0e72
     </div>
 
     <dot-edit-ema-palette
-<<<<<<< HEAD
-        *ngIf="es.editor.page.canEdit"
-=======
-        *ngIf="es.isEnterpriseLicense && !currentDevice"
->>>>>>> 692e0e72
+        *ngIf="es.isEnterpriseLicense && !currentDevice && es.editor.page.canEdit"
         [languageId]="es.editor.viewAs.language.id"
         [containers]="es.editor.containers"
         (dragStart)="onDragStart($event)"
