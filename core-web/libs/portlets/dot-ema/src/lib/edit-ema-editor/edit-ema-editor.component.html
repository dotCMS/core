<ng-container *ngIf="editorState$ | async as es">
    <dot-device-selector-seo
        #deviceSelector
        [apiLink]="es.iframeURL"
        [hideMediaTiles]="true"
        (selected)="updateCurrentDevice($event)"
        appendTo="body"
        data-testId="dot-device-selector"></dot-device-selector-seo>
    <dot-edit-ema-toolbar>
        <ng-container left>
            <p-button
                [label]="'editpage.toolbar.preview.page' | dm"
                (onClick)="deviceSelector.openMenu($event)"
                icon="pi pi-desktop"
                styleClass="p-button-text p-button-sm"
                data-testId="ema-preview" />
            <p-button label="Bookmark" icon="pi pi-star" styleClass="p-button-text p-button-sm" />
            <p-button
                [cdkCopyToClipboard]="es.iframeURL"
                [label]="'editpage.header.copy' | dm"
                (cdkCopyToClipboardCopied)="triggerCopyToast()"
                icon="pi pi-copy"
                styleClass="p-button-text p-button-sm"
                data-testId="ema-copy-url" />
            <a
                class="p-button-sm p-button-text"
                [href]="es.apiURL"
                [title]="es.apiURL"
                pButton
                target="_blank"
                data-testId="ema-api-link"
                icon="pi pi-link"
                label="API">
            </a>
        </ng-container>
        <ng-container right>
            <dot-edit-ema-language-selector
                [language]="es.editor.viewAs.language"
                (selected)="onLanguageSelected($event)"
                data-testId="language-selector" />
            <dot-edit-ema-persona-selector
                #personaSelector
                [pageId]="es.editor.page.identifier"
                [value]="es.editor.viewAs.persona"
                (selected)="onPersonaSelected($event)"
                (despersonalize)="onDespersonalize($event)"
                data-testId="persona-selector" />
            <p-button class="p-button-sm" label="Save" />
        </ng-container>
    </dot-edit-ema-toolbar>
<<<<<<< HEAD
    <div class="iframe-wrapper">
        <iframe
            #iframe
            [src]="es.iframeURL | safeUrl"
            [title]="host"
            data-testId="iframe"
            style="border: none"
            width="100%"
            height="100%"></iframe>
        <dot-ema-contentlet-tools
            *ngIf="!rows.length && !!contentlet"
            [contentlet]="contentlet"
            (edit)="editContentlet($event)"
            (delete)="deleteContentlet($event)"
            (addWidget)="addWidget($event)"
            (addForm)="addForm($event)"
            (addContent)="addContentlet($event)" />
        <dot-ema-page-dropzone
            *ngIf="!!rows.length"
            [rows]="rows"
            (place)="onPlaceItem($event)"
            data-testId="dropzone" />
    </div>
    <dot-edit-ema-palette
        *ngIf="es.isEnterpriseLicense"
        [languageId]="es.editor.viewAs.language.id"
        [containers]="es.editor.containers"
        (dragStart)="onDragStart($event)"
        (dragEnd)="onDragEnd($event)"></dot-edit-ema-palette>
=======
    <div
        class="editor-content"
        [ngClass]="{
            'editor-content--device': !!currentDevice
        }">
        <dot-ema-device-display
            *ngIf="!!currentDevice"
            [currentDevice]="currentDevice"
            (resetDevice)="updateCurrentDevice()"
            data-testId="device-display" />
        <div
            class="iframe-wrapper"
            [ngClass]="{
                'iframe-wrapper--device': !!currentDevice
            }"
            [ngStyle]="{
                width: !!currentDevice ? currentDevice.cssWidth + 'px' : '100%',
                height: !!currentDevice ? currentDevice.cssHeight + 'px' : '100%'
            }">
            <iframe
                #iframe
                [src]="es.iframeURL | safeUrl"
                [title]="host"
                data-testId="iframe"
                style="border: none"
                width="100%"
                height="100%"></iframe>
            <dot-ema-contentlet-tools
                *ngIf="!rows.length && !!contentlet && !currentDevice"
                [contentlet]="contentlet"
                (edit)="editContentlet($event)"
                (delete)="deleteContentlet($event)"
                (addWidget)="addWidget($event)"
                (addForm)="addForm($event)"
                (addContent)="addContentlet($event)"
                data-testId="contentlet-tools" />
            <dot-ema-page-dropzone
                *ngIf="!!rows.length && !currentDevice"
                [rows]="rows"
                (place)="onPlaceItem($event)"
                data-testId="dropzone" />
        </div>
    </div>
    <dot-edit-ema-palette
        *ngIf="es.isEnterpriseLicense && !currentDevice"
        [languageId]="es.editor.viewAs.language.id"
        [containers]="es.editor.containers"
        (dragStart)="onDragStart($event)"
        (dragEnd)="onDragEnd($event)"
        data-testId="palette" />
>>>>>>> 0a6f24c9
</ng-container>
<p-dialog
    #dialog
    *ngIf="!currentDevice && dialogState$ | async as ds"
    [visible]="!!ds.type && ds.type !== 'shell'"
    [style]="{ height: '90vh', width: '90vw' }"
    [header]="ds.header"
    [draggable]="false"
    [resizable]="false"
    [maximizable]="true"
    [modal]="true"
    (visibleChange)="resetDialogIframeData()"
    data-testId="dialog"
    styleClass="edit-ema-dialog">
    <ng-container [ngSwitch]="ds.type">
        <dot-ema-form-selector *ngSwitchCase="'form'" (selected)="addSelectedForm($event)" />

        <ng-container *ngSwitchCase="'content'">
            <iframe
                #dialogIframe
                [style]="{
                    border: 'none',
                    display: ds.iframeLoading ? 'none' : 'block'
                }"
                [src]="ds.iframeURL | safeUrl"
                (load)="onIframeLoad()"
                title="dialog"
                data-testId="dialog-iframe"
                width="100%"
                height="100%"></iframe>
            <dot-spinner
                *ngIf="ds.iframeLoading"
                [ngStyle]="{ position: 'absolute', top: '50%' }"
                data-testId="spinner"></dot-spinner>
        </ng-container>
    </ng-container>
</p-dialog>
<p-confirmDialog
    *ngIf="!currentDevice"
    [style]="{
        width: '400px'
    }"
    [rejectIcon]="null"
    [acceptIcon]="null"
    rejectButtonStyleClass="p-button-outlined"
    data-testId="confirm-dialog"></p-confirmDialog><|MERGE_RESOLUTION|>--- conflicted
+++ resolved
@@ -48,37 +48,6 @@
             <p-button class="p-button-sm" label="Save" />
         </ng-container>
     </dot-edit-ema-toolbar>
-<<<<<<< HEAD
-    <div class="iframe-wrapper">
-        <iframe
-            #iframe
-            [src]="es.iframeURL | safeUrl"
-            [title]="host"
-            data-testId="iframe"
-            style="border: none"
-            width="100%"
-            height="100%"></iframe>
-        <dot-ema-contentlet-tools
-            *ngIf="!rows.length && !!contentlet"
-            [contentlet]="contentlet"
-            (edit)="editContentlet($event)"
-            (delete)="deleteContentlet($event)"
-            (addWidget)="addWidget($event)"
-            (addForm)="addForm($event)"
-            (addContent)="addContentlet($event)" />
-        <dot-ema-page-dropzone
-            *ngIf="!!rows.length"
-            [rows]="rows"
-            (place)="onPlaceItem($event)"
-            data-testId="dropzone" />
-    </div>
-    <dot-edit-ema-palette
-        *ngIf="es.isEnterpriseLicense"
-        [languageId]="es.editor.viewAs.language.id"
-        [containers]="es.editor.containers"
-        (dragStart)="onDragStart($event)"
-        (dragEnd)="onDragEnd($event)"></dot-edit-ema-palette>
-=======
     <div
         class="editor-content"
         [ngClass]="{
@@ -129,7 +98,6 @@
         (dragStart)="onDragStart($event)"
         (dragEnd)="onDragEnd($event)"
         data-testId="palette" />
->>>>>>> 0a6f24c9
 </ng-container>
 <p-dialog
     #dialog
