--- conflicted
+++ resolved
@@ -1,28 +1,3 @@
-<<<<<<< HEAD
-<iframe
-    #iframe
-    [title]="host"
-    src="http://localhost:3000/test"
-    height="100%"
-    width="100%"
-    style="border: none"></iframe>
-<p-dialog
-    #dialog
-    [(visible)]="visible"
-    [style]="{ height: '90vh', width: '90vw' }"
-    [modal]="true"
-    [header]="header"
-    [draggable]="false"
-    [resizable]="false">
-    <iframe
-        #dialogIframe
-        (load)="onIframeLoad($event)"
-        title="dialog"
-        width="100%"
-        height="100%"
-        style="border: none"></iframe>
-</p-dialog>
-=======
 <div class="flex gap-3 toolbar align-items-center">
     <h4>{{ title$ | async }}</h4>
 
@@ -52,11 +27,28 @@
 </div>
 <div class="iframe-wrapper">
     <iframe
+        #iframe
         [src]="iframeUrl$ | async | safeUrl"
+        [title]="host"
         data-testId="iframe"
-        frameborder="0"
+        style="border: none"
         width="100%"
         height="100%"
         title="Editor Page"></iframe>
 </div>
->>>>>>> 6500148e
+<p-dialog
+    #dialog
+    [(visible)]="visible"
+    [style]="{ height: '90vh', width: '90vw' }"
+    [modal]="true"
+    [header]="header"
+    [draggable]="false"
+    [resizable]="false">
+    <iframe
+        #dialogIframe
+        (load)="onIframeLoad($event)"
+        title="dialog"
+        width="100%"
+        height="100%"
+        style="border: none"></iframe>
+</p-dialog>