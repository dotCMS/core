--- conflicted
+++ resolved
@@ -1,29 +1,4 @@
 <ng-container *ngIf="vm$ | async as vm">
-<<<<<<< HEAD
-    <div class="ema-header">
-        <h4>{{ vm.pageTitle }}</h4>
-        <dot-edit-ema-toolbar>
-            <ng-container left>
-                <div class="dummy-button">Preview</div>
-                <div class="dummy-button">Bookmark</div>
-                <div class="dummy-button">Copy ID</div>
-                <div class="dummy-button">API</div>
-            </ng-container>
-            <ng-container right>
-                <dot-edit-ema-language-selector
-                    [language]="vm.editor.viewAs.language"
-                    (selected)="onLanguageSelected($event)"
-                    data-testId="language-selector" />
-                <dot-edit-ema-persona-selector
-                    [personas]="vm.personas"
-                    [selectedPersona]="vm.selectedPersona"
-                    [pageID]="vm.editor.page.identifier"
-                    (selected)="onPersonaSelected($event)" />
-                <div class="dummy-button">Save</div>
-            </ng-container>
-        </dot-edit-ema-toolbar>
-    </div>
-=======
     <dot-edit-ema-toolbar>
         <h4 title>{{ vm.pageTitle }}</h4>
         <ng-container left>
@@ -41,7 +16,6 @@
             <div class="dummy-button"></div>
         </ng-container>
     </dot-edit-ema-toolbar>
->>>>>>> f95294c5
     <div class="iframe-wrapper">
         <iframe
             #iframe
