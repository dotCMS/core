--- conflicted
+++ resolved
@@ -29,12 +29,8 @@
 import { DotPageApiService } from '../services/dot-page-api.service';
 import { WINDOW } from '../shared/consts';
 import { CUSTOMER_ACTIONS, NG_CUSTOM_EVENTS, NOTIFY_CUSTOMER } from '../shared/enums';
-<<<<<<< HEAD
-import { AddContentletPayload, DeleteContentletPayload } from '../shared/models';
+import { AddContentletPayload, DeleteContentletPayload, SetUrlPayload } from '../shared/models';
 import { deleteContentletFromContainer, insertContentletInContainer } from '../utils';
-=======
-import { AddContentletPayload, SetUrlPayload } from '../shared/models';
->>>>>>> c99b32c2
 
 @Component({
     selector: 'dot-ema',
@@ -252,7 +248,6 @@
 
                 this.savePayload = payload;
             },
-<<<<<<< HEAD
             [CUSTOMER_ACTIONS.DELETE_CONTENTLET]: () => {
                 const { pageContainers, container, contentletId, pageID } = <
                     DeleteContentletPayload
@@ -283,7 +278,8 @@
                             }
                         }); // Save when selected
                     }
-=======
+                });
+            },
             [CUSTOMER_ACTIONS.SET_URL]: () => {
                 const payload = <SetUrlPayload>data.payload;
 
@@ -292,7 +288,6 @@
                         url: payload.url
                     },
                     queryParamsHandling: 'merge'
->>>>>>> c99b32c2
                 });
             },
             [CUSTOMER_ACTIONS.NOOP]: () => {
