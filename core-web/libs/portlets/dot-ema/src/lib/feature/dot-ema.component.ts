<<<<<<< HEAD
import { CommonModule, DOCUMENT } from '@angular/common';
import { AfterViewInit, Component, ElementRef, Inject, ViewChild } from '@angular/core';

import { Dialog, DialogModule } from 'primeng/dialog';

import { DotCMSContentlet } from '@dotcms/dotcms-models';

import { CUSTOM_EVENTS, MESSAGE_ACTIONS } from '../shared/models';
=======
import { CommonModule } from '@angular/common';
import { Component, OnInit, inject } from '@angular/core';
import { FormsModule } from '@angular/forms';
import { ActivatedRoute, Params, Router } from '@angular/router';

import { SafeUrlPipe } from '@dotcms/ui';

import { EditEmaStore } from './store/dot-ema.store';

import { DotPageApiService } from '../services/dot-page-api.service';
>>>>>>> 6500148e

@Component({
    selector: 'dot-ema',
    standalone: true,
<<<<<<< HEAD
    imports: [CommonModule, DialogModule],
    templateUrl: './dot-ema.component.html',
    styleUrls: ['./dot-ema.component.scss']
})
export class DotEmaComponent implements AfterViewInit {
    @ViewChild('dialog') dialog!: Dialog;
    @ViewChild('dialogIframe') dialogIframe!: ElementRef<HTMLIFrameElement>;
    @ViewChild('iframe') iframe!: ElementRef<HTMLIFrameElement>;

    visible = false;
    header = '';

    readonly host = 'http://localhost:3000';

    constructor(@Inject(DOCUMENT) private document: Document) {}

    ngAfterViewInit(): void {
        this.document.defaultView?.addEventListener('message', (event: MessageEvent) => {
            // This should be the host the user uses for nextjs, because this can trigger react dev tools messages
            if (event.origin !== this.host) {
                return;
            }

            this.handlePostMessage(event.data)();
        });
    }

    /**
     * Create the url to edit a contentlet
     *
     * @private
     * @param {string} inode
     * @return {*}
     * @memberof DotEmaComponent
     */
    private createEditContentletUrl(inode: string): string {
        return `/c/portal/layout?p_p_id=content&p_p_action=1&p_p_state=maximized&p_p_mode=view&_content_struts_action=%2Fext%2Fcontentlet%2Fedit_contentlet&_content_cmd=edit&inode=${inode}`;
    }

    /**
     * Handle the iframe load event
     *
     * @private
     * @param {CustomEvent} event
     * @memberof DotEmaComponent
     */
    onIframeLoad(_: Event) {
        this.dialogIframe.nativeElement.contentWindow?.removeEventListener(
            'ng-event',
            this.handleNgEvent.bind(this)
        );

        this.dialogIframe.nativeElement.contentWindow?.document.addEventListener(
            'ng-event',
            this.handleNgEvent.bind(this)
        );
    }

    /**
     * Handle the custom events from the iframe
     *
     * @private
     * @param {Event} event
     * @memberof DotEmaComponent
     */
    private handleNgEvent(event: Event) {
        const { detail } = event as CustomEvent;

        // Skip the loaded event
        if (detail.name === CUSTOM_EVENTS.EDIT_CONTENTLET_LOADED) return;

        // This forces a reload in the iframe
        this.iframe.nativeElement.contentWindow?.postMessage('reload', this.host);
    }

    /**
     * Handle the post message event
     *
     * @private
     * @param {{ action: MESSAGE_ACTIONS; payload: DotCMSContentlet }} data
     * @return {*}
     * @memberof DotEmaComponent
     */
    private handlePostMessage(data: {
        action: MESSAGE_ACTIONS;
        payload: DotCMSContentlet;
    }): () => void {
        return {
            [MESSAGE_ACTIONS.EDIT_CONTENTLET]: () => {
                this.visible = true;
                this.header = data.payload.title;
                this.dialogIframe.nativeElement.src = this.createEditContentletUrl(
                    data.payload.inode
                );
            }
        }[data.action];
=======
    imports: [CommonModule, FormsModule, SafeUrlPipe],
    providers: [EditEmaStore, DotPageApiService],
    templateUrl: './dot-ema.component.html',
    styleUrls: ['./dot-ema.component.scss']
})
export class DotEmaComponent implements OnInit {
    languages = [
        {
            name: 'English',
            value: '1'
        },
        {
            name: 'Spanish',
            value: '2'
        }
    ];

    pages = [
        {
            name: 'Page One',
            value: 'page-one'
        },
        {
            name: 'Page Two',
            value: 'page-two'
        }
    ];

    route = inject(ActivatedRoute);
    router = inject(Router);
    store = inject(EditEmaStore);

    iframeUrl$ = this.store.iframeUrl$;
    language_id$ = this.store.language_id$;
    title$ = this.store.pageTitle$;
    url$ = this.store.url$;

    ngOnInit(): void {
        this.route.queryParams.subscribe(({ language_id, url }: Params) => {
            this.store.load({
                language_id,
                url
            });
        });
    }

    /**
     * Updates store value and navigates with updated query parameters on select element change event.
     *
     * @param {Event} e
     * @memberof DotEmaComponent
     */
    onChange(e: Event) {
        const name = (e.target as HTMLSelectElement).name;
        const value = (e.target as HTMLSelectElement).value;

        switch (name) {
            case 'language_id':
                this.store.setLanguage(value);
                break;

            case 'url':
                this.store.setUrl(value);
                break;
        }

        this.router.navigate([], {
            queryParams: {
                [name]: value
            },
            queryParamsHandling: 'merge'
        });
>>>>>>> 6500148e
    }
}<|MERGE_RESOLUTION|>--- conflicted
+++ resolved
@@ -1,44 +1,86 @@
-<<<<<<< HEAD
 import { CommonModule, DOCUMENT } from '@angular/common';
-import { AfterViewInit, Component, ElementRef, Inject, ViewChild } from '@angular/core';
-
-import { Dialog, DialogModule } from 'primeng/dialog';
-
-import { DotCMSContentlet } from '@dotcms/dotcms-models';
-
-import { CUSTOM_EVENTS, MESSAGE_ACTIONS } from '../shared/models';
-=======
-import { CommonModule } from '@angular/common';
-import { Component, OnInit, inject } from '@angular/core';
+import {
+    AfterViewInit,
+    Component,
+    ElementRef,
+    Inject,
+    OnInit,
+    ViewChild,
+    inject
+} from '@angular/core';
 import { FormsModule } from '@angular/forms';
 import { ActivatedRoute, Params, Router } from '@angular/router';
 
+import { Dialog } from 'primeng/dialog';
+
+import { DotCMSContentlet } from '@dotcms/dotcms-models';
 import { SafeUrlPipe } from '@dotcms/ui';
 
 import { EditEmaStore } from './store/dot-ema.store';
 
 import { DotPageApiService } from '../services/dot-page-api.service';
->>>>>>> 6500148e
+import { CUSTOM_EVENTS, MESSAGE_ACTIONS } from '../shared/models';
 
 @Component({
     selector: 'dot-ema',
     standalone: true,
-<<<<<<< HEAD
-    imports: [CommonModule, DialogModule],
+
+    imports: [CommonModule, FormsModule, SafeUrlPipe],
+    providers: [EditEmaStore, DotPageApiService],
+
     templateUrl: './dot-ema.component.html',
     styleUrls: ['./dot-ema.component.scss']
 })
-export class DotEmaComponent implements AfterViewInit {
+export class DotEmaComponent implements OnInit, AfterViewInit {
     @ViewChild('dialog') dialog!: Dialog;
     @ViewChild('dialogIframe') dialogIframe!: ElementRef<HTMLIFrameElement>;
     @ViewChild('iframe') iframe!: ElementRef<HTMLIFrameElement>;
 
+    languages = [
+        {
+            name: 'English',
+            value: '1'
+        },
+        {
+            name: 'Spanish',
+            value: '2'
+        }
+    ];
+
+    pages = [
+        {
+            name: 'Page One',
+            value: 'page-one'
+        },
+        {
+            name: 'Page Two',
+            value: 'page-two'
+        }
+    ];
+
+    route = inject(ActivatedRoute);
+    router = inject(Router);
+    store = inject(EditEmaStore);
+    readonly host = 'http://localhost:3000';
+
+    iframeUrl$ = this.store.iframeUrl$;
+    language_id$ = this.store.language_id$;
+    title$ = this.store.pageTitle$;
+    url$ = this.store.url$;
+
     visible = false;
     header = '';
 
-    readonly host = 'http://localhost:3000';
+    constructor(@Inject(DOCUMENT) private document: Document) {}
 
-    constructor(@Inject(DOCUMENT) private document: Document) {}
+    ngOnInit(): void {
+        this.route.queryParams.subscribe(({ language_id, url }: Params) => {
+            this.store.load({
+                language_id,
+                url
+            });
+        });
+    }
 
     ngAfterViewInit(): void {
         this.document.defaultView?.addEventListener('message', (event: MessageEvent) => {
@@ -120,54 +162,9 @@
                 );
             }
         }[data.action];
-=======
-    imports: [CommonModule, FormsModule, SafeUrlPipe],
-    providers: [EditEmaStore, DotPageApiService],
-    templateUrl: './dot-ema.component.html',
-    styleUrls: ['./dot-ema.component.scss']
-})
-export class DotEmaComponent implements OnInit {
-    languages = [
-        {
-            name: 'English',
-            value: '1'
-        },
-        {
-            name: 'Spanish',
-            value: '2'
-        }
-    ];
-
-    pages = [
-        {
-            name: 'Page One',
-            value: 'page-one'
-        },
-        {
-            name: 'Page Two',
-            value: 'page-two'
-        }
-    ];
-
-    route = inject(ActivatedRoute);
-    router = inject(Router);
-    store = inject(EditEmaStore);
-
-    iframeUrl$ = this.store.iframeUrl$;
-    language_id$ = this.store.language_id$;
-    title$ = this.store.pageTitle$;
-    url$ = this.store.url$;
-
-    ngOnInit(): void {
-        this.route.queryParams.subscribe(({ language_id, url }: Params) => {
-            this.store.load({
-                language_id,
-                url
-            });
-        });
     }
 
-    /**
+    /*
      * Updates store value and navigates with updated query parameters on select element change event.
      *
      * @param {Event} e
@@ -193,6 +190,5 @@
             },
             queryParamsHandling: 'merge'
         });
->>>>>>> 6500148e
     }
 }