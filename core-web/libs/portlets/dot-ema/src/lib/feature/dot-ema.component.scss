--- conflicted
+++ resolved
@@ -1,5 +1,11 @@
-<<<<<<< HEAD
+@use "variables" as *;
+
 :host {
+    display: grid;
+    flex-direction: column;
+    grid-template-rows: 48px 1fr;
+    height: 100%;
+
     ::ng-deep {
         .p-dialog {
             .p-dialog-header {
@@ -12,14 +18,6 @@
             }
         }
     }
-=======
-@use "variables" as *;
-
-:host {
-    display: grid;
-    flex-direction: column;
-    grid-template-rows: 48px 1fr;
-    height: 100%;
 }
 
 .toolbar {
@@ -30,5 +28,4 @@
 .iframe-wrapper {
     margin: $spacing-3;
     border: solid 1px $color-palette-gray-500;
->>>>>>> 6500148e
 }