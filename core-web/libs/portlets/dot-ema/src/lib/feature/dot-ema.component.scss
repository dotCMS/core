--- conflicted
+++ resolved
@@ -10,18 +10,12 @@
         width: 113px;
         height: 40px;
         border-radius: $border-radius-md; // Required for all buttons
-<<<<<<< HEAD
-        display: flex;
-        justify-content: center;
-        align-items: center;
-=======
     }
 
     h4 {
         margin: 0;
         padding: 0 $spacing-4;
         padding-top: $spacing-3;
->>>>>>> f95294c5
     }
 
     ::ng-deep {
@@ -45,24 +39,8 @@
             }
         }
     }
-
-<<<<<<< HEAD
-    .ema-header {
-        display: flex;
-        flex-direction: column;
-        justify-content: center;
-        height: fit-content;
-
-        h4 {
-            margin: 0;
-            padding: 0 $spacing-4;
-            padding-top: $spacing-3;
-        }
-    }
 }
 
-=======
->>>>>>> f95294c5
 .iframe-wrapper {
     margin: $spacing-3;
     border: solid 1px $color-palette-gray-500;
