--- conflicted
+++ resolved
@@ -233,7 +233,6 @@
                 });
             });
 
-<<<<<<< HEAD
             describe('edit', () => {
                 it('should open a dialog and send a post message when saving the contentlet', (done) => {
                     spectator.detectChanges();
@@ -253,34 +252,6 @@
                             }
                         })
                     );
-=======
-        it('should navigate to new url when postMessage SET_URL', () => {
-            const router = spectator.inject(Router);
-            jest.spyOn(router, 'navigate');
-
-            spectator.detectChanges();
-
-            window.dispatchEvent(
-                new MessageEvent('message', {
-                    origin: 'http://localhost:3000',
-                    data: {
-                        action: 'set-url',
-                        payload: {
-                            url: '/some'
-                        }
-                    }
-                })
-            );
-
-            expect(router.navigate).toHaveBeenCalledWith([], {
-                queryParams: { url: '/some' },
-                queryParamsHandling: 'merge'
-            });
-        });
-
-        it('should trigger onIframeLoad when the dialog is opened', (done) => {
-            spectator.detectChanges();
->>>>>>> c99b32c2
 
                     spectator.detectChanges();
 
@@ -472,15 +443,97 @@
                 const dialog = spectator.query(byTestId('dialog'));
 
                 expect(dialog).toBeTruthy();
-            });
-
-            it('should have a confirm dialog with acceptIcon and rejectIcon attribute', () => {
-                spectator.detectChanges();
-
-                const confirmDialog = spectator.query(byTestId('confirm-dialog'));
-
-                expect(confirmDialog.getAttribute('acceptIcon')).toBeNull();
-                expect(confirmDialog.getAttribute('rejectIcon')).toBeNull();
+                window.dispatchEvent(
+                    new MessageEvent('message', {
+                        origin: 'my.super.cool.website.xyz',
+                        data: {
+                            action: 'edit-contentlet',
+                            payload: {
+                                inode: '123'
+                            }
+                        }
+                    })
+                );
+
+                spectator.detectChanges();
+
+                expect(dialog.getAttribute('ng-reflect-visible')).toBe('false');
+            });
+
+            it('should navigate to new url when postMessage SET_URL', () => {
+                const router = spectator.inject(Router);
+                jest.spyOn(router, 'navigate');
+
+                spectator.detectChanges();
+
+                window.dispatchEvent(
+                    new MessageEvent('message', {
+                        origin: 'http://localhost:3000',
+                        data: {
+                            action: 'set-url',
+                            payload: {
+                                url: '/some'
+                            }
+                        }
+                    })
+                );
+
+                expect(router.navigate).toHaveBeenCalledWith([], {
+                    queryParams: { url: '/some' },
+                    queryParamsHandling: 'merge'
+                });
+            });
+
+            it('should trigger onIframeLoad when the dialog is opened', (done) => {
+                spectator.detectChanges();
+
+                window.dispatchEvent(
+                    new MessageEvent('message', {
+                        origin: 'http://localhost:3000',
+                        data: {
+                            action: 'edit-contentlet',
+                            payload: {
+                                inode: '123'
+                            }
+                        }
+                    })
+                );
+
+                spectator.detectChanges();
+
+                const iframe = spectator.debugElement.query(By.css('[data-testId="iframe"]'));
+                const dialogIframe = spectator.debugElement.query(
+                    By.css('[data-testId="dialog-iframe"]')
+                );
+
+                spectator.triggerEventHandler(dialogIframe, 'load', {}); // There's no way we can load the iframe, because we are setting a real src and will not load
+
+                dialogIframe.nativeElement.contentWindow.document.dispatchEvent(
+                    new CustomEvent('ng-event', {
+                        detail: {
+                            name: NG_CUSTOM_EVENTS.CONTENTLET_UPDATED,
+                            data: {
+                                identifier: '123'
+                            }
+                        }
+                    })
+                );
+
+                spectator.detectChanges();
+
+                iframe.nativeElement.contentWindow.addEventListener('message', (event) => {
+                    expect(event).toBeTruthy();
+                    done();
+                });
+
+                it('should have a confirm dialog with acceptIcon and rejectIcon attribute', () => {
+                    spectator.detectChanges();
+
+                    const confirmDialog = spectator.query(byTestId('confirm-dialog'));
+
+                    expect(confirmDialog.getAttribute('acceptIcon')).toBeNull();
+                    expect(confirmDialog.getAttribute('rejectIcon')).toBeNull();
+                });
             });
         });
     });
