import { CommonModule } from '@angular/common';
import { ChangeDetectionStrategy, Component, computed, input } from '@angular/core';

import { CardModule } from 'primeng/card';
import { SkeletonModule } from 'primeng/skeleton';
import { TableModule } from 'primeng/table';

import { ComponentStatus } from '@dotcms/dotcms-models';
import { DotMessagePipe } from '@dotcms/ui';

import { TABLE_CONFIG, TOP_PAGES_TABLE_COLUMNS } from '../../constants';
import { TableColumn } from '../../types';
import { DotAnalyticsStateMessageComponent } from '../dot-analytics-state-message/dot-analytics-state-message.component';

/**
 * Skeleton width mapping for different column types
 */
const SKELETON_WIDTH_MAP = {
    number: '60%',
    link: '70%',
    text: '85%'
} as const;

/**
 * Top pages analytics table component.
 * Displays top performing pages with pageviews, sorting and pagination.
 */
@Component({
    selector: 'dot-analytics-dashboard-table',
<<<<<<< HEAD
    imports: [CommonModule, CardModule, SkeletonModule, TableModule, DotMessagePipe],
=======
    standalone: true,
    imports: [
        CommonModule,
        CardModule,
        SkeletonModule,
        TableModule,
        DotMessagePipe,
        DotAnalyticsStateMessageComponent
    ],
>>>>>>> cbe82b2f
    templateUrl: './dot-analytics-dashboard-table.component.html',
    styleUrls: ['./dot-analytics-dashboard-table.component.scss'],
    changeDetection: ChangeDetectionStrategy.OnPush
})
export class DotAnalyticsDashboardTableComponent {
    /** Array of data objects to display in table rows */
    readonly $data = input.required<unknown[]>({ alias: 'data' });

    /** Component status for loading/error states */
    readonly $status = input.required<ComponentStatus>({ alias: 'status' });

    /** Table title - now configurable */
    readonly $title = input<string>('analytics.table.title', { alias: 'title' });

    /** Static column configuration for top pages table */
    protected readonly columns: TableColumn[] = [...TOP_PAGES_TABLE_COLUMNS];

    /** Table configuration constants */
    protected readonly tableConfig = TABLE_CONFIG;

    /** Check if component is in loading state */
    protected readonly $isLoading = computed(() => {
        const status = this.$status();

        return status === ComponentStatus.INIT || status === ComponentStatus.LOADING;
    });

    /** Check if component is in error state */
    protected readonly $isError = computed(() => this.$status() === ComponentStatus.ERROR);

    /** Check if table data is empty */
    protected readonly $isEmpty = computed(() => {
        const data = this.$data();

        return !data || data.length === 0;
    });

    /** Skeleton rows for loading state */
    protected readonly skeletonRows = Array.from({ length: 3 }, (_, i) => i);

    /** Pre-computed column configurations with CSS classes and skeleton widths */
    protected readonly $columnConfigs = computed(() => {
        return this.columns.map((column) => ({
            ...column,
            cssClass: `text-${column.alignment || 'left'}`,
            skeletonWidth:
                SKELETON_WIDTH_MAP[column.type as keyof typeof SKELETON_WIDTH_MAP] ||
                SKELETON_WIDTH_MAP.text
        }));
    });

    /**
     * Track function for skeleton rows to improve performance
     */
    protected trackByIndex = (index: number): number => index;

    /**
     * Track function for table columns
     */
    protected trackByField = (index: number, column: TableColumn): string => column.field;
}<|MERGE_RESOLUTION|>--- conflicted
+++ resolved
@@ -27,10 +27,6 @@
  */
 @Component({
     selector: 'dot-analytics-dashboard-table',
-<<<<<<< HEAD
-    imports: [CommonModule, CardModule, SkeletonModule, TableModule, DotMessagePipe],
-=======
-    standalone: true,
     imports: [
         CommonModule,
         CardModule,
@@ -39,7 +35,6 @@
         DotMessagePipe,
         DotAnalyticsStateMessageComponent
     ],
->>>>>>> cbe82b2f
     templateUrl: './dot-analytics-dashboard-table.component.html',
     styleUrls: ['./dot-analytics-dashboard-table.component.scss'],
     changeDetection: ChangeDetectionStrategy.OnPush
