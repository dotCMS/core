import { isBefore, isDate, isSameDay } from 'date-fns';

<<<<<<< HEAD
import { TimeRange, TIME_RANGE_OPTIONS } from '@dotcms/portlets/dot-analytics/data-access';
=======
import { isBefore, isDate, isSameDay } from 'date-fns';

import {
    DEFAULT_TIME_PERIOD,
    TIME_PERIOD_OPTIONS,
    TIME_RANGE_INTERNAL_MAPPING,
    TIME_RANGE_URL_MAPPING
} from '../constants';
>>>>>>> 2c8bfacf

export const isValidCustomDateRange = (fromDate: string, toDate: string): boolean => {
    if (!fromDate || !toDate) {
        return false;
    }

    const fromDateObj = new Date(fromDate);
    const toDateObj = new Date(toDate);

    // Check if dates are valid
    if (!isDate(fromDateObj) || !isDate(toDateObj)) {
        return false;
    }

    return isBefore(fromDateObj, toDateObj) || isSameDay(fromDateObj, toDateObj);
<<<<<<< HEAD
};

export const getValidTimeRangeUrl = (urlValue: string): TimeRange | null => {
    return Object.keys(TIME_RANGE_OPTIONS).includes(urlValue) ? (urlValue as TimeRange) : null;
};
=======
};

/**
 * Validate if the time range from URL is valid
 */
export const isValidTimeRange = (timeRange: string): boolean => {
    return TIME_PERIOD_OPTIONS.some((option) => option.value === timeRange);
};

// ============================================================================
// URL MAPPING UTILITIES
// ============================================================================

/**
 * Convert internal time range value to URL-friendly value
 */
export const toUrlFriendly = (internalValue: string): string => {
    return (
        TIME_RANGE_INTERNAL_MAPPING[internalValue as keyof typeof TIME_RANGE_INTERNAL_MAPPING] ||
        internalValue
    );
};

/**
 * Convert URL-friendly value to internal time range value
 */
export const fromUrlFriendly = (urlValue: string): string => {
    return TIME_RANGE_URL_MAPPING[urlValue as keyof typeof TIME_RANGE_URL_MAPPING] || urlValue;
};

// ============================================================================
// CONSTANTS UTILITIES
// ============================================================================

/**
 * Get default time period from constants
 */
export const getDefaultTimePeriod = (): string => DEFAULT_TIME_PERIOD;

/**
 * Get available time period options
 */
export const getTimePeriodOptions = () => TIME_PERIOD_OPTIONS;
>>>>>>> 2c8bfacf
<|MERGE_RESOLUTION|>--- conflicted
+++ resolved
@@ -1,17 +1,6 @@
 import { isBefore, isDate, isSameDay } from 'date-fns';
 
-<<<<<<< HEAD
 import { TimeRange, TIME_RANGE_OPTIONS } from '@dotcms/portlets/dot-analytics/data-access';
-=======
-import { isBefore, isDate, isSameDay } from 'date-fns';
-
-import {
-    DEFAULT_TIME_PERIOD,
-    TIME_PERIOD_OPTIONS,
-    TIME_RANGE_INTERNAL_MAPPING,
-    TIME_RANGE_URL_MAPPING
-} from '../constants';
->>>>>>> 2c8bfacf
 
 export const isValidCustomDateRange = (fromDate: string, toDate: string): boolean => {
     if (!fromDate || !toDate) {
@@ -27,54 +16,9 @@
     }
 
     return isBefore(fromDateObj, toDateObj) || isSameDay(fromDateObj, toDateObj);
-<<<<<<< HEAD
 };
+
 
 export const getValidTimeRangeUrl = (urlValue: string): TimeRange | null => {
     return Object.keys(TIME_RANGE_OPTIONS).includes(urlValue) ? (urlValue as TimeRange) : null;
 };
-=======
-};
-
-/**
- * Validate if the time range from URL is valid
- */
-export const isValidTimeRange = (timeRange: string): boolean => {
-    return TIME_PERIOD_OPTIONS.some((option) => option.value === timeRange);
-};
-
-// ============================================================================
-// URL MAPPING UTILITIES
-// ============================================================================
-
-/**
- * Convert internal time range value to URL-friendly value
- */
-export const toUrlFriendly = (internalValue: string): string => {
-    return (
-        TIME_RANGE_INTERNAL_MAPPING[internalValue as keyof typeof TIME_RANGE_INTERNAL_MAPPING] ||
-        internalValue
-    );
-};
-
-/**
- * Convert URL-friendly value to internal time range value
- */
-export const fromUrlFriendly = (urlValue: string): string => {
-    return TIME_RANGE_URL_MAPPING[urlValue as keyof typeof TIME_RANGE_URL_MAPPING] || urlValue;
-};
-
-// ============================================================================
-// CONSTANTS UTILITIES
-// ============================================================================
-
-/**
- * Get default time period from constants
- */
-export const getDefaultTimePeriod = (): string => DEFAULT_TIME_PERIOD;
-
-/**
- * Get available time period options
- */
-export const getTimePeriodOptions = () => TIME_PERIOD_OPTIONS;
->>>>>>> 2c8bfacf
