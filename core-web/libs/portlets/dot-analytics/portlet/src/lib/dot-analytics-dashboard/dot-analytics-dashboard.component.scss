@use "../../../../../../dotcms-scss/shared/colors";
@use "../../../../../../dotcms-scss/shared/common";
@use "../../../../../../dotcms-scss/shared/spacing";

@use "variables" as *;

// Block: analytics-dashboard
.analytics-dashboard {
    width: 100%;
    height: 100%;
    overflow: auto;

    // Element: filters-row (gray background)
    &__filters-row {
        width: 100%;
        background: colors.$color-palette-gray-100;
        border-bottom: common.$field-border-size solid colors.$color-palette-gray-300;
        padding: spacing.$spacing-3 spacing.$spacing-4;
    }

    // Element: filters-container
    &__filters-container {
        max-width: 100%;
    }

    // Element: dashboard-row (white background)
    &__dashboard-row {
<<<<<<< HEAD
        display: flex;
        justify-content: center;
        width: 100%;
        background: colors.$white;
        padding: spacing.$spacing-4;
        overflow: auto;
    }

    // Element: dashboard-container
    &__dashboard-container {
        max-width: 1400px;
        width: 100%;
    }

    // Element: metrics (responsive layout)
    &__metrics {
        // Mobile: Stack vertically
        @media (max-width: 991px) {
            flex-direction: column !important;
        }
=======
        padding: 0 $spacing-4;
>>>>>>> 548cb71a
    }

    // p-tabView: override global flex: 1 that stretches tabs
    ::ng-deep .p-tabview {
        .p-tabview-nav li {
            flex: initial;

            .p-tabview-nav-link {
                padding: 1.5rem 1.5rem;
            }
        }
<<<<<<< HEAD

        // Override PrimeNG card styles to add border
        ::ng-deep .p-card {
            border: common.$field-border-size solid colors.$color-palette-gray-400;
            border-radius: common.$border-radius-xl;
        }
    }

    // Element: timeline-chart
    &__timeline-chart {
        flex: 1;
        min-width: 0;

        // Override PrimeNG card styles
        ::ng-deep .p-card {
            border: common.$field-border-size solid colors.$color-palette-gray-400;
            border-radius: common.$border-radius-xl;
        }
    }

    // Element: bottom-section (responsive layout)
    &__bottom-section {
        // Mobile: Stack vertically
        @media (max-width: 991px) {
            flex-direction: column !important;
        }
    }

    // Element: device-chart
    &__device-chart {
        width: 450px;
        flex-shrink: 0;

        // Mobile: Full width
        @media (max-width: 991px) {
            width: 100%;
            flex-shrink: 1;
        }

        // Override PrimeNG card styles
        ::ng-deep .p-card {
            border: common.$field-border-size solid colors.$color-palette-gray-400;
            border-radius: common.$border-radius-xl;
        }
    }

    // Element: table
    &__table {
        flex: 1;
        min-width: 0;

        // Mobile: Full width
        @media (max-width: 991px) {
            width: 100%;
            min-width: auto;
        }

        // Override PrimeNG card styles
        ::ng-deep .p-card {
            border: common.$field-border-size solid colors.$color-palette-gray-400;
            border-radius: common.$border-radius-xl;
=======
        .p-tabview-panels {
            max-width: 1500px;
            margin: 0 auto;
            padding: $spacing-4 0;
>>>>>>> 548cb71a
        }
    }
}<|MERGE_RESOLUTION|>--- conflicted
+++ resolved
@@ -25,109 +25,32 @@
 
     // Element: dashboard-row (white background)
     &__dashboard-row {
-<<<<<<< HEAD
         display: flex;
         justify-content: center;
         width: 100%;
         background: colors.$white;
-        padding: spacing.$spacing-4;
+        padding: 0 spacing.$spacing-4;
         overflow: auto;
     }
 
-    // Element: dashboard-container
-    &__dashboard-container {
-        max-width: 1400px;
-        width: 100%;
-    }
+    // Tabs (PrimeNG 21): align headers and constrain panel width
+    ::ng-deep .p-tabs {
+        .p-tablist {
+            .p-tablist-tab-list {
+                .p-tab {
+                    flex: initial;
 
-    // Element: metrics (responsive layout)
-    &__metrics {
-        // Mobile: Stack vertically
-        @media (max-width: 991px) {
-            flex-direction: column !important;
-        }
-=======
-        padding: 0 $spacing-4;
->>>>>>> 548cb71a
-    }
-
-    // p-tabView: override global flex: 1 that stretches tabs
-    ::ng-deep .p-tabview {
-        .p-tabview-nav li {
-            flex: initial;
-
-            .p-tabview-nav-link {
-                padding: 1.5rem 1.5rem;
+                    > button {
+                        padding: 1.5rem 1.5rem;
+                    }
+                }
             }
         }
-<<<<<<< HEAD
 
-        // Override PrimeNG card styles to add border
-        ::ng-deep .p-card {
-            border: common.$field-border-size solid colors.$color-palette-gray-400;
-            border-radius: common.$border-radius-xl;
-        }
-    }
-
-    // Element: timeline-chart
-    &__timeline-chart {
-        flex: 1;
-        min-width: 0;
-
-        // Override PrimeNG card styles
-        ::ng-deep .p-card {
-            border: common.$field-border-size solid colors.$color-palette-gray-400;
-            border-radius: common.$border-radius-xl;
-        }
-    }
-
-    // Element: bottom-section (responsive layout)
-    &__bottom-section {
-        // Mobile: Stack vertically
-        @media (max-width: 991px) {
-            flex-direction: column !important;
-        }
-    }
-
-    // Element: device-chart
-    &__device-chart {
-        width: 450px;
-        flex-shrink: 0;
-
-        // Mobile: Full width
-        @media (max-width: 991px) {
-            width: 100%;
-            flex-shrink: 1;
-        }
-
-        // Override PrimeNG card styles
-        ::ng-deep .p-card {
-            border: common.$field-border-size solid colors.$color-palette-gray-400;
-            border-radius: common.$border-radius-xl;
-        }
-    }
-
-    // Element: table
-    &__table {
-        flex: 1;
-        min-width: 0;
-
-        // Mobile: Full width
-        @media (max-width: 991px) {
-            width: 100%;
-            min-width: auto;
-        }
-
-        // Override PrimeNG card styles
-        ::ng-deep .p-card {
-            border: common.$field-border-size solid colors.$color-palette-gray-400;
-            border-radius: common.$border-radius-xl;
-=======
-        .p-tabview-panels {
+        .p-tabpanels {
             max-width: 1500px;
             margin: 0 auto;
             padding: $spacing-4 0;
->>>>>>> 548cb71a
         }
     }
 }