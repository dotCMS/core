--- conflicted
+++ resolved
@@ -1,8 +1,7 @@
 import { signalMethod } from '@ngrx/signals';
-<<<<<<< HEAD
+
 import { format } from 'date-fns';
-=======
->>>>>>> 2c8bfacf
+
 
 import { CommonModule } from '@angular/common';
 import {
@@ -111,48 +110,7 @@
     });
 
     constructor() {
-<<<<<<< HEAD
         this.#handleChangeInputTimeRange(this.$timeRange);
-=======
-        // Initialize from URL params
-        this.initFromUrl();
-
-        // Clear custom date range when switching away from custom
-        effect(() => {
-            const selectedTimeRange = this.$selectedTimeRange();
-
-            // Clear custom date range when switching to non-custom options
-            if (selectedTimeRange !== CUSTOM_TIME_RANGE) {
-                this.$customDateRange.set(null);
-            }
-        });
-
-        // Synchronize filter changes to URL (avoiding infinite loop)
-        effect(() => {
-            const selectedTimeRange = this.$selectedTimeRange();
-
-            // Read current URL param without creating dependency
-            const currentUrlTimeRange = untracked(() => {
-                return this.route.snapshot.queryParamMap.get('time_range');
-            });
-
-            // Convert current URL value to internal for comparison
-            const currentInternalTimeRange = currentUrlTimeRange
-                ? fromUrlFriendly(currentUrlTimeRange)
-                : null;
-
-            // Only update URL if different from current value
-            if (
-                selectedTimeRange !== CUSTOM_TIME_RANGE &&
-                selectedTimeRange.toString() !== currentInternalTimeRange
-            ) {
-                // For predefined ranges, clear custom date params and set time_range
-                this.updateUrlParams(selectedTimeRange.toString());
-            }
-        });
-
-        this.#handleChangeCustomDateRange(this.$customDateRange);
->>>>>>> 2c8bfacf
     }
 
     /** Translated time period options for display */
@@ -163,56 +121,9 @@
         }));
     });
 
-<<<<<<< HEAD
     onChangeTimeRange(event: DropdownChangeEvent): void {
         if (event.value === TIME_RANGE_OPTIONS.custom) {
             return;
-=======
-    /**
-     * Handles time period selection change from dropdown.
-     * The effect will handle URL synchronization and emission automatically.
-     *
-     * @param value - Selected time period value
-     */
-    onTimeRangeChange(value: TimeRange): void {
-        this.$selectedTimeRange.set(value);
-    }
-
-    /**
-     * Initialize filter state from URL parameters
-     */
-    private initFromUrl(): void {
-        const params = this.route.snapshot.queryParamMap;
-        const urlTimeRange = params.get('time_range');
-        const fromDate = params.get('from');
-        const toDate = params.get('to');
-
-        if (urlTimeRange) {
-            // Convert URL-friendly value to internal value
-            const internalTimeRange = fromUrlFriendly(urlTimeRange);
-
-            // Check if it's a custom date range
-            if (internalTimeRange === CUSTOM_TIME_RANGE && fromDate && toDate) {
-                // Validate the custom date range
-                if (isValidCustomDateRange(fromDate, toDate)) {
-                    this.$selectedTimeRange.set(CUSTOM_TIME_RANGE);
-                    this.$customDateRange.set([new Date(fromDate), new Date(toDate)]);
-                } else {
-                    // Invalid dates - fall back to default
-                    this.setDefaultTimeRange();
-                }
-            }
-            // Otherwise check for predefined time range (but not CUSTOM_TIME_RANGE without dates)
-            else if (
-                internalTimeRange !== CUSTOM_TIME_RANGE &&
-                isValidTimeRange(internalTimeRange)
-            ) {
-                this.$selectedTimeRange.set(internalTimeRange as TimeRange);
-            } else {
-                // Invalid time range - fall back to default
-                this.setDefaultTimeRange();
-            }
->>>>>>> 2c8bfacf
         }
 
         this.router.navigate([], {
