<<<<<<< HEAD
import { isSameDay, isSameMonth } from 'date-fns';

import { TIME_RANGE_OPTIONS } from '../../constants';
=======
import { format, isSameDay, isSameMonth } from 'date-fns';

>>>>>>> 2c8bfacf
import {
    ChartData,
    Granularity,
    PageViewDeviceBrowsersEntity,
    PageViewTimeLineEntity,
    TablePageData,
    TimeRangeInput,
    TopPagePerformanceEntity,
    TopPerformaceTableEntity,
    TotalPageViewsEntity,
    UniqueVisitorsEntity
} from '../../types';
import { parseUserAgent } from '../browser/userAgentParser';

/**
 * Time formats for different chart types
 */
const TIME_FORMATS = {
    hour: 'HH:mm',
    day: 'MMM dd'
};

/**
 * Helper functions to extract numeric values from analytics entities
 */

/**
 * Determines the appropriate granularity for analytics queries based on the time range.
 *
 * This utility centralizes the logic for selecting granularity levels to ensure
 * optimal data visualization and performance across different time periods.
 *
 * @param timeRange - The time range for the analytics query
 * @returns The appropriate granularity level for the given time range
 */
export function determineGranularityForTimeRange(timeRange: TimeRangeInput): Granularity {
    if (Array.isArray(timeRange)) {
        const [fromDate, toDate] = timeRange.map((date) => new Date(date));

        if (isSameDay(fromDate, toDate)) {
            return 'hour';
        } else if (isSameMonth(fromDate, toDate)) {
            return 'day';
        } else {
            return 'month';
        }
    }

    switch (timeRange) {
        case TIME_RANGE_OPTIONS.today:

        // falls through
        case TIME_RANGE_OPTIONS.yesterday:
            // For today/yesterday, use hourly granularity for detailed intraday analysis
            return 'hour';

        case TIME_RANGE_OPTIONS.last7days:
            // For last 7 days, use daily granularity
            return 'day';

        case TIME_RANGE_OPTIONS.last30days:
            // For last 30 days, use daily granularity
            return 'day';

        default: {
            // For custom ranges or other periods, extract days and decide
            const daysMatch = timeRange.match(/from (\d+) days ago to now/);
            if (daysMatch) {
                const numDays = parseInt(daysMatch[1], 10);
                if (numDays > 90) {
                    return 'month';
                } else if (numDays > 30) {
                    return 'week';
                } else {
                    return 'day';
                }
            } else {
                // For custom date ranges, default to day
                return 'day';
            }
        }
    }
}

/**
 * Extracts page views count from TotalPageViewsEntity
 */
export const extractPageViews = (data: TotalPageViewsEntity | null): number =>
    data ? Number(data['request.totalRequest'] ?? 0) : 0;

/**
 * Extracts unique sessions from UniqueVisitorsEntity
 */
export const extractSessions = (data: UniqueVisitorsEntity | null): number =>
    data ? Number(data['request.totalUsers']) : 0;

/**
 * Extracts top page performance value from TopPagePerformanceEntity
 */
export const extractTopPageValue = (data: TopPagePerformanceEntity | null): number =>
    data ? Number(data['request.totalRequest']) : 0;

/**
 * Extracts page title from TopPagePerformanceEntity
 */
export const extractPageTitle = (data: TopPagePerformanceEntity | null): string =>
    data?.['request.pageTitle'] || 'analytics.metrics.pageTitle.not-available';

/**
 * Transforms TopPerformaceTableEntity array to table-friendly format
 */
export const transformTopPagesTableData = (
    data: TopPerformaceTableEntity[] | null
): TablePageData[] => {
    if (!data || !Array.isArray(data)) {
        return [];
    }

    return data.map((item) => ({
        pageTitle: item['request.pageTitle'] || 'analytics.table.data.not-available',
        path: item['request.path'] || 'analytics.table.data.not-available',
        views: Number(item['request.totalRequest']) || 0
    }));
};

/**
 * Transforms PageViewTimeLineEntity array to Chart.js compatible format
 */
export const transformPageViewTimeLineData = (data: PageViewTimeLineEntity[] | null): ChartData => {
    if (!data || !Array.isArray(data)) {
        return {
            labels: [],
            datasets: [
                {
                    label: 'analytics.charts.pageviews-timeline.dataset-label',
                    data: [],
                    borderColor: '#3B82F6',
                    backgroundColor: 'rgba(59, 130, 246, 0.1)',
                    borderWidth: 2,
                    fill: true,
                    tension: 0.4
                }
            ]
        };
    }

    const transformedData = data
        .map((item) => ({
            date: new Date(item['request.createdAt']),
            value: extractPageViews(item)
        }))
        .sort((a, b) => a.date.getTime() - b.date.getTime());

    // Check if all data points are from the same day (in user's local timezone)
    const allDatesAreSameDay = transformedData.every((item, _, arr) => {
        if (arr.length < 2) return true;
        const currentDate = item.date;
        const firstDate = arr[0].date;

        return isSameDay(firstDate, currentDate);
    });

    const labels = transformedData.map((item) =>
        format(item.date, allDatesAreSameDay ? TIME_FORMATS.hour : TIME_FORMATS.day)
    );

    const chartData = transformedData.map((item) => item.value);

    return {
        labels,
        datasets: [
            {
                label: 'analytics.charts.pageviews-timeline.dataset-label',
                data: chartData,
                borderColor: '#3B82F6',
                backgroundColor: 'rgba(59, 130, 246, 0.1)',
                borderWidth: 2,
                fill: true,
                tension: 0.4,
                cubicInterpolationMode: 'monotone'
            }
        ]
    };
};

/**
 * Transforms PageViewDeviceBrowsersEntity array to pie chart ChartData format
 */
export const transformDeviceBrowsersData = (
    data: PageViewDeviceBrowsersEntity[] | null
): ChartData => {
    if (!data || data.length === 0) {
        return {
            labels: [],
            datasets: [
                {
                    label: 'analytics.charts.device-breakdown.dataset-label',
                    data: [],
                    backgroundColor: []
                }
            ]
        };
    }

    // Group data by browser + device type combination
    const browserDeviceGroups = new Map<string, number>();

    data.forEach((item) => {
        const userAgent = item['request.userAgent'];
        const totalRequests = parseInt(item['request.totalRequest'] || '0', 10);

        if (userAgent && totalRequests > 0) {
            const parsed = parseUserAgent(userAgent);
            const browserName = parsed.browser.name;
            const deviceType = parsed.device.type;

            // Create combined label: "Chrome (Mobile)", "Safari (Desktop)", etc.
            // Note: Device labels are hardcoded as they go directly to chart library
            const deviceLabel =
                deviceType === 'mobile' ? 'Mobile' : deviceType === 'tablet' ? 'Tablet' : 'Desktop';
            const combinedLabel = `${browserName} (${deviceLabel})`;

            const currentTotal = browserDeviceGroups.get(combinedLabel) || 0;
            browserDeviceGroups.set(combinedLabel, currentTotal + totalRequests);
        }
    });

    // Convert map to arrays and sort by usage
    const sortedBrowserDevices = Array.from(browserDeviceGroups.entries())
        .sort(([, a], [, b]) => b - a)
        .slice(0, 10); // Increase limit to 10 for more device combinations

    if (sortedBrowserDevices.length === 0) {
        return {
            labels: ['No Data'],
            datasets: [
                {
                    label: 'analytics.charts.device-breakdown.dataset-label',
                    data: [1],
                    backgroundColor: ['#E5E7EB']
                }
            ]
        };
    }

    const labels = sortedBrowserDevices.map(([browserDevice]) => browserDevice);
    const chartData = sortedBrowserDevices.map(([, count]) => count);

    // Enhanced color palette for browser + device combinations
    const colorPalette = [
        '#3B82F6', // Chrome Desktop - Blue
        '#1E40AF', // Chrome Mobile - Dark Blue
        '#60A5FA', // Chrome Tablet - Light Blue
        '#8B5CF6', // Safari Desktop - Purple
        '#6D28D9', // Safari Mobile - Dark Purple
        '#A78BFA', // Safari Tablet - Light Purple
        '#10B981', // Firefox Desktop - Green
        '#047857', // Firefox Mobile - Dark Green
        '#34D399', // Firefox Tablet - Light Green
        '#F59E0B', // Edge Desktop - Orange
        '#D97706', // Edge Mobile - Dark Orange
        '#FBBF24', // Edge Tablet - Light Orange
        '#EF4444', // Others Desktop - Red
        '#DC2626', // Others Mobile - Dark Red
        '#F87171' // Others Tablet - Light Red
    ];

    return {
        labels,
        datasets: [
            {
                label: 'analytics.charts.device-breakdown.dataset-label',
                data: chartData,
                backgroundColor: colorPalette.slice(0, labels.length)
            }
        ]
    };
};<|MERGE_RESOLUTION|>--- conflicted
+++ resolved
@@ -1,11 +1,7 @@
-<<<<<<< HEAD
-import { isSameDay, isSameMonth } from 'date-fns';
+import { format, isSameDay, isSameMonth } from 'date-fns';
 
 import { TIME_RANGE_OPTIONS } from '../../constants';
-=======
-import { format, isSameDay, isSameMonth } from 'date-fns';
-
->>>>>>> 2c8bfacf
+
 import {
     ChartData,
     Granularity,
