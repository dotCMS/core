<<<<<<< HEAD
import {
    addDays,
    addHours,
    endOfDay,
    format,
    isSameDay,
    isSameMonth,
    parse,
    startOfDay,
    subDays
} from 'date-fns';
=======
import { format, isSameDay, isSameMonth, parse } from 'date-fns';
>>>>>>> d55585cd

import { TIME_RANGE_OPTIONS } from '../../constants';
import {
    ChartData,
    Granularity,
    PageViewDeviceBrowsersEntity,
    PageViewTimeLineEntity,
    TablePageData,
    TimeRangeInput,
    TopPagePerformanceEntity,
    TopPerformaceTableEntity,
    TotalPageViewsEntity,
    UniqueVisitorsEntity
} from '../../types';
import { parseUserAgent } from '../browser/userAgentParser';

/**
 * Time formats for different chart types
 */
const TIME_FORMATS = {
    hour: 'HH:mm',
    day: 'MMM dd'
};

/**
 * Helper functions to extract numeric values from analytics entities
 */

/**
 * Determines the appropriate granularity for analytics queries based on the time range.
 *
 * This utility centralizes the logic for selecting granularity levels to ensure
 * optimal data visualization and performance across different time periods.
 *
 * @param timeRange - The time range for the analytics query
 * @returns The appropriate granularity level for the given time range
 */
export function determineGranularityForTimeRange(timeRange: TimeRangeInput): Granularity {
    if (Array.isArray(timeRange)) {
        const [fromDate, toDate] = timeRange.map((date) => parse(date, 'yyyy-MM-dd', new Date()));

        if (isSameDay(fromDate, toDate)) {
            return 'hour';
        } else if (isSameMonth(fromDate, toDate)) {
            return 'day';
        } else {
            return 'month';
        }
    }

    switch (timeRange) {
        case TIME_RANGE_OPTIONS.today:

        // falls through
        case TIME_RANGE_OPTIONS.yesterday:
            // For today/yesterday, use hourly granularity for detailed intraday analysis
            return 'hour';

        case TIME_RANGE_OPTIONS.last7days:
            // For last 7 days, use daily granularity
            return 'day';

        case TIME_RANGE_OPTIONS.last30days:
            // For last 30 days, use daily granularity
            return 'day';

        default: {
            // For custom ranges or other periods, extract days and decide
            const daysMatch = timeRange.match(/from (\d+) days ago to now/);
            if (daysMatch) {
                const numDays = parseInt(daysMatch[1], 10);
                if (numDays > 90) {
                    return 'month';
                } else if (numDays > 30) {
                    return 'week';
                } else {
                    return 'day';
                }
            } else {
                // For custom date ranges, default to day
                return 'day';
            }
        }
    }
}

/**
 * Extracts page views count from TotalPageViewsEntity
 */
export const extractPageViews = (data: TotalPageViewsEntity | null): number =>
    data ? Number(data['request.totalRequest'] ?? 0) : 0;

/**
 * Extracts unique sessions from UniqueVisitorsEntity
 */
export const extractSessions = (data: UniqueVisitorsEntity | null): number =>
    data ? Number(data['request.totalUsers']) : 0;

/**
 * Extracts top page performance value from TopPagePerformanceEntity
 */
export const extractTopPageValue = (data: TopPagePerformanceEntity | null): number =>
    data ? Number(data['request.totalRequest']) : 0;

/**
 * Extracts page title from TopPagePerformanceEntity
 */
export const extractPageTitle = (data: TopPagePerformanceEntity | null): string =>
    data?.['request.pageTitle'] || 'analytics.metrics.pageTitle.not-available';

/**
 * Transforms TopPerformaceTableEntity array to table-friendly format
 */
export const transformTopPagesTableData = (
    data: TopPerformaceTableEntity[] | null
): TablePageData[] => {
    if (!data || !Array.isArray(data)) {
        return [];
    }

    return data.map((item) => ({
        pageTitle: item['request.pageTitle'] || 'analytics.table.data.not-available',
        path: item['request.path'] || 'analytics.table.data.not-available',
        views: Number(item['request.totalRequest']) || 0
    }));
};

/**
 * Transforms PageViewTimeLineEntity array to Chart.js compatible format
 */
export const transformPageViewTimeLineData = (data: PageViewTimeLineEntity[] | null): ChartData => {
    if (!data || !Array.isArray(data)) {
        return {
            labels: [],
            datasets: [
                {
                    label: 'analytics.charts.pageviews-timeline.dataset-label',
                    data: [],
                    borderColor: '#3B82F6',
                    backgroundColor: 'rgba(59, 130, 246, 0.1)',
                    borderWidth: 2,
                    fill: true,
                    tension: 0.4
                }
            ]
        };
    }

    const transformedData = data
        .map((item) => ({
            date: new Date(item['request.createdAt']),
            value: extractPageViews(item)
        }))
        .sort((a, b) => a.date.getTime() - b.date.getTime());

    // Check if all data points are from the same day (in user's local timezone)
    const allDatesAreSameDay = transformedData.every((item, _, arr) => {
        if (arr.length < 2) return true;
        const currentDate = item.date;
        const firstDate = arr[0].date;

        return isSameDay(firstDate, currentDate);
    });

    const labels = transformedData.map((item) =>
        format(item.date, allDatesAreSameDay ? TIME_FORMATS.hour : TIME_FORMATS.day)
    );

    const chartData = transformedData.map((item) => item.value);

    return {
        labels,
        datasets: [
            {
                label: 'analytics.charts.pageviews-timeline.dataset-label',
                data: chartData,
                borderColor: '#3B82F6',
                backgroundColor: 'rgba(59, 130, 246, 0.1)',
                borderWidth: 2,
                fill: true,
                tension: 0.4,
                cubicInterpolationMode: 'monotone'
            }
        ]
    };
};

/**
 * Transforms PageViewDeviceBrowsersEntity array to pie chart ChartData format
 */
export const transformDeviceBrowsersData = (
    data: PageViewDeviceBrowsersEntity[] | null
): ChartData => {
    if (!data || data.length === 0) {
        return {
            labels: [],
            datasets: [
                {
                    label: 'analytics.charts.device-breakdown.dataset-label',
                    data: [],
                    backgroundColor: []
                }
            ]
        };
    }

    // Group data by browser + device type combination
    const browserDeviceGroups = new Map<string, number>();

    data.forEach((item) => {
        const userAgent = item['request.userAgent'];
        const totalRequests = parseInt(item['request.totalRequest'] || '0', 10);

        if (userAgent && totalRequests > 0) {
            const parsed = parseUserAgent(userAgent);
            const browserName = parsed.browser.name;
            const deviceType = parsed.device.type;

            // Create combined label: "Chrome (Mobile)", "Safari (Desktop)", etc.
            // Note: Device labels are hardcoded as they go directly to chart library
            const deviceLabel =
                deviceType === 'mobile' ? 'Mobile' : deviceType === 'tablet' ? 'Tablet' : 'Desktop';
            const combinedLabel = `${browserName} (${deviceLabel})`;

            const currentTotal = browserDeviceGroups.get(combinedLabel) || 0;
            browserDeviceGroups.set(combinedLabel, currentTotal + totalRequests);
        }
    });

    // Convert map to arrays and sort by usage
    const sortedBrowserDevices = Array.from(browserDeviceGroups.entries())
        .sort(([, a], [, b]) => b - a)
        .slice(0, 10); // Increase limit to 10 for more device combinations

    if (sortedBrowserDevices.length === 0) {
        return {
            labels: ['No Data'],
            datasets: [
                {
                    label: 'analytics.charts.device-breakdown.dataset-label',
                    data: [1],
                    backgroundColor: ['#E5E7EB']
                }
            ]
        };
    }

    const labels = sortedBrowserDevices.map(([browserDevice]) => browserDevice);
    const chartData = sortedBrowserDevices.map(([, count]) => count);

    // Enhanced color palette for browser + device combinations
    const colorPalette = [
        '#3B82F6', // Chrome Desktop - Blue
        '#1E40AF', // Chrome Mobile - Dark Blue
        '#60A5FA', // Chrome Tablet - Light Blue
        '#8B5CF6', // Safari Desktop - Purple
        '#6D28D9', // Safari Mobile - Dark Purple
        '#A78BFA', // Safari Tablet - Light Purple
        '#10B981', // Firefox Desktop - Green
        '#047857', // Firefox Mobile - Dark Green
        '#34D399', // Firefox Tablet - Light Green
        '#F59E0B', // Edge Desktop - Orange
        '#D97706', // Edge Mobile - Dark Orange
        '#FBBF24', // Edge Tablet - Light Orange
        '#EF4444', // Others Desktop - Red
        '#DC2626', // Others Mobile - Dark Red
        '#F87171' // Others Tablet - Light Red
    ];

    return {
        labels,
        datasets: [
            {
                label: 'analytics.charts.device-breakdown.dataset-label',
                data: chartData,
                backgroundColor: colorPalette.slice(0, labels.length)
            }
        ]
    };
};

/**
 * Fills missing dates in the data array based on the granularity
 * @param data - The data array to fill missing dates
 * @param granularity - The granularity of the data
 * @returns The data array with missing dates filled
 */
export const fillMissingDates = (
    data: PageViewTimeLineEntity[],
    timeRange: TimeRangeInput,
    granularity: Granularity
): PageViewTimeLineEntity[] => {
    if (!data || !Array.isArray(data)) {
        return [];
    }

    const [startDate, endDate] = getDateRange(timeRange);

    const dataMap = new Map();
    data.forEach((item) => {
        const dateKey = new Date(item['request.createdAt']).toISOString();
        dataMap.set(dateKey, item);
    });

    const filledData = [];
    let currentDate = startDate;
    while (currentDate <= endDate) {
        const currentDateKey = currentDate.toISOString();

        if (dataMap.has(currentDateKey)) {
            filledData.push(dataMap.get(currentDateKey));
        } else {
            filledData.push({
                'request.createdAt': currentDateKey,
                'request.totalRequest': '0'
            });
        }
        currentDate = granularity === 'hour' ? addHours(currentDate, 1) : addDays(currentDate, 1);
    }

    return filledData;
};

export const getDateRange = (timeRange: TimeRangeInput): [Date, Date] => {
    const today = new Date();

    if (Array.isArray(timeRange)) {
        const startDate = startOfDay(parse(timeRange[0], 'yyyy-MM-dd', today));
        const endDate = endOfDay(parse(timeRange[1], 'yyyy-MM-dd', today));

        return [startDate, endDate];
    }

    switch (timeRange) {
        case TIME_RANGE_OPTIONS.today:
            return [startOfDay(today), endOfDay(today)];
        case TIME_RANGE_OPTIONS.yesterday: {
            const yesterday = subDays(today, 1);

            return [startOfDay(yesterday), endOfDay(yesterday)];
        }

        case TIME_RANGE_OPTIONS.last7days: {
            const sevenDaysAgo = subDays(today, 6);

            return [startOfDay(sevenDaysAgo), endOfDay(today)];
        }

        case TIME_RANGE_OPTIONS.last30days: {
            const thirtyDaysAgo = subDays(today, 29);

            return [startOfDay(thirtyDaysAgo), endOfDay(today)];
        }

        default:
            return [startOfDay(today), endOfDay(today)];
    }
};<|MERGE_RESOLUTION|>--- conflicted
+++ resolved
@@ -1,4 +1,4 @@
-<<<<<<< HEAD
+
 import {
     addDays,
     addHours,
@@ -10,9 +10,6 @@
     startOfDay,
     subDays
 } from 'date-fns';
-=======
-import { format, isSameDay, isSameMonth, parse } from 'date-fns';
->>>>>>> d55585cd
 
 import { TIME_RANGE_OPTIONS } from '../../constants';
 import {
