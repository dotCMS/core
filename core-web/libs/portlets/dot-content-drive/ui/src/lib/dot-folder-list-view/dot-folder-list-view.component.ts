--- conflicted
+++ resolved
@@ -10,12 +10,8 @@
     input,
     OnInit,
     output,
-<<<<<<< HEAD
-    Renderer2
-=======
     Renderer2,
     viewChild
->>>>>>> 714d6d3f
 } from '@angular/core';
 
 import { LazyLoadEvent, SortEvent } from 'primeng/api';
@@ -56,11 +52,8 @@
     private readonly renderer = inject(Renderer2);
     private readonly dotLanguagesService = inject(DotLanguagesService);
 
-<<<<<<< HEAD
-=======
     dataTable = viewChild<Table>('dataTable');
 
->>>>>>> 714d6d3f
     /**
      * A signal that takes an array of DotContentDriveItem objects.
      *
@@ -86,8 +79,6 @@
     $loading = input<boolean>(false, { alias: 'loading' });
 
     /**
-<<<<<<< HEAD
-=======
      * A signal that takes the offset.
      *
      * @type {InputSignal<number>}
@@ -96,7 +87,6 @@
     $offset = input<number>(0, { alias: 'offset' });
 
     /**
->>>>>>> 714d6d3f
      * An output that emits the selected items.
      *
      * @type {Output<DotContentDriveItem[]>}
@@ -188,30 +178,11 @@
 
     /**
      * State of the component.
-<<<<<<< HEAD
-     */
-    readonly state = signalState({
-        isDragging: false,
-        currentPageFirstRowIndex: 0,
-        languagesMap: new Map<number, DotLanguage>(),
-        dragOverRowId: null as string | null
-    });
-
-    /**
-     * Effect that handles pagination state management
-     */
-    protected readonly firstEffect = effect(() => {
-        const showPagination = this.$showPagination();
-        if (showPagination) {
-            patchState(this.state, { currentPageFirstRowIndex: 0 });
-        }
-=======
      */
     readonly state = signalState({
         isDragging: false,
         languagesMap: new Map<number, DotLanguage>(),
         dragOverRowId: null as string | null
->>>>>>> 714d6d3f
     });
 
     /**
@@ -250,10 +221,6 @@
      * @param event The lazy load event containing pagination info
      */
     onPage(event: LazyLoadEvent) {
-<<<<<<< HEAD
-        patchState(this.state, { currentPageFirstRowIndex: event.first });
-=======
->>>>>>> 714d6d3f
         this.paginate.emit(event);
     }
 
@@ -352,8 +319,6 @@
     }
 
     /**
-<<<<<<< HEAD
-=======
      * Handles drag end on a content item
      */
     onDragEnd() {
@@ -363,7 +328,6 @@
     }
 
     /**
->>>>>>> 714d6d3f
      * Creates drag image from actual rendered thumbnails (img/icon elements)
      * @param items The items to create the drag image from
      * @param totalCount The total number of items
@@ -433,14 +397,6 @@
     }
 
     /**
-<<<<<<< HEAD
-     * Handles drag end on a content item
-     */
-    onDragEnd() {
-        // Reset dragging state to false and clear drag over
-        patchState(this.state, { isDragging: false, dragOverRowId: null });
-        this.dragEnd.emit();
-=======
      * Handles first change event from the PrimeNG Table
      * Basically primeNG Table handles the change of the first on every OnChange
      * Making it lose the reference if you do a sort and do not handle this manually
@@ -454,6 +410,5 @@
         if (dataTable) {
             dataTable.first = this.$offset();
         }
->>>>>>> 714d6d3f
     }
 }