@use "../../../../../../dotcms-scss/shared/colors";
@use "../../../../../../dotcms-scss/shared/common";
@use "../../../../../../dotcms-scss/shared/fonts";
@use "../../../../../../dotcms-scss/shared/spacing";

@use "variables" as *;

:host {
    width: 100%;
    max-height: 100%;
    min-height: 0;

    ::ng-deep {
        p-table {
            .p-datatable.dotTable {
                .p-datatable-wrapper {
                    border: none;
                    border-radius: 0;
                }

                .p-datatable-tbody {
                    tr.content-drive-table__loading-row {
                        cursor: default;
                        // This is the height of the row in the table
                        // We need to set it to the same height as the row in the table
                        // to avoid the row from being too tall or too short
                        height: 4.3125rem;

                        td {
                            text-align: center;
                            vertical-align: middle;

                            .skeleton-wrapper {
                                display: flex;
                                align-items: center;
                                justify-content: center;
                                height: 100%;
                            }
                        }

                        &:hover {
                            cursor: default;
                            background-color: transparent;
                        }
                    }

                    tr.content-drive-table__row {
                        td:nth-child(2) {
                            min-width: 15.625rem;
                        }

                        .content-drive-table__actions-button {
                            opacity: 0;
                            transition: opacity 0.2s ease-in-out;
                        }

                        &:hover {
                            .content-drive-table__actions-button {
                                opacity: 1;
                            }
                        }

                        &.is-dragging {
                            cursor: grabbing;
                        }

                        &.is-drag-over:not(.p-highlight) {
                            color: $text-color-hover;
                            background-color: $color-palette-primary-100;
                            transition: background-color ease-in $basic-speed;
                        }

                        &:focus:not(.p-highlight) {
                            background-color: colors.$white;
                        }
                    }
                }
            }
        }

        p-table {
            .p-datatable.empty-table {
                .p-datatable-wrapper {
                    overflow: hidden;

                    table {
                        height: 100%;
                        width: 100%;
                    }
                }
            }
        }
    }
}

.hoverable {
    cursor: pointer;
}

.list-view-title {
    display: grid;
    grid-template-columns: 4.5rem minmax(0, 1fr) min-content;
    align-items: center;
<<<<<<< HEAD
    gap: spacing.$spacing-3;
=======
    gap: $spacing-1;
>>>>>>> d4872faf
    width: 100%;

    .container-thumbnail {
        background-color: $color-palette-primary-100;
        // min-width: 72px;

        .folder-icon {
            font-size: 2.25rem;
            display: flex;
            align-items: center;
            justify-content: center;
            width: 100%;
            height: 100%;
        }
    }

    .truncate-text {
        max-width: 100%;
        width: fit-content;
    }

    .pi {
        color: colors.$color-palette-gray-700;
    }
}

.empty-state {
    padding: spacing.$spacing-6 spacing.$spacing-4;
    text-align: center;
    height: 100%;
    border: none;

    .empty-state-content {
        display: flex;
        flex-direction: column;
        align-items: center;
        gap: spacing.$spacing-4;
        max-width: 400px;
        margin: 0 auto;
    }

    .empty-state-icon {
        display: flex;
        align-items: center;
        justify-content: center;
        width: 5rem;
        height: 5rem;
        border-radius: 50%;

        i {
            color: colors.$color-palette-surface-500;
            font-size: 5.75rem;
        }
    }

    .empty-state-message {
        display: flex;
        flex-direction: column;
    }

    .empty-state-title {
        margin: 0;
        font-size: fonts.$font-size-lmd;
        font-weight: fonts.$font-weight-medium-bold;
        text-align: center;
        color: colors.$color-palette-gray-800;
    }

    .empty-state-description {
        margin: 0;
        color: colors.$black;
        font-size: fonts.$font-size-md;
        line-height: 1.5;
    }
}

// Drag image styles (dynamically created, appended to body)
::ng-deep {
    .drag-image-container {
        position: fixed;
        //Hide it outside of the screen
        top: -9999px;
        left: -9999px;
        width: 80px;
        height: 80px;
    }

    .drag-image-item {
        position: absolute;
        top: 0;
        left: 0;
        background: colors.$white;
        border: 2px solid colors.$color-palette-primary-500;
        border-radius: common.$border-radius-lg;
        padding: spacing.$spacing-1;
        box-shadow:
            0 8px 24px rgba(0, 0, 0, 0.3),
            0 2px 8px rgba(0, 0, 0, 0.2);
        width: 4rem;
        height: 4rem;
        display: flex;
        align-items: center;
        justify-content: center;
        overflow: hidden;

        &.drag-image-item-0 {
            transform: translate(0, 0);
            z-index: 3;
        }

        &.drag-image-item-1 {
            transform: translate(0.625rem, 0.625rem);
            z-index: 2;
            opacity: 0.9;
        }

        &.drag-image-item-2 {
            transform: translate(1.25rem, 1.25rem);
            z-index: 1;
            opacity: 0.8;
        }

        > * {
            max-width: 100% !important;
            max-height: 100% !important;
            width: 3rem !important;
            height: 3rem !important;
            object-fit: contain !important;
            font-size: 3rem !important;
            display: flex !important;
            align-items: center !important;
            justify-content: center !important;
            margin: auto !important;
        }
    }

    .drag-image-badge {
        position: absolute;
        top: -10px;
        right: 0;
        background: colors.$color-palette-primary-500;
        color: colors.$white;
        border-radius: 50%;
        width: 2rem;
        height: 2rem;
        display: flex;
        align-items: center;
        justify-content: center;
        font-size: fonts.$font-size-sm;
        font-weight: fonts.$font-weight-bold;
        border: 3px solid colors.$white;
        box-shadow: 0 4px 8px rgba(0, 0, 0, 0.3);
        z-index: 10;
    }
}<|MERGE_RESOLUTION|>--- conflicted
+++ resolved
@@ -101,11 +101,7 @@
     display: grid;
     grid-template-columns: 4.5rem minmax(0, 1fr) min-content;
     align-items: center;
-<<<<<<< HEAD
     gap: spacing.$spacing-3;
-=======
-    gap: $spacing-1;
->>>>>>> d4872faf
     width: 100%;
 
     .container-thumbnail {
