--- conflicted
+++ resolved
@@ -1,21 +1,12 @@
 import { DotFolderListViewColumn, DotFolderTreeNodeItem } from './models';
 
 export const HEADER_COLUMNS: DotFolderListViewColumn[] = [
-<<<<<<< HEAD
-    { field: 'title', header: 'name', width: '40%', order: 1, sortable: true },
-    { field: 'live', header: 'status', width: '5%', order: 2 },
-    { field: 'languageId', header: 'locale', width: '10%', order: 3, sortable: true },
-    { field: 'contentType', header: 'type', sortable: true, width: '15%', order: 4 },
-    { field: 'modUser', header: 'Edited-By', width: '15%', order: 5, sortable: true },
-    { field: 'modDate', header: 'Last-Edited', sortable: true, width: '5%', order: 6 },
-=======
     { field: 'title', header: 'name', width: '32%', order: 1, sortable: true },
     { field: 'live', header: 'status', width: '10%', order: 2 },
     { field: 'languageId', header: 'locale', width: '10%', order: 3, sortable: true },
     { field: 'contentType', header: 'type', sortable: true, width: '15%', order: 4 },
     { field: 'modUser', header: 'Edited-By', width: '15%', order: 5, sortable: true },
     { field: 'modDate', header: 'Last-Edited', sortable: true, width: '13%', order: 6 },
->>>>>>> 714d6d3f
     { field: 'actions', header: '', width: '5%', order: 7 }
 ].sort((a, b) => a.order - b.order); // Sort the columns by order, so the columns are in the correct order in the UI
 
