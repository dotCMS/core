import {
    Spectator,
    SpyObject,
    byTestId,
    createComponentFactory,
    mockProvider
} from '@ngneat/spectator/jest';

import { fakeAsync, tick } from '@angular/core/testing';
import { ReactiveFormsModule } from '@angular/forms';

import { IconFieldModule } from 'primeng/iconfield';
import { InputIconModule } from 'primeng/inputicon';
import { InputTextModule } from 'primeng/inputtext';

import { ALL_FOLDER } from '@dotcms/portlets/content-drive/ui';

import { DotContentDriveSearchInputComponent } from './dot-content-drive-search-input.component';

import { DotContentDriveStore } from '../../../../store/dot-content-drive.store';

describe('DotContentDriveSearchInputComponent', () => {
    let spectator: Spectator<DotContentDriveSearchInputComponent>;
    let mockStore: SpyObject<InstanceType<typeof DotContentDriveStore>>;

    const createComponent = createComponentFactory({
        component: DotContentDriveSearchInputComponent,
        imports: [ReactiveFormsModule, IconFieldModule, InputIconModule, InputTextModule],
        providers: [
            mockProvider(DotContentDriveStore, {
                patchFilters: jest.fn(),
                removeFilter: jest.fn(),
                getFilterValue: jest.fn(),
                setGlobalSearch: jest.fn(),
                setSelectedNode: jest.fn()
            })
        ],
        detectChanges: false
    });

    beforeEach(() => {
        spectator = createComponent();
        mockStore = spectator.inject(DotContentDriveStore);
        mockStore.getFilterValue.mockReturnValue(undefined);
    });

    afterEach(() => {
        jest.clearAllMocks();
    });

    describe('Component Initialization', () => {
        it('should create successfully', () => {
            expect(spectator.component).toBeTruthy();
        });

        it('should initialize with empty form control by default', () => {
            spectator.detectChanges();

            expect(spectator.component.searchControl.value).toBe('');
        });

        it('should load existing filter value from store on init', () => {
            const existingValue = 'existing search term';
            mockStore.getFilterValue.mockReturnValue(existingValue);

            spectator.detectChanges();

            expect(mockStore.getFilterValue).toHaveBeenCalledWith('title');
            expect(spectator.component.searchControl.value).toBe(existingValue);
        });
    });

    describe('Template', () => {
        beforeEach(() => {
            spectator.detectChanges();
        });

        it('should render search input element', () => {
            const input = spectator.query('input');
            expect(input).toBeTruthy();
        });

        it('should bind form control to input', () => {
            const input = spectator.query('input') as HTMLInputElement;

            spectator.component.searchControl.setValue('test value');
            spectator.detectChanges();

            expect(input.value).toBe('test value');
        });
    });

    describe('Global Search Action', () => {
        beforeEach(() => {
            spectator.detectChanges();
        });

        it('should call patchFilters after debounce when input has value', fakeAsync(() => {
            const input = spectator.query('input') as HTMLInputElement;

            spectator.typeInElement('search term', input);
            tick(500);

            expect(mockStore.setGlobalSearch).toHaveBeenCalledWith('search term');
            expect(mockStore.setSelectedNode).toHaveBeenCalledWith(ALL_FOLDER);
        }));

        it('should call removeFilter when input is empty', fakeAsync(() => {
            const input = spectator.query('input') as HTMLInputElement;

            spectator.typeInElement('   ', input);
            tick(500);

            expect(mockStore.setGlobalSearch).toHaveBeenCalledWith('');
            expect(mockStore.setSelectedNode).toHaveBeenCalledWith(ALL_FOLDER);
        }));

        it('should debounce input changes by 500ms', fakeAsync(() => {
            const input = spectator.query('input') as HTMLInputElement;

            spectator.typeInElement('test', input);

            expect(mockStore.patchFilters).not.toHaveBeenCalled();

            tick(499);
            expect(mockStore.patchFilters).not.toHaveBeenCalled();

            tick(1);
            expect(mockStore.setGlobalSearch).toHaveBeenCalledWith('test');
            expect(mockStore.setSelectedNode).toHaveBeenCalledWith(ALL_FOLDER);
        }));

        it('should trim whitespace from input values', fakeAsync(() => {
            const input = spectator.query('input') as HTMLInputElement;

            spectator.typeInElement('  trimmed value  ', input);
            tick(500);

            expect(mockStore.setGlobalSearch).toHaveBeenCalledWith('trimmed value');
            expect(mockStore.setSelectedNode).toHaveBeenCalledWith(ALL_FOLDER);
        }));

        it('should handle special characters correctly', fakeAsync(() => {
            const input = spectator.query('input') as HTMLInputElement;
            const specialChars = 'test-search+term (with) special chars!';

            spectator.typeInElement(specialChars, input);
            tick(500);

            expect(mockStore.setGlobalSearch).toHaveBeenCalledWith(specialChars);
            expect(mockStore.setSelectedNode).toHaveBeenCalledWith(ALL_FOLDER);
        }));
    });

    describe('OnDestroy', () => {
        it('should not call store methods after component is destroyed', fakeAsync(() => {
            spectator.detectChanges();
            const input = spectator.query('input') as HTMLInputElement;

            spectator.typeInElement('test', input);
            spectator.fixture.destroy();
            tick(500);

            expect(mockStore.patchFilters).not.toHaveBeenCalled();
        }));
    });

    describe('Clear Icon', () => {
        it('should appear when input has value', () => {
<<<<<<< HEAD
            spectator.component.searchControl.setValue('test value');
=======
            mockStore.getFilterValue.mockReturnValue('test value');
>>>>>>> 714d6d3f
            spectator.detectChanges();

            expect(spectator.query(byTestId('search-icon-clear'))).toBeTruthy();
        });

        it('should not appear when input is empty', () => {
<<<<<<< HEAD
            spectator.component.searchControl.setValue('');
=======
            mockStore.getFilterValue.mockReturnValue('');
>>>>>>> 714d6d3f
            spectator.detectChanges();

            expect(spectator.query(byTestId('search-icon-clear'))).not.toBeTruthy();
        });

        it('should clear input when clear icon is clicked', () => {
<<<<<<< HEAD
            spectator.component.searchControl.setValue('test value');
=======
            mockStore.getFilterValue.mockReturnValue('test value');
>>>>>>> 714d6d3f
            spectator.detectChanges();

            spectator.click(spectator.query(byTestId('search-icon-clear')));

            expect(spectator.component.searchControl.value).toBe(null);
        });
    });
});<|MERGE_RESOLUTION|>--- conflicted
+++ resolved
@@ -167,33 +167,21 @@
 
     describe('Clear Icon', () => {
         it('should appear when input has value', () => {
-<<<<<<< HEAD
-            spectator.component.searchControl.setValue('test value');
-=======
             mockStore.getFilterValue.mockReturnValue('test value');
->>>>>>> 714d6d3f
             spectator.detectChanges();
 
             expect(spectator.query(byTestId('search-icon-clear'))).toBeTruthy();
         });
 
         it('should not appear when input is empty', () => {
-<<<<<<< HEAD
-            spectator.component.searchControl.setValue('');
-=======
             mockStore.getFilterValue.mockReturnValue('');
->>>>>>> 714d6d3f
             spectator.detectChanges();
 
             expect(spectator.query(byTestId('search-icon-clear'))).not.toBeTruthy();
         });
 
         it('should clear input when clear icon is clicked', () => {
-<<<<<<< HEAD
-            spectator.component.searchControl.setValue('test value');
-=======
             mockStore.getFilterValue.mockReturnValue('test value');
->>>>>>> 714d6d3f
             spectator.detectChanges();
 
             spectator.click(spectator.query(byTestId('search-icon-clear')));
