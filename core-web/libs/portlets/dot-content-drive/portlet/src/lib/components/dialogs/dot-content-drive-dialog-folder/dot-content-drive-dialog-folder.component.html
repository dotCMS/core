<div [formGroup]="folderForm">
    <p-tabs value="0">
        <p-tablist>
            <p-tab [value]="0">
                {{ 'content-drive.dialog.folder.general.header' | dm }}
            </p-tab>
            <p-tab [value]="1">
                {{ 'content-drive.dialog.folder.advanced.header' | dm }}
            </p-tab>
        </p-tablist>
        <p-tabpanels>
            <p-tabpanel [value]="0" class="folder-dialog-tab-content">
                <div class="folder-dialog-field">
                    <label [checkIsRequiredControl]="'title'" for="title" dotFieldRequired>
                        {{ 'content-drive.dialog.folder.field.title' | dm }}
                    </label>
                    <input
                        pInputText
                        id="title"
                        aria-describedby="title-help"
                        formControlName="title"
                        [autofocus]="true" />
                </div>
            </p-tabpanel>
            <p-tabpanel [value]="1" class="folder-dialog-tab-content">
                <div class="folder-dialog-field">
                    <label [checkIsRequiredControl]="'sortOrder'" for="sortOrder" dotFieldRequired>
                        {{ 'content-drive.dialog.folder.field.sort-order' | dm }}
                    </label>
                    <p-inputNumber
                        inputId="minmax"
                        mode="decimal"
                        [min]="0"
                        formControlName="sortOrder" />
                </div>

                <div class="folder-dialog-field">
                    <label
                        [checkIsRequiredControl]="'allowedFileExtensions'"
                        for="allowedFileExtensions"
                        dotFieldRequired>
                        {{ 'content-drive.dialog.folder.field.allowed-file-extensions' | dm }}
                    </label>
                    <p-autoComplete
                        formControlName="allowedFileExtensions"
                        data-testid="allowed-file-extensions-autocomplete"
                        (completeMethod)="onCompleteMethod($event)"
                        [suggestions]="$filteredAllowedFileExtensions()"
                        [multiple]="true"
                        (keyup.enter)="onEnterKey($event)" />
                    <small id="allowedFileExtensions-help">
                        {{ 'content-drive.dialog.folder.field.allowed-file-extensions.help' | dm }}
                    </small>
                </div>

                <div class="folder-dialog-field">
                    <label
                        [checkIsRequiredControl]="'defaultFileAssetType'"
                        for="defaultFileAssetType"
                        dotFieldRequired>
                        {{ 'content-drive.dialog.folder.field.default-file-asset-type' | dm }}
                    </label>
                    <p-select
                        [options]="$fileAssetTypes()"
                        optionLabel="name"
                        optionValue="variable"
                        [loading]="false"
                        id="defaultFileAssetType"
                        aria-describedby="defaultFileAssetType-help"
                        [placeholder]="
                            'content-drive.dialog.folder.field.default-file-asset-type.help' | dm
                        "
                        formControlName="defaultFileAssetType" />
                </div>

<<<<<<< HEAD
                <div class="folder-dialog-field">
                    <label [checkIsRequiredControl]="'url'" for="url" dotFieldRequired>
                        {{ 'content-drive.dialog.folder.field.url' | dm }}
                    </label>
                    <input pInputText id="url" aria-describedby="url-help" formControlName="url" />
                </div>
=======
        <div class="folder-dialog-field">
            <label [checkIsRequiredControl]="'name'" for="name" dotFieldRequired>
                {{ 'content-drive.dialog.folder.field.name' | dm }}
            </label>
            <input pInputText id="name" aria-describedby="name-help" formControlName="name" />
        </div>
>>>>>>> d4872faf

                <div class="folder-dialog-field">
                    <span>{{ 'content-drive.dialog.folder.field.path' | dm }}</span>
                    <p class="folder-dialog-path">{{ $finalPath() }}</p>
                </div>

                <div class="folder-dialog-field">
                    <label
                        [checkIsRequiredControl]="'showOnMenu'"
                        for="showOnMenu"
                        dotFieldRequired>
                        {{ 'content-drive.dialog.folder.field.show-on-menu' | dm }}
                    </label>
                    <p-toggleSwitch
                        id="showOnMenu"
                        aria-describedby="showOnMenu-help"
                        formControlName="showOnMenu" />
                </div>
            </p-tabpanel>
        </p-tabpanels>
    </p-tabs>
</div>

<div class="folder-dialog-footer">
    <button
        pButton
        type="button"
        class="p-button-outlined"
        data-testid="content-drive-dialog-folder-cancel"
        [label]="'content-drive.dialog.folder.cancel' | dm"
        (click)="closeDialog()"></button>
    <button
        pButton
        type="button"
        class="p-button-primary"
        data-testid="content-drive-dialog-folder-create"
        [label]="
            ($folder() ? 'content-drive.dialog.folder.save' : 'content-drive.dialog.folder.create')
                | dm
        "
        [disabled]="folderForm.invalid"
        [loading]="$isLoading()"
        (click)="$folder() ? saveFolder() : createFolder()"></button>
</div><|MERGE_RESOLUTION|>--- conflicted
+++ resolved
@@ -73,21 +73,12 @@
                         formControlName="defaultFileAssetType" />
                 </div>
 
-<<<<<<< HEAD
                 <div class="folder-dialog-field">
-                    <label [checkIsRequiredControl]="'url'" for="url" dotFieldRequired>
-                        {{ 'content-drive.dialog.folder.field.url' | dm }}
+                    <label [checkIsRequiredControl]="'name'" for="name" dotFieldRequired>
+                        {{ 'content-drive.dialog.folder.field.name' | dm }}
                     </label>
-                    <input pInputText id="url" aria-describedby="url-help" formControlName="url" />
+                    <input pInputText id="name" aria-describedby="name-help" formControlName="name" />
                 </div>
-=======
-        <div class="folder-dialog-field">
-            <label [checkIsRequiredControl]="'name'" for="name" dotFieldRequired>
-                {{ 'content-drive.dialog.folder.field.name' | dm }}
-            </label>
-            <input pInputText id="name" aria-describedby="name-help" formControlName="name" />
-        </div>
->>>>>>> d4872faf
 
                 <div class="folder-dialog-field">
                     <span>{{ 'content-drive.dialog.folder.field.path' | dm }}</span>
