--- conflicted
+++ resolved
@@ -5,12 +5,7 @@
 import { provideHttpClient } from '@angular/common/http';
 import { By } from '@angular/platform-browser';
 
-<<<<<<< HEAD
 import { DotContentTypeService } from '@dotcms/data-access';
-=======
-import { DotContentTypeService, DotLanguagesService, DotMessageService } from '@dotcms/data-access';
-import { MockDotMessageService } from '@dotcms/utils-testing';
->>>>>>> ca1fce6d
 
 import { DotContentDriveToolbarComponent } from './dot-content-drive-toolbar.component';
 
@@ -50,15 +45,7 @@
                 ),
                 getAllContentTypes: jest.fn().mockReturnValue(of(MOCK_BASE_TYPES))
             }),
-<<<<<<< HEAD
             provideHttpClient()
-=======
-            mockProvider(DotLanguagesService, {
-                get: jest.fn().mockReturnValue(of())
-            }),
-            provideHttpClient(),
-            mockProvider(DotMessageService, new MockDotMessageService({}))
->>>>>>> ca1fce6d
         ],
         detectChanges: false
     });
