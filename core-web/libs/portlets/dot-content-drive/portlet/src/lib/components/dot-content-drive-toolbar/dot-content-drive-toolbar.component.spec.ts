--- conflicted
+++ resolved
@@ -18,16 +18,13 @@
             mockProvider(DotContentDriveStore, {
                 isTreeExpanded: jest.fn().mockReturnValue(true),
                 setIsTreeExpanded: jest.fn(),
-<<<<<<< HEAD
                 getFilterValue: jest.fn().mockReturnValue(undefined),
+                patchFilters: jest.fn(),
+                removeFilter: jest.fn(),
                 filters: jest.fn().mockReturnValue({})
             }),
             mockProvider(DotContentTypeService, {
                 getContentTypes: jest.fn().mockReturnValue(of(mockContentTypes))
-=======
-                getFilterValue: jest.fn(),
-                setFilters: jest.fn()
->>>>>>> f5d1e469
             })
         ],
         detectChanges: false
