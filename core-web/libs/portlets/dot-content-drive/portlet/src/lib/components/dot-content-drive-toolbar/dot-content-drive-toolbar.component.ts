--- conflicted
+++ resolved
@@ -3,27 +3,21 @@
 import { ButtonModule } from 'primeng/button';
 import { ToolbarModule } from 'primeng/toolbar';
 
-<<<<<<< HEAD
 import { DotContentDriveBaseTypeSelectorComponent } from './components/dot-content-drive-baseType-selector/dot-content-drive-baseType-selector.component';
-=======
 import { DotContentDriveContentTypeFieldComponent } from './components/dot-content-drive-content-type-field/dot-content-drive-content-type-field.component';
 import { DotContentDriveSearchInputComponent } from './components/dot-content-drive-search-input/dot-content-drive-search-input.component';
->>>>>>> 542da8aa
 import { DotContentDriveTreeTogglerComponent } from './components/dot-content-drive-tree-toggler/dot-content-drive-tree-toggler.component';
 
 @Component({
     selector: 'dot-content-drive-toolbar',
-<<<<<<< HEAD
-    imports: [ToolbarModule, ButtonModule, DotContentDriveTreeTogglerComponent, DotContentDriveBaseTypeSelectorComponent],
-=======
     imports: [
         ToolbarModule,
         ButtonModule,
         DotContentDriveTreeTogglerComponent,
+        DotContentDriveBaseTypeSelectorComponent,
         DotContentDriveContentTypeFieldComponent,
         DotContentDriveSearchInputComponent
     ],
->>>>>>> 542da8aa
     providers: [],
     standalone: true,
     templateUrl: './dot-content-drive-toolbar.component.html',
