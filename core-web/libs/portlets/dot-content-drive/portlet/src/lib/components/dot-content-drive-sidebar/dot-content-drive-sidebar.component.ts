--- conflicted
+++ resolved
@@ -5,16 +5,6 @@
 import { DotTreeFolderComponent } from '@dotcms/ui';
 
 import { DotContentDriveStore } from '../../store/dot-content-drive.store';
-<<<<<<< HEAD
-import {
-    ALL_FOLDER,
-    createTreeNode,
-    generateAllParentPaths,
-    buildTreeFolderNodes,
-    TreeNodeItem
-} from '../../utils/tree-folder.utils';
-=======
->>>>>>> 6eac100e
 import { DotContentDriveTreeTogglerComponent } from '../dot-content-drive-toolbar/components/dot-content-drive-tree-toggler/dot-content-drive-tree-toggler.component';
 
 @Component({
@@ -22,12 +12,7 @@
     templateUrl: './dot-content-drive-sidebar.component.html',
     styleUrl: './dot-content-drive-sidebar.component.scss',
     changeDetection: ChangeDetectionStrategy.OnPush,
-<<<<<<< HEAD
-    imports: [DotTreeFolderComponent, DotContentDriveTreeTogglerComponent],
-    providers: [DotFolderService]
-=======
     imports: [DotTreeFolderComponent, DotContentDriveTreeTogglerComponent]
->>>>>>> 6eac100e
 })
 export class DotContentDriveSidebarComponent {
     readonly #store = inject(DotContentDriveStore);
@@ -42,11 +27,6 @@
         if (!currentSite) {
             return;
         }
-<<<<<<< HEAD
-        const URLForlderPath = this.#store.path() || '';
-        const fullPath = untracked(() => `${currentSite.hostname}${URLForlderPath}`);
-=======
->>>>>>> 6eac100e
 
         // Use untracked to prevent path changes from triggering this effect
         // Only reload folders when the site changes, not when user selects nodes
