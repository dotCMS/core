import {
    patchState,
    signalStore,
    withComputed,
    withHooks,
    withMethods,
    withState
} from '@ngrx/signals';
import { EMPTY } from 'rxjs';

import { computed, effect, EffectRef, inject } from '@angular/core';
import { ActivatedRoute } from '@angular/router';

import { catchError, take } from 'rxjs/operators';

import { DotContentSearchService } from '@dotcms/data-access';
import { DotContentDriveItem, ESContent } from '@dotcms/dotcms-models';
import { QueryBuilder } from '@dotcms/query-builder';
import { GlobalStore } from '@dotcms/store';

import { withContextMenu } from './features/withContextMenu';

import {
    BASE_QUERY,
    DEFAULT_PAGINATION,
    DEFAULT_PATH,
    DEFAULT_SORT,
    DEFAULT_TREE_EXPANDED,
    SYSTEM_HOST
} from '../shared/constants';
import {
    DotContentDriveFilters,
    DotContentDriveInit,
    DotContentDrivePagination,
    DotContentDriveSort,
    DotContentDriveState,
    DotContentDriveStatus
} from '../shared/models';
import { decodeFilters } from '../utils/functions';

const initialState: DotContentDriveState = {
    currentSite: SYSTEM_HOST,
    path: DEFAULT_PATH,
    filters: {},
    items: [],
    status: DotContentDriveStatus.LOADING,
    totalItems: 0,
    pagination: DEFAULT_PAGINATION,
    sort: DEFAULT_SORT,
    isTreeExpanded: DEFAULT_TREE_EXPANDED
};

export const DotContentDriveStore = signalStore(
    withState<DotContentDriveState>(initialState),
    withComputed(({ path, filters, currentSite, pagination, sort }) => {
        return {
            $searchParams: computed(() => ({
                query: (() => {
                    const query = new QueryBuilder();
                    const baseQuery = query.raw(BASE_QUERY);
                    let modifiedQuery = baseQuery;

                    const pathValue = path();
                    const currentSiteValue = currentSite();
                    const filtersValue = filters();
                    const filtersEntries = Object.entries(filtersValue ?? {});

                    if (pathValue) {
                        modifiedQuery = modifiedQuery.field('parentPath').equals(pathValue);
                    }

                    modifiedQuery = modifiedQuery.raw(
                        `+(conhost:${currentSiteValue?.identifier} OR conhost:${SYSTEM_HOST.identifier}) +working:true +variant:default`
                    );

                    filtersEntries
                        .filter(([_key, value]) => value !== undefined)
                        .forEach(([key, value]) => {
                            // Handle multiselectors
                            if (Array.isArray(value)) {
                                const orChain = value.join(' OR ');
                                const orQuery =
                                    value.length > 1
                                        ? `+${key}:(${orChain})`
                                        : `+${key}:${orChain}`;
                                modifiedQuery = modifiedQuery.raw(orQuery);
                                return;
                            }

                            // Handle raw search for title
                            if (key === 'title') {
                                modifiedQuery = modifiedQuery.raw(
                                    `+catchall:*${value}* title_dotraw:*${value}*^5 title:'${value}'^15`
                                );
                                value
                                    .split(' ')
                                    .filter((word) => word.trim().length > 0)
                                    .forEach((word) => {
                                        modifiedQuery = modifiedQuery.raw(`title:${word}^5`);
                                    });
                                return;
                            }

                            modifiedQuery = modifiedQuery.field(key).equals(value);
                        });

                    return modifiedQuery.build();
                })(),
                pagination: pagination(),
                sort: sort(),
                currentSite: currentSite()
            }))
        };
    }),
    withMethods((store) => {
        const contentSearchService = inject(DotContentSearchService);

        return {
            initContentDrive({ currentSite, path, filters, isTreeExpanded }: DotContentDriveInit) {
                patchState(store, {
                    currentSite: currentSite ?? SYSTEM_HOST,
                    path,
                    filters,
                    status: DotContentDriveStatus.LOADING,
                    isTreeExpanded
                });
            },
            setItems(items: DotContentDriveItem[], totalItems: number) {
                patchState(store, { items, status: DotContentDriveStatus.LOADED, totalItems });
            },
            setStatus(status: DotContentDriveStatus) {
                patchState(store, { status });
            },
            patchFilters(filters: DotContentDriveFilters) {
                patchState(store, {
                    filters: { ...store.filters(), ...filters },
                    pagination: {
                        ...store.pagination(),
                        offset: 0
                    }
                });
            },
            removeFilter(filter: string) {
                const { [filter]: removedFilter, ...restFilters } = store.filters();
                if (removedFilter) {
                    patchState(store, { filters: restFilters });
                }
            },
            setPagination(pagination: DotContentDrivePagination) {
                patchState(store, { pagination });
            },
            setSort(sort: DotContentDriveSort) {
                patchState(store, { sort });
            },
            setIsTreeExpanded(isTreeExpanded: boolean) {
                patchState(store, { isTreeExpanded });
            },
            getFilterValue(filter: string) {
                return store.filters()[filter];
            },
<<<<<<< HEAD
            loadItems() {
                const { query, pagination, sort, currentSite } = store.$searchParams();
                const { limit, offset } = pagination;
                const { field, order } = sort;

                patchState(store, { status: DotContentDriveStatus.LOADING });

                // Avoid fetching content for SYSTEM_HOST sites
                if (currentSite?.identifier === SYSTEM_HOST.identifier) {
                    return;
                }

                contentSearchService
                    .get<ESContent>({
                        query,
                        limit,
                        offset,
                        sort: `score,${field} ${order}`
                    })
                    .pipe(
                        take(1),
                        catchError(() => {
                            patchState(store, { status: DotContentDriveStatus.ERROR });
                            return EMPTY;
                        })
                    )
                    .subscribe((response) => {
                        patchState(store, {
                            items: response.jsonObjectView.contentlets,
                            totalItems: response.resultsSize,
                            status: DotContentDriveStatus.LOADED
                        });
                    });
            },
            reloadContentDrive() {
                this.loadItems();
=======
            setPath(path: string) {
                patchState(store, { path });
>>>>>>> 61316682
            }
        };
    }),
    withHooks((store) => {
        const route = inject(ActivatedRoute);
        const globalStore = inject(GlobalStore);
        let initEffect: EffectRef;
        let searchEffect: EffectRef;

        return {
            onInit() {
                initEffect = effect(() => {
                    const queryParams = route.snapshot.queryParams;
                    const currentSite = globalStore.siteDetails();
                    const path = queryParams['path'] || DEFAULT_PATH;
                    const filters = decodeFilters(queryParams['filters'] || '');
                    const queryTreeExpanded =
                        queryParams['isTreeExpanded'] ?? DEFAULT_TREE_EXPANDED.toString();

                    store.initContentDrive({
                        currentSite,
                        path,
                        filters,
                        isTreeExpanded: queryTreeExpanded == 'true'
                    });
                });

                /**
                 * Effect that triggers a content reload when search parameters change.
                 * loadItems internally uses $searchParams signal, so it will be triggered
                 * whenever query, pagination or sort changes.
                 */
                searchEffect = effect(() => {
                    store.loadItems();
                });
            },
            onDestroy() {
                initEffect?.destroy();
                searchEffect?.destroy();
            }
        };
    }),
    withContextMenu()
);<|MERGE_RESOLUTION|>--- conflicted
+++ resolved
@@ -158,7 +158,6 @@
             getFilterValue(filter: string) {
                 return store.filters()[filter];
             },
-<<<<<<< HEAD
             loadItems() {
                 const { query, pagination, sort, currentSite } = store.$searchParams();
                 const { limit, offset } = pagination;
@@ -195,10 +194,9 @@
             },
             reloadContentDrive() {
                 this.loadItems();
-=======
+            },
             setPath(path: string) {
                 patchState(store, { path });
->>>>>>> 61316682
             }
         };
     }),
