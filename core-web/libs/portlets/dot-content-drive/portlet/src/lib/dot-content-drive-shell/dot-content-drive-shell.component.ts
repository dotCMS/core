--- conflicted
+++ resolved
@@ -3,13 +3,9 @@
 import { Router } from '@angular/router';
 
 import { LazyLoadEvent, MessageService, SortEvent } from 'primeng/api';
-<<<<<<< HEAD
-import { DialogModule } from 'primeng/dialog';
-=======
 import { ButtonModule } from 'primeng/button';
 import { DialogModule } from 'primeng/dialog';
 import { MessagesModule } from 'primeng/messages';
->>>>>>> 6eac100e
 import { ToastModule } from 'primeng/toast';
 
 import {
@@ -40,15 +36,11 @@
         DotAddToBundleComponent,
         DotContentDriveSidebarComponent,
         ToastModule,
-<<<<<<< HEAD
-        DialogModule
-=======
         DialogModule,
         DotContentDriveDialogFolderComponent,
         MessagesModule,
         ButtonModule,
         DotMessagePipe
->>>>>>> 6eac100e
     ],
     providers: [DotContentDriveStore, DotWorkflowsActionsService, MessageService, DotFolderService],
     templateUrl: './dot-content-drive-shell.component.html',
@@ -73,10 +65,7 @@
 
     readonly DOT_CONTENT_DRIVE_STATUS = DotContentDriveStatus;
     readonly DIALOG_TYPE = DIALOG_TYPE;
-<<<<<<< HEAD
-=======
     readonly $showMessage = signal<boolean>(true);
->>>>>>> 6eac100e
 
     readonly updateQueryParamsEffect = effect(() => {
         const isTreeExpanded = this.#store.isTreeExpanded();
@@ -154,9 +143,6 @@
      * Handles dialog hide event to reset the dialog state
      */
     protected onHideDialog() {
-<<<<<<< HEAD
-        this.#store.resetDialog();
-=======
         this.#store.closeDialog();
     }
 
@@ -168,6 +154,5 @@
      */
     protected onCloseMessage() {
         this.$showMessage.set(false);
->>>>>>> 6eac100e
     }
 }