import { Location } from '@angular/common';
import { ChangeDetectionStrategy, Component, effect, inject, signal } from '@angular/core';
import { Router } from '@angular/router';

import { LazyLoadEvent, MessageService, SortEvent } from 'primeng/api';
import { ButtonModule } from 'primeng/button';
import { DialogModule } from 'primeng/dialog';
import { MessagesModule } from 'primeng/messages';
import { ToastModule } from 'primeng/toast';

<<<<<<< HEAD
import { DotFolderService, DotWorkflowsActionsService } from '@dotcms/data-access';
=======
import { DotMessageService, DotWorkflowsActionsService } from '@dotcms/data-access';
>>>>>>> e31d817b
import { ContextMenuData, DotContentDriveItem } from '@dotcms/dotcms-models';
import { DotFolderListViewComponent } from '@dotcms/portlets/content-drive/ui';
import { DotAddToBundleComponent, DotMessagePipe } from '@dotcms/ui';

import { DotContentDriveDialogFolderComponent } from '../components/dialogs/dot-content-drive-dialog-folder/dot-content-drive-dialog-folder.component';
import { DotContentDriveSidebarComponent } from '../components/dot-content-drive-sidebar/dot-content-drive-sidebar.component';
import { DotContentDriveToolbarComponent } from '../components/dot-content-drive-toolbar/dot-content-drive-toolbar.component';
import { DotFolderListViewContextMenuComponent } from '../components/dot-folder-list-context-menu/dot-folder-list-context-menu.component';
import { DIALOG_TYPE, SORT_ORDER } from '../shared/constants';
import { DotContentDriveSortOrder, DotContentDriveStatus } from '../shared/models';
import { DotContentDriveNavigationService } from '../shared/services';
import { DotContentDriveStore } from '../store/dot-content-drive.store';
import { encodeFilters } from '../utils/functions';

@Component({
    selector: 'dot-content-drive-shell',
    imports: [
        DotFolderListViewComponent,
        DotContentDriveToolbarComponent,
        DotFolderListViewContextMenuComponent,
        DotAddToBundleComponent,
        DotContentDriveSidebarComponent,
        ToastModule,
        DialogModule,
<<<<<<< HEAD
        DotContentDriveDialogFolderComponent
=======
        MessagesModule,
        ButtonModule,
        DotMessagePipe
>>>>>>> e31d817b
    ],
    providers: [DotContentDriveStore, DotWorkflowsActionsService, MessageService, DotFolderService],
    templateUrl: './dot-content-drive-shell.component.html',
    styleUrl: './dot-content-drive-shell.component.scss',
    changeDetection: ChangeDetectionStrategy.OnPush
})
export class DotContentDriveShellComponent {
    readonly #store = inject(DotContentDriveStore);

    readonly #router = inject(Router);
    readonly #location = inject(Location);
    readonly #navigationService = inject(DotContentDriveNavigationService);
    readonly #dotMessageService = inject(DotMessageService);

    readonly $items = this.#store.items;
    readonly $totalItems = this.#store.totalItems;
    readonly $status = this.#store.status;
    readonly $treeExpanded = this.#store.isTreeExpanded;
    readonly $contextMenuData = this.#store.contextMenu;

    readonly $dialog = this.#store.dialog;

    readonly DOT_CONTENT_DRIVE_STATUS = DotContentDriveStatus;
    readonly DIALOG_TYPE = DIALOG_TYPE;
    readonly $showMessage = signal<boolean>(true);

    readonly updateQueryParamsEffect = effect(() => {
        const isTreeExpanded = this.#store.isTreeExpanded();
        const path = this.#store.path();
        const filters = this.#store.filters();

        const queryParams: Record<string, string> = {};

        queryParams['isTreeExpanded'] = isTreeExpanded.toString();

        if (path && path.length) {
            queryParams['path'] = path;
        }

        if (filters && Object.keys(filters).length) {
            queryParams['filters'] = encodeFilters(filters);
        } else {
            delete queryParams['filters'];
        }

        const urlTree = this.#router.createUrlTree([], { queryParams });
        this.#location.go(urlTree.toString());
    });

    protected onPaginate(event: LazyLoadEvent) {
        // Explicit check because it can potentially be 0
        if (event.rows === undefined || event.first === undefined) {
            return;
        }

        this.#store.setPagination({
            limit: event.rows,
            offset: event.first
        });
    }

    protected onSort(event: SortEvent) {
        // Explicit check because it can potentially be 0
        if (event.order === undefined || !event.field) {
            return;
        }

        this.#store.setSort({
            field: event.field,
            order: SORT_ORDER[event.order] ?? DotContentDriveSortOrder.ASC
        });
    }

    /**
     * Handles right-click context menu event on a content item
     * @param event The mouse event that triggered the context menu
     * @param contentlet The content item that was right-clicked
     */
    protected onContextMenu({ event, contentlet }: ContextMenuData) {
        event.preventDefault();
        this.#store.patchContextMenu({ triggeredEvent: event, contentlet });
    }

    /**
     * Handles double click event on a content item
     * @param contentlet The content item that was double clicked
     */
    protected onDoubleClick(contentlet: DotContentDriveItem) {
        this.#navigationService.editContent(contentlet);
    }

    /**
     * Cancels the "Add to Bundle" dialog by setting its visibility to false
     */
    protected cancelAddToBundle() {
        this.#store.setShowAddToBundle(false);
    }

    /**
     * Handles dialog hide event to reset the dialog state
     */
    protected onHideDialog() {
        this.#store.closeDialog();
    }

    /**
     * Closes the message
     *
     * @protected
     * @memberof DotContentDriveShellComponent
     */
    protected onCloseMessage() {
        this.$showMessage.set(false);
    }
}<|MERGE_RESOLUTION|>--- conflicted
+++ resolved
@@ -8,11 +8,7 @@
 import { MessagesModule } from 'primeng/messages';
 import { ToastModule } from 'primeng/toast';
 
-<<<<<<< HEAD
-import { DotFolderService, DotWorkflowsActionsService } from '@dotcms/data-access';
-=======
-import { DotMessageService, DotWorkflowsActionsService } from '@dotcms/data-access';
->>>>>>> e31d817b
+import { DotMessageService,  DotFolderService, DotWorkflowsActionsService } from '@dotcms/data-access';
 import { ContextMenuData, DotContentDriveItem } from '@dotcms/dotcms-models';
 import { DotFolderListViewComponent } from '@dotcms/portlets/content-drive/ui';
 import { DotAddToBundleComponent, DotMessagePipe } from '@dotcms/ui';
@@ -37,13 +33,10 @@
         DotContentDriveSidebarComponent,
         ToastModule,
         DialogModule,
-<<<<<<< HEAD
-        DotContentDriveDialogFolderComponent
-=======
+        DotContentDriveDialogFolderComponent,
         MessagesModule,
         ButtonModule,
         DotMessagePipe
->>>>>>> e31d817b
     ],
     providers: [DotContentDriveStore, DotWorkflowsActionsService, MessageService, DotFolderService],
     templateUrl: './dot-content-drive-shell.component.html',
