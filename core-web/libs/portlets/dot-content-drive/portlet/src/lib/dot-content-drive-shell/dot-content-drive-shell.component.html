--- conflicted
+++ resolved
@@ -64,11 +64,7 @@
     (visibleChange)="onHideDialog()">
     @switch ($dialog()?.type) {
         @case (DIALOG_TYPE.FOLDER) {
-<<<<<<< HEAD
-            <div>Folder dialog</div>
-=======
             <dot-content-drive-dialog-folder data-testId="dialog-folder" />
->>>>>>> 6eac100e
         }
         @default {
             <div>Default dialog</div>
