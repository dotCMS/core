--- conflicted
+++ resolved
@@ -19,12 +19,8 @@
     DotWorkflowEventHandlerService,
     DotWorkflowsActionsService,
     DotRouterService,
-<<<<<<< HEAD
-    DotLanguagesService
-=======
     DotLanguagesService,
     DotFolderService
->>>>>>> 6eac100e
 } from '@dotcms/data-access';
 import { DotFolderListViewComponent } from '@dotcms/portlets/content-drive/ui';
 import { GlobalStore } from '@dotcms/store';
@@ -87,11 +83,7 @@
             providers: [
                 mockProvider(DotContentDriveStore, {
                     initContentDrive: jest.fn(),
-<<<<<<< HEAD
-                    currentSite: jest.fn(),
-=======
                     currentSite: jest.fn().mockReturnValue(MOCK_SITES[0]),
->>>>>>> 6eac100e
                     // Tree collapsed at start to render the toggle button on toolbar
                     isTreeExpanded: jest.fn().mockReturnValue(false),
                     removeFilter: jest.fn(),
@@ -115,9 +107,6 @@
                     contextMenu: jest.fn().mockReturnValue(null),
                     dialog: jest.fn().mockReturnValue(undefined),
                     setDialog: jest.fn(),
-<<<<<<< HEAD
-                    resetDialog: jest.fn()
-=======
                     loadFolders: jest.fn(),
                     loadChildFolders: jest.fn(),
                     updateFolders: jest.fn(),
@@ -125,7 +114,6 @@
                     selectedNode: jest.fn(),
                     sidebarLoading: jest.fn(),
                     closeDialog: jest.fn()
->>>>>>> 6eac100e
                 }),
                 mockProvider(Router, {
                     createUrlTree: jest.fn(
@@ -281,8 +269,6 @@
             const dialog = spectator.query('[data-testid="dialog"]');
             expect(dialog.getAttribute('ng-reflect-visible')).toBe('false');
         });
-<<<<<<< HEAD
-=======
 
         it('should show dialog-folder component when folder dialog type is set', () => {
             store.dialog.mockReturnValue({ type: DIALOG_TYPE.FOLDER, header: 'Create Folder' });
@@ -291,7 +277,6 @@
             const dialogFolder = spectator.query('[data-testId="dialog-folder"]');
             expect(dialogFolder).toBeTruthy();
         });
->>>>>>> 6eac100e
     });
 
     describe('onPaginate', () => {
@@ -377,15 +362,6 @@
     describe('onHideDialog', () => {
         it('should reset the dialog state', () => {
             store.dialog.mockReturnValue({ type: DIALOG_TYPE.FOLDER, header: 'Folder' });
-<<<<<<< HEAD
-            spectator.detectChanges();
-
-            const dialog = spectator.query('[data-testid="dialog"]');
-            dialog.dispatchEvent(new Event('visibleChange'));
-            spectator.detectChanges();
-
-            expect(store.resetDialog).toHaveBeenCalled();
-=======
             spectator.detectComponentChanges();
 
             const dialog = spectator.query('[data-testid="dialog"]');
@@ -419,7 +395,6 @@
             spectator.detectChanges();
 
             expect(spectator.component.$showMessage()).toBe(false);
->>>>>>> 6eac100e
         });
     });
 });