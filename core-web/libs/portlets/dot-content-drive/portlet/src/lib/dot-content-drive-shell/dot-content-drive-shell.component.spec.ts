--- conflicted
+++ resolved
@@ -21,12 +21,10 @@
     DotRouterService,
     DotLanguagesService,
     DotFolderService,
-<<<<<<< HEAD
-    DotUploadFileService
-=======
+    DotUploadFileService,
     DotLocalstorageService
->>>>>>> ac32f6d9
 } from '@dotcms/data-access';
+import { DotCMSContentlet } from '@dotcms/dotcms-models';
 import { DotFolderListViewComponent } from '@dotcms/portlets/content-drive/ui';
 import { GlobalStore } from '@dotcms/store';
 
@@ -46,7 +44,6 @@
 } from '../shared/mocks';
 import { DotContentDriveSortOrder, DotContentDriveStatus } from '../shared/models';
 import { DotContentDriveStore } from '../store/dot-content-drive.store';
-import { DotCMSContentlet } from '@dotcms/dotcms-models';
 
 describe('DotContentDriveShellComponent', () => {
     let spectator: Spectator<DotContentDriveShellComponent>;
@@ -476,7 +473,7 @@
             });
         });
 
-        fit('should show success message on successful upload', () => {
+        it('should show success message on successful upload', () => {
             uploadService.uploadDotAsset.mockReturnValue(of({} as DotCMSContentlet));
             const messageService = spectator.inject(MessageService);
             const addSpy = jest.spyOn(messageService, 'add');
