--- conflicted
+++ resolved
@@ -100,7 +100,6 @@
         jest.clearAllMocks();
     });
 
-<<<<<<< HEAD
     describe('Initialization', () => {
         it('should initialize the store with current site and route params', () => {
             spectator.detectChanges();
@@ -161,8 +160,6 @@
         });
     });
 
-=======
->>>>>>> babfe96d
     describe('Content Loading Effect', () => {
         beforeEach(() => {
             jest.restoreAllMocks();
@@ -237,11 +234,7 @@
             // Arrange store values for this run
             store.isTreeExpanded.mockReturnValue(false);
             store.path.mockReturnValue('/another/path');
-<<<<<<< HEAD
             store.filters.mockReturnValue({ contentType: ['Blog'], baseType: ['1', '2', '3'] });
-=======
-            filtersSignal.set({ contentType: 'Blog', baseType: ['1', '2', '3'] });
->>>>>>> babfe96d
             spectator.detectChanges();
 
             expect(router.createUrlTree).toHaveBeenCalledWith([], {
