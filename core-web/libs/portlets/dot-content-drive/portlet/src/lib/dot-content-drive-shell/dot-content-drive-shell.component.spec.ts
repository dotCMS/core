import { beforeEach, describe, expect, it } from '@jest/globals';
import { createComponentFactory, mockProvider, Spectator, SpyObject } from '@ngneat/spectator/jest';
import { of, throwError } from 'rxjs';

import { Location } from '@angular/common';
import { provideHttpClient } from '@angular/common/http';
import { signal } from '@angular/core';
import { By } from '@angular/platform-browser';
import { ActivatedRoute, Router } from '@angular/router';

import {
    DotContentSearchService,
    DotContentTypeService,
    DotSiteService,
    DotSystemConfigService
} from '@dotcms/data-access';
import { DotFolderListViewComponent } from '@dotcms/portlets/content-drive/ui';
import { GlobalStore } from '@dotcms/store';

import { DotContentDriveShellComponent } from './dot-content-drive-shell.component';

import { DEFAULT_PAGINATION, SYSTEM_HOST } from '../shared/constants';
<<<<<<< HEAD
import { MOCK_ITEMS, MOCK_ROUTE, MOCK_SEARCH_RESPONSE, MOCK_SITES } from '../shared/mocks';
=======
import {
    MOCK_BASE_TYPES,
    mockItems,
    mockRoute,
    mockSearchResponse,
    mockSites
} from '../shared/mocks';
>>>>>>> e7644795
import { DotContentDriveSortOrder, DotContentDriveStatus } from '../shared/models';
import { DotContentDriveStore } from '../store/dot-content-drive.store';

describe('DotContentDriveShellComponent', () => {
    let spectator: Spectator<DotContentDriveShellComponent>;
    let contentSearchService: jest.Mocked<DotContentSearchService>;
    let store: jest.Mocked<InstanceType<typeof DotContentDriveStore>>;
    let router: SpyObject<Router>;
    let location: SpyObject<Location>;
    let filtersSignal: ReturnType<typeof signal>;

    const createComponent = createComponentFactory({
        component: DotContentDriveShellComponent,
        providers: [
            GlobalStore,
            mockProvider(DotSiteService, {
                getCurrentSite: jest.fn().mockReturnValue(of(MOCK_SITES[0]))
            }),
            mockProvider(DotContentSearchService, {
                get: jest.fn().mockReturnValue(of(MOCK_SEARCH_RESPONSE))
            }),
            mockProvider(ActivatedRoute, MOCK_ROUTE),
            mockProvider(DotSystemConfigService),
            mockProvider(DotContentTypeService, {
                getAllContentTypes: jest.fn().mockReturnValue(of(MOCK_BASE_TYPES))
            }),
            provideHttpClient()
        ],
        componentProviders: [DotContentDriveStore],
        detectChanges: false
    });

    beforeEach(() => {
        filtersSignal = signal({});

        spectator = createComponent({
            providers: [
                mockProvider(DotContentDriveStore, {
                    initContentDrive: jest.fn(),
                    currentSite: jest.fn(),
                    isTreeExpanded: jest.fn().mockReturnValue(true),
                    removeFilter: jest.fn(),
                    getFilterValue: jest.fn(),
                    $query: jest.fn(),
                    items: jest.fn().mockReturnValue(MOCK_ITEMS),
                    pagination: jest.fn().mockReturnValue(DEFAULT_PAGINATION),
                    setIsTreeExpanded: jest.fn(),
                    path: jest.fn().mockReturnValue('/test/path'),
                    filters: filtersSignal,
                    status: jest.fn().mockReturnValue(DotContentDriveStatus.LOADING),
                    sort: jest
                        .fn()
                        .mockReturnValue({ field: 'modDate', order: DotContentDriveSortOrder.ASC }),
                    totalItems: jest.fn().mockReturnValue(MOCK_ITEMS.length),
                    setItems: jest.fn(),
                    setStatus: jest.fn(),
                    setPagination: jest.fn(),
                    setSort: jest.fn(),
                    patchFilters: jest.fn()
                }),
                mockProvider(Router, {
                    createUrlTree: jest.fn(
                        (_commands: unknown[], opts: { queryParams?: Record<string, string> }) => ({
                            toString: () =>
                                '?' + new URLSearchParams(opts?.queryParams ?? {}).toString()
                        })
                    )
                }),
                mockProvider(Location, {
                    go: jest.fn()
                }),
                mockProvider(DotContentTypeService, {
                    getContentTypes: jest.fn().mockReturnValue(of())
<<<<<<< HEAD
=======
                }),
                mockProvider(DotContentTypeService, {
                    getAllContentTypes: jest.fn().mockReturnValue(of(MOCK_BASE_TYPES))
>>>>>>> e7644795
                })
            ]
        });
        contentSearchService = spectator.inject(DotContentSearchService);
        store = spectator.inject(DotContentDriveStore, true);
        router = spectator.inject(Router);
        location = spectator.inject(Location);
    });

    afterEach(() => {
        jest.clearAllMocks();
    });

    describe('Content Loading Effect', () => {
        beforeEach(() => {
            jest.restoreAllMocks();
        });

        it('should not fetch content when store has a SYSTEM_HOST site', () => {
            store.currentSite.mockReturnValue(SYSTEM_HOST);
            spectator.detectChanges();

            expect(contentSearchService.get).not.toHaveBeenCalled();
            expect(store.setItems).not.toHaveBeenCalled();
        });

        it('should fetch content when store has a non-SYSTEM_HOST site', () => {
            // Setup store mock to simulate the effect running
            store.currentSite.mockReturnValue(MOCK_SITES[0]);
            store.$query.mockReturnValue('+testField:testValue');

            spectator.detectChanges();

            expect(contentSearchService.get).toHaveBeenCalledWith({
                query: '+testField:testValue',
                limit: DEFAULT_PAGINATION.limit,
                offset: DEFAULT_PAGINATION.offset,
                sort: 'score,modDate asc'
            });

            expect(store.setItems).toHaveBeenCalledWith(MOCK_ITEMS, MOCK_ITEMS.length);
        });

        it('should handle errors from content search service', () => {
            // Setup store mock
            store.currentSite.mockReturnValue(MOCK_SITES[0]);
            store.$query.mockReturnValue('test query');

            // Mock error from content search
            jest.spyOn(contentSearchService, 'get').mockReturnValue(
                throwError(() => new Error('Failed to get content'))
            );

            spectator.detectChanges();

            expect(store.setStatus).toHaveBeenCalledWith(DotContentDriveStatus.ERROR);
            expect(store.setItems).not.toHaveBeenCalled();
        });

        it('should handle sorting', () => {
            // Setup store mock
            store.currentSite.mockReturnValue(MOCK_SITES[1]);
            store.sort.mockReturnValue({ field: 'baseType', order: DotContentDriveSortOrder.DESC });
            store.$query.mockReturnValue('+testField:testValue');
            spectator.detectChanges();

            expect(contentSearchService.get).toHaveBeenCalledWith({
                query: '+testField:testValue',
                limit: DEFAULT_PAGINATION.limit,
                offset: DEFAULT_PAGINATION.offset,
                sort: 'score,baseType desc'
            });
        });

        it('should handle pagination', () => {
            // Setup store mock
            store.currentSite.mockReturnValue(MOCK_SITES[0]);
            store.pagination.mockReturnValue({ limit: 10, offset: 0 });
            store.$query.mockReturnValue('+testField:testValue');
            spectator.detectChanges();

            expect(contentSearchService.get).toHaveBeenCalledWith({
                query: '+testField:testValue',
                limit: 10,
                offset: 0,
                sort: 'score,modDate asc'
            });
        });
    });

    describe('Query Params Update Effect', () => {
        it('should update query params when store changes', () => {
            // Arrange store values for this run
            store.isTreeExpanded.mockReturnValue(false);
            store.path.mockReturnValue('/another/path');
            filtersSignal.set({ contentType: ['Blog'], baseType: ['1', '2', '3'] });
            spectator.detectChanges();

            expect(router.createUrlTree).toHaveBeenCalledWith([], {
                queryParams: {
                    isTreeExpanded: 'false',
                    path: '/another/path',
                    filters: 'contentType:Blog;baseType:1,2,3'
                }
            });

            // And Location.go called with the serialized query string
            expect(location.go).toHaveBeenCalled();
            const calledWith = location.go.mock.calls[0][0] as string;
            expect(calledWith).toContain('isTreeExpanded=false');
            expect(calledWith).toContain('path=%2Fanother%2Fpath');
            expect(calledWith).toContain('filters=contentType%3ABlog%3BbaseType%3A1%2C2%2C3');
        });

        it('should not include filters in query params when filters are empty', () => {
            store.isTreeExpanded.mockReturnValue(false);
            store.path.mockReturnValue('/another/path');
            filtersSignal.set({ contentType: 'Blog', baseType: ['1', '2', '3'] });
            spectator.detectChanges();

            expect(router.createUrlTree).toHaveBeenCalledWith([], {
                queryParams: {
                    isTreeExpanded: 'false',
                    path: '/another/path',
                    filters: 'contentType:Blog;baseType:1,2,3'
                }
            });

            spectator.detectChanges();

            filtersSignal.set({});

            spectator.detectChanges();

            expect(router.createUrlTree).toHaveBeenCalledWith([], {
                queryParams: {
                    isTreeExpanded: 'false',
                    path: '/another/path'
                }
            });

            expect(location.go).toHaveBeenCalled();
            const calledWith = location.go.mock.calls[1][0] as string;
            expect(calledWith).toContain('isTreeExpanded=false');
            expect(calledWith).toContain('path=%2Fanother%2Fpath');
            expect(calledWith).not.toContain('filters');
        });
    });

    describe('DOM', () => {
        it('should have a dot-folder-list-view with items from store', () => {
            spectator.detectChanges();

            const folderListView = spectator.query(DotFolderListViewComponent);

            expect(folderListView).toBeTruthy();
            expect(folderListView?.$items()).toEqual(MOCK_ITEMS);
        });

        it('should have a dot-content-drive-toolbar with tree toggler', () => {
            spectator.detectChanges();

            const toolbar = spectator.query('[data-testid="toolbar"]');

            expect(toolbar).toBeTruthy();
            expect(toolbar?.querySelector('[data-testid="tree-toggler"]')).toBeTruthy();
        });

        it('should show the tree selector by default', () => {
            spectator.detectChanges();

            const treeSelector = spectator.query('[data-testid="tree-selector"]');

            expect(treeSelector).toBeTruthy();
        });

        it('should hide the tree selector when tree is collapsed', () => {
            store.isTreeExpanded.mockReturnValue(false);
            spectator.detectChanges();

            const treeSelector = spectator.query('[data-testid="tree-selector"]');

            expect(treeSelector).toBeTruthy();
        });
    });

    describe('onPaginate', () => {
        it('should set pagination with provided values', () => {
            const folderListView = spectator.debugElement.query(
                By.directive(DotFolderListViewComponent)
            );

            spectator.triggerEventHandler(folderListView, 'paginate', { rows: 10, first: 0 });

            expect(store.setPagination).toHaveBeenCalledWith({ limit: 10, offset: 0 });
        });

        it('should not set pagination if rows are not provided', () => {
            const folderListView = spectator.debugElement.query(
                By.directive(DotFolderListViewComponent)
            );

            spectator.triggerEventHandler(folderListView, 'paginate', { rows: 10 });

            expect(store.setPagination).not.toHaveBeenCalled();
        });

        it('should not set pagination if first are not provided', () => {
            const folderListView = spectator.debugElement.query(
                By.directive(DotFolderListViewComponent)
            );

            spectator.triggerEventHandler(folderListView, 'paginate', { first: 0 });

            expect(store.setPagination).not.toHaveBeenCalled();
        });
    });

    describe('onSort', () => {
        it('should set sort with provided values', () => {
            const folderListView = spectator.debugElement.query(
                By.directive(DotFolderListViewComponent)
            );

            spectator.triggerEventHandler(folderListView, 'sort', { field: 'modDate', order: 1 });

            expect(store.setSort).toHaveBeenCalledWith({
                field: 'modDate',
                order: DotContentDriveSortOrder.ASC
            });
        });

        it('should not set sort if order is not provided', () => {
            const folderListView = spectator.debugElement.query(
                By.directive(DotFolderListViewComponent)
            );

            spectator.triggerEventHandler(folderListView, 'sort', { field: 'modDate' });

            expect(store.setSort).not.toHaveBeenCalled();
        });

        it('should not set sort if field is not provided', () => {
            const folderListView = spectator.debugElement.query(
                By.directive(DotFolderListViewComponent)
            );

            spectator.triggerEventHandler(folderListView, 'sort', { order: 1 });

            expect(store.setSort).not.toHaveBeenCalled();
        });

        it('should set sort with default order if order is 0', () => {
            const folderListView = spectator.debugElement.query(
                By.directive(DotFolderListViewComponent)
            );

            spectator.triggerEventHandler(folderListView, 'sort', { field: 'modDate', order: 0 });

            expect(store.setSort).toHaveBeenCalledWith({
                field: 'modDate',
                order: DotContentDriveSortOrder.ASC
            });
        });
    });
});<|MERGE_RESOLUTION|>--- conflicted
+++ resolved
@@ -20,17 +20,13 @@
 import { DotContentDriveShellComponent } from './dot-content-drive-shell.component';
 
 import { DEFAULT_PAGINATION, SYSTEM_HOST } from '../shared/constants';
-<<<<<<< HEAD
-import { MOCK_ITEMS, MOCK_ROUTE, MOCK_SEARCH_RESPONSE, MOCK_SITES } from '../shared/mocks';
-=======
 import {
-    MOCK_BASE_TYPES,
-    mockItems,
-    mockRoute,
-    mockSearchResponse,
-    mockSites
+    MOCK_ITEMS,
+    MOCK_ROUTE,
+    MOCK_SEARCH_RESPONSE,
+    MOCK_SITES,
+    MOCK_BASE_TYPES
 } from '../shared/mocks';
->>>>>>> e7644795
 import { DotContentDriveSortOrder, DotContentDriveStatus } from '../shared/models';
 import { DotContentDriveStore } from '../store/dot-content-drive.store';
 
@@ -104,12 +100,9 @@
                 }),
                 mockProvider(DotContentTypeService, {
                     getContentTypes: jest.fn().mockReturnValue(of())
-<<<<<<< HEAD
-=======
                 }),
                 mockProvider(DotContentTypeService, {
                     getAllContentTypes: jest.fn().mockReturnValue(of(MOCK_BASE_TYPES))
->>>>>>> e7644795
                 })
             ]
         });
