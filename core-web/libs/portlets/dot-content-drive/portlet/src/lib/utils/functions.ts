--- conflicted
+++ resolved
@@ -3,16 +3,7 @@
 import { map } from 'rxjs/operators';
 
 import { DotFolderService } from '@dotcms/data-access';
-<<<<<<< HEAD
-import { DotFolder, DotSite } from '@dotcms/dotcms-models';
-=======
-import {
-    DotContentDriveFolder,
-    DotContentDriveItem,
-    DotFolder,
-    SiteEntity
-} from '@dotcms/dotcms-models';
->>>>>>> 8ca2d867
+import { DotContentDriveFolder, DotContentDriveItem, DotFolder, DotSite } from '@dotcms/dotcms-models';
 import { DotFolderTreeNodeItem } from '@dotcms/portlets/content-drive/ui';
 import { QueryBuilder } from '@dotcms/query-builder';
 
