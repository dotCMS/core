--- conflicted
+++ resolved
@@ -3,52 +3,6 @@
     DotContentDriveFilters,
     DotKnownContentDriveFilters
 } from '../shared/models';
-<<<<<<< HEAD
-=======
-
-/**
- * Decodes a multi-selector value.
- *
- * @param {string} value
- * @return {*}  {string[]}
- */
-const multiSelector: DotContentDriveDecodeFunction = (value: string): string[] =>
-    value
-        .split(',')
-        .map((v) => v.trim())
-        .filter((v) => v !== '');
-
-/**
- * Decodes a single-selector value.
- *
- * @param {string} value
- * @return {*}  {string}
- */
-const singleSelector: DotContentDriveDecodeFunction = (value: string): string => value.trim();
-
-/**
- * Decodes the value by the key. This is a dictionary of functions that will be used to decode the value by the key.
- *
- * @example
- *
- * ```typescript
- * decodeByFilterKey.baseType('1,2,3')
- * // Output: ['1', '2', '3']
- * ```
- *
- * @return {*}  {Record<keyof DotKnownContentDriveFilters, (value: string) => string | string[]>}
- */
-export const decodeByFilterKey: Record<
-    keyof DotKnownContentDriveFilters,
-    DotContentDriveDecodeFunction
-> = {
-    // Should always return an array
-    baseType: multiSelector,
-    // Should always return an array
-    contentType: multiSelector,
-    title: singleSelector
-};
->>>>>>> 542da8aa
 
 /**
  * Decodes a multi-selector value.
