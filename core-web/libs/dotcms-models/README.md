# dotcms-models

<<<<<<< HEAD
This library was generated with [Nx](https://nx.dev).
=======
This library was generated with [Nx](https://nx.dev).

## Building

Run `nx build dotcms-models` to build the library.

## Running unit tests

Run `nx test dotcms-models` to execute the unit tests via [Jest](https://jestjs.io).
>>>>>>> 98218037
<|MERGE_RESOLUTION|>--- conflicted
+++ resolved
@@ -1,8 +1,5 @@
 # dotcms-models
 
-<<<<<<< HEAD
-This library was generated with [Nx](https://nx.dev).
-=======
 This library was generated with [Nx](https://nx.dev).
 
 ## Building
@@ -11,5 +8,4 @@
 
 ## Running unit tests
 
-Run `nx test dotcms-models` to execute the unit tests via [Jest](https://jestjs.io).
->>>>>>> 98218037
+Run `nx test dotcms-models` to execute the unit tests via [Jest](https://jestjs.io).