--- conflicted
+++ resolved
@@ -1,9 +1,5 @@
 {
     "name": "dotcms",
-<<<<<<< HEAD
-    "version": "0.0.1",
-=======
     "version": "0.0.21",
->>>>>>> 98218037
     "type": "commonjs"
 }