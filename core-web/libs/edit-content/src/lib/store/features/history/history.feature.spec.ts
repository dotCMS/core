--- conflicted
+++ resolved
@@ -614,7 +614,6 @@
         }));
     });
 
-<<<<<<< HEAD
     describe('Automatic Version Loading Effect', () => {
         beforeEach(() => {
             dotEditContentService.getVersions.mockReturnValue(of(mockVersionsResponse));
@@ -696,7 +695,9 @@
             tick();
 
             expect(dotEditContentService.getVersions).not.toHaveBeenCalled();
-=======
+        }));
+    });
+
     describe('restoreVersion', () => {
         beforeEach(() => {
             store.updateContentlet(mockContentlet);
@@ -979,7 +980,6 @@
             expect(store.originalContentlet()).toEqual(originalContentlet);
             expect(store.contentlet()).toEqual(historicalContent2);
             expect(store.historicalVersionInode()).toBe('historical-2');
->>>>>>> d0ec1173
         }));
     });
 });