--- conflicted
+++ resolved
@@ -25,9 +25,6 @@
     JSON = 'JSON-Field',
     KEY_VALUE = 'Key-Value',
     WYSIWYG = 'WYSIWYG',
-<<<<<<< HEAD
-    HOST_FOLDER = 'Host-Folder'
-=======
+    HOST_FOLDER = 'Host-Folder',
     CATEGORY = 'Category'
->>>>>>> 0ae00520
 }