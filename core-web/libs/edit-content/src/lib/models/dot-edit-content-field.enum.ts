--- conflicted
+++ resolved
@@ -16,10 +16,7 @@
     DATE = 'Date',
     DATE_AND_TIME = 'Date-and-Time',
     TIME = 'Time',
-<<<<<<< HEAD
-    TAG = 'Tag'
-=======
+    TAG = 'Tag',
     CHECKBOX = 'Checkbox',
     MULTI_SELECT = 'Multi-Select'
->>>>>>> cc2d3c06
 }