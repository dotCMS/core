--- conflicted
+++ resolved
@@ -466,7 +466,6 @@
     variable: 'Binary'
 };
 
-<<<<<<< HEAD
 export const CUSTOM_FIELD_MOCK: DotCMSContentTypeField = {
     clazz: 'com.dotcms.contenttype.model.field.ImmutableCustomField',
     contentTypeId: '61226fd915b7f025da020fc1f5856ab7',
@@ -489,7 +488,8 @@
     unique: false,
     values: '<script>\r\nfunction searchClicked() {\r\n    console.log("Yoo")\r\n    form.get(\'select\').setValue("three");\r\n    form.get(\'title\').setValue("From Dojo!");\r\n}\r\n</script>\r\n\r\n<button dojoType="dijit.form.Button" onClick="searchClicked()" iconClass="searchIcon">Search</button>',
     variable: 'custom'
-=======
+};
+
 export const JSON_FIELD_MOCK: DotCMSContentTypeField = {
     clazz: 'com.dotcms.contenttype.model.field.ImmutableJSONField',
     contentTypeId: '93ebaff75f3e3887bea73ecd04588dc9',
@@ -512,7 +512,6 @@
     unique: false,
     values: '{ "test": "test" }',
     variable: 'json'
->>>>>>> 57712d88
 };
 
 export const FIELDS_MOCK: DotCMSContentTypeField[] = [
@@ -534,11 +533,8 @@
     MULTI_SELECT_FIELD_MOCK,
     BLOCK_EDITOR_FIELD_MOCK,
     BINARY_FIELD_MOCK,
-<<<<<<< HEAD
-    CUSTOM_FIELD_MOCK
-=======
+    CUSTOM_FIELD_MOCK,
     JSON_FIELD_MOCK
->>>>>>> 57712d88
 ];
 
 export const FIELD_MOCK: DotCMSContentTypeField = TEXT_FIELD_MOCK;
