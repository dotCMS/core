import {
    AsyncValidator,
    FormControl,
    FormGroup,
    FormGroupDirective,
    Validator,
    ValidatorFn
} from '@angular/forms';

import { TreeNode } from 'primeng/api';

import {
    DotCMSContentlet,
    DotCMSContentType,
    DotCMSContentTypeField,
    DotCMSContentTypeLayoutRow,
    FeaturedFlags
} from '@dotcms/dotcms-models';
import { MockDotMessageService } from '@dotcms/utils-testing';

import { FIELD_TYPES } from '../models/dot-edit-content-field.enum';
import { EditContentPayload } from '../models/dot-edit-content-form.interface';

/* FIELDS MOCK BY TYPE */
export const TEXT_FIELD_MOCK: DotCMSContentTypeField = {
    clazz: 'com.dotcms.contenttype.model.field.ImmutableTextField',
    contentTypeId: 'd46d6404125ac27e6ab68fad09266241',
    dataType: 'TEXT',
    fieldType: 'Text',
    fieldTypeLabel: 'Text',
    fieldVariables: [],
    fixed: false,
    iDate: 1696896882000,
    id: 'c3b928bc2b59fc22c67022de4dd4b5c4',
    indexed: false,
    listed: false,
    hint: 'A helper text',
    modDate: 1696896882000,
    name: 'testVariable',
    readOnly: false,
    required: false,
    searchable: false,
    sortOrder: 2,
    unique: false,
    variable: 'testVariable'
};

export const TEXT_AREA_FIELD_MOCK: DotCMSContentTypeField = {
    clazz: 'com.dotcms.contenttype.model.field.ImmutableTextAreaField',
    contentTypeId: '61226fd915b7f025da020fc1f5856ab7',
    dataType: 'LONG_TEXT',
    defaultValue: 'Some value',
    fieldType: 'Textarea',
    fieldTypeLabel: 'Textarea',
    fieldVariables: [],
    fixed: false,
    hint: 'Some hint',
    iDate: 1697553818000,
    id: '950c7ddbbe59996386330316a32cccc4',
    indexed: false,
    listed: false,
    modDate: 1697554437000,
    name: 'some text area',
    readOnly: false,
    required: true,
    searchable: false,
    sortOrder: 2,
    unique: false,
    variable: 'someTextArea'
};

export const SELECT_FIELD_TEXT_MOCK = {
    clazz: 'com.dotcms.contenttype.model.field.ImmutableSelectField',
    contentTypeId: '40e0cb1b57b3b1b7ec34191e942316d5',
    dataType: 'TEXT',
    defaultValue: '123-ad',
    fieldType: 'Select',
    fieldTypeLabel: 'Select',
    fieldVariables: [],
    fixed: false,
    forceIncludeInApi: false,
    iDate: 1697579843000,
    hint: 'A hint Text',
    id: 'a6f33b8941b6c06c8ab36e44c4bf6500',
    indexed: false,
    listed: false,
    modDate: 1697661626000,
    name: 'selectNormal',
    readOnly: false,
    required: false,
    searchable: false,
    sortOrder: 3,
    unique: false,
    values: 'Option 1|Test,1\r\nOption 2|2\r\nOption 3|3\r\n123-ad\r\nrules and weird code',
    variable: 'selectNormal'
};

export const SELECT_FIELD_BOOLEAN_MOCK = {
    clazz: 'com.dotcms.contenttype.model.field.ImmutableSelectField',
    contentTypeId: '40e0cb1b57b3b1b7ec34191e942316d5',
    dataType: 'BOOL',
    fieldType: 'Select',
    fieldTypeLabel: 'Select',
    fieldVariables: [],
    fixed: false,
    hint: 'A hint Text',
    forceIncludeInApi: false,
    iDate: 1697661273000,
    id: '8c5648fe4dedc06baf314f362c00431b',
    indexed: false,
    listed: false,
    modDate: 1697661626000,
    name: 'selectBoolean',
    readOnly: false,
    required: false,
    searchable: false,
    sortOrder: 4,
    unique: false,
    values: 'Truthy|true\r\nFalsy|false',
    variable: 'selectBoolean'
};

export const SELECT_FIELD_FLOAT_MOCK = {
    clazz: 'com.dotcms.contenttype.model.field.ImmutableSelectField',
    contentTypeId: '40e0cb1b57b3b1b7ec34191e942316d5',
    dataType: 'FLOAT',
    fieldType: 'Select',
    fieldTypeLabel: 'Select',
    hint: 'A hint Text',
    fieldVariables: [],
    fixed: false,
    forceIncludeInApi: false,
    iDate: 1697661848000,
    id: '8c2edc3ee461fa50041a9e5831f1a86a',
    indexed: false,
    listed: false,
    modDate: 1697661848000,
    name: 'selectDecimal',
    readOnly: false,
    required: false,
    searchable: false,
    sortOrder: 5,
    unique: false,
    values: 'One hundred point five|100.5\r\nThree point five|10.3',
    variable: 'selectDecimal'
};

export const SELECT_FIELD_INTEGER_MOCK = {
    clazz: 'com.dotcms.contenttype.model.field.ImmutableSelectField',
    contentTypeId: '40e0cb1b57b3b1b7ec34191e942316d5',
    dataType: 'INTEGER',
    fieldType: 'Select',
    fieldTypeLabel: 'Select',
    fieldVariables: [],
    fixed: false,
    forceIncludeInApi: false,
    iDate: 1697662296000,
    id: '89bdd8e525ef9a4c923f4b54d9a0e4f8',
    indexed: false,
    listed: false,
    modDate: 1697662296000,
    name: 'selectWholeNumber',
    readOnly: false,
    required: false,
    searchable: false,
    hint: 'A hint Text',
    sortOrder: 6,
    unique: false,
    values: 'One hundred|100\r\nOne thousand|1000\r\nTen thousand|10000',
    variable: 'selectWholeNumber'
};

export const RADIO_FIELD_TEXT_MOCK = {
    clazz: 'com.dotcms.contenttype.model.field.ImmutableRadioField',
    contentTypeId: '40e0cb1b57b3b1b7ec34191e942316d5',
    dataType: 'TEXT',
    fieldType: 'Radio',
    fieldTypeLabel: 'Radio',
    fieldVariables: [],
    fixed: false,
    forceIncludeInApi: false,
    iDate: 1697598313000,
    id: '824b4e9907fe4f450ced438598cc0ce8',
    indexed: false,
    listed: false,
    modDate: 1697662296000,
    name: 'radio',
    readOnly: false,
    required: false,
    hint: 'A hint Text',
    searchable: false,
    sortOrder: 8,
    unique: false,
    values: 'One|one\r\nTwo|two',
    variable: 'radio'
};

export const RADIO_FIELD_BOOLEAN_MOCK = {
    clazz: 'com.dotcms.contenttype.model.field.ImmutableRadioField',
    contentTypeId: '40e0cb1b57b3b1b7ec34191e942316d5',
    dataType: 'BOOL',
    fieldType: 'Radio',
    fieldTypeLabel: 'Radio',
    fieldVariables: [],
    fixed: false,
    forceIncludeInApi: false,
    iDate: 1697656862000,
    id: 'e4b3ef6a8cb50ff77fe2534c2b237d71',
    indexed: false,
    listed: false,
    modDate: 1697662296000,
    name: 'radioTrueFalse',
    readOnly: false,
    required: false,
    searchable: false,
    sortOrder: 9,
    hint: 'A hint Text',
    unique: false,
    values: 'Falsy|false\r\nTruthy|true',
    variable: 'radioTrueFalse'
};

export const RADIO_FIELD_FLOAT_MOCK = {
    clazz: 'com.dotcms.contenttype.model.field.ImmutableRadioField',
    contentTypeId: '40e0cb1b57b3b1b7ec34191e942316d5',
    dataType: 'FLOAT',
    defaultValue: '9.3',
    fieldType: 'Radio',
    fieldTypeLabel: 'Radio',
    fieldVariables: [],
    fixed: false,
    forceIncludeInApi: false,
    iDate: 1697656895000,
    id: 'b26138321e5a449cdf7b73f927643016',
    indexed: false,
    listed: false,
    modDate: 1697662296000,
    name: 'radioDecimal',
    readOnly: false,
    hint: 'A hint Text',
    required: false,
    searchable: false,
    sortOrder: 10,
    unique: false,
    values: 'Five point two|5.2\r\nNine point three|9.3',
    variable: 'radioDecimal'
};

export const RADIO_FIELD_INTEGER_MOCK = {
    clazz: 'com.dotcms.contenttype.model.field.ImmutableRadioField',
    contentTypeId: '40e0cb1b57b3b1b7ec34191e942316d5',
    dataType: 'INTEGER',
    defaultValue: '30',
    fieldType: 'Radio',
    fieldTypeLabel: 'Radio',
    fieldVariables: [],
    fixed: false,
    forceIncludeInApi: false,
    iDate: 1697656956000,
    id: 'bdd0f00375e23b7a64608d78c8fcb2dc',
    indexed: false,
    listed: false,
    modDate: 1697662296000,
    name: 'radioWholeNumber',
    readOnly: false,
    hint: 'A hint Text',
    required: true,
    searchable: false,
    sortOrder: 11,
    unique: false,
    values: 'Twelve|12\r\nTwenty|20\r\nThirty|30',
    variable: 'radioWholeNumber'
};

export const DATE_FIELD_MOCK: DotCMSContentTypeField = {
    clazz: 'com.dotcms.contenttype.model.field.ImmutableDateField',
    contentTypeId: '4d22214338844b4aed0367933e9bf500',
    dataType: 'DATE',
    fieldType: 'Date',
    fieldTypeLabel: 'Date',
    fieldVariables: [],
    fixed: false,
    iDate: 1698250833000,
    id: '55b4fdcf51eddf01b0f462384e8b3439',
    indexed: false,
    hint: 'A hint text',
    listed: false,
    modDate: 1698250833000,
    name: 'date',
    readOnly: false,
    required: false,
    searchable: false,
    sortOrder: 2,
    unique: false,
    variable: 'date'
};

export const DATE_AND_TIME_FIELD_MOCK: DotCMSContentTypeField = {
    clazz: 'com.dotcms.contenttype.model.field.ImmutableDateTimeField',
    contentTypeId: '4d22214338844b4aed0367933e9bf500',
    dataType: 'DATE',
    defaultValue: 'now',
    fieldType: 'Date-and-Time',
    fieldTypeLabel: 'Date and Time',
    fieldVariables: [],
    fixed: false,
    iDate: 1698250840000,
    id: '9e669bacc84ce6530bba5f295becc76c',
    indexed: false,
    listed: false,
    hint: 'A hint text',
    modDate: 1698250840000,
    name: 'date and time',
    readOnly: false,
    required: false,
    searchable: false,
    sortOrder: 3,
    unique: false,
    variable: 'dateAndTime'
};

export const TIME_FIELD_MOCK: DotCMSContentTypeField = {
    clazz: 'com.dotcms.contenttype.model.field.ImmutableTimeField',
    contentTypeId: '4d22214338844b4aed0367933e9bf500',
    dataType: 'DATE',
    fieldType: 'Time',
    fieldTypeLabel: 'Time',
    fieldVariables: [],
    fixed: false,
    hint: 'A hint text',
    iDate: 1698250847000,
    id: '1005cde03b962dd0ce7bb4c4ec97f89c',
    indexed: false,
    listed: false,
    modDate: 1698250847000,
    name: 'time',
    readOnly: false,
    required: false,
    searchable: false,
    sortOrder: 4,
    unique: false,
    variable: 'time'
};

export const TAG_FIELD_MOCK: DotCMSContentTypeField = {
    clazz: 'com.dotcms.contenttype.model.field.ImmutableTagField',
    contentTypeId: '61226fd915b7f025da020fc1f5856ab7',
    dataType: 'SYSTEM',
    defaultValue: 'some, tags, separated, by, comma',
    fieldType: 'Tag',
    fieldTypeLabel: 'Tag',
    fieldVariables: [],
    fixed: false,
    hint: 'Some hint',
    iDate: 1698346136000,
    id: '1ba4927b83aae5b17921679053b0b5fe',
    indexed: true,
    listed: false,
    modDate: 1698346136000,
    name: 'Some tag',
    readOnly: false,
    required: false,
    searchable: false,
    sortOrder: 3,
    unique: false,
    variable: 'someTag'
};

export const CHECKBOX_FIELD_MOCK: DotCMSContentTypeField = {
    clazz: 'com.dotcms.contenttype.model.field.ImmutableCheckboxField',
    contentTypeId: '93ebaff75f3e3887bea73eca04588dc9',
    dataType: 'TEXT',
    fieldType: 'Checkbox',
    fieldTypeLabel: 'Checkbox',
    fieldVariables: [],
    fixed: false,
    hint: 'A hint text',
    iDate: 1698291913000,
    id: '96909fa20a00497ce3b766b52edac0ec',
    indexed: false,
    listed: false,
    modDate: 1698291913000,
    name: 'check',
    readOnly: false,
    required: false,
    searchable: false,
    sortOrder: 2,
    unique: false,
    values: 'one|one\r\ntwo|two',
    variable: 'check'
};

export const MULTI_SELECT_FIELD_MOCK: DotCMSContentTypeField = {
    clazz: 'com.dotcms.contenttype.model.field.ImmutableMultiSelectField',
    contentTypeId: '93ebaff75f3e3887bea73eca04588dc9',
    dataType: 'LONG_TEXT',
    fieldType: 'Multi-Select',
    fieldTypeLabel: 'Multi Select',
    fieldVariables: [],
    fixed: false,
    hint: 'A hint text',
    iDate: 1698264695000,
    id: '535a6de288e3fe91fad2679e8d7d966b',
    indexed: false,
    listed: false,
    modDate: 1698291913000,
    name: 'multiSelect',
    readOnly: false,
    required: false,
    searchable: false,
    sortOrder: 3,
    unique: false,
    values: 'one|one\r\ntwo|two',
    variable: 'multiSelect'
};

export const BLOCK_EDITOR_FIELD_MOCK: DotCMSContentTypeField = {
    clazz: 'com.dotcms.contenttype.model.field.ImmutableStoryBlockField',
    contentTypeId: '799f176a-d32e-4844-a07c-1b5fcd107578',
    dataType: 'LONG_TEXT',
    fieldType: 'Story-Block',
    fieldTypeLabel: 'Block Editor',
    fieldVariables: [
        {
            clazz: 'com.dotcms.contenttype.model.field.ImmutableFieldVariable',
            fieldId: '71fe962eb681c5ffd6cd1623e5fc575a',
            id: 'b19e1d5d-47ad-40d7-b2bf-ccd0a5a86590',
            key: 'contentTypes',
            value: 'Activity,CallToAction,calendarEvent,Product,Destination'
        }
    ],
    fixed: false,
    iDate: 1649791703000,
    id: '71fe962eb681c5ffd6cd1623e5fc575a',
    indexed: false,
    listed: false,
    hint: 'A helper text',
    modDate: 1699364930000,
    name: 'Blog Content',
    readOnly: false,
    required: false,
    searchable: false,
    sortOrder: 13,
    unique: false,
    variable: 'blogContent'
};

export const BINARY_FIELD_MOCK: DotCMSContentTypeField = {
    clazz: 'com.dotcms.contenttype.model.field.ImmutableBinaryField',
    contentTypeId: '93ebaff75f3e3887bea73eca04588dc9',
    dataType: 'BINARY',
    fieldType: 'Binary',
    fieldTypeLabel: 'Binary Field',
    fieldVariables: [],
    fixed: false,
    hint: 'A hint text',
    iDate: 1698264695000,
    id: '535a6de288e3fe91fad2679e8d7d966b',
    indexed: false,
    listed: false,
    modDate: 1698291913000,
    name: 'Binary',
    readOnly: false,
    required: false,
    searchable: false,
    sortOrder: 3,
    unique: false,
    values: '/test.png',
    variable: 'Binary'
};

export const CUSTOM_FIELD_MOCK: DotCMSContentTypeField = {
    clazz: 'com.dotcms.contenttype.model.field.ImmutableCustomField',
    contentTypeId: '61226fd915b7f025da020fc1f5856ab7',
    dataType: 'LONG_TEXT',
    fieldType: 'Custom-Field',
    fieldTypeLabel: 'Custom Field',
    fieldVariables: [],
    fixed: false,
    iDate: 1700516848000,
    id: '64d5c84f04df900c79a94e087c6fed05',
    indexed: false,
    listed: false,
    modDate: 1700622670000,
    hint: 'A hint text',
    name: 'custom',
    readOnly: false,
    required: false,
    searchable: false,
    sortOrder: 4,
    unique: false,
    values: '<script>\r\nfunction searchClicked() {\r\n    console.log("Yoo")\r\n    form.get(\'select\').setValue("three");\r\n    form.get(\'title\').setValue("From Dojo!");\r\n}\r\n</script>\r\n\r\n<button dojoType="dijit.form.Button" onClick="searchClicked()" iconClass="searchIcon">Search</button>',
    variable: 'custom'
};

export const JSON_FIELD_MOCK: DotCMSContentTypeField = {
    clazz: 'com.dotcms.contenttype.model.field.ImmutableJSONField',
    contentTypeId: '93ebaff75f3e3887bea73ecd04588dc9',
    dataType: 'TEXT',
    fieldType: 'JSON-Field',
    fieldTypeLabel: 'jsonField',
    fieldVariables: [],
    fixed: false,
    hint: 'A hint text',
    iDate: 1698291913000,
    id: '96909fa20a00497cd3b766b52edac0ec',
    indexed: false,
    listed: false,
    modDate: 1698291913000,
    name: 'json',
    readOnly: false,
    required: false,
    searchable: false,
    sortOrder: 1,
    unique: false,
    values: '{ "test": "test" }',
    variable: 'json'
};

export const KEY_VALUE_MOCK: DotCMSContentTypeField = {
    clazz: 'com.dotcms.contenttype.model.field.ImmutableJSONField',
    contentTypeId: '93ebaff75f3e3887bea73ecd04588dc9',
    dataType: 'TEXT',
    fieldType: 'Key-Value',
    fieldTypeLabel: 'KeyValue',
    fieldVariables: [],
    fixed: false,
    hint: 'A hint text',
    iDate: 1698291913000,
    id: '96909fa20a00497cd3b766b52edac0ec',
    indexed: false,
    listed: false,
    modDate: 1698291913000,
    name: 'KeyValue',
    readOnly: false,
    required: false,
    searchable: false,
    sortOrder: 1,
    unique: false,
    values: '{ "key1": "value1" }',
    variable: 'KeyValue'
};

export const WYSIWYG_MOCK: DotCMSContentTypeField = {
    clazz: 'com.dotcms.contenttype.model.field.ImmutableWYSIWYGField',
    contentTypeId: '93ebaff75f3e3887bea73ecd04588dc9',
    dataType: 'TEXT',
    fieldType: 'WYSIWYG',
    fieldTypeLabel: 'WYSIWYG',
    fieldVariables: [],
    fixed: false,
    hint: 'A hint text',
    iDate: 1698291913000,
    id: '96909fa20a00497cd3b766b52edac0ec',
    indexed: false,
    listed: false,
    modDate: 1698291913000,
    name: 'WYSIWYG',
    readOnly: false,
    required: false,
    searchable: false,
    sortOrder: 1,
    unique: false,
    values: '<p>HELLO</p>',
    variable: 'WYSIWYG'
};

<<<<<<< HEAD
export const HOST_FOLDER_FIELD_TEXT_MOCK = {
    clazz: 'com.dotcms.contenttype.model.field.ImmutableHostFolderField',
    contentTypeId: '61226fd915b7f025da020fc1f5856ab7',
    dataType: 'SYSTEM',
    fieldType: 'Host-Folder',
    fieldTypeLabel: 'Site or Folder',
    fieldVariables: [],
    fixed: false,
    forceIncludeInApi: false,
    iDate: 1717083750000,
    id: 'b7c41ffd6b6bc1250f2fc85a3637471b',
    indexed: true,
    listed: false,
    modDate: 1717088310000,
    name: 'Site Or Folder',
    readOnly: false,
    required: false,
    searchable: false,
    sortOrder: 3,
    unique: false,
    variable: 'siteOrFolder'
=======
export const CATEGORY_MOCK: DotCMSContentTypeField = {
    clazz: 'com.dotcms.contenttype.model.field.ImmutableWYSIWYGField',
    contentTypeId: '93ebaff75f3e3887bea73ecd04588dc9',
    dataType: 'TEXT',
    fieldType: 'Category',
    fieldTypeLabel: 'Category',
    fieldVariables: [],
    fixed: false,
    hint: 'A hint text',
    iDate: 1698291913000,
    id: '96909fa20a00497cd3b766b52edac0ec',
    indexed: false,
    listed: false,
    modDate: 1698291913000,
    name: 'Category',
    readOnly: false,
    required: false,
    searchable: false,
    sortOrder: 1,
    unique: false,
    values: '<p>HELLO</p>',
    variable: 'Category'
>>>>>>> 0ae00520
};

export const FIELDS_MOCK: DotCMSContentTypeField[] = [
    TEXT_FIELD_MOCK,
    TEXT_AREA_FIELD_MOCK,
    SELECT_FIELD_TEXT_MOCK,
    SELECT_FIELD_BOOLEAN_MOCK,
    SELECT_FIELD_FLOAT_MOCK,
    SELECT_FIELD_INTEGER_MOCK,
    RADIO_FIELD_TEXT_MOCK,
    RADIO_FIELD_BOOLEAN_MOCK,
    RADIO_FIELD_FLOAT_MOCK,
    RADIO_FIELD_INTEGER_MOCK,
    DATE_FIELD_MOCK,
    DATE_AND_TIME_FIELD_MOCK,
    TIME_FIELD_MOCK,
    TAG_FIELD_MOCK,
    CHECKBOX_FIELD_MOCK,
    MULTI_SELECT_FIELD_MOCK,
    BLOCK_EDITOR_FIELD_MOCK,
    BINARY_FIELD_MOCK,
    CUSTOM_FIELD_MOCK,
    JSON_FIELD_MOCK,
    KEY_VALUE_MOCK,
    WYSIWYG_MOCK,
<<<<<<< HEAD
    HOST_FOLDER_FIELD_TEXT_MOCK
=======
    CATEGORY_MOCK
>>>>>>> 0ae00520
];

export const FIELD_MOCK: DotCMSContentTypeField = TEXT_FIELD_MOCK;

export const BINARY_FIELD_CONTENTLET: DotCMSContentlet = {
    binaryField:
        '/dA/39de8193694d96c2a6bab783ba9c85b5/binaryField/Screenshot 2023-11-03 at 11.53.40â\u0080¯AM.png',
    publishDate: '2023-11-07 16:49:24.787',
    inode: 'd135b73a-8c8f-42ce-bd4e-deb3c067cedd',
    BinaryContentAsset: '39de8193694d96c2a6bab783ba9c85b5/binaryField',
    host: '48190c8c-42c4-46af-8d1a-0cd5db894797',
    locked: false,
    stInode: 'd1901a41d38b6686dd5ed8f910346d7a',
    contentType: 'Binary',
    BinaryMetaData: {
        modDate: 1699375764242,
        sha256: '7b4e1c307518ea00e503469e690e4abe42fe1b13aef43cbcbf6eafd9aa532057',
        length: 136168,
        title: 'Screenshot 2023-11-03 at 11.53.40â\u0080¯AM.png',
        version: 20220201,
        isImage: true,
        fileSize: 136168,
        name: 'Screenshot 2023-11-03 at 11.53.40â\u0080¯AM.png',
        width: 645,
        contentType: 'image/png',
        height: 547
    },
    identifier: '39de8193694d96c2a6bab783ba9c85b5',
    folder: 'SYSTEM_FOLDER',
    hasTitleImage: true,
    sortOrder: 0,
    hostName: 'demo.dotcms.com',
    modDate: '2023-11-07 16:49:24.787',
    title: '39de8193694d96c2a6bab783ba9c85b5',
    baseType: 'CONTENT',
    archived: false,
    working: true,
    live: true,
    owner: 'dotcms.org.1',
    languageId: 1,
    url: '/content.d135b73a-8c8f-42ce-bd4e-deb3c067cedd',
    titleImage: 'binaryField',
    modUserName: 'Admin User',
    hasLiveVersion: true,
    modUser: 'dotcms.org.1',
    binaryFieldVersion:
        '/dA/d135b73a-8c8f-42ce-bd4e-deb3c067cedd/binaryField/Screenshot 2023-11-03 at 11.53.40â\u0080¯AM.png',
    __icon__: 'contentIcon',
    contentTypeIcon: 'event_note',
    variant: 'DEFAULT',
    value: '/dA/39de8193694d96c2a6bab783ba9c85b5/binaryField/Screenshot 2023-11-03 at 11.53.40â\u0080¯AM.png'
};

/* HELPER FUNCTIONS */

// This creates a mock FormGroup from an array of fielda
export const createFormControlObjectMock = (fields = FIELDS_MOCK) => {
    return fields.reduce((acc, field) => {
        acc[field.variable] = new FormControl(null);

        return acc;
    }, {});
};

// Create a mock FormGroupDirective
export const createFormGroupDirectiveMock = (
    formGroup: FormGroup = FORM_GROUP_MOCK,
    validator: (Validator | ValidatorFn)[] = [],
    asyncValidators: AsyncValidator[] = []
) => {
    const formGroupDirectiveMock = new FormGroupDirective(validator, asyncValidators);

    formGroupDirectiveMock.form = formGroup;

    return formGroupDirectiveMock;
};

function getAllFields(data: DotCMSContentTypeLayoutRow[]) {
    let fields = [];

    data.forEach((row) => {
        row.columns.forEach((column) => {
            fields = [...fields, ...column.fields];
        });
    });

    return fields;
}

/* CONSTANTS */

export const DOT_MESSAGE_SERVICE_MOCK = new MockDotMessageService({});

export const CALENDAR_FIELD_TYPES = [FIELD_TYPES.DATE, FIELD_TYPES.DATE_AND_TIME, FIELD_TYPES.TIME];

/* LAYOUT/FORM MOCKS */

// This creates a mock FormGroup from an array of fielda
export const FORM_GROUP_MOCK = new FormGroup(createFormControlObjectMock());

export const LAYOUT_MOCK: DotCMSContentTypeLayoutRow[] = [
    {
        divider: {
            clazz: 'com.dotcms.contenttype.model.field.ImmutableRowField',
            contentTypeId: 'd46d6404125ac27e6ab68fad09266241',
            dataType: 'SYSTEM',
            fieldType: 'Row',
            fieldTypeLabel: 'Row',
            fieldVariables: [],
            fixed: false,
            iDate: 1697051073000,
            id: 'a31ea895f80eb0a3754e4a2292e09a52',
            indexed: false,
            listed: false,
            modDate: 1697051077000,
            name: 'fields-0',
            readOnly: false,
            required: false,
            searchable: false,
            sortOrder: 0,
            unique: false,
            variable: 'fields0'
        },
        columns: [
            {
                columnDivider: {
                    clazz: 'com.dotcms.contenttype.model.field.ImmutableColumnField',
                    contentTypeId: 'd46d6404125ac27e6ab68fad09266241',
                    dataType: 'SYSTEM',
                    fieldType: 'Column',
                    fieldTypeLabel: 'Column',
                    fieldVariables: [],
                    fixed: false,
                    iDate: 1697051073000,
                    id: 'd4c32b4b9fb5b11c58c245d4a02bef47',
                    indexed: false,
                    listed: false,
                    modDate: 1697051077000,
                    name: 'fields-1',
                    readOnly: false,
                    required: false,
                    searchable: false,
                    sortOrder: 1,
                    unique: false,
                    variable: 'fields1'
                },
                fields: [
                    {
                        clazz: 'com.dotcms.contenttype.model.field.ImmutableTextField',
                        contentTypeId: 'd46d6404125ac27e6ab68fad09266241',
                        dataType: 'TEXT',
                        defaultValue: 'Placeholder',
                        fieldType: 'Text',
                        fieldTypeLabel: 'Text',
                        fieldVariables: [],
                        fixed: false,
                        hint: 'A hint Text',
                        iDate: 1697051093000,
                        id: '1d1505a4569681b923769acb785fd093',
                        indexed: false,
                        listed: false,
                        modDate: 1697051093000,
                        name: 'name1',
                        readOnly: false,
                        required: true,
                        searchable: false,
                        sortOrder: 2,
                        unique: false,
                        variable: 'name1'
                    },
                    {
                        clazz: 'com.dotcms.contenttype.model.field.ImmutableTextField',
                        contentTypeId: 'd46d6404125ac27e6ab68fad09266241',
                        dataType: 'TEXT',
                        fieldType: 'Text',
                        fieldTypeLabel: 'Text',
                        fieldVariables: [],
                        fixed: false,
                        iDate: 1697051107000,
                        id: 'fc776c45044f2d043f5e98eaae36c9ff',
                        indexed: false,
                        listed: false,
                        modDate: 1697051107000,
                        name: 'text2',
                        readOnly: false,
                        required: true,
                        searchable: false,
                        sortOrder: 3,
                        unique: false,
                        variable: 'text2',
                        regexCheck:
                            '^([a-zA-Z0-9]+[a-zA-Z0-9._%+-]*@(?:[a-zA-Z0-9-]+.)+[a-zA-Z]{2,4})$'
                    }
                ]
            },
            {
                columnDivider: {
                    clazz: 'com.dotcms.contenttype.model.field.ImmutableColumnField',
                    contentTypeId: 'd46d6404125ac27e6ab68fad09266241',
                    dataType: 'SYSTEM',
                    fieldType: 'Column',
                    fieldTypeLabel: 'Column',
                    fieldVariables: [],
                    fixed: false,
                    iDate: 1697051077000,
                    id: '848fc78a11e7290efad66eb39333ae2b',
                    indexed: false,
                    listed: false,
                    modDate: 1697051107000,
                    name: 'fields-2',
                    readOnly: false,
                    required: false,
                    searchable: false,
                    sortOrder: 4,
                    unique: false,
                    variable: 'fields2'
                },
                fields: [
                    {
                        clazz: 'com.dotcms.contenttype.model.field.ImmutableTextField',
                        contentTypeId: 'd46d6404125ac27e6ab68fad09266241',
                        dataType: 'TEXT',
                        fieldType: 'Text',
                        fieldTypeLabel: 'Text',
                        fieldVariables: [],
                        fixed: false,
                        hint: 'A hint text2',
                        iDate: 1697051118000,
                        id: '1f6765de8d4ad069ff308bfca56b9255',
                        indexed: false,
                        listed: false,
                        modDate: 1697051118000,
                        name: 'text3',
                        readOnly: false,
                        required: false,
                        searchable: false,
                        sortOrder: 5,
                        unique: false,
                        variable: 'text3'
                    },
                    TAG_FIELD_MOCK,
                    DATE_FIELD_MOCK
                ]
            }
        ]
    }
];

export const TAB_SINGLE_ROW_MOCK: DotCMSContentTypeLayoutRow = {
    divider: {
        clazz: 'com.dotcms.contenttype.model.field.ImmutableRowField',
        contentTypeId: 'd46d6404125ac27e6ab68fad09266241',
        dataType: 'SYSTEM',
        fieldType: 'Row',
        fieldTypeLabel: 'Row',
        fieldVariables: [],
        fixed: false,
        iDate: 1697051073000,
        id: 'a31ea895f80eb0a3754e4a2292e09a52',
        indexed: false,
        listed: false,
        modDate: 1697051077000,
        name: 'fields-0',
        readOnly: false,
        required: false,
        searchable: false,
        sortOrder: 0,
        unique: false,
        variable: 'fields0'
    },
    columns: []
};

export const TAB_DIVIDER_MOCK: DotCMSContentTypeLayoutRow = {
    divider: {
        clazz: 'com.dotcms.contenttype.model.field.ImmutableTabDividerField',
        contentTypeId: 'd46d6404125ac27e6ab68fad09266241',
        dataType: 'SYSTEM',
        fieldType: 'Tab_divider',
        fieldTypeLabel: 'Tab_divider',
        fieldVariables: [],
        fixed: false,
        iDate: 1697051073000,
        id: 'a31ea895f80eb0a3754e4a2292e09a52',
        indexed: false,
        listed: false,
        modDate: 1697051077000,
        name: 'New Tab',
        readOnly: false,
        required: false,
        searchable: false,
        sortOrder: 0,
        unique: false,
        variable: 'tab'
    },
    columns: []
};

export const MULTIPLE_TABS_MOCK: DotCMSContentTypeLayoutRow[] = [
    TAB_SINGLE_ROW_MOCK,
    TAB_DIVIDER_MOCK
];

export const MOCK_DATE = 1699990073562;

export const JUST_FIELDS_MOCKS = getAllFields(LAYOUT_MOCK);

export const LAYOUT_FIELDS_VALUES_MOCK = {
    name1: 'Placeholder', // This is the default value of the name1 field
    text2: null,
    text3: null,
    someTag: 'some,tags,separated,by,comma', // This is the default value of the tag field
    date: '2023-11-14 19:27:53'
};

const metadata = {};
metadata[FeaturedFlags.FEATURE_FLAG_CONTENT_EDITOR2_ENABLED] = false;

export const CONTENT_FORM_DATA_MOCK: EditContentPayload = {
    actions: [],
    contentType: {
        metadata,
        layout: LAYOUT_MOCK,
        fields: JUST_FIELDS_MOCKS,
        contentType: 'Test'
    } as unknown as DotCMSContentType,
    contentlet: {
        // This contentlet is some random mock, if you need you can change the properties
        date: MOCK_DATE, // To add the value to the date field, defaultValue is string and I don't think we should change the whole type just for this
        publishDate: '2023-11-07 16:49:24.787',
        inode: 'd135b73a-8c8f-42ce-bd4e-deb3c067cedd',
        host: '48190c8c-42c4-46af-8d1a-0cd5db894797',
        locked: false,
        stInode: 'd1901a41d38b6686dd5ed8f910346d7a',
        contentType: 'Binary',
        identifier: '39de8193694d96c2a6bab783ba9c85b5',
        folder: 'SYSTEM_FOLDER',
        hasTitleImage: true,
        sortOrder: 0,
        hostName: 'demo.dotcms.com',
        modDate: '2023-11-07 16:49:24.787',
        title: '39de8193694d96c2a6bab783ba9c85b5',
        baseType: 'CONTENT',
        archived: false,
        working: true,
        live: true,
        owner: 'dotcms.org.1',
        languageId: 1,
        url: '/content.d135b73a-8c8f-42ce-bd4e-deb3c067cedd',
        titleImage: 'binaryField',
        modUserName: 'Admin User',
        hasLiveVersion: true,
        modUser: 'dotcms.org.1',
        binaryFieldVersion:
            '/dA/d135b73a-8c8f-42ce-bd4e-deb3c067cedd/binaryField/Screenshot 2023-11-03 at 11.53.40â\u0080¯AM.png',
        __icon__: 'contentIcon',
        contentTypeIcon: 'event_note',
        variant: 'DEFAULT'
    },
    loading: false
};

/* CONTENT TYPE MOCKS */

export const CONTENT_TYPE_MOCK: DotCMSContentType = {
    baseType: 'CONTENT',
    clazz: 'com.dotcms.contenttype.model.type.ImmutableSimpleContentType',
    defaultType: false,
    fields: [
        {
            clazz: 'com.dotcms.contenttype.model.field.ImmutableRowField',
            contentTypeId: 'd46d6404125ac27e6ab68fad09266241',
            dataType: 'SYSTEM',
            fieldType: 'Row',
            fieldTypeLabel: 'Row',
            fieldVariables: [],
            fixed: false,
            iDate: 1697051073000,
            id: 'a31ea895f80eb0a3754e4a2292e09a52',
            indexed: false,
            listed: false,
            modDate: 1697051077000,
            name: 'fields-0',
            readOnly: false,
            required: false,
            searchable: false,
            sortOrder: 0,
            unique: false,
            variable: 'fields0'
        },
        {
            clazz: 'com.dotcms.contenttype.model.field.ImmutableColumnField',
            contentTypeId: 'd46d6404125ac27e6ab68fad09266241',
            dataType: 'SYSTEM',
            fieldType: 'Column',
            fieldTypeLabel: 'Column',
            fieldVariables: [],
            fixed: false,
            iDate: 1697051073000,
            id: 'd4c32b4b9fb5b11c58c245d4a02bef47',
            indexed: false,
            listed: false,
            modDate: 1697051077000,
            name: 'fields-1',
            readOnly: false,
            required: false,
            searchable: false,
            sortOrder: 1,
            unique: false,
            variable: 'fields1'
        },
        {
            clazz: 'com.dotcms.contenttype.model.field.ImmutableTextField',
            contentTypeId: 'd46d6404125ac27e6ab68fad09266241',
            dataType: 'TEXT',
            defaultValue: 'Placeholder',
            fieldType: 'Text',
            fieldTypeLabel: 'Text',
            fieldVariables: [],
            fixed: false,
            hint: 'A hint Text 2',
            iDate: 1697051093002,
            id: '1d1505a4569681b923769acb785fd094',
            indexed: false,
            listed: false,
            modDate: 1697051093000,
            name: 'name13',
            readOnly: false,
            required: true,
            searchable: false,
            sortOrder: 2,
            unique: false,
            variable: 'name13'
        },
        {
            clazz: 'com.dotcms.contenttype.model.field.ImmutableTextField',
            contentTypeId: 'd46d6404125ac27e6ab68fad09266241',
            dataType: 'TEXT',
            fieldType: 'Text',
            fieldTypeLabel: 'Text',
            fieldVariables: [],
            fixed: false,
            iDate: 1697051107001,
            id: 'fc776c45044f2d043f5e98eaae36c9f2',
            indexed: false,
            listed: false,
            modDate: 1697051107000,
            name: 'text23',
            readOnly: false,
            required: true,
            searchable: false,
            sortOrder: 3,
            unique: false,
            variable: 'text23'
        },
        {
            clazz: 'com.dotcms.contenttype.model.field.ImmutableColumnField',
            contentTypeId: 'd46d6404125ac27e6ab68fad09266241',
            dataType: 'SYSTEM',
            fieldType: 'Column',
            fieldTypeLabel: 'Column',
            fieldVariables: [],
            fixed: false,
            iDate: 1697051077000,
            id: '848fc78a11e7290efad66eb39333ae2b',
            indexed: false,
            listed: false,
            modDate: 1697051107000,
            name: 'fields-2',
            readOnly: false,
            required: false,
            searchable: false,
            sortOrder: 4,
            unique: false,
            variable: 'fields2'
        },
        {
            clazz: 'com.dotcms.contenttype.model.field.ImmutableTextField',
            contentTypeId: 'd46d6404125ac27e6ab68fad09266241',
            dataType: 'TEXT',
            fieldType: 'Text',
            fieldTypeLabel: 'Text',
            fieldVariables: [],
            fixed: false,
            hint: 'A hint text2',
            iDate: 1697051118000,
            id: '1f6765de8d4ad069ff308bfca56b9255',
            indexed: false,
            listed: false,
            modDate: 1697051118000,
            name: 'text3',
            readOnly: false,
            required: false,
            searchable: false,
            sortOrder: 5,
            unique: false,
            variable: 'text3'
        }
    ],
    fixed: false,
    folder: 'SYSTEM_FOLDER',
    host: '48190c8c-42c4-46af-8d1a-0cd5db894797',
    iDate: 1697051073000,
    icon: 'event_note',
    id: 'd46d6404125ac27e6ab68fad09266241',
    layout: LAYOUT_MOCK,
    modDate: 1697051118000,
    multilingualable: false,
    name: 'Test',
    contentType: 'Test',
    system: false,
    systemActionMappings: {},
    variable: 'Test',
    versionable: true,
    workflows: [
        {
            archived: false,
            creationDate: new Date(1697047303976),
            defaultScheme: false,
            description: '',
            entryActionId: null,
            id: 'd61a59e1-a49c-46f2-a929-db2b4bfa88b2',
            mandatory: false,
            modDate: new Date(1697047292887),
            name: 'System Workflow',
            system: true
        }
    ],
    nEntries: 0
};

export const MockResizeObserver = class {
    constructor() {
        //
    }

    observe() {
        //
    }

    unobserve() {
        //
    }

    disconnect() {
        //
    }
};

export const TREE_SELECT_MOCK: TreeNode[] = [
    {
        key: 'demo.dotcms.com',
        label: 'demo.dotcms.com',
        expandedIcon: 'pi pi-folder-open',
        collapsedIcon: 'pi pi-folder',
        children: [
            {
                key: 'demo.dotcms.com/activities',
                label: 'demo.dotcms.com/activities',
                expandedIcon: 'pi pi-folder-open',
                collapsedIcon: 'pi pi-folder',
                children: [
                    {
                        key: 'demo.dotcms.com/activities/themes',
                        label: 'demo.dotcms.com/activities/themes',
                        icon: 'pi pi-folder-open'
                    }
                ]
            },
            {
                key: 'demo.dotcms.com/home',
                label: 'demo.dotcms.com/home',
                icon: 'pi pi-folder-open'
            }
        ]
    }
];<|MERGE_RESOLUTION|>--- conflicted
+++ resolved
@@ -565,8 +565,7 @@
     variable: 'WYSIWYG'
 };
 
-<<<<<<< HEAD
-export const HOST_FOLDER_FIELD_TEXT_MOCK = {
+export const HOST_FOLDER_TEXT_MOCK = {
     clazz: 'com.dotcms.contenttype.model.field.ImmutableHostFolderField',
     contentTypeId: '61226fd915b7f025da020fc1f5856ab7',
     dataType: 'SYSTEM',
@@ -587,7 +586,8 @@
     sortOrder: 3,
     unique: false,
     variable: 'siteOrFolder'
-=======
+};
+
 export const CATEGORY_MOCK: DotCMSContentTypeField = {
     clazz: 'com.dotcms.contenttype.model.field.ImmutableWYSIWYGField',
     contentTypeId: '93ebaff75f3e3887bea73ecd04588dc9',
@@ -610,7 +610,6 @@
     unique: false,
     values: '<p>HELLO</p>',
     variable: 'Category'
->>>>>>> 0ae00520
 };
 
 export const FIELDS_MOCK: DotCMSContentTypeField[] = [
@@ -636,11 +635,8 @@
     JSON_FIELD_MOCK,
     KEY_VALUE_MOCK,
     WYSIWYG_MOCK,
-<<<<<<< HEAD
-    HOST_FOLDER_FIELD_TEXT_MOCK
-=======
+    HOST_FOLDER_TEXT_MOCK,
     CATEGORY_MOCK
->>>>>>> 0ae00520
 ];
 
 export const FIELD_MOCK: DotCMSContentTypeField = TEXT_FIELD_MOCK;
