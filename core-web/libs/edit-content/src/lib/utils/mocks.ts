--- conflicted
+++ resolved
@@ -409,7 +409,6 @@
     variable: 'multiSelect'
 };
 
-<<<<<<< HEAD
 export const BLOCK_EDITOR_FIELD_MOCK: DotCMSContentTypeField = {
     clazz: 'com.dotcms.contenttype.model.field.ImmutableStoryBlockField',
     contentTypeId: '799f176a-d32e-4844-a07c-1b5fcd107578',
@@ -439,7 +438,8 @@
     sortOrder: 13,
     unique: false,
     variable: 'blogContent'
-=======
+};
+
 export const BINARY_FIELD_MOCK: DotCMSContentTypeField = {
     clazz: 'com.dotcms.contenttype.model.field.ImmutableBinaryField',
     contentTypeId: '93ebaff75f3e3887bea73eca04588dc9',
@@ -462,7 +462,6 @@
     unique: false,
     values: '/test.png',
     variable: 'Binary'
->>>>>>> 4f77ddca
 };
 
 export const FIELDS_MOCK: DotCMSContentTypeField[] = [
@@ -482,11 +481,8 @@
     TAG_FIELD_MOCK,
     CHECKBOX_FIELD_MOCK,
     MULTI_SELECT_FIELD_MOCK,
-<<<<<<< HEAD
-    BLOCK_EDITOR_FIELD_MOCK
-=======
+    BLOCK_EDITOR_FIELD_MOCK,
     BINARY_FIELD_MOCK
->>>>>>> 4f77ddca
 ];
 
 export const FIELD_MOCK: DotCMSContentTypeField = TEXT_FIELD_MOCK;
