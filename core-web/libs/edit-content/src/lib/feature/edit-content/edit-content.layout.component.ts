import { EMPTY, Observable } from 'rxjs';

<<<<<<< HEAD
import { AsyncPipe, NgIf } from '@angular/common';
import { ChangeDetectionStrategy, Component, inject } from '@angular/core';
=======
import { CommonModule } from '@angular/common';
import { ChangeDetectionStrategy, Component, OnInit, inject } from '@angular/core';
>>>>>>> 47fe4716
import { ActivatedRoute } from '@angular/router';

import { ButtonModule } from 'primeng/button';

import { map, switchMap } from 'rxjs/operators';

import { DotMessagePipe } from '@dotcms/ui';

import { DotEditContentFormComponent } from '../../components/dot-edit-content-form/dot-edit-content-form.component';
import { EditContentFormData } from '../../models/dot-edit-content-form.interface';
import { DotEditContentService } from '../../services/dot-edit-content.service';

@Component({
    selector: 'dot-edit-content-form-layout',
    standalone: true,
    imports: [NgIf, AsyncPipe, DotMessagePipe, DotEditContentFormComponent, ButtonModule],
    templateUrl: './edit-content.layout.component.html',
    styleUrls: ['./edit-content.layout.component.scss'],
    changeDetection: ChangeDetectionStrategy.OnPush,
    providers: [DotEditContentService]
})
export class EditContentLayoutComponent implements OnInit {
    private activatedRoute = inject(ActivatedRoute);

    public contentType = this.activatedRoute.snapshot.params['contentType'];
    public identifier = this.activatedRoute.snapshot.params['id'];

    private readonly dotEditContentService = inject(DotEditContentService);
    private formValue: { [key: string]: string };
    isContentSaved = false;

    formData$: Observable<EditContentFormData> = this.identifier
        ? this.dotEditContentService.getContentById(this.identifier).pipe(
              switchMap(({ contentType, ...contentData }) => {
                  if (contentType) {
                      this.contentType = contentType;
                      this.dotEditContentService.currentContentType = contentType;

                      return this.dotEditContentService.getContentTypeFormData(contentType).pipe(
                          map(({ layout, fields }) => ({
                              contentlet: { ...contentData },
                              layout,
                              fields
                          }))
                      );
                  } else {
                      return EMPTY;
                  }
              })
          )
        : this.dotEditContentService
              .getContentTypeFormData(this.contentType)
              .pipe(map(({ layout, fields }) => ({ layout, fields })));

    ngOnInit() {
        if (this.contentType) {
            this.dotEditContentService.currentContentType = this.contentType;
        }
    }

    /**
     * Saves the contentlet with the given values.
     */
    saveContent() {
        this.dotEditContentService
            .saveContentlet({
                ...this.formValue,
                inode: this.identifier,
                contentType: this.contentType
            })
            .subscribe({
                next: () => {
                    this.isContentSaved = true;
                    setTimeout(() => (this.isContentSaved = false), 3000);
                }
            });
    }

    /**
     * Set the form value to be saved.
     *
     * @param {{ [key: string]: string }} formValue - An object containing the key-value pairs of the contentlet to be saved.
     * @memberof EditContentLayoutComponent
     */
    setFormValue(formValue: { [key: string]: string }) {
        this.formValue = formValue;
    }
}<|MERGE_RESOLUTION|>--- conflicted
+++ resolved
@@ -1,12 +1,7 @@
 import { EMPTY, Observable } from 'rxjs';
 
-<<<<<<< HEAD
 import { AsyncPipe, NgIf } from '@angular/common';
-import { ChangeDetectionStrategy, Component, inject } from '@angular/core';
-=======
-import { CommonModule } from '@angular/common';
 import { ChangeDetectionStrategy, Component, OnInit, inject } from '@angular/core';
->>>>>>> 47fe4716
 import { ActivatedRoute } from '@angular/router';
 
 import { ButtonModule } from 'primeng/button';
