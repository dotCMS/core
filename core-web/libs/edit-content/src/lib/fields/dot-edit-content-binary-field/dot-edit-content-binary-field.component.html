<div
    class="binary-field__container"
    *ngIf="vm$ | async as vm"
    [ngClass]="{
        'binary-field__container--uploading': vm.status === BinaryFieldStatus.UPLOADING,
        'binary-field__container--empty': vm.status === BinaryFieldStatus.INIT
    }">
    <ng-container *ngIf="vm.status === BinaryFieldStatus.INIT">
        <div
            class="binary-field__drop-zone"
            [ngClass]="{ 'binary-field__drop-zone--active': vm.dropZoneActive }">
            <dot-drop-zone
                [accept]="accept"
                [maxFileSize]="maxFileSize"
                (fileDragLeave)="setDropZoneActiveState(false)"
                (fileDragOver)="setDropZoneActiveState(true)"
                (fileDropped)="handleFileDrop($event)"
                data-testId="dropzone">
                <dot-binary-field-ui-message [uiMessage]="vm.uiMessage">
                    <button
                        class="binary-field__drop-zone-btn"
                        (click)="openFilePicker()"
                        data-testId="choose-file-btn"
                        type="button">
                        {{ 'dot.binary.field.action.choose.file' | dm }}
                    </button>
                </dot-binary-field-ui-message>
            </dot-drop-zone>
            <input
                #inputFile
                [accept]="accept.join(',')"
                (change)="handleFileSelection($event)"
                data-testId="binary-field__file-input"
                type="file" />
        </div>

        <div class="binary-field__actions">
            <p-button
                *ngIf="systemOptions?.allowURLImport"
                [label]="'dot.binary.field.action.import.from.url' | dm"
                (click)="openDialog(BinaryFieldMode.URL)"
                data-testId="action-url-btn"
                icon="pi pi-link"
                styleClass="p-button-link p-button-secondary p-button-sm"></p-button>
            <p-button
                *ngIf="systemOptions?.allowCodeWrite"
                [label]="'dot.binary.field.action.create.new.file' | dm"
                (click)="openDialog(BinaryFieldMode.EDITOR)"
                data-testId="action-editor-btn"
                icon="pi pi-code"
                styleClass="p-button-link p-button-secondary p-button-sm"></p-button>
        </div>
    </ng-container>

    <dot-spinner
        *ngIf="vm.status === BinaryFieldStatus.UPLOADING"
        data-testId="loading"></dot-spinner>

    <dot-binary-field-preview
        *ngIf="vm.status === BinaryFieldStatus.PREVIEW"
        [contentlet]="vm.contentlet"
        [editableImage]="vm.isEnterprise && imageEditor"
        [tempFile]="vm.tempFile"
        (editFile)="onEditFile()"
        (editImage)="onEditImage()"
        (removeFile)="removeFile()"
        data-testId="preview"></dot-binary-field-preview>

    <p-dialog
        [(visible)]="dialogOpen"
        [appendTo]="'body'"
        [closeOnEscape]="false"
        [draggable]="false"
        [header]="dialogHeaderMap[vm.mode] | dm"
        [keepInViewport]="false"
        [maskStyleClass]="'p-dialog-mask-transparent'"
        [modal]="true"
        [resizable]="false"
        [style]="vm.mode === BinaryFieldMode.EDITOR ? dialogFullScreenStyles : {}">
        <ng-container [ngSwitch]="vm.mode">
            <dot-dot-binary-field-url-mode
                *ngSwitchCase="BinaryFieldMode.URL"
                (cancel)="closeDialog()"
                (tempFileUploaded)="setTempFile($event)"
                data-testId="url-mode"></dot-dot-binary-field-url-mode>
            <dot-dot-binary-field-editor
                *ngSwitchCase="BinaryFieldMode.EDITOR"
<<<<<<< HEAD
                [allowFileNameEdit]="systemOptions?.allowFileNameEdit"
                [fileName]="vm.tempFile?.fileName || vm.contentlet?.name"
=======
>>>>>>> c7df3b2e
                [fileContent]="vm.tempFile?.content || vm.contentlet?.content"
                [fileName]="vm.tempFile?.fileName || vm.contentlet?.name"
                [userMonacoOptions]="customMonacoOptions()"
                (cancel)="closeDialog()"
                (tempFileUploaded)="setTempFile($event)"
                data-testId="editor-mode"></dot-dot-binary-field-editor>
        </ng-container>
    </p-dialog>
</div><|MERGE_RESOLUTION|>--- conflicted
+++ resolved
@@ -85,11 +85,8 @@
                 data-testId="url-mode"></dot-dot-binary-field-url-mode>
             <dot-dot-binary-field-editor
                 *ngSwitchCase="BinaryFieldMode.EDITOR"
-<<<<<<< HEAD
                 [allowFileNameEdit]="systemOptions?.allowFileNameEdit"
                 [fileName]="vm.tempFile?.fileName || vm.contentlet?.name"
-=======
->>>>>>> c7df3b2e
                 [fileContent]="vm.tempFile?.content || vm.contentlet?.content"
                 [fileName]="vm.tempFile?.fileName || vm.contentlet?.name"
                 [userMonacoOptions]="customMonacoOptions()"
