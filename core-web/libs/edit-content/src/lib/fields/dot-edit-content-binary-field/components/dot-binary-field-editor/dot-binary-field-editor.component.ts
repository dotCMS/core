--- conflicted
+++ resolved
@@ -61,11 +61,8 @@
 export class DotBinaryFieldEditorComponent implements OnInit {
     @Input() fileName = '';
     @Input() fileContent = '';
-<<<<<<< HEAD
     @Input() allowFileNameEdit = false;
 
-=======
->>>>>>> c7df3b2e
     @Output() readonly tempFileUploaded = new EventEmitter<DotCMSTempFile>();
     @Output() readonly cancel = new EventEmitter<void>();
     @ViewChild('editorRef', { static: true }) editorRef!: MonacoEditorComponent;
