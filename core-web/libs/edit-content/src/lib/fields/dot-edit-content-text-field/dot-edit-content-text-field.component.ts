<<<<<<< HEAD
import { ChangeDetectionStrategy, Component, inject, input, computed } from '@angular/core';
=======
import { ChangeDetectionStrategy, Component, input, inject } from '@angular/core';
>>>>>>> 06012b32
import { ReactiveFormsModule, FormsModule, ControlContainer } from '@angular/forms';

import { DotCMSContentTypeField, DotCMSContentlet } from '@dotcms/dotcms-models';
import { DotMessagePipe } from '@dotcms/ui';

import { DotTextFieldComponent } from './components/text-field/text-field.component';

import { DotCardFieldContentComponent } from '../dot-card-field/components/dot-card-field-content.component';
import { DotCardFieldFooterComponent } from '../dot-card-field/components/dot-card-field-footer.component';
import { DotCardFieldComponent } from '../dot-card-field/dot-card-field.component';
import { BaseWrapperFieldComponent } from '../shared/base-wrapper-field.component';

@Component({
    selector: 'dot-edit-content-text-field',
    templateUrl: './dot-edit-content-text-field.component.html',
    styleUrls: ['./dot-edit-content-text-field.component.scss'],
    imports: [
        ReactiveFormsModule,
        FormsModule,
        DotMessagePipe,
        DotTextFieldComponent,
        DotCardFieldComponent,
        DotCardFieldContentComponent,
        DotCardFieldFooterComponent
    ],
    changeDetection: ChangeDetectionStrategy.OnPush,
    viewProviders: [
        {
            provide: ControlContainer,
            useFactory: () => inject(ControlContainer, { skipSelf: true })
        }
    ]
})
export class DotEditContentTextFieldComponent extends BaseWrapperFieldComponent {
    /**
     * A signal that holds the field.
     * It is used to display the field in the text field component.
     */
    $field = input.required<DotCMSContentTypeField>({ alias: 'field' });
    /**
     * A signal that holds the contentlet.
     * It is used to display the contentlet in the text field component.
     */
    $contentlet = input.required<DotCMSContentlet>({ alias: 'contentlet' });
    /**
     * A computed signal that holds the initial value of the text field.
     * It is used to display the initial value in the text field component.
     */
    $initValue = computed(() => {
        const contentlet = this.$contentlet();
        const field = this.$field();

        const value = contentlet
            ? (contentlet[field.variable] ?? field.defaultValue)
            : field.defaultValue;

        const shouldRemoveLeadingSlash =
            contentlet?.baseType === 'HTMLPAGE' &&
            field.variable === 'url' &&
            typeof value === 'string' &&
            value.startsWith('/');

        return shouldRemoveLeadingSlash ? value.substring(1) : value;

<<<<<<< HEAD
    });
=======
    writeValue(_: unknown): void {
        // noop
    }
>>>>>>> 06012b32
}<|MERGE_RESOLUTION|>--- conflicted
+++ resolved
@@ -1,8 +1,4 @@
-<<<<<<< HEAD
 import { ChangeDetectionStrategy, Component, inject, input, computed } from '@angular/core';
-=======
-import { ChangeDetectionStrategy, Component, input, inject } from '@angular/core';
->>>>>>> 06012b32
 import { ReactiveFormsModule, FormsModule, ControlContainer } from '@angular/forms';
 
 import { DotCMSContentTypeField, DotCMSContentlet } from '@dotcms/dotcms-models';
@@ -66,12 +62,6 @@
             value.startsWith('/');
 
         return shouldRemoveLeadingSlash ? value.substring(1) : value;
+    });
 
-<<<<<<< HEAD
-    });
-=======
-    writeValue(_: unknown): void {
-        // noop
-    }
->>>>>>> 06012b32
 }