--- conflicted
+++ resolved
@@ -3,11 +3,7 @@
 
 import { InputTextModule } from 'primeng/inputtext';
 
-<<<<<<< HEAD
 import { DotCMSContentlet, DotCMSContentTypeField } from '@dotcms/dotcms-models';
-=======
-import { DotCMSContentTypeField, DotCMSContentlet } from '@dotcms/dotcms-models';
->>>>>>> c60038df
 import { DotMessagePipe } from '@dotcms/ui';
 
 import { INPUT_TEXT_OPTIONS } from './utils';
@@ -16,11 +12,7 @@
 import { DotCardFieldFooterComponent } from '../dot-card-field/components/dot-card-field-footer.component';
 import { DotCardFieldLabelComponent } from '../dot-card-field/components/dot-card-field-label.component';
 import { DotCardFieldComponent } from '../dot-card-field/dot-card-field.component';
-<<<<<<< HEAD
 import { BaseWrapperField } from '../shared/base-wrapper-field';
-=======
-import { BaseWrapperFieldComponent } from '../shared/base-wrapper-field.component';
->>>>>>> c60038df
 
 @Component({
     selector: 'dot-edit-content-text-field',
@@ -44,11 +36,7 @@
         }
     ]
 })
-<<<<<<< HEAD
 export class DotEditContentTextFieldComponent extends BaseWrapperField {
-=======
-export class DotEditContentTextFieldComponent extends BaseWrapperFieldComponent {
->>>>>>> c60038df
     /**
      * A signal that holds the field.
      * It is used to display the field in the text field component.
@@ -66,18 +54,6 @@
     $initValue = computed(() => {
         const contentlet = this.$contentlet();
         const field = this.$field();
-
-<<<<<<< HEAD
-    /**
-     * A signal that holds the contentlet.
-     * It is used to display the contentlet in the component.
-     */
-    $contentlet = input.required<DotCMSContentlet>({ alias: 'contentlet' });
-
-    /**
-     * A readonly field that holds the input text options.
-     * It is used to display the input text options in the component.
-=======
         const value = contentlet
             ? (contentlet[field.variable] ?? field.defaultValue)
             : field.defaultValue;
@@ -92,7 +68,6 @@
     });
     /**
      * A readonly field that holds the input text options.
->>>>>>> c60038df
      */
     readonly inputTextOptions = INPUT_TEXT_OPTIONS;
 }