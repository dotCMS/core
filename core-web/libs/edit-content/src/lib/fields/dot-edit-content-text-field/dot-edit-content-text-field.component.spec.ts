--- conflicted
+++ resolved
@@ -6,11 +6,7 @@
 import { InputTextModule } from 'primeng/inputtext';
 
 import { DotCMSContentlet, DotCMSContentTypeField } from '@dotcms/dotcms-models';
-<<<<<<< HEAD
-import { createFakeContentlet } from '@dotcms/utils-testing';
-=======
 import { createFakeTextField, createFakeContentlet } from '@dotcms/utils-testing';
->>>>>>> c60038df
 
 import { DotEditContentTextFieldComponent } from './dot-edit-content-text-field.component';
 import { INPUT_TEXT_OPTIONS, INPUT_TYPE } from './utils';
@@ -92,11 +88,7 @@
                             dataType
                         },
                         contentlet: createFakeContentlet({
-<<<<<<< HEAD
                             [TEXT_FIELD_MOCK.variable]: null
-=======
-                            [TEXT_FIELD_MOCK.variable]: ''
->>>>>>> c60038df
                         })
                     }
                 }
