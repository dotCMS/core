--- conflicted
+++ resolved
@@ -23,11 +23,7 @@
 const ALL_PLUGINS =
     'advlist autolink lists link image charmap preview anchor pagebreak searchreplace wordcount visualblocks visualchars code fullscreen insertdatetime media nonbreaking save table directionality emoticons template';
 const ALL_TOOLBAR_ITEMS =
-<<<<<<< HEAD
-    'paste print textpattern | insertfile undo redo | styleselect | bold italic | alignleft aligncenter alignright alignjustify | bullist numlist outdent indent | dotAddImage | link hr | preview | validation media | forecolor backcolor emoticons';
-=======
-    'insertfile undo redo | styleselect | bold italic | alignleft aligncenter alignright alignjustify | bullist numlist outdent indent hr';
->>>>>>> ca3eb44c
+    'insertfile undo redo | styleselect | bold italic | alignleft aligncenter alignright alignjustify | bullist numlist outdent indent hr | dotAddImage';
 
 describe('DotWYSIWYGFieldComponent', () => {
     let spectator: Spectator<DotWYSIWYGFieldComponent>;
@@ -75,6 +71,7 @@
         expect(editor.plugins).toEqual(ALL_PLUGINS);
         expect(editor.toolbar).toEqual(ALL_TOOLBAR_ITEMS);
         expect(editor.init).toEqual({
+            menubar: false,
             setup: expect.any(Function)
         });
     });
