import { CommonModule } from '@angular/common';
<<<<<<< HEAD
import { ChangeDetectionStrategy, Component, inject, Input } from '@angular/core';
=======
import { ChangeDetectionStrategy, Component, inject, input, signal } from '@angular/core';
>>>>>>> d9f2645d
import { AbstractControl, ControlContainer, ReactiveFormsModule } from '@angular/forms';

import { AutoCompleteModule } from 'primeng/autocomplete';

import { DotCMSContentTypeField } from '@dotcms/dotcms-models';

import { AutoCompleteCompleteEvent } from '../../models/dot-edit-content-tag.interface';
import { DotEditContentService } from '../../services/dot-edit-content.service';

@Component({
    selector: 'dot-edit-content-tag-field',
    standalone: true,
    imports: [CommonModule, AutoCompleteModule, ReactiveFormsModule],
<<<<<<< HEAD
    templateUrl: './dot-edit-content-tag-field.component.html',
    styleUrls: ['./dot-edit-content-tag-field.component.scss'],
=======
>>>>>>> d9f2645d
    changeDetection: ChangeDetectionStrategy.OnPush,
    viewProviders: [
        {
            provide: ControlContainer,
            useFactory: () => inject(ControlContainer, { skipSelf: true })
        }
    ],
    template: `
        <p-autoComplete
            (completeMethod)="getTags($event)"
            [formControlName]="$field().variable"
            [id]="'tag-id-' + $field().variable"
            [inputId]="$field().variable"
            [attr.data-testId]="$field().variable"
            [suggestions]="$options()"
            [multiple]="true"
            [unique]="true"
            [showClear]="true"
            dotSelectItem />
    `
})
export class DotEditContentTagFieldComponent {
<<<<<<< HEAD
    @Input() field: DotCMSContentTypeField;
    options$!: Observable<string[]>;
=======
    $field = input.required<DotCMSContentTypeField>({ alias: 'field' });
    $options = signal<string[] | null>(null);
>>>>>>> d9f2645d
    private readonly editContentService = inject(DotEditContentService);
    private readonly controlContainer = inject(ControlContainer);

    /**
     * Returns the form control for the select field.
     * @returns {AbstractControl} The form control for the select field.
     */
    get formControl() {
<<<<<<< HEAD
        return this.controlContainer.control.get(this.field.variable) as AbstractControl<string>;
=======
        const field = this.$field();

        return this.controlContainer.control.get(field.variable) as AbstractControl<string>;
>>>>>>> d9f2645d
    }

    /**
     * Retrieves tags based on the provided query.
     * @param event - The AutoCompleteCompleteEvent object containing the query.
     */
    getTags({ query }: AutoCompleteCompleteEvent) {
        if (query.length < 3) {
            return;
        }

<<<<<<< HEAD
        this.options$ = this.editContentService.getTags(query);
=======
        this.editContentService.getTags(query).subscribe((tags) => {
            this.$options.set(tags);
        });
>>>>>>> d9f2645d
    }
}<|MERGE_RESOLUTION|>--- conflicted
+++ resolved
@@ -1,9 +1,5 @@
 import { CommonModule } from '@angular/common';
-<<<<<<< HEAD
-import { ChangeDetectionStrategy, Component, inject, Input } from '@angular/core';
-=======
 import { ChangeDetectionStrategy, Component, inject, input, signal } from '@angular/core';
->>>>>>> d9f2645d
 import { AbstractControl, ControlContainer, ReactiveFormsModule } from '@angular/forms';
 
 import { AutoCompleteModule } from 'primeng/autocomplete';
@@ -17,11 +13,6 @@
     selector: 'dot-edit-content-tag-field',
     standalone: true,
     imports: [CommonModule, AutoCompleteModule, ReactiveFormsModule],
-<<<<<<< HEAD
-    templateUrl: './dot-edit-content-tag-field.component.html',
-    styleUrls: ['./dot-edit-content-tag-field.component.scss'],
-=======
->>>>>>> d9f2645d
     changeDetection: ChangeDetectionStrategy.OnPush,
     viewProviders: [
         {
@@ -44,13 +35,8 @@
     `
 })
 export class DotEditContentTagFieldComponent {
-<<<<<<< HEAD
-    @Input() field: DotCMSContentTypeField;
-    options$!: Observable<string[]>;
-=======
     $field = input.required<DotCMSContentTypeField>({ alias: 'field' });
     $options = signal<string[] | null>(null);
->>>>>>> d9f2645d
     private readonly editContentService = inject(DotEditContentService);
     private readonly controlContainer = inject(ControlContainer);
 
@@ -59,13 +45,9 @@
      * @returns {AbstractControl} The form control for the select field.
      */
     get formControl() {
-<<<<<<< HEAD
-        return this.controlContainer.control.get(this.field.variable) as AbstractControl<string>;
-=======
         const field = this.$field();
 
         return this.controlContainer.control.get(field.variable) as AbstractControl<string>;
->>>>>>> d9f2645d
     }
 
     /**
@@ -77,12 +59,8 @@
             return;
         }
 
-<<<<<<< HEAD
-        this.options$ = this.editContentService.getTags(query);
-=======
         this.editContentService.getTags(query).subscribe((tags) => {
             this.$options.set(tags);
         });
->>>>>>> d9f2645d
     }
 }