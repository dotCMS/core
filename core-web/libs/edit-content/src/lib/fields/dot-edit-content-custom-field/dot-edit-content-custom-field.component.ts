import { ChangeDetectionStrategy, Component, computed, input } from '@angular/core';
import { ReactiveFormsModule } from '@angular/forms';

import { ButtonModule } from 'primeng/button';
import { DialogModule } from 'primeng/dialog';
import { InputTextModule } from 'primeng/inputtext';

import { DotCMSContentlet, DotCMSContentTypeField } from '@dotcms/dotcms-models';
<<<<<<< HEAD
import { DotIconModule } from '@dotcms/ui';

import { BridgeFieldComponent } from './components/bridge-field/bridge-field.components';
import { DotWCCompoment } from './components/wc-field/wc-field.compoment';
=======
import { createFormBridge, FormBridge } from '@dotcms/edit-content-bridge';
import { SafeUrlPipe } from '@dotcms/ui';
import { WINDOW } from '@dotcms/utils';
>>>>>>> 1f8d1365

import { DotCardFieldContentComponent } from '../dot-card-field/components/dot-card-field-content.component';
import { DotCardFieldFooterComponent } from '../dot-card-field/components/dot-card-field-footer.component';
import { DotCardFieldLabelComponent } from '../dot-card-field/components/dot-card-field-label/dot-card-field-label.component';
import { DotCardFieldComponent } from '../dot-card-field/dot-card-field.component';
import { BaseWrapperField } from '../shared/base-wrapper-field';

/**
 * This component is used to render a custom field in the DotCMS content editor.
 * It uses an iframe to render the custom field and provides a form bridge to communicate with the custom field.
 */
@Component({
    selector: 'dot-edit-content-custom-field',
    imports: [
<<<<<<< HEAD
        DotIconModule,
=======
        SafeUrlPipe,
>>>>>>> 1f8d1365
        ButtonModule,
        InputTextModule,
        DialogModule,
        ReactiveFormsModule,
        DotCardFieldComponent,
        DotCardFieldContentComponent,
        DotCardFieldFooterComponent,
        DotCardFieldLabelComponent,
        BridgeFieldComponent,
        DotWCCompoment
    ],
    templateUrl: './dot-edit-content-custom-field.component.html',
    changeDetection: ChangeDetectionStrategy.OnPush
})
export class DotEditContentCustomFieldComponent extends BaseWrapperField {
    /**
     * The field to render.
     */
    $field = input<DotCMSContentTypeField>(null, { alias: 'field' });
    /**
     * The content type to render the field for.
     */
    $contentType = input<string>(null, { alias: 'contentType' });
    /**
     * The contentlet to render the field for.
     */
    $contentlet = input<DotCMSContentlet>(null, { alias: 'contentlet' });

    $isWC = computed(() => {
        const field = this.$field();
        if (!field) return false;

        console.log('field.variable', field.variable);

        return field.variable === 'pageTitleCount' || field.variable === 'metaDescriptionCount';
    });
}<|MERGE_RESOLUTION|>--- conflicted
+++ resolved
@@ -6,16 +6,11 @@
 import { InputTextModule } from 'primeng/inputtext';
 
 import { DotCMSContentlet, DotCMSContentTypeField } from '@dotcms/dotcms-models';
-<<<<<<< HEAD
+
 import { DotIconModule } from '@dotcms/ui';
 
 import { BridgeFieldComponent } from './components/bridge-field/bridge-field.components';
 import { DotWCCompoment } from './components/wc-field/wc-field.compoment';
-=======
-import { createFormBridge, FormBridge } from '@dotcms/edit-content-bridge';
-import { SafeUrlPipe } from '@dotcms/ui';
-import { WINDOW } from '@dotcms/utils';
->>>>>>> 1f8d1365
 
 import { DotCardFieldContentComponent } from '../dot-card-field/components/dot-card-field-content.component';
 import { DotCardFieldFooterComponent } from '../dot-card-field/components/dot-card-field-footer.component';
@@ -30,11 +25,7 @@
 @Component({
     selector: 'dot-edit-content-custom-field',
     imports: [
-<<<<<<< HEAD
         DotIconModule,
-=======
-        SafeUrlPipe,
->>>>>>> 1f8d1365
         ButtonModule,
         InputTextModule,
         DialogModule,
