--- conflicted
+++ resolved
@@ -1,15 +1,6 @@
-<<<<<<< HEAD
-import { byTestId, createHostFactory, SpectatorHost } from '@ngneat/spectator/jest';
+import { createHostFactory, SpectatorHost } from '@ngneat/spectator/jest';
 
 import { FormControl, FormGroup, ReactiveFormsModule } from '@angular/forms';
-
-import { WINDOW } from '@dotcms/utils';
-import { createFakeContentlet } from '@dotcms/utils-testing';
-=======
-import { createHostFactory, SpectatorHost } from '@ngneat/spectator/jest';
-
-import { FormControl, FormGroup, ReactiveFormsModule } from '@angular/forms';
->>>>>>> 714d6d3f
 
 import { DotRenderModes, NEW_RENDER_MODE_VARIABLE_KEY } from '@dotcms/dotcms-models';
 import { WINDOW } from '@dotcms/utils';
@@ -19,10 +10,6 @@
 import { NativeFieldComponent } from './components/native-field/native-field.component';
 import { DotEditContentCustomFieldComponent } from './dot-edit-content-custom-field.component';
 
-<<<<<<< HEAD
-import { CUSTOM_FIELD_MOCK } from '../../utils/mocks';
-=======
->>>>>>> 714d6d3f
 import { DotCardFieldContentComponent } from '../dot-card-field/components/dot-card-field-content.component';
 import { DotCardFieldComponent } from '../dot-card-field/dot-card-field.component';
 
@@ -96,42 +83,6 @@
         });
     });
 
-<<<<<<< HEAD
-    describe('Iframe Rendering', () => {
-        beforeEach(() => {
-            spectator = createHost(
-                `<form [formGroup]="formGroup">
-                    <dot-edit-content-custom-field
-                        [field]="field"
-                        [contentlet]="contentlet"
-                        [contentType]="contentTypeVariable" />
-                </form>`,
-                {
-                    hostProps: {
-                        formGroup: new FormGroup({
-                            [CUSTOM_FIELD_WITH_VARIABLES.variable]: new FormControl('')
-                        }),
-                        field: CUSTOM_FIELD_WITH_VARIABLES,
-                        contentlet: createFakeContentlet({
-                            inode: MOCK_INODE,
-                            [CUSTOM_FIELD_WITH_VARIABLES.variable]: ''
-                        }),
-                        contentTypeVariable: MOCK_CONTENT_TYPE_NAME
-                    }
-                }
-            );
-            spectator.detectChanges();
-        });
-
-        it('should render iframe with correct attributes', () => {
-            spectator.fixture.whenStable().then(() => {
-                const iframe = spectator.query(byTestId('custom-field-iframe'));
-                expect(spectator.component.$src()).not.toBe('');
-                expect(iframe).toBeTruthy();
-                expect(iframe?.getAttribute('src')).toContain('legacy-custom-field.jsp');
-                expect(iframe?.getAttribute('title')).toContain('Content Type');
-                expect(iframe?.classList.contains('legacy-custom-field__iframe')).toBe(true);
-=======
     describe('Render Mode Computation', () => {
         it('should return IFRAME when field has no fieldVariables or is null', () => {
             // Note: Template cannot handle null field, but the computed logic does
@@ -139,7 +90,6 @@
             // which is equivalent to the null case handled by the computed
             const fieldWithoutVariables = createFakeCustomField({
                 fieldVariables: []
->>>>>>> 714d6d3f
             });
 
             spectator = createHost(
@@ -195,75 +145,10 @@
             );
             spectator.detectChanges();
 
-<<<<<<< HEAD
-    describe('URL Generation', () => {
-        beforeEach(() => {
-            spectator = createHost(
-                `<form [formGroup]="formGroup">
-                    <dot-edit-content-custom-field
-                        [field]="field"
-                        [contentlet]="contentlet"
-                        [contentType]="contentTypeVariable" />
-                </form>`,
-                {
-                    hostProps: {
-                        formGroup: new FormGroup({
-                            [CUSTOM_FIELD_WITH_VARIABLES.variable]: new FormControl('')
-                        }),
-                        field: CUSTOM_FIELD_WITH_VARIABLES,
-                        contentlet: createFakeContentlet({
-                            inode: MOCK_INODE,
-                            [CUSTOM_FIELD_WITH_VARIABLES.variable]: ''
-                        }),
-                        contentTypeVariable: MOCK_CONTENT_TYPE_NAME
-                    }
-                }
-            );
-            spectator.detectChanges();
-        });
-
-        it('should compute correct src url with all parameters', () => {
-            spectator.fixture.whenStable().then(() => {
-                const expectedUrl = `/html/legacy_custom_field/legacy-custom-field.jsp?variable=${MOCK_CONTENT_TYPE_NAME}&field=${CUSTOM_FIELD_MOCK.variable}&inode=${MOCK_INODE}`;
-                expect(spectator.component.$src()).toBe(expectedUrl);
-            });
-=======
             expect(spectator.component.$renderMode()).toBe(DotRenderModes.IFRAME);
             expect(spectator.component.$isIframeStrategy()).toBe(true);
->>>>>>> 714d6d3f
-        });
-
-<<<<<<< HEAD
-    describe('Fullscreen Functionality', () => {
-        beforeEach(() => {
-            spectator = createHost(
-                `<form [formGroup]="formGroup">
-                    <dot-edit-content-custom-field
-                        [field]="field"
-                        [contentlet]="contentlet"
-                        [contentType]="contentTypeVariable" />
-                </form>`,
-                {
-                    hostProps: {
-                        formGroup: new FormGroup({
-                            [CUSTOM_FIELD_WITH_VARIABLES.variable]: new FormControl('')
-                        }),
-                        field: CUSTOM_FIELD_WITH_VARIABLES,
-                        contentlet: createFakeContentlet({
-                            inode: MOCK_INODE,
-                            [CUSTOM_FIELD_WITH_VARIABLES.variable]: ''
-                        }),
-                        contentTypeVariable: MOCK_CONTENT_TYPE_NAME
-                    }
-                }
-            );
-            spectator.detectChanges();
-        });
-
-        it('should show close button only in fullscreen mode', () => {
-            spectator.fixture.whenStable().then(() => {
-                expect(spectator.query('p-button')).toBeFalsy();
-=======
+        });
+
         it('should return COMPONENT when newRenderMode is set to component', () => {
             const fieldWithComponentMode = createFakeCustomField({
                 fieldVariables: [
@@ -276,7 +161,6 @@
                     }
                 ]
             });
->>>>>>> 714d6d3f
 
             spectator = createHost(
                 `<form [formGroup]="formGroup">
@@ -346,47 +230,9 @@
         });
     });
 
-<<<<<<< HEAD
-    describe('Message Handling', () => {
-        beforeEach(() => {
-            spectator = createHost(
-                `<form [formGroup]="formGroup">
-                    <dot-edit-content-custom-field
-                        [field]="field"
-                        [contentlet]="contentlet"
-                        [contentType]="contentTypeVariable" />
-                </form>`,
-                {
-                    hostProps: {
-                        formGroup: new FormGroup({
-                            [CUSTOM_FIELD_WITH_VARIABLES.variable]: new FormControl('')
-                        }),
-                        field: CUSTOM_FIELD_WITH_VARIABLES,
-                        contentlet: createFakeContentlet({
-                            inode: MOCK_INODE,
-                            [CUSTOM_FIELD_WITH_VARIABLES.variable]: ''
-                        }),
-                        contentTypeVariable: MOCK_CONTENT_TYPE_NAME
-                    }
-                }
-            );
-            spectator.detectChanges();
-        });
-
-        it('should handle window message for toggling fullscreen', () => {
-            window.dispatchEvent(
-                new MessageEvent('message', {
-                    data: { type: 'toggleFullscreen' },
-                    origin: window.location.origin
-                })
-            );
-            expect(spectator.component.$isFullscreen()).toBe(true);
-        });
-=======
     describe('Conditional Rendering', () => {
         it('should render IframeFieldComponent when render mode is IFRAME', () => {
             const field = createFakeCustomField();
->>>>>>> 714d6d3f
 
             spectator = createHost(
                 `<form [formGroup]="formGroup">
@@ -418,46 +264,6 @@
             expect(nativeField).toBeFalsy();
         });
 
-<<<<<<< HEAD
-    describe('Form Bridge Integration', () => {
-        beforeEach(() => {
-            spectator = createHost(
-                `<form [formGroup]="formGroup">
-                    <dot-edit-content-custom-field
-                        [field]="field"
-                        [contentlet]="contentlet"
-                        [contentType]="contentTypeVariable" />
-                </form>`,
-                {
-                    hostProps: {
-                        formGroup: new FormGroup({
-                            [CUSTOM_FIELD_WITH_VARIABLES.variable]: new FormControl('')
-                        }),
-                        field: CUSTOM_FIELD_WITH_VARIABLES,
-                        contentlet: createFakeContentlet({
-                            inode: MOCK_INODE,
-                            [CUSTOM_FIELD_WITH_VARIABLES.variable]: ''
-                        }),
-                        contentTypeVariable: MOCK_CONTENT_TYPE_NAME
-                    }
-                }
-            );
-            spectator.detectChanges();
-        });
-
-        it('should send form loaded message on iframe load', () => {
-            spectator.fixture.whenStable().then(() => {
-                const iframe = spectator.query(
-                    byTestId('custom-field-iframe')
-                ) as HTMLIFrameElement;
-                const postMessageSpy = jest.spyOn(iframe.contentWindow, 'postMessage');
-                spectator.component.onIframeLoad();
-
-                expect(postMessageSpy).toHaveBeenCalledWith(
-                    { type: 'dotcms:form:loaded' },
-                    window.location.origin
-                );
-=======
         it('should render NativeFieldComponent when render mode is COMPONENT', () => {
             const fieldWithComponentMode = createFakeCustomField({
                 fieldVariables: [
@@ -469,7 +275,6 @@
                         clazz: 'com.dotcms.contenttype.model.field.ImmutableFieldVariable'
                     }
                 ]
->>>>>>> 714d6d3f
             });
 
             spectator = createHost(
