--- conflicted
+++ resolved
@@ -2,13 +2,8 @@
     (onNodeSelect)="onNodeSelect($event)"
     (onNodeExpand)="store.loadChildren($event)"
     [formControl]="pathControl"
-<<<<<<< HEAD
-    [options]="$options()"
-    [filter]="true"
-=======
     [filter]="true"
     [options]="store.tree()"
->>>>>>> 75b3f8af
     [attr.aria-labelledby]="'field-' + field.variable"
     [virtualScroll]="true"
     [virtualScrollItemSize]="50"
