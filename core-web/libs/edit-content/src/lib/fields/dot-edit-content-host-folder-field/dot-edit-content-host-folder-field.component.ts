--- conflicted
+++ resolved
@@ -6,23 +6,9 @@
     inject,
     input,
     viewChild,
-<<<<<<< HEAD
     OnInit
 } from '@angular/core';
 import { FormControl, ReactiveFormsModule, FormsModule } from '@angular/forms';
-=======
-    forwardRef
-} from '@angular/core';
-import {
-    FormControl,
-    NG_VALUE_ACCESSOR,
-    ReactiveFormsModule,
-    Validators,
-    ControlValueAccessor,
-    FormsModule,
-    ControlContainer
-} from '@angular/forms';
->>>>>>> 7f6dbd89
 
 import { TreeSelect, TreeSelectModule } from 'primeng/treeselect';
 
@@ -49,7 +35,6 @@
  */
 @Component({
     selector: 'dot-edit-content-host-folder-field',
-<<<<<<< HEAD
     imports: [
         TreeSelectModule,
         ReactiveFormsModule,
@@ -65,35 +50,12 @@
     providers: [HostFolderFiledStore]
 })
 export class DotEditContentHostFolderFieldComponent extends BaseFieldComponent implements OnInit {
-=======
-    imports: [TreeSelectModule, ReactiveFormsModule, TruncatePathPipe, FormsModule],
-    templateUrl: './dot-edit-content-host-folder-field.component.html',
-    changeDetection: ChangeDetectionStrategy.OnPush,
-    viewProviders: [
-        {
-            provide: ControlContainer,
-            useFactory: () => inject(ControlContainer, { skipSelf: true })
-        }
-    ],
-    providers: [
-        HostFolderFiledStore,
-        {
-            multi: true,
-            provide: NG_VALUE_ACCESSOR,
-            useExisting: forwardRef(() => DotEditContentHostFolderFieldComponent)
-        }
-    ]
-})
-export class DotEditContentHostFolderFieldComponent implements ControlValueAccessor {
->>>>>>> 7f6dbd89
     $field = input.required<DotCMSContentTypeField>({ alias: 'field' });
     $treeSelect = viewChild<TreeSelect>(TreeSelect);
     readonly store = inject(HostFolderFiledStore);
-    readonly #controlContainer = inject(ControlContainer);
 
     pathControl = new FormControl(null);
 
-<<<<<<< HEAD
     constructor() {
         super();
         this.handleNodeExpanedChange(this.store.nodeExpaned);
@@ -106,15 +68,6 @@
             path: this.pathControl.value,
             isRequired: this.isRequired
         });
-=======
-    onChange: ((value: string) => void) | null = null;
-    onTouched: (() => void) | null = null;
-
-    constructor() {
-        this.handleNodeExpanedChange(this.store.nodeExpaned);
-        this.handleNodeSelectedChange(this.store.nodeSelected);
-        this.handlePathToSaveChange(this.store.pathToSave);
->>>>>>> 7f6dbd89
     }
 
     /**
@@ -125,65 +78,24 @@
      * @param value the value to set
      */
     writeValue(currentPath: string): void {
-<<<<<<< HEAD
         if (!this.formControl) {
             return;
         }
 
-=======
-        const isRequired = this.formControl.hasValidator(Validators.required);
->>>>>>> 7f6dbd89
         this.store.loadSites({
             path: currentPath,
             isRequired: this.isRequired
         });
     }
-<<<<<<< HEAD
-
-    /**
-=======
-    /**
-     * Registers a callback function that is called when the control's value changes in the UI.
-     * This function is passed to the {@link NG_VALUE_ACCESSOR} token.
-     *
-     * @param fn The callback function to register.
-     */
-    registerOnChange(fn: (value: string) => void) {
-        this.onChange = fn;
-    }
-
-    /**
-     * Registers a callback function that is called when the control is marked as touched in the UI.
-     * This function is passed to the {@link NG_VALUE_ACCESSOR} token.
-     *
-     * @param fn The callback function to register.
-     */
-    registerOnTouched(fn: () => void) {
-        this.onTouched = fn;
-    }
-
-    /**
->>>>>>> 7f6dbd89
-     * Sets the disabled state of the control.
-     *
-     * @param isDisabled The disabled state to set.
-     */
-    setDisabledState(isDisabled: boolean): void {
-        if (isDisabled) {
-            this.pathControl.disable({ emitEvent: false });
-        } else {
-            this.pathControl.enable({ emitEvent: false });
-        }
-    }
 
     readonly handlePathToSaveChange = signalMethod<string>((pathToSave) => {
-        if (this.onChange) {
-            this.onChange(pathToSave);
-            this.onTouched();
+        if (!this.onChange || !pathToSave) {
+            return;
         }
+
+        this.onChange(pathToSave);
+        this.onTouched();
     });
-<<<<<<< HEAD
-=======
 
     readonly handleNodeSelectedChange = signalMethod<TreeNodeItem>((nodeSelected) => {
         if (!nodeSelected) {
@@ -205,27 +117,16 @@
         }
     });
 
-    get formControl(): FormControl {
-        const field = this.$field();
->>>>>>> 7f6dbd89
-
-    readonly handleNodeSelectedChange = signalMethod<TreeNodeItem>((nodeSelected) => {
-        if (!nodeSelected) {
-            return;
+    /**
+     * Sets the disabled state of the control.
+     *
+     * @param isDisabled The disabled state to set.
+     */
+    setDisabledState(isDisabled: boolean): void {
+        if (isDisabled) {
+            this.pathControl.disable({ emitEvent: false });
+        } else {
+            this.pathControl.enable({ emitEvent: false });
         }
-
-        this.pathControl.setValue(nodeSelected);
-    });
-
-    readonly handleNodeExpanedChange = signalMethod<TreeNodeSelectItem['node']>((nodeExpaned) => {
-        if (!nodeExpaned) {
-            return;
-        }
-
-        const treeSelect = this.$treeSelect();
-        if (treeSelect.treeViewChild) {
-            treeSelect.treeViewChild.updateSerializedValue();
-            treeSelect.cd.detectChanges();
-        }
-    });
+    }
 }