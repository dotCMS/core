--- conflicted
+++ resolved
@@ -5,15 +5,9 @@
     ChangeDetectionStrategy,
     ChangeDetectorRef,
     Component,
-<<<<<<< HEAD
-    computed,
     inject,
     input,
     model,
-=======
-    inject,
-    input,
->>>>>>> 7a5f0441
     output,
     signal
 } from '@angular/core';
@@ -61,22 +55,8 @@
      */
     $fakeColumns = signal<string[]>(Array.from({ length: 50 }).map((_) => this.getPercentage()));
 
-<<<<<<< HEAD
-    $state = computed(() => {
-        const folders = this.$folders();
+    $selectedFile = model<TreeNode | null>(null);
 
-        console.log(folders);
-
-        return {
-            folders,
-            defaultFile: folders.find((folder) => folder.data.identifier === 'SYSTEM_HOST')
-        };
-    });
-
-    $selectedFile = model<TreeNode | null>(this.$state().defaultFile);
-
-=======
->>>>>>> 7a5f0441
     /**
      * Event emitter for when a tree node is expanded.
      *
@@ -86,7 +66,6 @@
     onNodeExpand = output<TreeNodeExpandEvent>();
 
     /**
-<<<<<<< HEAD
      * Event emitter for when a node is selected in the tree.
      *
      * @event onNodeSelect
@@ -95,8 +74,6 @@
     onNodeSelect = output<TreeNodeExpandEvent>();
 
     /**
-=======
->>>>>>> 7a5f0441
      * Triggers change detection manually.
      * This method is used to ensure that the view is updated when the model changes.
      * It calls the `detectChanges` method on the ChangeDetectorRef instance.
