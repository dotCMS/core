<<<<<<< HEAD
@use "variables" as *;

:host {
    display: flex;
    flex-direction: column;
    gap: $spacing-1;
=======
p-checkbox:last-child {
    margin-bottom: 0;
>>>>>>> fad2bfd9
}<|MERGE_RESOLUTION|>--- conflicted
+++ resolved
@@ -1,12 +1,12 @@
-<<<<<<< HEAD
+
 @use "variables" as *;
 
 :host {
     display: flex;
     flex-direction: column;
     gap: $spacing-1;
-=======
-p-checkbox:last-child {
-    margin-bottom: 0;
->>>>>>> fad2bfd9
+
+  p-checkbox:last-child {
+     margin-bottom: 0;
+  }
 }