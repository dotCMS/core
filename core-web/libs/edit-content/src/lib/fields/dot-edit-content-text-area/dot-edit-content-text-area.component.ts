import {
    AfterViewInit,
    ChangeDetectionStrategy,
    Component,
    computed,
    ElementRef,
    inject,
    input,
    model,
    viewChild
} from '@angular/core';
import { ControlContainer, FormsModule, ReactiveFormsModule } from '@angular/forms';

<<<<<<< HEAD
import { TextareaModule } from 'primeng/textarea';
=======
import { DropdownModule } from 'primeng/dropdown';
import { InputTextareaModule } from 'primeng/inputtextarea';
>>>>>>> f1127820

import { DotCMSContentTypeField } from '@dotcms/dotcms-models';
import { DotLanguageVariableSelectorComponent } from '@dotcms/ui';

import {
    AvailableEditorTextArea,
    TextAreaEditorOptions
} from './dot-edit-content-text-area.constants';
import { detectEditorType } from './utils/content-type-detector.util';

import { DotEditContentMonacoEditorControlComponent } from '../../shared/dot-edit-content-monaco-editor-control/dot-edit-content-monaco-editor-control.component';

/**
 * Text area component that provides plain text and code editing capabilities.
 * Supports two modes:
 * - Plain text editing through a standard textarea
 * - Code editing via Monaco editor with syntax highlighting
 *
 * Integrates with DotCMS form controls and content types, with automatic
 * editor mode detection and language variable support.
 */
@Component({
    selector: 'dot-edit-content-text-area',
    templateUrl: './dot-edit-content-text-area.component.html',
    styleUrls: ['./dot-edit-content-text-area.component.scss'],
    standalone: true,
<<<<<<< HEAD
    imports: [TextareaModule, ReactiveFormsModule],
=======
    imports: [
        InputTextareaModule,
        ReactiveFormsModule,
        DotLanguageVariableSelectorComponent,
        DropdownModule,
        FormsModule,
        DotEditContentMonacoEditorControlComponent
    ],
>>>>>>> f1127820
    changeDetection: ChangeDetectionStrategy.OnPush,
    viewProviders: [
        {
            provide: ControlContainer,
            useFactory: () => inject(ControlContainer, { skipSelf: true })
        }
    ]
})
export class DotEditContentTextAreaComponent implements AfterViewInit {
    /**
     * Control container for the form
     */
    private readonly controlContainer = inject(ControlContainer);

    /**
     * Reference to the textarea element
     */
    private readonly textareaRef = viewChild<ElementRef<HTMLTextAreaElement>>('textarea');

    /**
     * Reference to the Monaco editor component
     */
    private readonly $monacoComponent =
        viewChild<DotEditContentMonacoEditorControlComponent>('monaco');

    /**
     * Input field DotCMSContentTypeField
     */
    $field = input<DotCMSContentTypeField | null>(null, {
        alias: 'field'
    });

    /**
     * Computed property that returns the current value of the field.
     */
    $currentValue = computed(() => {
        const { variable } = this.$field();
        const control = this.controlContainer.control?.get(variable);

        return control?.value ?? '';
    });

    /**
     * Representing the currently selected editor.
     */
    $selectedEditorDropdown = model<AvailableEditorTextArea>();

    /**
     * The signal representing the currently displayed editor in the application.
     */
    $displayedEditor = model<AvailableEditorTextArea>(AvailableEditorTextArea.PlainText);

    /**
     * Computed property that determines the default editor based on content analysis.
     * Uses content-type-detector utility to determine if content needs Monaco editor.
     */
    $contentEditorUsed = computed(() => {
        const content = this.$currentValue();

        return detectEditorType(content);
    });

    readonly textAreaEditorOptions = TextAreaEditorOptions;
    readonly editorTypes = AvailableEditorTextArea;

    ngAfterViewInit(): void {
        const currentEditor = this.$contentEditorUsed();
        // Assign the selected editor value
        this.$selectedEditorDropdown.set(currentEditor);
        // Editor showed
        this.$displayedEditor.set(currentEditor);
    }

    /**
     * On select language variable
     * @param languageVariable - The parsed language variable string
     */
    onSelectLanguageVariable(languageVariable: string) {
        if (this.$displayedEditor() === AvailableEditorTextArea.PlainText) {
            const textarea = this.textareaRef()?.nativeElement;
            if (!textarea) {
                return;
            }

            this.insertLanguageVariableInTextarea(textarea, languageVariable);
        } else if (this.$displayedEditor() === AvailableEditorTextArea.Monaco) {
            this.insertLanguageVariableInMonaco(languageVariable);
        }
    }

    /**
     * On editor change
     * @param newEditor - The new editor
     */
    onEditorChange(newEditor: AvailableEditorTextArea) {
        this.$displayedEditor.set(newEditor);
    }

    /**
     * Insert language variable at current cursor position in textarea
     * @param textarea - The textarea element
     * @param languageVariable - The parsed language variable string to insert
     * @private
     */
    private insertLanguageVariableInTextarea(
        textarea: HTMLTextAreaElement,
        languageVariable: string
    ): void {
        const control = this.controlContainer.control?.get(this.$field().variable);

        if (!control) {
            return;
        }

        const currentValue = control.value || '';
        const cursorPosition = textarea.selectionStart;
        const beforeCursor = currentValue.substring(0, cursorPosition);
        const afterCursor = currentValue.substring(cursorPosition);

        // Insert the language variable at cursor position
        const newValue = `${beforeCursor}${languageVariable}${afterCursor}`;

        // Update form control value
        control.setValue(newValue);

        // Update cursor position after the inserted text
        const newPosition = cursorPosition + languageVariable.length;
        textarea.focus();
        textarea.setSelectionRange(newPosition, newPosition);
    }

    /**
     * Insert language variable at current cursor position in Monaco editor
     * @param languageVariable - The parsed language variable string to insert
     * @private
     */
    private insertLanguageVariableInMonaco(languageVariable: string): void {
        const monaco = this.$monacoComponent();
        if (monaco) {
            monaco.insertContent(languageVariable);
        } else {
            console.warn('Monaco component is not available');
        }
    }
}<|MERGE_RESOLUTION|>--- conflicted
+++ resolved
@@ -11,12 +11,8 @@
 } from '@angular/core';
 import { ControlContainer, FormsModule, ReactiveFormsModule } from '@angular/forms';
 
-<<<<<<< HEAD
-import { TextareaModule } from 'primeng/textarea';
-=======
 import { DropdownModule } from 'primeng/dropdown';
 import { InputTextareaModule } from 'primeng/inputtextarea';
->>>>>>> f1127820
 
 import { DotCMSContentTypeField } from '@dotcms/dotcms-models';
 import { DotLanguageVariableSelectorComponent } from '@dotcms/ui';
@@ -43,9 +39,6 @@
     templateUrl: './dot-edit-content-text-area.component.html',
     styleUrls: ['./dot-edit-content-text-area.component.scss'],
     standalone: true,
-<<<<<<< HEAD
-    imports: [TextareaModule, ReactiveFormsModule],
-=======
     imports: [
         InputTextareaModule,
         ReactiveFormsModule,
@@ -54,7 +47,6 @@
         FormsModule,
         DotEditContentMonacoEditorControlComponent
     ],
->>>>>>> f1127820
     changeDetection: ChangeDetectionStrategy.OnPush,
     viewProviders: [
         {
