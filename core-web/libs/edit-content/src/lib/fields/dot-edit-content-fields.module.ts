import { NgModule } from '@angular/core';

import { DotEditContentBinaryFieldComponent } from './dot-edit-content-binary-field/dot-edit-content-binary-field.component';
import { DotEditContentCalendarFieldComponent } from './dot-edit-content-calendar-field/dot-edit-content-calendar-field.component';
import { DotEditContentCheckboxFieldComponent } from './dot-edit-content-checkbox-field/dot-edit-content-checkbox-field.component';
import { DotEditContentCustomFieldComponent } from './dot-edit-content-custom-field/dot-edit-content-custom-field.component';
import { DotEditContentMultiSelectFieldComponent } from './dot-edit-content-multi-select-field/dot-edit-content-multi-select-field.component';
import { DotEditContentRadioFieldComponent } from './dot-edit-content-radio-field/dot-edit-content-radio-field.component';
import { DotEditContentSelectFieldComponent } from './dot-edit-content-select-field/dot-edit-content-select-field.component';
import { DotEditContentTagFieldComponent } from './dot-edit-content-tag-field/dot-edit-content-tag-field.component';
import { DotEditContentTextAreaComponent } from './dot-edit-content-text-area/dot-edit-content-text-area.component';
import { DotEditContentTextFieldComponent } from './dot-edit-content-text-field/dot-edit-content-text-field.component';

@NgModule({
    declarations: [],
    imports: [
        DotEditContentTextAreaComponent,
        DotEditContentRadioFieldComponent,
        DotEditContentSelectFieldComponent,
        DotEditContentTextFieldComponent,
        DotEditContentCalendarFieldComponent,
        DotEditContentTagFieldComponent,
        DotEditContentCheckboxFieldComponent,
        DotEditContentMultiSelectFieldComponent,
<<<<<<< HEAD
        DotEditContentCustomFieldComponent
=======
        DotEditContentBinaryFieldComponent
>>>>>>> 6a4a8475
    ],
    exports: [
        DotEditContentTextAreaComponent,
        DotEditContentRadioFieldComponent,
        DotEditContentSelectFieldComponent,
        DotEditContentTextFieldComponent,
        DotEditContentCalendarFieldComponent,
        DotEditContentTagFieldComponent,
        DotEditContentCheckboxFieldComponent,
        DotEditContentMultiSelectFieldComponent,
<<<<<<< HEAD
        DotEditContentCustomFieldComponent
=======
        DotEditContentBinaryFieldComponent
>>>>>>> 6a4a8475
    ]
})
export class DotEditContentFieldsModule {}<|MERGE_RESOLUTION|>--- conflicted
+++ resolved
@@ -22,11 +22,8 @@
         DotEditContentTagFieldComponent,
         DotEditContentCheckboxFieldComponent,
         DotEditContentMultiSelectFieldComponent,
-<<<<<<< HEAD
-        DotEditContentCustomFieldComponent
-=======
+        DotEditContentCustomFieldComponent,
         DotEditContentBinaryFieldComponent
->>>>>>> 6a4a8475
     ],
     exports: [
         DotEditContentTextAreaComponent,
@@ -37,11 +34,8 @@
         DotEditContentTagFieldComponent,
         DotEditContentCheckboxFieldComponent,
         DotEditContentMultiSelectFieldComponent,
-<<<<<<< HEAD
-        DotEditContentCustomFieldComponent
-=======
+        DotEditContentCustomFieldComponent,
         DotEditContentBinaryFieldComponent
->>>>>>> 6a4a8475
     ]
 })
 export class DotEditContentFieldsModule {}