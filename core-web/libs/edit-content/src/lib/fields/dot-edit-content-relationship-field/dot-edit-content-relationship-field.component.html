--- conflicted
+++ resolved
@@ -1,4 +1,3 @@
-
 @let pagination = store.pagination();
 @let attributes = $attributes();
 @let showPagination = store.totalPages() > 1;
@@ -6,10 +5,8 @@
 @let hitText = attributes.hitText;
 @let isDisabled = $isDisabled();
 @let isEmpty = data.length === 0;
-@let columns = store.columns();
 
 <p-table
-    [columns]="columns"
     [value]="data"
     [columns]="store.columns()"
     data-testid="relationship-field-table"
@@ -20,49 +17,6 @@
     [scrollable]="true"
     [reorderableColumns]="false"
     (onRowReorder)="onRowReorder($event)">
-<<<<<<< HEAD
-
-        <ng-template pTemplate="header" let-columns>
-        <p-menu #menu [model]="$menuItems()" [popup]="true" appendTo="body" />
-
-        <tr class="relationship-field__table_header">
-            @for (col of columns; track col.field) {
-                @switch (col.field) {
-                    @case ('reorder') {
-                        <th scope="col"
-                            [style.width]="col.width"
-                            [style.max-width]="col.width"
-                            data-testid="reorder-column-header">
-                            <!-- Empty header for reorder column -->
-                        </th>
-                    }
-                    @case ('actions') {
-                        <th scope="col"
-                            [style.width]="col.width"
-                            [style.max-width]="col.width"
-                            [style.overflow]="'hidden'"
-                            [attr.alignFrozen]="col.alignFrozen"
-                            pFrozenColumn
-                            [frozen]="col.frozen"
-                            data-testid="actions-column-header">
-                            <div class="flex justify-content-center" [style.width]="col.width">
-                                <p-button
-                                    (onClick)="menu.toggle($event)"
-                                    size="small"
-                                    icon="pi pi-plus"
-                                    [text]="true"
-                                    [disabled]="isDisabled" />
-                            </div>
-                        </th>
-                    }
-                    @default {
-                        <th scope="col"
-                            [style.min-width]="col.width"
-                            [class.min-w-12rem]="col.field === 'title' && !isEmpty"
-                            [class.min-w-8rem]="(col.field === 'language' || col.field === 'status') && !isEmpty"
-                            [attr.data-testid]="col.field + '-column-header'">
-                            {{ col.header }}
-=======
     <ng-template pTemplate="header" styleClass="relative" let-columns>
         <p-menu #menu [model]="$menuItems()" [popup]="true" appendTo="body" />
 
@@ -93,13 +47,10 @@
                     @default {
                         <th scope="col" [class.min-w-8rem]="!isEmpty">
                             <span class="capitalize">{{ column.header }}</span>
->>>>>>> 9a6103cb
                         </th>
                     }
                 }
             }
-<<<<<<< HEAD
-=======
             <th scope="col" class="w-1rem" alignFrozen="right" pFrozenColumn [frozen]="true">
                 <p-button
                     (onClick)="menu.toggle($event)"
@@ -108,17 +59,11 @@
                     [text]="true"
                     [disabled]="isDisabled" />
             </th>
->>>>>>> 9a6103cb
         </tr>
     </ng-template>
-
-    <ng-template pTemplate="emptymessage" let-columns>
+    <ng-template pTemplate="emptymessage">
         <tr>
-<<<<<<< HEAD
-            <td [attr.colspan]="columns.length">
-=======
             <td [colSpan]="$totalColumns()">
->>>>>>> 9a6103cb
                 <div class="flex p-2 gap-2 justify-content-center">
                     <i class="pi pi-folder-open"></i>
                     <p class="text-500">{{ 'dot.file.relationship.field.empty.message' | dm }}</p>
@@ -126,94 +71,17 @@
             </td>
         </tr>
     </ng-template>
-<<<<<<< HEAD
-
-            <ng-template pTemplate="body" let-rowData let-index="rowIndex" let-columns="columns">
-=======
     <ng-template pTemplate="body" let-item let-index="rowIndex" let-columns="columns">
->>>>>>> 9a6103cb
         <tr
             [pReorderableRow]="index"
             [class.opacity-50]="isDisabled"
             [class.cursor-not-allowed]="isDisabled">
-
-            @for (col of columns; track col.field) {
-                @switch (col.field) {
-                    @case ('reorder') {
-                        <td [style.width]="col.width" [style.max-width]="col.width">
-                            <div class="flex justify-content-center" [style.width]="col.width">
-                                @if (!isDisabled) {
-                                    <span class="pi pi-bars text-gray-500" pReorderableRowHandle></span>
-                                } @else {
-                                    <span class="pi pi-bars text-gray-500 cursor-not-allowed"></span>
-                                }
-                            </div>
-                        </td>
-                    }
-                    @case ('title') {
-                        <td [style.min-width]="col.width"
-                            [class.min-w-12rem]="!isEmpty"
-                            [class.cursor-not-allowed]="isDisabled">
-                            <p class="truncate-text">{{ rowData.title }}</p>
-                        </td>
-                    }
-                    @case ('language') {
-                        <td [style.min-width]="col.width"
-                            [class.min-w-8rem]="!isEmpty"
-                            [class.cursor-not-allowed]="isDisabled">
-                            {{ rowData.language | language }}
-                        </td>
-                    }
-                    @case ('status') {
-                        <td [style.min-width]="col.width"
-                            [class.min-w-8rem]="!isEmpty"
-                            [class.cursor-not-allowed]="isDisabled">
-                            @let status = rowData | contentletStatus;
-                            <p-chip [styleClass]="'p-chip-sm ' + status.classes" [label]="status.label" />
-                        </td>
-                    }
-                    @case ('actions') {
-                        <td pFrozenColumn
-                            [style.width]="col.width"
-                            [style.max-width]="col.width"
-                            [style.overflow]="'hidden'"
-                            [attr.alignFrozen]="col.alignFrozen"
-                            [frozen]="col.frozen"
-                            [class.cursor-not-allowed]="isDisabled">
-                            <div class="flex justify-content-center" [style.width]="col.width">
-                                <p-button
-                                    size="small"
-                                    icon="pi pi-times"
-                                    severity="secondary"
-                                    [text]="true"
-                                    [disabled]="isDisabled"
-                                    (onClick)="deleteItem(rowData.inode)" />
-                            </div>
-                        </td>
-                    }
-                    @default {
-                        <td [style.min-width]="col.width"
-                            [class.cursor-not-allowed]="isDisabled"
-                            [attr.data-testid]="col.field + '-column-data'">
-                            @if (col.type === 'image') {
-                                <div class="flex justify-content-center">
-                                    <img
-                                        [ngSrc]="rowData[col.field]"
-                                        [alt]="col.field"
-
-                                        width="40"
-                                        height="40"
-                                        style="object-fit: cover;" />
-                                </div>
-                            } @else {
-                                <p class="truncate-text">{{ rowData[col.field] }}</p>
-                            }
-                        </td>
-                    }
+            <td>
+                @if (!isDisabled) {
+                    <span class="pi pi-bars text-gray-500" pReorderableRowHandle></span>
+                } @else {
+                    <span class="pi pi-bars text-gray-500 cursor-not-allowed"></span>
                 }
-<<<<<<< HEAD
-            }
-=======
             </td>
             @for (column of columns; track $index) {
                 @switch (column.type) {
@@ -266,7 +134,6 @@
                     [disabled]="isDisabled"
                     (onClick)="deleteItem(item.inode)" />
             </td>
->>>>>>> 9a6103cb
         </tr>
     </ng-template>
 
