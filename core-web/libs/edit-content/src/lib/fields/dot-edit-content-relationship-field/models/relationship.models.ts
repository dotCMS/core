/**
<<<<<<< HEAD
 * Enum representing the types of relationships between content types.
 * - ONE_TO_ONE: One-to-one relationship (1-1)
 * - ONE_TO_MANY: One-to-many relationship (1-n)
 * - MANY_TO_ONE: Many-to-one relationship (n-1)
 * - MANY_TO_MANY: Many-to-many relationship (n-n)
 */
export enum RelationshipTypes {
    ONE_TO_ONE = '1-1',
    ONE_TO_MANY = '1-n',
    MANY_TO_ONE = 'n-1',
    MANY_TO_MANY = 'n-n'
}

/**
 * String literal type representing a relationship type value.
 * Example: '1-1', '1-n', 'n-1', 'n-n'
 */
export type RelationshipType = `${RelationshipTypes}`;

/**
 * Selection mode for relationship fields.
 * - 'single': Only one item can be selected.
 * - 'multiple': Multiple items can be selected.
 */
export type SelectionMode = 'single' | 'multiple';
=======
 * Constants defining the different types of relationships that can exist between content types.
 * These represent the cardinality of relationships in dotCMS.
 */
export const RelationshipTypes = {
    ONE_TO_ONE: '1-1',
    ONE_TO_MANY: '1-n',
    MANY_TO_ONE: 'n-1',
    MANY_TO_MANY: 'n-n'
} as const;

/**
 * TypeScript type representing the valid relationship type values.
 * Extracted from the RelationshipTypes constant to ensure type safety.
 */
export type RelationshipType = (typeof RelationshipTypes)[keyof typeof RelationshipTypes];

/**
 * Constants defining the selection modes available for relationship fields.
 * These determine how users can interact with relationship field inputs.
 */
export const SelectionModes = {
    SINGLE: 'single',
    MULTIPLE: 'multiple'
} as const;

/**
 * TypeScript type representing the valid selection mode values.
 * Extracted from the SelectionModes constant to ensure type safety.
 */
export type SelectionMode = (typeof SelectionModes)[keyof typeof SelectionModes];
>>>>>>> 9a6103cb

/**
 * Interface representing a table column configuration for the relationship field table.
 *
<<<<<<< HEAD
 * @property field - The field name associated with the column.
 * @property header - The display header for the column.
 * @property width - (Optional) The width of the column (e.g., '10rem').
 * @property frozen - (Optional) Whether the column is frozen (fixed position).
 * @property alignFrozen - (Optional) Alignment of the frozen column ('left' or 'right').
 * @property type - The type of data in the column ('string' or 'image').
 */
export interface TableColumn {
    field: string;
    header: string;
    width?: string;
    frozen?: boolean;
    alignFrozen?: 'left' | 'right';
    type: 'string' | 'image';
=======
 * @property nameField - The name of the field to display in the column.
 * @property header - The display header for the column.
 * @property type - The type of data in the column ('text', 'title', 'language', 'status', 'image').
 */
export interface TableColumn {
    nameField: string;
    header: string;
    type: 'text' | 'title' | 'language' | 'status' | 'image';
>>>>>>> 9a6103cb
}<|MERGE_RESOLUTION|>--- conflicted
+++ resolved
@@ -1,31 +1,4 @@
 /**
-<<<<<<< HEAD
- * Enum representing the types of relationships between content types.
- * - ONE_TO_ONE: One-to-one relationship (1-1)
- * - ONE_TO_MANY: One-to-many relationship (1-n)
- * - MANY_TO_ONE: Many-to-one relationship (n-1)
- * - MANY_TO_MANY: Many-to-many relationship (n-n)
- */
-export enum RelationshipTypes {
-    ONE_TO_ONE = '1-1',
-    ONE_TO_MANY = '1-n',
-    MANY_TO_ONE = 'n-1',
-    MANY_TO_MANY = 'n-n'
-}
-
-/**
- * String literal type representing a relationship type value.
- * Example: '1-1', '1-n', 'n-1', 'n-n'
- */
-export type RelationshipType = `${RelationshipTypes}`;
-
-/**
- * Selection mode for relationship fields.
- * - 'single': Only one item can be selected.
- * - 'multiple': Multiple items can be selected.
- */
-export type SelectionMode = 'single' | 'multiple';
-=======
  * Constants defining the different types of relationships that can exist between content types.
  * These represent the cardinality of relationships in dotCMS.
  */
@@ -56,27 +29,10 @@
  * Extracted from the SelectionModes constant to ensure type safety.
  */
 export type SelectionMode = (typeof SelectionModes)[keyof typeof SelectionModes];
->>>>>>> 9a6103cb
 
 /**
  * Interface representing a table column configuration for the relationship field table.
  *
-<<<<<<< HEAD
- * @property field - The field name associated with the column.
- * @property header - The display header for the column.
- * @property width - (Optional) The width of the column (e.g., '10rem').
- * @property frozen - (Optional) Whether the column is frozen (fixed position).
- * @property alignFrozen - (Optional) Alignment of the frozen column ('left' or 'right').
- * @property type - The type of data in the column ('string' or 'image').
- */
-export interface TableColumn {
-    field: string;
-    header: string;
-    width?: string;
-    frozen?: boolean;
-    alignFrozen?: 'left' | 'right';
-    type: 'string' | 'image';
-=======
  * @property nameField - The name of the field to display in the column.
  * @property header - The display header for the column.
  * @property type - The type of data in the column ('text', 'title', 'language', 'status', 'image').
@@ -85,5 +41,4 @@
     nameField: string;
     header: string;
     type: 'text' | 'title' | 'language' | 'status' | 'image';
->>>>>>> 9a6103cb
 }