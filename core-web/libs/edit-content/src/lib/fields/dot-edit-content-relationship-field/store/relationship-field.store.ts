--- conflicted
+++ resolved
@@ -6,28 +6,13 @@
 import { HttpErrorResponse } from '@angular/common/http';
 import { computed, inject } from '@angular/core';
 
-<<<<<<< HEAD
-
-import { catchError, switchMap, tap } from 'rxjs/operators';
-=======
 import { switchMap, tap } from 'rxjs/operators';
->>>>>>> 9a6103cb
 
 import { DotHttpErrorManagerService } from '@dotcms/data-access';
 import {
     ComponentStatus,
     DotCMSContentlet,
     DotCMSContentType,
-<<<<<<< HEAD
-    FeaturedFlags,
-  DotCMSContentTypeField
-} from '@dotcms/dotcms-models';
-
-
-import { ACTION_COLUMN, DEFAULT_RELATIONSHIP_COLUMNS, REORDER_COLUMN } from '../dot-edit-content-relationship-field.constants';
-import { SelectionMode, TableColumn } from '../models/relationship.models';
-import { createColumn, extractShowFields, getFieldHeader, getFieldWidth, getRelationshipFromContentlet, getSelectionModeByCardinality } from '../utils';
-=======
     DotCMSContentTypeField
 } from '@dotcms/dotcms-models';
 
@@ -35,21 +20,16 @@
 
 import { STATIC_COLUMNS } from '../dot-edit-content-relationship-field.constants';
 import { SelectionMode, TableColumn } from '../models/relationship.models';
->>>>>>> 9a6103cb
 
 export interface RelationshipFieldState {
     data: DotCMSContentlet[];
     status: ComponentStatus;
     field: DotCMSContentTypeField | null;
     selectionMode: SelectionMode | null;
-<<<<<<< HEAD
-    field: DotCMSContentTypeField | null;
-=======
     contentType: DotCMSContentType | null;
     isNewEditorEnabled: boolean;
     staticColumns: number;
     columns: TableColumn[];
->>>>>>> 9a6103cb
     pagination: {
         offset: number;
         currentPage: number;
@@ -63,13 +43,9 @@
     field: null,
     columns: [],
     selectionMode: null,
-<<<<<<< HEAD
-    field: null,
-=======
     contentType: null,
     isNewEditorEnabled: false,
     staticColumns: STATIC_COLUMNS,
->>>>>>> 9a6103cb
     pagination: {
         offset: 0,
         currentPage: 1,
@@ -82,89 +58,26 @@
  * This store manages the state and actions related to the relationship field.
  */
 export const RelationshipFieldStore = signalStore(
+    { providedIn: 'root' },
     withState(initialState),
-    withComputed((state) => {
-        return {
-            /**
-             * Computes the total number of pages based on the number of items and the rows per page.
-             * @returns {number} The total number of pages.
-             */
-            totalPages: computed(() => Math.ceil(state.data().length / state.pagination().rowsPerPage)),
-            /**
-             * Checks if the create new content button is disabled based on the selection mode and the number of items.
-             * @returns {boolean} True if the button is disabled, false otherwise.
-             */
-            isDisabledCreateNewContent: computed(() => {
-                const totalItems = state.data().length;
-                const selectionMode = state.selectionMode();
+    withComputed((state) => ({
+        /**
+         * Computes the total number of pages based on the number of items and the rows per page.
+         * @returns {number} The total number of pages.
+         */
+        totalPages: computed(() => Math.ceil(state.data().length / state.pagination().rowsPerPage)),
+        /**
+         * Checks if the create new content button is disabled based on the selection mode and the number of items.
+         * @returns {boolean} True if the button is disabled, false otherwise.
+         */
+        isDisabledCreateNewContent: computed(() => {
+            const totalItems = state.data().length;
+            const selectionMode = state.selectionMode();
 
-<<<<<<< HEAD
-                if (selectionMode === 'single') {
-                    return totalItems >= 1;
-                }
+            if (selectionMode === 'single') {
+                return totalItems >= 1;
+            }
 
-                return false;
-            }),
-            /**
-             * Formats the relationship field data into a string of IDs.
-             * @returns {string} A string of IDs separated by commas.
-             */
-            formattedRelationship: computed(() => {
-                const data = state.data();
-                const identifiers = data.map((item) => item.identifier).join(',');
-
-                return `${identifiers}`;
-            }),
-
-            /**
-             * A computed signal that extracts the showFields variable from field variables.
-             * This determines which columns should be displayed in the relationship table.
-             */
-            showFields: computed(() => extractShowFields(state.field())),
-
-            /**
-             * A computed signal that defines the table columns structure.
-             * Dynamically builds columns based on showFields() content.
-             */
-            columns: computed<TableColumn[]>(() => {
-                const isEmpty = state.data().length === 0;
-                const field = state.field();
-                const showFields = extractShowFields(field);
-
-                // Fixed columns that always appear
-                const columns: TableColumn[] = [
-                    REORDER_COLUMN
-                ];
-
-                // Dynamic center columns
-                if (showFields && showFields.length > 0) {
-                    // Use custom fields from showFields
-                    showFields.forEach(fieldName => {
-                        columns.push(createColumn(
-                            fieldName,
-                            getFieldHeader(fieldName),
-                            getFieldWidth(fieldName)
-                        ));
-                    });
-                } else {
-                    // Use default columns when no showFields
-                    columns.push(
-                        { ...DEFAULT_RELATIONSHIP_COLUMNS.TITLE, width: isEmpty ? undefined : '12rem' },
-                        { ...DEFAULT_RELATIONSHIP_COLUMNS.LANGUAGE, width: isEmpty ? undefined : '8rem' },
-                        { ...DEFAULT_RELATIONSHIP_COLUMNS.STATUS, width: isEmpty ? undefined : '8rem' }
-                    );
-                }
-
-                // Fixed actions column always at the end
-                columns.push(ACTION_COLUMN);
-
-                return columns;
-            })
-        };
-    }),
-    withMethods((store) => {
-        return {
-=======
             return false;
         }),
         /**
@@ -184,7 +97,6 @@
             relationshipFieldService = inject(RelationshipFieldService),
             dotHttpErrorManagerService = inject(DotHttpErrorManagerService)
         ) => ({
->>>>>>> 9a6103cb
             /**
              * Sets the data in the state.
              * @param {RelationshipFieldItem[]} data - The data to be set.
@@ -193,33 +105,13 @@
                 patchState(store, { data: [...data] });
             },
             /**
-             * Initializes the relationship field store with field data and relationship settings.
-             * @param {Object} params - The initialization parameters.
-             * @param {DotCMSContentTypeField} params.field - The complete field configuration.
-             * @param {DotCMSContentlet} params.contentlet - The contentlet data.
+             * Initializes the relationship field with the provided parameters.
+             * @param {object} params - The initialization parameters.
+             * @param {number} params.cardinality - The cardinality of the relationship field.
+             * @param {DotCMSContentlet} params.contentlet - The contentlet containing the relationship data.
+             * @param {string} params.variable - The variable name for the relationship field.
+             * @param {string} params.contentTypeId - The ID of the content type to load.
              */
-<<<<<<< HEAD
-            initialize(params: {
-                field: DotCMSContentTypeField;
-                contentlet: DotCMSContentlet;
-            }) {
-                const { field, contentlet } = params;
-                const cardinality = field?.relationships?.cardinality;
-
-                if (cardinality == null || !field?.variable) {
-                    return;
-                }
-
-                const data = getRelationshipFromContentlet({ contentlet, variable: field.variable });
-                const selectionMode = getSelectionModeByCardinality(cardinality);
-
-                patchState(store, {
-                    field,
-                    selectionMode,
-                    data
-                });
-            },
-=======
             initialize: rxMethod<{
                 field: DotCMSContentTypeField;
                 contentlet: DotCMSContentlet;
@@ -253,7 +145,6 @@
                     })
                 )
             ),
->>>>>>> 9a6103cb
             /**
              * Deletes an item from the store at the specified index.
              * @param index - The index of the item to delete.
@@ -289,5 +180,4 @@
             }
         })
     )
-);
-
+);