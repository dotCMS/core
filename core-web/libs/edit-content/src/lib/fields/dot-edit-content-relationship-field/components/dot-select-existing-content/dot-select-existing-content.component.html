--- conflicted
+++ resolved
@@ -66,11 +66,7 @@
                             <p-tableHeaderCheckbox />
                         }
                     </th>
-<<<<<<< HEAD
                     <th scope="col" class="column-thumbnail">
-=======
-                    <th scope="col" class="max-w-5rem">
->>>>>>> 31d9df1e
                         {{ 'dot.file.relationship.dialog.table.type' | dm }}
                     </th>
                     <th scope="col" class="max-w-12rem" [pSortableColumn]="'title'">
@@ -122,17 +118,10 @@
                             <p-tableRadioButton [value]="item" />
                         }
                     </td>
-<<<<<<< HEAD
                     <td class="column-thumbnail">
                         <div class="container-thumbnail" [class.border-1]="item.hasTitleImage">
                             <dot-contentlet-thumbnail
                                 [iconSize]="'30px'"
-=======
-                    <td class="max-w-5rem">
-                        <div class="container-thumbnail">
-                            <dot-contentlet-thumbnail
-                                [iconSize]="'40px'"
->>>>>>> 31d9df1e
                                 [contentlet]="item"
                                 [playableVideo]="false"
                                 data-testId="contentlet-thumbnail" />
