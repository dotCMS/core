<<<<<<< HEAD
import { EMPTY } from 'rxjs';

import { NgOptimizedImage } from '@angular/common';
=======
>>>>>>> 2adff0c4
import {
    ChangeDetectionStrategy,
    Component,
    computed,
    DestroyRef,
    effect,
    forwardRef,
    inject,
    input,
    signal
} from '@angular/core';
import { takeUntilDestroyed } from '@angular/core/rxjs-interop';
import { ControlValueAccessor, NG_VALUE_ACCESSOR } from '@angular/forms';

import { MenuItem } from 'primeng/api';
import { ButtonModule } from 'primeng/button';
import { ChipModule } from 'primeng/chip';
import { DialogService, DynamicDialogRef } from 'primeng/dynamicdialog';
import { MenuModule } from 'primeng/menu';
import { TableModule, TableRowReorderEvent } from 'primeng/table';

import { filter } from 'rxjs/operators';

import { DotMessageService } from '@dotcms/data-access';
import { DotCMSContentlet, DotCMSContentTypeField } from '@dotcms/dotcms-models';
import { DotMessagePipe } from '@dotcms/ui';

import { FooterComponent } from './components/dot-select-existing-content/components/footer/footer.component';
import { HeaderComponent } from './components/dot-select-existing-content/components/header/header.component';
import { DotSelectExistingContentComponent } from './components/dot-select-existing-content/dot-select-existing-content.component';
import { PaginationComponent } from './components/pagination/pagination.component';
import { RelationshipFieldStore } from './store/relationship-field.store';
import { getContentTypeIdFromRelationship, isImageUrl } from './utils';

import { DotEditContentDialogComponent } from '../../components/dot-create-content-dialog/dot-create-content-dialog.component';
import { EditContentDialogData } from '../../models/dot-edit-content-dialog.interface';
import { ContentletStatusPipe } from '../../pipes/contentlet-status.pipe';
import { LanguagePipe } from '../../pipes/language.pipe';

@Component({
    selector: 'dot-edit-content-relationship-field',
    imports: [
        TableModule,
        ButtonModule,
        MenuModule,
        DotMessagePipe,
        ChipModule,
        ContentletStatusPipe,
        LanguagePipe,
        PaginationComponent,
        NgOptimizedImage,

    ],
    providers: [
        RelationshipFieldStore,
        {
            multi: true,
            provide: NG_VALUE_ACCESSOR,
            useExisting: forwardRef(() => DotEditContentRelationshipFieldComponent)
        }
    ],
    templateUrl: './dot-edit-content-relationship-field.component.html',
    styleUrl: './dot-edit-content-relationship-field.component.scss',
    changeDetection: ChangeDetectionStrategy.OnPush
})
export class DotEditContentRelationshipFieldComponent implements ControlValueAccessor {
    /**
     * Relationship Field Store
     */
    readonly store = inject(RelationshipFieldStore);

    /**
     * A readonly private field that holds a reference to the `DotMessageService` service.
     * This service is injected into the component using Angular's dependency injection mechanism.
     */
    readonly #dotMessageService = inject(DotMessageService);

    /**
     * A readonly private field that holds a reference to the `DestroyRef` service.
     * This service is injected into the component to manage the destruction lifecycle.
     */
    readonly #destroyRef = inject(DestroyRef);

    /**
     * A readonly private field that holds an instance of the DialogService.
     * This service is injected using Angular's dependency injection mechanism.
     * It is used to manage dialog interactions within the component.
     */
    readonly #dialogService = inject(DialogService);

    /**
     * Signal that tracks whether the component is disabled.
     * This is used to disable all interactive elements in the component.
     */
    readonly $isDisabled = signal(false);

    /**
     * Reference to the dynamic dialog. It can be null if no dialog is currently open.
     *
     * @type {DynamicDialogRef | null}
     */
    #dialogRef: DynamicDialogRef | null = null;

    /**
     * A signal that holds the menu items for the relationship field.
     * These items control the visibility of the existing content dialog and the creation of new content.
     */
    $menuItems = computed<MenuItem[]>(() => {
        const isDisabledCreateNewContent = this.store.isDisabledCreateNewContent();
        const isNewEditorEnabled = this.store.isNewEditorEnabled();

        return [
            {
                label: this.#dotMessageService.get(
                    'dot.file.relationship.field.table.existing.content'
                ),
                disabled: isDisabledCreateNewContent || this.$isDisabled(),
                command: () => {
                    this.showExistingContentDialog();
                }
            },
            {
                label: this.#dotMessageService.get('dot.file.relationship.field.table.new.content'),
                disabled: isDisabledCreateNewContent || this.$isDisabled() || !isNewEditorEnabled,
                command: () => {
                    this.showCreateNewContentDialog();
                }
            }
        ];
    });

    /**
     * DotCMS Content Type Field
     *
     * @memberof DotEditContentFileFieldComponent
     */
    $field = input.required<DotCMSContentTypeField>({ alias: 'field' });

    /**
     * DotCMS Contentlet
     *
     * @memberof DotEditContentRelationshipFieldComponent
     */
    $contentlet = input.required<DotCMSContentlet>({ alias: 'contentlet' });



    /**
     * Creates an instance of DotEditContentRelationshipFieldComponent.
     * It sets the cardinality of the relationship field based on the field's cardinality.
     *
     * @memberof DotEditContentRelationshipFieldComponent
     */
    constructor() {
<<<<<<< HEAD
        effect(
            () => {
                const field = this.$field();
                const contentlet = this.$contentlet();

                if (field?.relationships?.cardinality == null || !field?.variable) {
                    return;
                }

                this.store.initialize({
                    field,
                    contentlet
                });
            },
            {
                allowSignalWrites: true
=======
        effect(() => {
            const field = this.$field();
            const contentlet = this.$contentlet();

            const cardinality = field?.relationships?.cardinality ?? null;
            const contentTypeId = getContentTypeIdFromRelationship(field);

            if (cardinality === null || !field?.variable || !contentTypeId) {
                return;
>>>>>>> 2adff0c4
            }

            this.store.initialize({
                cardinality,
                contentlet,
                variable: field?.variable,
                contentTypeId
            });
        });

        effect(() => {
            if (this.onChange && this.onTouched) {
                const value = this.store.formattedRelationship();
                this.onChange(value);
                this.onTouched();
            }
        });
    }

    /**
     * A computed signal that holds the attributes for the relationship field.
     * This attributes are used to get the content type fields.
     */
    $attributes = computed(() => {
        const field = this.$field();

        return {
            contentTypeId: getContentTypeIdFromRelationship(field),
            hitText: field?.hint || null,
            showFields: this.store.showFields()
        };
    });

    /**
     * Expose isImageUrl method for template usage
     */
    isImageUrl = isImageUrl;

    /**
     * Set the value of the field.
     * If the value is empty, nothing happens.
     * If the value is not empty, the store is called to get the asset data.
     *
     * @param value the value to set
     */
    writeValue(value: string): void {
        if (!value) {
            return;
        }
    }
    /**
     * Registers a callback function that is called when the control's value changes in the UI.
     * This function is passed to the {@link NG_VALUE_ACCESSOR} token.
     *
     * @param fn The callback function to register.
     */
    registerOnChange(fn: (value: string) => void) {
        this.onChange = fn;
    }

    /**
     * Registers a callback function that is called when the control is marked as touched in the UI.
     * This function is passed to the {@link NG_VALUE_ACCESSOR} token.
     *
     * @param fn The callback function to register.
     */
    registerOnTouched(fn: () => void) {
        this.onTouched = fn;
    }

    /**
     * A callback function that is called when the value of the field changes.
     * It is used to update the value of the field in the parent component.
     */
    private onChange: ((value: string) => void) | null = null;

    /**
     * A callback function that is called when the field is touched.
     */
    private onTouched: (() => void) | null = null;

    /**
     * Sets the disabled state of the component.
     * This method is called by Angular when the form control's disabled state changes.
     *
     * @param isDisabled Whether the component should be disabled
     */
    setDisabledState(isDisabled: boolean): void {
        this.$isDisabled.set(isDisabled);
    }

    /**
     * Deletes an item from the store at the specified index.
     *
     * @param index - The index of the item to delete.
     */
    deleteItem(inode: string) {
        if (this.$isDisabled()) {
            return;
        }

        this.store.deleteItem(inode);
    }

    /**
     * Shows the existing content dialog.
     */
    showExistingContentDialog() {
        if (this.$isDisabled()) {
            return;
        }

        const attributes = this.$attributes();
        const contentTypeId = attributes.contentTypeId;

        // Don't open dialog if contentTypeId is null (invalid field data)
        if (!contentTypeId) {
            return;
        }

        this.#dialogRef = this.#dialogService.open(DotSelectExistingContentComponent, {
            appendTo: 'body',
            closeOnEscape: false,
            draggable: false,
            keepInViewport: false,
            modal: true,
            resizable: false,
            position: 'center',
            width: '90%',
            height: '90%',
            maskStyleClass: 'p-dialog-mask-dynamic p-dialog-relationship-field',
            style: { 'max-width': '1040px', 'max-height': '800px' },
            data: {
                contentTypeId: contentTypeId,
                selectionMode: this.store.selectionMode(),
                currentItemsIds: this.store.data().map((item) => item.inode),
                showFields: this.$attributes().showFields
            },
            templates: {
                header: HeaderComponent,
                footer: FooterComponent
            }
        });

        this.#dialogRef.onClose
            .pipe(
                filter((items) => !!items),
                takeUntilDestroyed(this.#destroyRef)
            )
            .subscribe((items: DotCMSContentlet[]) => {
                this.store.setData(items);
            });
    }

    /**
     * Reorders the data in the store.
     * @param {TableRowReorderEvent} event - The event containing the drag and drop indices.
     */
    onRowReorder(event: TableRowReorderEvent) {
        if (this.$isDisabled() || event?.dragIndex == null || event?.dropIndex == null) {
            return;
        }

        this.store.setData(this.store.data());
    }

    /**
     * Opens the new content dialog for creating content using the Angular editor
     */
    showCreateNewContentDialog(): void {
        const contentType = this.store.contentType();
        if (this.$isDisabled() || !contentType) {
            return;
        }

        const dialogData: EditContentDialogData = {
            mode: 'new',
            contentTypeId: contentType.id,
            relationshipInfo: {
                parentContentletId: this.$contentlet()?.inode,
                relationshipName: this.$field()?.variable,
                isParent: true // This could be determined based on relationship configuration
            },
            onContentSaved: (contentlet: DotCMSContentlet) => {
                // Add the created contentlet to the relationship
                const currentData = this.store.data();
                this.store.setData([...currentData, contentlet]);
            }
        };

        this.#dialogRef = this.#dialogService.open(DotEditContentDialogComponent, {
            appendTo: 'body',
            closeOnEscape: true,
            draggable: false,
            keepInViewport: false,
            modal: true,
            resizable: true,
            position: 'center',
            width: '95%',
            height: '95%',
            maskStyleClass: 'p-dialog-mask-dynamic p-dialog-create-content',
            style: { 'max-width': '1400px', 'max-height': '900px' },
            data: dialogData,
            header: `Create ${contentType.name}`
        });
    }
}<|MERGE_RESOLUTION|>--- conflicted
+++ resolved
@@ -1,9 +1,6 @@
-<<<<<<< HEAD
 import { EMPTY } from 'rxjs';
-
 import { NgOptimizedImage } from '@angular/common';
-=======
->>>>>>> 2adff0c4
+
 import {
     ChangeDetectionStrategy,
     Component,
@@ -158,7 +155,7 @@
      * @memberof DotEditContentRelationshipFieldComponent
      */
     constructor() {
-<<<<<<< HEAD
+
         effect(
             () => {
                 const field = this.$field();
@@ -172,28 +169,7 @@
                     field,
                     contentlet
                 });
-            },
-            {
-                allowSignalWrites: true
-=======
-        effect(() => {
-            const field = this.$field();
-            const contentlet = this.$contentlet();
-
-            const cardinality = field?.relationships?.cardinality ?? null;
-            const contentTypeId = getContentTypeIdFromRelationship(field);
-
-            if (cardinality === null || !field?.variable || !contentTypeId) {
-                return;
->>>>>>> 2adff0c4
-            }
-
-            this.store.initialize({
-                cardinality,
-                contentlet,
-                variable: field?.variable,
-                contentTypeId
-            });
+            }
         });
 
         effect(() => {
