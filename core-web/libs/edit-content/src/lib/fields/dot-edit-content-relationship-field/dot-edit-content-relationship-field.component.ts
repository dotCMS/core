<<<<<<< HEAD
import { EMPTY } from 'rxjs';
import { NgOptimizedImage } from '@angular/common';
=======
import { signalMethod } from '@ngrx/signals';
>>>>>>> 9a6103cb

import {
    ChangeDetectionStrategy,
    Component,
    computed,
    CUSTOM_ELEMENTS_SCHEMA,
    DestroyRef,
    effect,
    forwardRef,
    inject,
    input,
    signal
} from '@angular/core';
import { takeUntilDestroyed } from '@angular/core/rxjs-interop';
import { ControlValueAccessor, NG_VALUE_ACCESSOR } from '@angular/forms';

import { MenuItem } from 'primeng/api';
import { ButtonModule } from 'primeng/button';
import { ChipModule } from 'primeng/chip';
import { DialogService, DynamicDialogRef } from 'primeng/dynamicdialog';
import { MenuModule } from 'primeng/menu';
import { TableModule, TableRowReorderEvent } from 'primeng/table';

import { filter } from 'rxjs/operators';

import { DotMessageService } from '@dotcms/data-access';
import { DotCMSContentlet, DotCMSContentTypeField } from '@dotcms/dotcms-models';
import { DotMessagePipe } from '@dotcms/ui';

import { FooterComponent } from './components/dot-select-existing-content/components/footer/footer.component';
import { HeaderComponent } from './components/dot-select-existing-content/components/header/header.component';
import { DotSelectExistingContentComponent } from './components/dot-select-existing-content/dot-select-existing-content.component';
import { PaginationComponent } from './components/pagination/pagination.component';
import { RelationshipFieldStore } from './store/relationship-field.store';
import { getContentTypeIdFromRelationship, isImageUrl } from './utils';

import { DotEditContentDialogComponent } from '../../components/dot-create-content-dialog/dot-create-content-dialog.component';
import { EditContentDialogData } from '../../models/dot-edit-content-dialog.interface';
import { ContentletStatusPipe } from '../../pipes/contentlet-status.pipe';
import { LanguagePipe } from '../../pipes/language.pipe';

@Component({
    selector: 'dot-edit-content-relationship-field',
    imports: [
        TableModule,
        ButtonModule,
        MenuModule,
        DotMessagePipe,
        ChipModule,
        ContentletStatusPipe,
        LanguagePipe,
        PaginationComponent,
        NgOptimizedImage,

    ],
    providers: [
        RelationshipFieldStore,
        {
            multi: true,
            provide: NG_VALUE_ACCESSOR,
            useExisting: forwardRef(() => DotEditContentRelationshipFieldComponent)
        }
    ],
    templateUrl: './dot-edit-content-relationship-field.component.html',
<<<<<<< HEAD
    styleUrl: './dot-edit-content-relationship-field.component.scss',
    changeDetection: ChangeDetectionStrategy.OnPush
=======
    styleUrls: ['./dot-edit-content-relationship-field.component.scss'],
    changeDetection: ChangeDetectionStrategy.OnPush,
    standalone: true,
    schemas: [CUSTOM_ELEMENTS_SCHEMA]
>>>>>>> 9a6103cb
})
export class DotEditContentRelationshipFieldComponent implements ControlValueAccessor {
    /**
     * Relationship Field Store
     */
    readonly store = inject(RelationshipFieldStore);

    /**
     * A readonly private field that holds a reference to the `DotMessageService` service.
     * This service is injected into the component using Angular's dependency injection mechanism.
     */
    readonly #dotMessageService = inject(DotMessageService);

    /**
     * A readonly private field that holds a reference to the `DestroyRef` service.
     * This service is injected into the component to manage the destruction lifecycle.
     */
    readonly #destroyRef = inject(DestroyRef);

    /**
     * A readonly private field that holds an instance of the DialogService.
     * This service is injected using Angular's dependency injection mechanism.
     * It is used to manage dialog interactions within the component.
     */
    readonly #dialogService = inject(DialogService);

    /**
     * Signal that tracks whether the component is disabled.
     * This is used to disable all interactive elements in the component.
     */
    readonly $isDisabled = signal(false);

    /**
     * Reference to the dynamic dialog. It can be null if no dialog is currently open.
     *
     * @type {DynamicDialogRef | null}
     */
    #dialogRef: DynamicDialogRef | null = null;

    /**
     * A signal that holds the menu items for the relationship field.
     * These items control the visibility of the existing content dialog and the creation of new content.
     */
    $menuItems = computed<MenuItem[]>(() => {
        const isDisabledCreateNewContent = this.store.isDisabledCreateNewContent();
        const isNewEditorEnabled = this.store.isNewEditorEnabled();

        return [
            {
                label: this.#dotMessageService.get(
                    'dot.file.relationship.field.table.existing.content'
                ),
                disabled: isDisabledCreateNewContent || this.$isDisabled(),
                command: () => {
                    this.showExistingContentDialog();
                }
            },
            {
                label: this.#dotMessageService.get('dot.file.relationship.field.table.new.content'),
                disabled: isDisabledCreateNewContent || this.$isDisabled() || !isNewEditorEnabled,
                command: () => {
                    this.showCreateNewContentDialog();
                }
            }
        ];
    });

    /**
     * DotCMS Content Type Field
     *
     * @memberof DotEditContentFileFieldComponent
     */
    $field = input.required<DotCMSContentTypeField>({ alias: 'field' });

    /**
     * DotCMS Contentlet
     *
     * @memberof DotEditContentRelationshipFieldComponent
     */
    $contentlet = input.required<DotCMSContentlet>({ alias: 'contentlet' });

<<<<<<< HEAD

=======
    readonly updateValueField = signalMethod<string>((value) => {
        if (this.onChange && this.onTouched) {
            this.onChange(value);
            this.onTouched();
        }
    });
>>>>>>> 9a6103cb

    /**
     * Creates an instance of DotEditContentRelationshipFieldComponent.
     * It sets the cardinality of the relationship field based on the field's cardinality.
     *
     * @memberof DotEditContentRelationshipFieldComponent
     */
    constructor() {

<<<<<<< HEAD
        effect(
            () => {
                const field = this.$field();
                const contentlet = this.$contentlet();

                if (field?.relationships?.cardinality == null || !field?.variable) {
                    return;
                }

                this.store.initialize({
                    field,
                    contentlet
                });
            }
=======
            this.store.initialize({
                field,
                contentlet
            });
>>>>>>> 9a6103cb
        });

        this.updateValueField(this.store.formattedRelationship);
    }

    /**
     * A computed signal that holds the attributes for the relationship field.
     * This attributes are used to get the content type fields.
     */
    $attributes = computed(() => {
        const field = this.$field();

        return {
            contentTypeId: getContentTypeIdFromRelationship(field),
            hitText: field?.hint || null,
            showFields: this.store.showFields()
        };
    });

    $totalColumns = computed(() => this.store.columns().length + this.store.staticColumns());

    /**
     * Expose isImageUrl method for template usage
     */
    isImageUrl = isImageUrl;

    /**
     * Set the value of the field.
     * If the value is empty, nothing happens.
     * If the value is not empty, the store is called to get the asset data.
     *
     * @param value the value to set
     */
    writeValue(value: string): void {
        if (!value) {
            return;
        }
    }
    /**
     * Registers a callback function that is called when the control's value changes in the UI.
     * This function is passed to the {@link NG_VALUE_ACCESSOR} token.
     *
     * @param fn The callback function to register.
     */
    registerOnChange(fn: (value: string) => void) {
        this.onChange = fn;
    }

    /**
     * Registers a callback function that is called when the control is marked as touched in the UI.
     * This function is passed to the {@link NG_VALUE_ACCESSOR} token.
     *
     * @param fn The callback function to register.
     */
    registerOnTouched(fn: () => void) {
        this.onTouched = fn;
    }

    /**
     * A callback function that is called when the value of the field changes.
     * It is used to update the value of the field in the parent component.
     */
    private onChange: ((value: string) => void) | null = null;

    /**
     * A callback function that is called when the field is touched.
     */
    private onTouched: (() => void) | null = null;

    /**
     * Sets the disabled state of the component.
     * This method is called by Angular when the form control's disabled state changes.
     *
     * @param isDisabled Whether the component should be disabled
     */
    setDisabledState(isDisabled: boolean): void {
        this.$isDisabled.set(isDisabled);
    }

    /**
     * Deletes an item from the store at the specified index.
     *
     * @param index - The index of the item to delete.
     */
    deleteItem(inode: string) {
        if (this.$isDisabled()) {
            return;
        }

        this.store.deleteItem(inode);
    }

    /**
     * Shows the existing content dialog.
     */
    showExistingContentDialog() {
        if (this.$isDisabled()) {
            return;
        }

        const attributes = this.$attributes();
        const contentTypeId = attributes.contentTypeId;

        // Don't open dialog if contentTypeId is null (invalid field data)
        if (!contentTypeId) {
            return;
        }

        this.#dialogRef = this.#dialogService.open(DotSelectExistingContentComponent, {
            appendTo: 'body',
            closeOnEscape: false,
            draggable: false,
            keepInViewport: false,
            modal: true,
            resizable: false,
            position: 'center',
            width: '90%',
            height: '90%',
            maskStyleClass: 'p-dialog-mask-dynamic p-dialog-relationship-field',
            style: { 'max-width': '1040px', 'max-height': '800px' },
            data: {
                contentTypeId: contentTypeId,
                selectionMode: this.store.selectionMode(),
                currentItemsIds: this.store.data().map((item) => item.inode),
                showFields: this.$attributes().showFields
            },
            templates: {
                header: HeaderComponent,
                footer: FooterComponent
            }
        });

        this.#dialogRef.onClose
            .pipe(
                filter((items) => !!items),
                takeUntilDestroyed(this.#destroyRef)
            )
            .subscribe((items: DotCMSContentlet[]) => {
                this.store.setData(items);
            });
    }

    /**
     * Reorders the data in the store.
     * @param {TableRowReorderEvent} event - The event containing the drag and drop indices.
     */
    onRowReorder(event: TableRowReorderEvent) {
        if (this.$isDisabled() || event?.dragIndex == null || event?.dropIndex == null) {
            return;
        }

        this.store.setData(this.store.data());
    }

    /**
     * Opens the new content dialog for creating content using the Angular editor
     */
    showCreateNewContentDialog(): void {
        const contentType = this.store.contentType();
        if (this.$isDisabled() || !contentType) {
            return;
        }

        const dialogData: EditContentDialogData = {
            mode: 'new',
            contentTypeId: contentType.id,
            relationshipInfo: {
                parentContentletId: this.$contentlet()?.inode,
                relationshipName: this.$field()?.variable,
                isParent: true // This could be determined based on relationship configuration
            },
            onContentSaved: (contentlet: DotCMSContentlet) => {
                // Add the created contentlet to the relationship
                const currentData = this.store.data();
                this.store.setData([...currentData, contentlet]);
            }
        };

        this.#dialogRef = this.#dialogService.open(DotEditContentDialogComponent, {
            appendTo: 'body',
            closeOnEscape: true,
            draggable: false,
            keepInViewport: false,
            modal: true,
            resizable: true,
            position: 'center',
            width: '95%',
            height: '95%',
            maskStyleClass: 'p-dialog-mask-dynamic p-dialog-create-content',
            style: { 'max-width': '1400px', 'max-height': '900px' },
            data: dialogData,
            header: `Create ${contentType.name}`
        });
    }
}<|MERGE_RESOLUTION|>--- conflicted
+++ resolved
@@ -1,9 +1,4 @@
-<<<<<<< HEAD
-import { EMPTY } from 'rxjs';
-import { NgOptimizedImage } from '@angular/common';
-=======
 import { signalMethod } from '@ngrx/signals';
->>>>>>> 9a6103cb
 
 import {
     ChangeDetectionStrategy,
@@ -25,7 +20,7 @@
 import { ChipModule } from 'primeng/chip';
 import { DialogService, DynamicDialogRef } from 'primeng/dynamicdialog';
 import { MenuModule } from 'primeng/menu';
-import { TableModule, TableRowReorderEvent } from 'primeng/table';
+import { TableRowReorderEvent, TableModule } from 'primeng/table';
 
 import { filter } from 'rxjs/operators';
 
@@ -38,7 +33,7 @@
 import { DotSelectExistingContentComponent } from './components/dot-select-existing-content/dot-select-existing-content.component';
 import { PaginationComponent } from './components/pagination/pagination.component';
 import { RelationshipFieldStore } from './store/relationship-field.store';
-import { getContentTypeIdFromRelationship, isImageUrl } from './utils';
+import { getContentTypeIdFromRelationship } from './utils';
 
 import { DotEditContentDialogComponent } from '../../components/dot-create-content-dialog/dot-create-content-dialog.component';
 import { EditContentDialogData } from '../../models/dot-edit-content-dialog.interface';
@@ -55,9 +50,7 @@
         ChipModule,
         ContentletStatusPipe,
         LanguagePipe,
-        PaginationComponent,
-        NgOptimizedImage,
-
+        PaginationComponent
     ],
     providers: [
         RelationshipFieldStore,
@@ -68,25 +61,21 @@
         }
     ],
     templateUrl: './dot-edit-content-relationship-field.component.html',
-<<<<<<< HEAD
-    styleUrl: './dot-edit-content-relationship-field.component.scss',
-    changeDetection: ChangeDetectionStrategy.OnPush
-=======
     styleUrls: ['./dot-edit-content-relationship-field.component.scss'],
     changeDetection: ChangeDetectionStrategy.OnPush,
     standalone: true,
     schemas: [CUSTOM_ELEMENTS_SCHEMA]
->>>>>>> 9a6103cb
 })
 export class DotEditContentRelationshipFieldComponent implements ControlValueAccessor {
     /**
-     * Relationship Field Store
+     * A readonly instance of the RelationshipFieldStore injected into the component.
+     * This store is used to manage the state and actions related to the relationship field.
      */
     readonly store = inject(RelationshipFieldStore);
 
     /**
-     * A readonly private field that holds a reference to the `DotMessageService` service.
-     * This service is injected into the component using Angular's dependency injection mechanism.
+     * A readonly private field that injects the DotMessageService.
+     * This service is used for handling message-related functionalities within the component.
      */
     readonly #dotMessageService = inject(DotMessageService);
 
@@ -158,16 +147,12 @@
      */
     $contentlet = input.required<DotCMSContentlet>({ alias: 'contentlet' });
 
-<<<<<<< HEAD
-
-=======
     readonly updateValueField = signalMethod<string>((value) => {
         if (this.onChange && this.onTouched) {
             this.onChange(value);
             this.onTouched();
         }
     });
->>>>>>> 9a6103cb
 
     /**
      * Creates an instance of DotEditContentRelationshipFieldComponent.
@@ -176,28 +161,14 @@
      * @memberof DotEditContentRelationshipFieldComponent
      */
     constructor() {
-
-<<<<<<< HEAD
-        effect(
-            () => {
-                const field = this.$field();
-                const contentlet = this.$contentlet();
-
-                if (field?.relationships?.cardinality == null || !field?.variable) {
-                    return;
-                }
-
-                this.store.initialize({
-                    field,
-                    contentlet
-                });
-            }
-=======
+        effect(() => {
+            const field = this.$field();
+            const contentlet = this.$contentlet();
+
             this.store.initialize({
                 field,
                 contentlet
             });
->>>>>>> 9a6103cb
         });
 
         this.updateValueField(this.store.formattedRelationship);
@@ -212,17 +183,11 @@
 
         return {
             contentTypeId: getContentTypeIdFromRelationship(field),
-            hitText: field?.hint || null,
-            showFields: this.store.showFields()
+            hitText: field?.hint || null
         };
     });
 
     $totalColumns = computed(() => this.store.columns().length + this.store.staticColumns());
-
-    /**
-     * Expose isImageUrl method for template usage
-     */
-    isImageUrl = isImageUrl;
 
     /**
      * Set the value of the field.
@@ -321,8 +286,7 @@
             data: {
                 contentTypeId: contentTypeId,
                 selectionMode: this.store.selectionMode(),
-                currentItemsIds: this.store.data().map((item) => item.inode),
-                showFields: this.$attributes().showFields
+                currentItemsIds: this.store.data().map((item) => item.inode)
             },
             templates: {
                 header: HeaderComponent,
