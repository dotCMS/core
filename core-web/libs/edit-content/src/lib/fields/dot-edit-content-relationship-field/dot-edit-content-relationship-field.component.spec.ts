import { Spectator, createComponentFactory, mockProvider } from '@ngneat/spectator/jest';
import { of } from 'rxjs';

import { provideHttpClient } from '@angular/common/http';
import { provideHttpClientTesting } from '@angular/common/http/testing';
import { ControlContainer, FormGroupDirective } from '@angular/forms';

import { DialogService, DynamicDialogRef } from 'primeng/dynamicdialog';
import { Table } from 'primeng/table';

import {
    DotContentTypeService,
    DotCurrentUserService,
    DotHttpErrorManagerService,
    DotMessageService
} from '@dotcms/data-access';
import { DotCMSContentType, FeaturedFlags } from '@dotcms/dotcms-models';
import { createFakeContentlet, createFakeRelationshipField } from '@dotcms/utils-testing';

import { DotEditContentRelationshipFieldComponent } from './dot-edit-content-relationship-field.component';
import { RelationshipFieldStore } from './store/relationship-field.store';

import { createFormGroupDirectiveMock } from '../../utils/mocks';

const mockField = createFakeRelationshipField({
    relationships: {
        cardinality: 0, // ONE_TO_MANY
        isParentField: true,
        velocityVar: 'AllTypes'
    },
    variable: 'relationshipField'
});

const mockRelationships = [
    createFakeContentlet({
        title: 'Relationship 1',
        inode: '1',
        identifier: 'id-1'
    }),
    createFakeContentlet({
        title: 'Relationship 2',
        inode: '2',
        identifier: 'id-2'
    })
];

const mockContentlet = createFakeContentlet({
    [mockField.variable]: mockRelationships
});

const mockContentType: DotCMSContentType = {
    id: 'test-content-type',
    name: 'Test Content Type',
    variable: 'testContentType',
    baseType: 'CONTENT',
    clazz: '',
    defaultType: false,
    fields: [],
    fixed: false,
    folder: '',
    host: '',
    iDate: 0,
    layout: [],
    modDate: 0,
    multilingualable: false,
    nEntries: 0,
    system: false,
    versionable: false,
    workflows: [],
    metadata: {
        [FeaturedFlags.FEATURE_FLAG_CONTENT_EDITOR2_ENABLED]: true
    }
};

describe('DotEditContentRelationshipFieldComponent', () => {
    let spectator: Spectator<DotEditContentRelationshipFieldComponent>;
    let store: InstanceType<typeof RelationshipFieldStore>;
    let dialogService: DialogService;

    const createComponent = createComponentFactory({
        component: DotEditContentRelationshipFieldComponent,
        componentViewProviders: [
            RelationshipFieldStore,
            { provide: ControlContainer, useValue: createFormGroupDirectiveMock() }
        ],
        providers: [
            FormGroupDirective,
            provideHttpClient(),
            provideHttpClientTesting(),
            mockProvider(DotMessageService, {
                get: jest.fn().mockReturnValue('Mock Message')
            }),
            mockProvider(DotContentTypeService, {
                getContentType: jest.fn().mockReturnValue(of(mockContentType))
            }),
            mockProvider(DotHttpErrorManagerService, {
                handle: jest.fn()
            }),
            mockProvider(DotCurrentUserService),
            DialogService
        ],
        detectChanges: false
    });

    beforeEach(() => {
        spectator = createComponent({
            props: {
                field: mockField,
                contentlet: mockContentlet
            } as unknown
        });

        store = spectator.inject(RelationshipFieldStore, true);
        dialogService = spectator.inject(DialogService);
    });

    describe('Component Initialization', () => {
        it('should create the component', () => {
            expect(spectator.component).toBeTruthy();
        });

        it('should initialize with correct data', () => {
            spectator.detectChanges();
            spectator.flushEffects();

            const tableElement = spectator.query(Table);
            expect(tableElement).toBeTruthy();
            expect(store.data()).toEqual(mockRelationships);
        });

        it('should handle empty field data', () => {
            const emptyField = createFakeRelationshipField({
                relationships: {
                    cardinality: 0,
                    isParentField: true,
                    velocityVar: 'AllTypes'
                },
                variable: 'emptyField'
            });

            const emptyContentlet = createFakeContentlet({
                [emptyField.variable]: []
            });

            spectator.setInput('field', emptyField);
            spectator.setInput('contentlet', emptyContentlet);

            spectator.detectChanges();
            spectator.flushEffects();

            expect(store.data()).toEqual([]);
        });

        it('should handle invalid field data gracefully', () => {
            const invalidField = createFakeRelationshipField({
                relationships: null,
                variable: 'invalidField'
            });

            const invalidContentlet = createFakeContentlet({
                [invalidField.variable]: null
            });

            spectator.setInput({
                field: invalidField,
                contentlet: invalidContentlet
            });

            spectator.detectChanges();
            spectator.flushEffects();

            expect(store.data()).toBeDefined();
        });

        it('should handle null contentlet gracefully', () => {
            spectator.setInput({
                field: mockField,
                contentlet: null
            });

            spectator.detectChanges();
            spectator.flushEffects();

            expect(store.data()).toBeDefined();
        });
    });

    describe('Disabled State Management', () => {
        it('should handle disabled state', () => {
            spectator.component.setDisabledState(true);
            spectator.detectChanges();

            expect(spectator.component.$isDisabled()).toBe(true);
        });

        it('should not delete item when disabled', () => {
            const deleteSpy = jest.spyOn(store, 'deleteItem');
            spectator.component.setDisabledState(true);
            spectator.detectChanges();

            spectator.component.deleteItem('1');
            expect(deleteSpy).not.toHaveBeenCalled();
        });

        it('should not reorder items when disabled', () => {
            const setDataSpy = jest.spyOn(store, 'setData');
            spectator.component.setDisabledState(true);
            spectator.detectChanges();

            spectator.component.onRowReorder({ dragIndex: 0, dropIndex: 1 });
            expect(setDataSpy).not.toHaveBeenCalled();
        });

        it('should not show existing content dialog when disabled', () => {
            const openSpy = jest.spyOn(dialogService, 'open');
            spectator.component.setDisabledState(true);
            spectator.detectChanges();

            spectator.component.showExistingContentDialog();
            expect(openSpy).not.toHaveBeenCalled();
        });

        it('should not show create content dialog when disabled', () => {
            const openSpy = jest.spyOn(dialogService, 'open');
            spectator.component.setDisabledState(true);
            spectator.detectChanges();

            spectator.component.showCreateNewContentDialog();
            expect(openSpy).not.toHaveBeenCalled();
        });
    });

    describe('Item Management', () => {
        beforeEach(() => {
            spectator.detectChanges();
        });

        it('should delete item when not disabled', () => {
            const deleteSpy = jest.spyOn(store, 'deleteItem');

            spectator.component.deleteItem('1');
            expect(deleteSpy).toHaveBeenCalledWith('1');
        });

        it('should reorder items when not disabled', () => {
            const setDataSpy = jest.spyOn(store, 'setData');

            spectator.component.onRowReorder({ dragIndex: 0, dropIndex: 1 });
            expect(setDataSpy).toHaveBeenCalledWith(store.data());
        });

        it('should not reorder items with invalid indices', () => {
            const setDataSpy = jest.spyOn(store, 'setData');

            spectator.component.onRowReorder({ dragIndex: null, dropIndex: 1 });
            expect(setDataSpy).not.toHaveBeenCalled();

            spectator.component.onRowReorder({ dragIndex: 0, dropIndex: null });
            expect(setDataSpy).not.toHaveBeenCalled();
        });
    });

    describe('Existing Content Dialog', () => {
        beforeEach(() => {
            spectator.detectChanges();
            // Initialize store with many-to-many cardinality (1) to allow multiple items
<<<<<<< HEAD
            const fieldWithCardinality = createFakeRelationshipField({
                relationships: {
                    cardinality: 1, // MANY_TO_MANY
                    isParentField: true,
                    velocityVar: 'AllTypes'
                },
                variable: 'test'
=======
            store.initialize({
                cardinality: 1, // MANY_TO_MANY
                contentlet: createFakeContentlet({}),
                variable: 'test',
                contentTypeId: 'test-content-type-id'
>>>>>>> 2adff0c4
            });
            store.initialize({
                field: fieldWithCardinality,
                contentlet: createFakeContentlet({})
            });
            store.setData([]);
        });

        it('should call showExistingContentDialog without errors', () => {
            const openSpy = jest.spyOn(dialogService, 'open');
            const mockDialogRef = {
                onClose: of([]),
                close: jest.fn()
            };
            openSpy.mockReturnValue(mockDialogRef as unknown as DynamicDialogRef);

            expect(() => {
                spectator.component.showExistingContentDialog();
            }).not.toThrow();
        });

        it('should handle dialog close with selection', () => {
            const newContentlet = createFakeContentlet({ title: 'New Content', inode: '3' });
            const mockDialogRef = {
                onClose: of([newContentlet]),
                close: jest.fn()
            };

            jest.spyOn(dialogService, 'open').mockReturnValue(
                mockDialogRef as unknown as DynamicDialogRef
            );

            expect(() => {
                spectator.component.showExistingContentDialog();
                spectator.flushEffects();
            }).not.toThrow();
        });

        it('should handle dialog close with no selection', () => {
            const mockDialogRef = {
                onClose: of(null),
                close: jest.fn()
            };

            jest.spyOn(dialogService, 'open').mockReturnValue(
                mockDialogRef as unknown as DynamicDialogRef
            );
            const setDataSpy = jest.spyOn(store, 'setData');

            spectator.component.showExistingContentDialog();
            spectator.flushEffects();

            expect(setDataSpy).not.toHaveBeenCalled();
        });
    });

    describe('Create New Content Dialog', () => {
        let openSpy: jest.SpyInstance;
        let mockDialogRef: DynamicDialogRef;

        beforeEach(async () => {
            spectator.detectChanges();
            // Initialize store with many-to-many cardinality (1) to allow multiple items
            store.initialize({
                cardinality: 1, // MANY_TO_MANY
                contentlet: createFakeContentlet({}),
                variable: 'test',
                contentTypeId: 'test-content-type'
            });
            store.setData([]);
            // Flush effects to ensure async operations complete
            spectator.flushEffects();

            // Wait for the content type to load
            await new Promise((resolve) => setTimeout(resolve, 0));
            spectator.flushEffects();

            // Set up spy and mock dialog ref
            mockDialogRef = {
                onClose: of(null),
                close: jest.fn()
            } as unknown as DynamicDialogRef;

            // Set up spy on the service instance
            openSpy = jest
                .spyOn(dialogService, 'open')
                .mockReturnValue(mockDialogRef as unknown as DynamicDialogRef);
        });

        it('should open the new content dialog when the feature flag is enabled', () => {
            // Check initial state
            expect(spectator.component.$isDisabled()).toBe(false);
            expect(store.contentType()).toEqual(mockContentType);

            spectator.component.showCreateNewContentDialog();
            spectator.flushEffects();

            expect(openSpy).toHaveBeenCalledTimes(1);

            const callArgs = openSpy.mock.calls[0];
            expect(callArgs[0]).toBeDefined(); // Dialog component
            expect(callArgs[1]).toBeDefined(); // Dialog config
            expect(callArgs[1].modal).toBe(true);
            expect(callArgs[1].width).toBe('95%');
            expect(callArgs[1].height).toBe('95%');
            expect(callArgs[1].data.contentTypeId).toBe('test-content-type');
            expect(callArgs[1].data.relationshipInfo).toBeDefined();
            expect(callArgs[1].data.relationshipInfo.relationshipName).toBe('relationshipField');
            expect(callArgs[1].data.relationshipInfo.isParent).toBe(true);
            expect(callArgs[1].header).toBe('Create Test Content Type');
        });

        it('should not open dialog when disabled', () => {
            const openSpy = jest.spyOn(dialogService, 'open');
            spectator.component.setDisabledState(true);
            spectator.detectChanges();

            spectator.component.showCreateNewContentDialog();
            spectator.flushEffects();

            expect(openSpy).not.toHaveBeenCalled();
        });

        it('should not open dialog when content type is not available', () => {
            // Mock the store's contentType method to return null
            jest.spyOn(store, 'contentType').mockReturnValue(null);

            spectator.component.showCreateNewContentDialog();
            spectator.flushEffects();

            expect(openSpy).not.toHaveBeenCalled();
        });

        it('should handle content creation callback', () => {
            const newContentlet = createFakeContentlet({ title: 'New Content', inode: '3' });
            const setDataSpy = jest.spyOn(store, 'setData');

            spectator.component.showCreateNewContentDialog();
            spectator.flushEffects();

            // Verify that the dialog was opened
            expect(openSpy).toHaveBeenCalled();

            // Get the dialog data and call the onContentSaved callback
            const dialogData = openSpy.mock.calls[0][1].data;
            dialogData.onContentSaved(newContentlet);

            expect(setDataSpy).toHaveBeenCalledTimes(1);
            const callArgs = setDataSpy.mock.calls[0][0];
            expect(callArgs).toContain(newContentlet);
        });
    });

    describe('Form Control Integration', () => {
        it('should implement ControlValueAccessor methods', () => {
            expect(spectator.component.writeValue).toBeDefined();
            expect(spectator.component.registerOnChange).toBeDefined();
            expect(spectator.component.registerOnTouched).toBeDefined();
            expect(spectator.component.setDisabledState).toBeDefined();
        });

        it('should handle writeValue with empty value', () => {
            expect(() => {
                spectator.component.writeValue('');
            }).not.toThrow();
        });

        it('should register onChange callback', () => {
            const mockCallback = jest.fn();
            spectator.component.registerOnChange(mockCallback);

            // The callback should be stored internally
            expect(spectator.component['onChange']).toBe(mockCallback);
        });

        it('should register onTouched callback', () => {
            const mockCallback = jest.fn();
            spectator.component.registerOnTouched(mockCallback);

            // The callback should be stored internally
            expect(spectator.component['onTouched']).toBe(mockCallback);
        });
    });

    describe('Computed Properties', () => {
        beforeEach(() => {
            spectator.detectChanges();
        });

        it('should compute menu items correctly', () => {
            const menuItems = spectator.component.$menuItems();

            expect(menuItems).toHaveLength(2);
            expect(menuItems[0]).toHaveProperty('label');
            expect(menuItems[1]).toHaveProperty('label');
            expect(menuItems[0]).toHaveProperty('command');
            expect(menuItems[1]).toHaveProperty('command');
        });

        it('should disable menu items when component is disabled', () => {
            spectator.component.setDisabledState(true);
            spectator.detectChanges();

            const menuItems = spectator.component.$menuItems();

            expect(menuItems[0].disabled).toBe(true);
            expect(menuItems[1].disabled).toBe(true);
        });

        it('should compute attributes correctly', () => {
            const attributes = spectator.component.$attributes();

            expect(attributes).toHaveProperty('contentTypeId');
            expect(attributes).toHaveProperty('hitText');
        });
    });

    describe('ShowFields Functionality', () => {
        it('should return null when no fieldVariables are present', () => {
            const fieldWithoutVariables = createFakeRelationshipField({
                relationships: {
                    cardinality: 0,
                    isParentField: true,
                    velocityVar: 'AllTypes'
                },
                variable: 'relationshipField',
                fieldVariables: null
            });

            spectator.setInput('field', fieldWithoutVariables);
            spectator.detectChanges();

            expect(spectator.component.$showFields()).toBeNull();
        });

        it('should return null when showFields variable is not present', () => {
            const fieldWithoutShowFields = createFakeRelationshipField({
                relationships: {
                    cardinality: 0,
                    isParentField: true,
                    velocityVar: 'AllTypes'
                },
                variable: 'relationshipField',
                fieldVariables: [
                    { key: 'someOtherVariable', value: 'someValue', clazz: 'test', fieldId: 'test', id: 'test' }
                ]
            });

            spectator.setInput('field', fieldWithoutShowFields);
            spectator.detectChanges();

            expect(spectator.component.$showFields()).toBeNull();
        });

        it('should return null when showFields variable value is empty', () => {
            const fieldWithEmptyShowFields = createFakeRelationshipField({
                relationships: {
                    cardinality: 0,
                    isParentField: true,
                    velocityVar: 'AllTypes'
                },
                variable: 'relationshipField',
                fieldVariables: [
                    { key: 'showFields', value: '', clazz: 'test', fieldId: 'test', id: 'test' }
                ]
            });

            spectator.setInput('field', fieldWithEmptyShowFields);
            spectator.detectChanges();

            expect(spectator.component.$showFields()).toBeNull();
        });

        it('should parse comma-separated showFields correctly', () => {
            const fieldWithShowFields = createFakeRelationshipField({
                relationships: {
                    cardinality: 0,
                    isParentField: true,
                    velocityVar: 'AllTypes'
                },
                variable: 'relationshipField',
                fieldVariables: [
                    { key: 'showFields', value: 'field1,field2,field3', clazz: 'test', fieldId: 'test', id: 'test' }
                ]
            });

            spectator.setInput('field', fieldWithShowFields);
            spectator.detectChanges();

            expect(spectator.component.$showFields()).toEqual(['field1', 'field2', 'field3']);
        });

        it('should handle showFields with spaces correctly', () => {
            const fieldWithSpacedShowFields = createFakeRelationshipField({
                relationships: {
                    cardinality: 0,
                    isParentField: true,
                    velocityVar: 'AllTypes'
                },
                variable: 'relationshipField',
                fieldVariables: [
                    { key: 'showFields', value: ' field1 , field2 , field3 ', clazz: 'test', fieldId: 'test', id: 'test' }
                ]
            });

            spectator.setInput('field', fieldWithSpacedShowFields);
            spectator.detectChanges();

            expect(spectator.component.$showFields()).toEqual(['field1', 'field2', 'field3']);
        });

        it('should filter out empty fields from showFields', () => {
            const fieldWithEmptyFields = createFakeRelationshipField({
                relationships: {
                    cardinality: 0,
                    isParentField: true,
                    velocityVar: 'AllTypes'
                },
                variable: 'relationshipField',
                fieldVariables: [
                    { key: 'showFields', value: 'field1,,field2, ,field3', clazz: 'test', fieldId: 'test', id: 'test' }
                ]
            });

            spectator.setInput('field', fieldWithEmptyFields);
            spectator.detectChanges();

            expect(spectator.component.$showFields()).toEqual(['field1', 'field2', 'field3']);
        });

        it('should include showFields in $attributes', () => {
            const fieldWithShowFields = createFakeRelationshipField({
                relationships: {
                    cardinality: 0,
                    isParentField: true,
                    velocityVar: 'AllTypes'
                },
                variable: 'relationshipField',
                fieldVariables: [
                    { key: 'showFields', value: 'field1,field2', clazz: 'test', fieldId: 'test', id: 'test' }
                ]
            });

            spectator.setInput('field', fieldWithShowFields);
            spectator.detectChanges();

            const attributes = spectator.component.$attributes();
            expect(attributes.showFields).toEqual(['field1', 'field2']);
        });
    });
});<|MERGE_RESOLUTION|>--- conflicted
+++ resolved
@@ -264,7 +264,6 @@
         beforeEach(() => {
             spectator.detectChanges();
             // Initialize store with many-to-many cardinality (1) to allow multiple items
-<<<<<<< HEAD
             const fieldWithCardinality = createFakeRelationshipField({
                 relationships: {
                     cardinality: 1, // MANY_TO_MANY
@@ -272,13 +271,6 @@
                     velocityVar: 'AllTypes'
                 },
                 variable: 'test'
-=======
-            store.initialize({
-                cardinality: 1, // MANY_TO_MANY
-                contentlet: createFakeContentlet({}),
-                variable: 'test',
-                contentTypeId: 'test-content-type-id'
->>>>>>> 2adff0c4
             });
             store.initialize({
                 field: fieldWithCardinality,
