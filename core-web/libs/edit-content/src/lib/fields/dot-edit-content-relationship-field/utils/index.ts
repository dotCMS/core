import { DotCMSContentlet, DotCMSContentTypeField } from '@dotcms/dotcms-models';

<<<<<<< HEAD
import { FIELD_WIDTHS, IMAGE_EXTENSIONS, IMAGE_FIELD_PATTERNS, RELATIONSHIP_OPTIONS, SHOW_FIELDS_VARIABLE_KEY } from '../dot-edit-content-relationship-field.constants';
=======
import {
    DEFAULT_RELATIONSHIP_COLUMNS,
    RELATIONSHIP_OPTIONS,
    SHOW_FIELDS_VARIABLE_KEY,
    SPECIAL_FIELDS
} from '../dot-edit-content-relationship-field.constants';
>>>>>>> 9a6103cb
import { RelationshipTypes, TableColumn } from '../models/relationship.models';

/**
 * Get the selection mode by cardinality.
 *
 * @param cardinality - The cardinality of the relationship.
 * @returns The selection mode.
 */
export function getSelectionModeByCardinality(cardinality: number) {
    const relationshipType = RELATIONSHIP_OPTIONS[cardinality];

    if (!relationshipType) {
        throw new Error(`Invalid relationship type for cardinality: ${cardinality}`);
    }

    const isSingleMode =
        relationshipType === RelationshipTypes.ONE_TO_ONE ||
        relationshipType === RelationshipTypes.MANY_TO_ONE;

    return isSingleMode ? 'single' : 'multiple';
}

/**
 * Extracts relationship data from a contentlet based on the provided variable name.
 *
 * @param params - The parameters object
 * @param params.contentlet - The DotCMS contentlet object containing the relationship data
 * @param params.variable - The variable name that identifies the relationship field in the contentlet
 * @returns An array of related DotCMS contentlets. Returns empty array if:
 * - The contentlet is null/undefined
 * - The variable name is empty
 * - The relationship field (contentlet[variable]) is null/undefined
 * - The relationship field is not an array or single contentlet
 */
export function getRelationshipFromContentlet({
    contentlet,
    variable
}: {
    contentlet: DotCMSContentlet;
    variable: string;
}): DotCMSContentlet[] {
    if (!contentlet || !variable || !contentlet[variable]) {
        return [];
    }

    const relationship = contentlet[variable];
    const isArray = Array.isArray(relationship);

    if (!isArray && typeof relationship !== 'object') {
        return [];
    }

    return isArray ? relationship : [relationship];
}

/**
 * Extracts the content type ID from a relationship field.
 *
 * @param field - The DotCMS content type field object containing the relationship data
 * @returns The content type ID, or null if not found
 */
export function getContentTypeIdFromRelationship(field: DotCMSContentTypeField): string | null {
    if (!field?.relationships?.velocityVar) {
        return null;
    }

    const [contentTypeId] = field.relationships.velocityVar.split('.');

    return contentTypeId || null;
}

<<<<<<< HEAD

/**
 * Get the header text for a dynamic field
 */
export function getFieldHeader(fieldName: string): string {
    // Use a readable version of the field name
    return fieldName.charAt(0).toUpperCase() + fieldName.slice(1).replace(/([A-Z])/g, ' $1');
}

/**
 * Get the width for a dynamic field
 */
export function getFieldWidth(fieldName: string): string {
    return FIELD_WIDTHS[fieldName] || ''; // Default width for unknown fields
}

/**
 * Determine the column type based on field name
 */
export function getFieldType(fieldName: string): 'string' | 'image' {
    // Check if field name contains common image patterns
    const isImageField = IMAGE_FIELD_PATTERNS.some(pattern =>
        fieldName.toLowerCase().includes(pattern.toLowerCase())
    );

    return isImageField ? 'image' : 'string';
}

/**
 * Create a table column with automatic type detection
 */
export function createColumn(field: string, header: string, width?: string, options: Partial<TableColumn> = {}): TableColumn {
    return {
        field,
        header,
        width,
        type: getFieldType(field),
        ...options
    };
}

/**
 * Extract showFields from field configuration
 */
=======
>>>>>>> 9a6103cb
export function extractShowFields(field: DotCMSContentTypeField | null): string[] | null {
    if (!field?.fieldVariables) {
        return null;
    }

    const showFieldsVar = field.fieldVariables.find(({ key }) => key === SHOW_FIELDS_VARIABLE_KEY);

    if (!showFieldsVar?.value) {
        return null;
    }

    return showFieldsVar.value
        .split(',')
<<<<<<< HEAD
        .map(field => field.trim())
        .filter(field => field.length > 0);
}

/**
 * Check if a value is an image URL based on file extension
 */
export function isImageUrl(value: string): boolean {
    if (!value || typeof value !== 'string') {
        return false;
    }

    const lowercaseValue = value.toLowerCase();

    return IMAGE_EXTENSIONS.some(ext => lowercaseValue.includes(ext));
=======
        .map((field) => field.trim())
        .filter((field) => field.length > 0);
}

export function getTypeField(fieldName: string, data: DotCMSContentlet[]): TableColumn['type'] {
    const isSpecialField = SPECIAL_FIELDS[fieldName];

    if (isSpecialField) {
        return isSpecialField;
    }

    if (data.length > 0) {
        return isImage(fieldName, data[0]) ? 'image' : 'text';
    }

    return 'text';
}

export function getFieldHeader(fieldName: string): string {
    return fieldName.replace(/([A-Z])/g, ' $1').trim();
}

export function getColumns(field: DotCMSContentTypeField, data: DotCMSContentlet[]): TableColumn[] {
    const showFields = extractShowFields(field);

    // Dynamic columns
    if (showFields?.length > 0) {
        return showFields.map((fieldName) => ({
            nameField: fieldName,
            header: getFieldHeader(fieldName),
            type: getTypeField(fieldName, data)
        }));
    } else {
        return DEFAULT_RELATIONSHIP_COLUMNS;
    }
}

export function isImage(fieldName: string, contentlet: DotCMSContentlet): boolean {
    const metadata = contentlet[`${fieldName}MetaData`];

    if (!metadata) {
        return false;
    }

    return metadata?.isImage ? true : false;
>>>>>>> 9a6103cb
}<|MERGE_RESOLUTION|>--- conflicted
+++ resolved
@@ -1,15 +1,11 @@
 import { DotCMSContentlet, DotCMSContentTypeField } from '@dotcms/dotcms-models';
 
-<<<<<<< HEAD
-import { FIELD_WIDTHS, IMAGE_EXTENSIONS, IMAGE_FIELD_PATTERNS, RELATIONSHIP_OPTIONS, SHOW_FIELDS_VARIABLE_KEY } from '../dot-edit-content-relationship-field.constants';
-=======
 import {
     DEFAULT_RELATIONSHIP_COLUMNS,
     RELATIONSHIP_OPTIONS,
     SHOW_FIELDS_VARIABLE_KEY,
     SPECIAL_FIELDS
 } from '../dot-edit-content-relationship-field.constants';
->>>>>>> 9a6103cb
 import { RelationshipTypes, TableColumn } from '../models/relationship.models';
 
 /**
@@ -81,53 +77,6 @@
     return contentTypeId || null;
 }
 
-<<<<<<< HEAD
-
-/**
- * Get the header text for a dynamic field
- */
-export function getFieldHeader(fieldName: string): string {
-    // Use a readable version of the field name
-    return fieldName.charAt(0).toUpperCase() + fieldName.slice(1).replace(/([A-Z])/g, ' $1');
-}
-
-/**
- * Get the width for a dynamic field
- */
-export function getFieldWidth(fieldName: string): string {
-    return FIELD_WIDTHS[fieldName] || ''; // Default width for unknown fields
-}
-
-/**
- * Determine the column type based on field name
- */
-export function getFieldType(fieldName: string): 'string' | 'image' {
-    // Check if field name contains common image patterns
-    const isImageField = IMAGE_FIELD_PATTERNS.some(pattern =>
-        fieldName.toLowerCase().includes(pattern.toLowerCase())
-    );
-
-    return isImageField ? 'image' : 'string';
-}
-
-/**
- * Create a table column with automatic type detection
- */
-export function createColumn(field: string, header: string, width?: string, options: Partial<TableColumn> = {}): TableColumn {
-    return {
-        field,
-        header,
-        width,
-        type: getFieldType(field),
-        ...options
-    };
-}
-
-/**
- * Extract showFields from field configuration
- */
-=======
->>>>>>> 9a6103cb
 export function extractShowFields(field: DotCMSContentTypeField | null): string[] | null {
     if (!field?.fieldVariables) {
         return null;
@@ -141,23 +90,6 @@
 
     return showFieldsVar.value
         .split(',')
-<<<<<<< HEAD
-        .map(field => field.trim())
-        .filter(field => field.length > 0);
-}
-
-/**
- * Check if a value is an image URL based on file extension
- */
-export function isImageUrl(value: string): boolean {
-    if (!value || typeof value !== 'string') {
-        return false;
-    }
-
-    const lowercaseValue = value.toLowerCase();
-
-    return IMAGE_EXTENSIONS.some(ext => lowercaseValue.includes(ext));
-=======
         .map((field) => field.trim())
         .filter((field) => field.length > 0);
 }
@@ -203,5 +135,4 @@
     }
 
     return metadata?.isImage ? true : false;
->>>>>>> 9a6103cb
 }