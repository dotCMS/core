import { byTestId, createComponentFactory, mockProvider, Spectator } from '@ngneat/spectator/jest';
import { MockComponent } from 'ng-mocks';

import { HttpClient } from '@angular/common/http';
import { fakeAsync } from '@angular/core/testing';
import { ControlContainer, FormControl, FormGroup } from '@angular/forms';

import { DotMessageService } from '@dotcms/data-access';

import { DotCategoryFieldSidebarComponent } from './components/dot-category-field-sidebar/dot-category-field-sidebar.component';
import { DotEditContentCategoryFieldComponent } from './dot-edit-content-category-field.component';
import { CLOSE_SIDEBAR_CSS_DELAY_MS } from './dot-edit-content-category-field.const';
import {
    CATEGORY_FIELD_CONTENTLET_MOCK,
    CATEGORY_FIELD_MOCK,
    CATEGORY_FIELD_VARIABLE_NAME
} from './mocks/category-field.mocks';
import { CategoriesService } from './services/categories.service';
import { CategoryFieldStore } from './store/content-category-field.store';

import { createFormGroupDirectiveMock } from '../../utils/mocks';

const FAKE_FORM_GROUP = new FormGroup({
    [CATEGORY_FIELD_VARIABLE_NAME]: new FormControl()
});

describe('DotEditContentCategoryFieldComponent', () => {
    let spectator: Spectator<DotEditContentCategoryFieldComponent>;
    let store: InstanceType<typeof CategoryFieldStore>;

    const createComponent = createComponentFactory({
        component: DotEditContentCategoryFieldComponent,
        imports: [MockComponent(DotCategoryFieldSidebarComponent)],
        componentViewProviders: [
            CategoryFieldStore,
            {
                provide: ControlContainer,
                useValue: createFormGroupDirectiveMock(FAKE_FORM_GROUP)
            }
        ],
        providers: [
            mockProvider(DotMessageService),
            mockProvider(CategoriesService),
            mockProvider(HttpClient)
        ]
    });

    beforeEach(() => {
        spectator = createComponent({
            props: {
                contentlet: CATEGORY_FIELD_CONTENTLET_MOCK,
                field: CATEGORY_FIELD_MOCK
            }
        });
        store = spectator.inject(CategoryFieldStore, true);

        spectator.detectChanges();
    });

    afterEach(() => {
        jest.resetAllMocks();
    });

    describe('Elements', () => {
        it('should render a button for selecting categories', () => {
            expect(spectator.query(byTestId('show-sidebar-btn'))).not.toBeNull();
        });

        it('should not display the category list with chips when there are no categories', () => {
            spectator = createComponent({
                props: {
                    contentlet: [],
                    field: CATEGORY_FIELD_MOCK
                }
            });

            spectator.detectChanges();

            expect(spectator.query(byTestId('category-chip-list'))).toBeNull();
        });

        it('should display the category list with chips when there are categories', () => {
            expect(spectator.query(byTestId('category-chip-list'))).not.toBeNull();
        });

        it('should categoryFieldControl has the values loaded on the store', () => {
            const categoryValue = spectator.component.categoryFieldControl.value;

            expect(categoryValue).toEqual([
                '1f208488057007cedda0e0b5d52ee3b3',
                'cb83dc32c0a198fd0ca427b3b587f4ce'
            ]);
        });
    });

    describe('Interactions', () => {
        it('should invoke `showCategoriesSidebar` method when the select button is clicked', () => {
            const selectBtn = spectator.query(byTestId('show-sidebar-btn'));
            const showCategoriesSidebarSpy = jest.spyOn(
                spectator.component,
                'showCategoriesSidebar'
            );
            expect(selectBtn).not.toBeNull();

            spectator.click(selectBtn);

            expect(showCategoriesSidebarSpy).toHaveBeenCalled();
        });

        it('should disable the `Select` button after `showCategoriesSidebar` method is invoked', () => {
            const selectBtn = spectator.query(byTestId('show-sidebar-btn')) as HTMLButtonElement;
            expect(selectBtn).not.toBeNull();

            spectator.click(selectBtn);

            spectator.detectChanges();

            expect(selectBtn.disabled).toBe(true);
        });

        it('should create a DotEditContentCategoryFieldSidebarComponent instance when the `Select` button is clicked', () => {
            const selectBtn = spectator.query(byTestId('show-sidebar-btn')) as HTMLButtonElement;
            expect(selectBtn).not.toBeNull();
            expect(spectator.query(DotCategoryFieldSidebarComponent)).toBeNull();

            spectator.click(selectBtn);

            expect(spectator.query(DotCategoryFieldSidebarComponent)).not.toBeNull();
        });

        it('should remove DotEditContentCategoryFieldSidebarComponent when `closedSidebar` emit', fakeAsync(() => {
            const selectBtn = spectator.query(byTestId('show-sidebar-btn')) as HTMLButtonElement;

            expect(selectBtn).not.toBeNull();
            spectator.click(selectBtn);

            const sidebarComponentRef = spectator.query(DotCategoryFieldSidebarComponent);
            expect(sidebarComponentRef).not.toBeNull();

            sidebarComponentRef.closedSidebar.emit();

            spectator.detectComponentChanges();

            // Due to a delay in the pipe of the subscription
            spectator.tick(CLOSE_SIDEBAR_CSS_DELAY_MS + 100);

            // Check if the sidebar component is removed
            expect(spectator.query(DotCategoryFieldSidebarComponent)).toBeNull();

            // Check if the button is enabled again
            expect(selectBtn.disabled).toBe(false);

            // Check if the form has the correct value
            const categoryValue = spectator.component.categoryFieldControl.value;

<<<<<<< HEAD
            expect(categoryValue).toEqual([
=======
            expect(setValueSpy).toHaveBeenCalledWith([
>>>>>>> 430f4c7c
                '1f208488057007cedda0e0b5d52ee3b3',
                'cb83dc32c0a198fd0ca427b3b587f4ce'
            ]);
        }));

        it('should set categoryFieldControl value when adding a new category', () => {
            store.addSelected({
                key: '1234',
                value: 'test'
            });

            spectator.flushEffects();

            const categoryValue = spectator.component.categoryFieldControl.value;

            expect(categoryValue).toEqual([
                '1f208488057007cedda0e0b5d52ee3b3',
                'cb83dc32c0a198fd0ca427b3b587f4ce',
                '1234'
            ]);
        });

        it('should set categoryFieldControl value when removing a category', () => {
            store.removeSelected('1f208488057007cedda0e0b5d52ee3b3');

            spectator.flushEffects();

            const categoryValue = spectator.component.categoryFieldControl.value;

            expect(categoryValue).toEqual(['cb83dc32c0a198fd0ca427b3b587f4ce']);
        });
    });
});<|MERGE_RESOLUTION|>--- conflicted
+++ resolved
@@ -153,11 +153,8 @@
             // Check if the form has the correct value
             const categoryValue = spectator.component.categoryFieldControl.value;
 
-<<<<<<< HEAD
+
             expect(categoryValue).toEqual([
-=======
-            expect(setValueSpy).toHaveBeenCalledWith([
->>>>>>> 430f4c7c
                 '1f208488057007cedda0e0b5d52ee3b3',
                 'cb83dc32c0a198fd0ca427b3b587f4ce'
             ]);
