--- conflicted
+++ resolved
@@ -2,11 +2,7 @@
 import {
     ChangeDetectionStrategy,
     Component,
-<<<<<<< HEAD
-=======
     computed,
-    DestroyRef,
->>>>>>> b00ffaf0
     EventEmitter,
     inject,
     Input,
@@ -76,22 +72,16 @@
      * Output that emit if the sidebar is closed
      */
     @Output() closedSidebar = new EventEmitter<void>();
-<<<<<<< HEAD
     /**
      * Store based on the `CategoryFieldStore`.
      *
      * @memberof DotCategoryFieldSidebarComponent
      */
     readonly store = inject(CategoryFieldStore);
-=======
-
-    readonly store: InstanceType<typeof CategoryFieldStore> = inject(CategoryFieldStore);
     /**
      * Computed property for retrieving all category keys.
      */
     $allCategoryKeys = computed(() => this.store.selected().map((category) => category.key));
-    readonly #destroyRef = inject(DestroyRef);
->>>>>>> b00ffaf0
 
     ngOnInit(): void {
         this.store.getCategories();
