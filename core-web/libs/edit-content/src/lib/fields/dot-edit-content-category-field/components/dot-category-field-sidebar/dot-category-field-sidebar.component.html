--- conflicted
+++ resolved
@@ -32,21 +32,13 @@
             </div>
             <div class="flex-grow-1 category-field__categories">
                 @if (store.mode() === 'list') {
-<<<<<<< HEAD
-                    <dot-category-field-category-list
-                        (itemChecked)="store.updateSelected($event.selected, $event.item)"
-                        (rowClicked)="store.getCategories($event)"
-                        [categories]="store.categoryList()"
-                        [selected]="store.selectedCategoriesValues()" />
-=======
-                <dot-category-field-category-list
-                    @fadeAnimation
-                    (itemChecked)="store.updateSelected($event.selected, $event.item)"
-                    (rowClicked)="store.getCategories($event)"
-                    [categories]="store.categoryList()"
-                    [isLoading]="store.isListLoading()"
-                    [selected]="store.selectedCategoriesValues()" />
->>>>>>> ed498f30
+                  <dot-category-field-category-list
+                      @fadeAnimation
+                      (itemChecked)="store.updateSelected($event.selected, $event.item)"
+                      (rowClicked)="store.getCategories($event)"
+                      [categories]="store.categoryList()"
+                      [isLoading]="store.isListLoading()"
+                      [selected]="store.selectedCategoriesValues()" />
                 } @else {
                     <dot-category-field-search-list
                         @fadeAnimation
