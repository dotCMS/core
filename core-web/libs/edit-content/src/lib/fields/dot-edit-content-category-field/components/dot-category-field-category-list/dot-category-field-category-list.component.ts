--- conflicted
+++ resolved
@@ -25,11 +25,8 @@
     DotCollapseBreadcrumbComponent
 } from '@dotcms/ui';
 
-import { CATEGORY_FIELD_EMPTY_MESSAGES } from '../../../../models/dot-edit-content-field.constant';
-<<<<<<< HEAD
-import { ROOT_CATEGORY_KEY } from '../../dot-edit-content-category-field.const';
-=======
->>>>>>> 9d6b9dff
+import { CATEGORY_FIELD_EMPTY_MESSAGES, ROOT_CATEGORY_KEY } from '../../../../models/dot-edit-content-field.constant';
+
 import {
     DotCategoryFieldItem,
     DotCategoryFieldKeyValueObj
@@ -127,14 +124,10 @@
                     'edit.content.category-field.category.root-name'
                 ),
                 command: () => {
-<<<<<<< HEAD
                     this.rowClicked.emit({
                         index: 0,
                         item: { key: ROOT_CATEGORY_KEY, value: ROOT_CATEGORY_KEY }
                     });
-=======
-                    this.rowClicked.emit({ index: 0 });
->>>>>>> 9d6b9dff
                 }
             },
             ...currentItems
