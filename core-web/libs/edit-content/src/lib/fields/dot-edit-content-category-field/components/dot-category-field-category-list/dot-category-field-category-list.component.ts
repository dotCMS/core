--- conflicted
+++ resolved
@@ -9,6 +9,7 @@
     input,
     model,
     output,
+    signal,
     viewChildren
 } from '@angular/core';
 import { FormsModule } from '@angular/forms';
@@ -18,19 +19,17 @@
 import { TreeModule } from 'primeng/tree';
 
 import { DotMessageService } from '@dotcms/data-access';
-<<<<<<< HEAD
-import { DotCollapseBreadcrumbComponent } from '@dotcms/ui';
+import {
+    DotEmptyContainerComponent,
+    PrincipalConfiguration,
+    DotCollapseBreadcrumbComponent
+} from '@dotcms/ui';
 
+import { CATEGORY_FIELD_EMPTY_MESSAGES } from '../../../../models/dot-edit-content-field.constant';
 import {
     DotCategoryFieldItem,
     DotCategoryFieldKeyValueObj
 } from '../../models/dot-category-field.models';
-=======
-import { DotEmptyContainerComponent, PrincipalConfiguration } from '@dotcms/ui';
-
-import { CATEGORY_FIELD_EMPTY_MESSAGES } from '../../../../models/dot-edit-content-field.constant';
-import { DotCategoryFieldKeyValueObj } from '../../models/dot-category-field.models';
->>>>>>> e6548479
 import { DotCategoryFieldListSkeletonComponent } from '../dot-category-field-list-skeleton/dot-category-field-list-skeleton.component';
 
 export const MINIMUM_CATEGORY_COLUMNS = 4;
@@ -40,7 +39,6 @@
 /**
  * Represents the Dot Category Field Category List component.
  * @class
- * @implements {AfterViewInit}
  */
 @Component({
     selector: 'dot-category-field-category-list',
@@ -52,11 +50,8 @@
         ButtonModule,
         FormsModule,
         DotCategoryFieldListSkeletonComponent,
-<<<<<<< HEAD
-        DotCollapseBreadcrumbComponent
-=======
+        DotCollapseBreadcrumbComponent,
         DotEmptyContainerComponent
->>>>>>> e6548479
     ],
     templateUrl: './dot-category-field-category-list.component.html',
     styleUrl: './dot-category-field-category-list.component.scss',
@@ -148,42 +143,16 @@
         item: DotCategoryFieldKeyValueObj;
     }>();
 
-<<<<<<< HEAD
+    $emptyState = signal<PrincipalConfiguration>({
+        title: this.#dotMessageService.get(CATEGORY_FIELD_EMPTY_MESSAGES.empty.title),
+        icon: CATEGORY_FIELD_EMPTY_MESSAGES.empty.icon,
+        subtitle: this.#dotMessageService.get(CATEGORY_FIELD_EMPTY_MESSAGES.empty.subtitle)
+    });
+
     constructor() {
         effect(() => {
             const columnsArray = this.$categoryColumns();
             this.scrollHandler(columnsArray);
-=======
-    /**
-     * Model of the items selected
-     */
-    itemsSelected: string[];
-
-    readonly #messageService = inject(DotMessageService);
-    #cdr = inject(ChangeDetectorRef);
-    readonly #destroyRef = inject(DestroyRef);
-    readonly #effectRef = effect(() => {
-        // Todo: change itemsSelected to use model when update Angular to >17.3
-        // Initial selected items from the contentlet
-        this.itemsSelected = this.$selected();
-        this.#cdr.markForCheck(); // force refresh
-    });
-
-    emptyState: PrincipalConfiguration = {
-        title: this.#messageService.get(CATEGORY_FIELD_EMPTY_MESSAGES.empty.title),
-        icon: CATEGORY_FIELD_EMPTY_MESSAGES.empty.icon,
-        subtitle: this.#messageService.get(CATEGORY_FIELD_EMPTY_MESSAGES.empty.subtitle)
-    };
-
-    ngAfterViewInit() {
-        // Handle the horizontal scroll to make visible the last column
-        this.categoryColumns.changes.pipe(takeUntilDestroyed(this.#destroyRef)).subscribe(() => {
-            this.scrollHandler();
-        });
-
-        this.#destroyRef.onDestroy(() => {
-            this.#effectRef.destroy();
->>>>>>> e6548479
         });
     }
 
