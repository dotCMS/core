@use "variables" as *;

.category-field__header {
    align-items: center;
    flex-wrap: wrap;
    gap: $spacing-0;
    padding: $spacing-1 $spacing-4;
}

.category-field__header-title {
    font-size: $font-size-lg;
    font-weight: $font-weight-medium-bold;
    margin: 0;
}

.category-field__content {
    display: flex;
    flex-direction: row;
    margin: auto;
    background-color: $color-palette-gray-300;
    padding: $spacing-4;
    gap: $spacing-1;
}

.category-field__left-pane,
.category-field__right-pane {
    gap: $spacing-1;
}

.category-field__left-pane {
    display: flex;
    flex-direction: row;
    flex: 1;
    gap: $spacing-1;
    max-width: 75vw;
    overflow: hidden;
    height: 100%;
}

.category-field__right-pane {
    flex: 0 0 25%;
    gap: $spacing-1;
    padding: $spacing-3;
    padding-right: 0;
    &.empty {
        padding-left: 0;
    }
}

.category-field__categories,
.category-field__right-pane {
    border: $field-border-size solid $color-palette-gray-400;
    border-radius: $border-radius-md;
    background-color: $white;
    overflow: hidden;
}

.category-field__selected-categories-list {
    overflow-y: auto;
    scrollbar-gutter: stable;
}

:host ::ng-deep .p-sidebar-content {
    padding: 0;
    height: 100%;
    overflow: hidden;
}

<<<<<<< HEAD
:host ::ng-deep .p-breadcrumb {
    > ul > li {
        &:last-child a {
            pointer-events: none;
            .p-menuitem-text {
                color: $black;
                font-weight: $font-weight-bold;
            }
        }
=======
.category-field__empty-state {
    display: flex;
    flex-direction: column;
    align-items: center;
    justify-content: center;
    height: 100%;
    padding: $spacing-3;

    p {
        text-align: center;
        font-size: $font-size-smd;
>>>>>>> e6548479
    }
}<|MERGE_RESOLUTION|>--- conflicted
+++ resolved
@@ -1,4 +1,16 @@
 @use "variables" as *;
+
+:host ::ng-deep .p-breadcrumb {
+    > ul > li {
+        &:last-child a {
+            pointer-events: none;
+            .p-menuitem-text {
+                color: $black;
+                font-weight: $font-weight-bold;
+            }
+        }
+    }
+}
 
 .category-field__header {
     align-items: center;
@@ -66,17 +78,6 @@
     overflow: hidden;
 }
 
-<<<<<<< HEAD
-:host ::ng-deep .p-breadcrumb {
-    > ul > li {
-        &:last-child a {
-            pointer-events: none;
-            .p-menuitem-text {
-                color: $black;
-                font-weight: $font-weight-bold;
-            }
-        }
-=======
 .category-field__empty-state {
     display: flex;
     flex-direction: column;
@@ -88,6 +89,5 @@
     p {
         text-align: center;
         font-size: $font-size-smd;
->>>>>>> e6548479
     }
 }