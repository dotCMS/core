<div class="w-full category-list__header">Root</div>
<div
    [ngClass]="{ 'no-overflow-x-yet': emptyColumns().length }"
    class="flex-1 category-list__category-list">
    @for (column of categories(); let index = $index; track index) {
<<<<<<< HEAD
        <!--dynamic columns-->
        <div #categoryColumn class="category-list__category-column" data-testId="category-column">
            @for (item of column; track item.inode) {
                <div
                    data-testId="category-item"
                    class="flex align-content-center align-items-center category-list__item"
                    [ngClass]="{ 'category-list__item--selected': item.checked }"
                    (click)="itemClicked.emit({ index, item })">
                    <p-checkbox [(ngModel)]="itemsSelected" [value]="item.key" />
=======
    <!--dynamic columns-->
    <div #categoryColumn class="category-list__category-column" data-testId="category-column">
        @for (item of column; track item.inode) {
        <div
            data-testId="category-item"
            class="flex align-content-center align-items-center category-list__item"
            [ngClass]="{ 'category-list__item--selected': item.checked }"
            (click)="itemClicked.emit({ index, item })">
            <p-checkbox
                [(ngModel)]="itemsSelected"
                [value]="item.key"
                (onChange)="itemChecked.emit({ selected: $event.checked, item })" />
>>>>>>> cc8566c8

                    <label
                        data-testId="category-item-label"
                        class="flex flex-grow-1 category-list__item-label"
                        [ngClass]="{ 'cursor-pointer': item.childrenCount > 0 }"
                        [for]="item.key"
                        >{{ item.categoryName }}</label
                    >

                    @if (item.childrenCount > 0) {
                        <i
                            data-testId="category-item-with-child"
                            class="pi pi-chevron-right category-list__item-icon"></i>
                    }
                </div>
            }
        </div>
    }

    <!--Fake empty columns-->
    @for (_ of emptyColumns(); track _) {
        <div
            class="flex-grow-1 category-list__category-column"
            data-testId="category-column-empty"></div>
    }
</div><|MERGE_RESOLUTION|>--- conflicted
+++ resolved
@@ -3,7 +3,6 @@
     [ngClass]="{ 'no-overflow-x-yet': emptyColumns().length }"
     class="flex-1 category-list__category-list">
     @for (column of categories(); let index = $index; track index) {
-<<<<<<< HEAD
         <!--dynamic columns-->
         <div #categoryColumn class="category-list__category-column" data-testId="category-column">
             @for (item of column; track item.inode) {
@@ -12,21 +11,10 @@
                     class="flex align-content-center align-items-center category-list__item"
                     [ngClass]="{ 'category-list__item--selected': item.checked }"
                     (click)="itemClicked.emit({ index, item })">
-                    <p-checkbox [(ngModel)]="itemsSelected" [value]="item.key" />
-=======
-    <!--dynamic columns-->
-    <div #categoryColumn class="category-list__category-column" data-testId="category-column">
-        @for (item of column; track item.inode) {
-        <div
-            data-testId="category-item"
-            class="flex align-content-center align-items-center category-list__item"
-            [ngClass]="{ 'category-list__item--selected': item.checked }"
-            (click)="itemClicked.emit({ index, item })">
-            <p-checkbox
-                [(ngModel)]="itemsSelected"
-                [value]="item.key"
-                (onChange)="itemChecked.emit({ selected: $event.checked, item })" />
->>>>>>> cc8566c8
+                    <p-checkbox
+                        [(ngModel)]="itemsSelected"
+                        [value]="item.key"
+                        (onChange)="itemChecked.emit({ selected: $event.checked, item })" />
 
                     <label
                         data-testId="category-item-label"
