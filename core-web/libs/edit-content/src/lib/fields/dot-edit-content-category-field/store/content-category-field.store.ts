--- conflicted
+++ resolved
@@ -123,21 +123,11 @@
                             (item) => item.key
                         );
 
-<<<<<<< HEAD
-        setMode(mode: CategoryFieldViewMode): void {
-            patchState(store, {
-                mode,
-                searchCategories: [],
-                filter: ''
-            });
-        },
-=======
                         return categoryService.getSelectedHierarchy(selectedKeys).pipe(
                             tapResponse({
                                 next: (categoryWithParentPath) => {
                                     const selected =
                                         transformToSelectedObject(categoryWithParentPath);
->>>>>>> b00ffaf0
 
                                     patchState(store, {
                                         field,
