--- conflicted
+++ resolved
@@ -95,12 +95,8 @@
             <div class="dot-history-timeline-item__user-section">
                 <p-avatar
                     dotGravatar
-<<<<<<< HEAD
-                    [label]="$item().modUserName.charAt(0).toUpperCase()"
-=======
                     [email]="$item().modUserName"
                     shape="circle"
->>>>>>> 00300112
                     styleClass="dot-history-timeline-item__avatar"
                     data-testid="user-avatar"></p-avatar>
                 <span class="dot-history-timeline-item__user-name" data-testid="history-user">
