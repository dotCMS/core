--- conflicted
+++ resolved
@@ -33,12 +33,8 @@
         languageId: 1,
         live: true,
         modDate: Date.now() - 86400000,
-<<<<<<< HEAD
-        modUserName: 'Admin User',
-=======
         modUser: 'admin@dotcms.com',
         modUserName: 'admin@dotcms.com',
->>>>>>> 00300112
         title: 'Test Content Item',
         working: false
     };
@@ -110,7 +106,7 @@
 
         it('should render user information', () => {
             const userName = spectator.query(byTestId('history-user'));
-            expect(userName.textContent?.trim()).toBe('Admin User');
+            expect(userName.textContent?.trim()).toBe('admin@dotcms.com');
         });
 
         it('should render menu button', () => {
