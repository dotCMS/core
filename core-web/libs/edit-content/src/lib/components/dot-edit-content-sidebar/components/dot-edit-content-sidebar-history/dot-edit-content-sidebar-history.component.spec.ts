--- conflicted
+++ resolved
@@ -42,12 +42,8 @@
             languageId: 1,
             live: true,
             modDate: Date.now() - 86400000,
-<<<<<<< HEAD
-            modUserName: 'admin',
-=======
             modUser: 'admin',
             modUserName: 'Admin',
->>>>>>> 00300112
             title: 'Test Content v1',
             working: true
         },
@@ -63,8 +59,8 @@
             languageFlag: 'en_US',
             languageId: 1,
             live: false,
-            modUserName: 'Editor',
             modDate: Date.now() - 172800000,
+            modUser: 'editor',
             modUserName: 'editor',
             title: 'Test Content v2',
             working: true
