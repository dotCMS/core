--- conflicted
+++ resolved
@@ -72,15 +72,12 @@
     $itemIndex = input<number>(0, { alias: 'itemIndex' });
 
     /**
-<<<<<<< HEAD
-=======
      * Whether this timeline item is currently active (being viewed)
      * @readonly
      */
     $isActive = input<boolean>(false, { alias: 'isActive' });
 
     /**
->>>>>>> 6eac100e
      * Event emitted when an action is triggered on the timeline item
      */
     actionTriggered = output<DotHistoryTimelineItemAction>();
