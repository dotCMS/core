@if ($store.isLoaded() || $store.isSaving()) {
    @let showSidebar = $store.isSidebarOpen();
    @let showSelectWorkflowWarning = $store.showSelectWorkflowWarning();
    @let lockWarningMessage = $store.lockWarningMessage();
    @let showBetaMessage = $store.isBetaMessageVisible();
<<<<<<< HEAD
    @let view = $store.uiState().view;
=======
    @let showInvalidMessage = $store.formStatus() === 'invalid';
>>>>>>> b71d1ac6

    @let isEnabledNewContentEditor = $store.isEnabledNewContentEditor();

    @let topBarHasMessages =
        (isEnabledNewContentEditor && showBetaMessage) ||
        lockWarningMessage ||
        showSelectWorkflowWarning;
    <div
        class="edit-content-layout__topBar"
        data-testId="edit-content-layout__topBar"
        [class.edit-content-layout__topBar--beta-message-visible]="topBarHasMessages">
        <!-- TODO: Improve this to use all the messages as a service -->
        @if (isEnabledNewContentEditor && showBetaMessage) {
            <p-messages
                styleClass="edit-content-layout__beta-message"
                severity="info"
                data-testId="edit-content-layout__beta-message">
                <ng-template pTemplate>
                    <div class="flex w-full gap-1">
                        <i class="pi pi-info-circle"></i>
                        <div
                            class="flex align-items-center mr-auto gap-1"
                            data-testId="edit-content-layout__beta-message-content">
                            {{ 'edit.content.layout.back.to.old.edit.content' | dm }}
                            <a
                                href="#"
                                (click)="$event.preventDefault(); $store.disableNewContentEditor()"
                                data-testId="edit-content-layout__beta-message-link">
                                {{ 'edit.content.layout.back.to.old.edit.content.switch' | dm }}
                            </a>
                            {{ 'edit.content.layout.back.to.old.edit.content.subtitle' | dm }}
                        </div>

                        <button
                            type="button"
                            pButton
                            icon="pi pi-times"
                            rounded="true"
                            data-testId="edit-content-layout__beta-message-close-button"
                            (click)="closeMessage('betaMessage')"
                            severity="info"
                            text="true"
                            size="small"></button>
                    </div>
                </ng-template>
            </p-messages>
        }

        @if (lockWarningMessage) {
            <p-messages severity="warning" data-testId="edit-content-layout__lock-warning">
                <ng-template pTemplate>
                    <div class="flex w-full gap-1">
                        <i class="pi pi-exclamation-triangle"></i>
                        <div
                            class="flex align-items-center mr-auto gap-1"
                            data-testId="edit-content-layout__lock-warning-content"
                            [innerHTML]="lockWarningMessage"></div>
                    </div>
                </ng-template>
            </p-messages>
        }

        @if (showSelectWorkflowWarning) {
            <p-messages
                styleClass="edit-content-layout__select-workflow-warning"
                severity="warning"
                data-testId="edit-content-layout__select-workflow-warning">
                <ng-template pTemplate>
                    <div class="flex w-full gap-1">
                        <i class="pi pi-info-circle"></i>
                        <div class="flex align-items-center mr-auto gap-1">
                            <span
                                [innerHTML]="
                                    ('edit.content.layout.select.workflow.warning' | dm) + ' '
                                "></span>
                            <a
                                href="#"
                                data-testId="select-workflow-link"
                                (click)="$event.preventDefault(); selectWorkflow()">
                                {{ 'edit.content.layout.select.workflow.warning.switch' | dm }}
                            </a>
                            <span
                                [innerHTML]="
                                    ('edit.content.layout.select.workflow.warning.subtitle' | dm) +
                                    ' '
                                "></span>
                        </div>
                    </div>
                </ng-template>
            </p-messages>
        }

        @if (showInvalidMessage) {
            <p-messages severity="error" data-testId="edit-content-layout__lock-warning">
                <ng-template pTemplate>
                    <div class="flex w-full gap-1">
                        <i class="pi pi-times-circle"></i>
                        <div
                            class="flex align-items-center mr-auto gap-1"
                            data-testId="edit-content-layout__lock-warning-content">
                            {{ 'edit.content.layout.invalid.message' | dm }}
                        </div>
                    </div>
                </ng-template>
            </p-messages>
        }
    </div>

    @if (view === 'form') {
        @defer (when view === 'form') {
            <dot-edit-content-form
                data-testId="edit-content-layout__body"
                (changeValue)="onFormChange($event)"
                class="edit-content-layout__body" />
        }
    } @else if (view === 'compare') {
        @defer (when view === 'compare') {
            <dot-edit-content-compare class="edit-content-layout__body" />
        }
    }

    @if (showSidebar) {
        @defer (when showSidebar) {
            <dot-edit-content-sidebar
                [(showDialog)]="$showDialog"
                data-testId="edit-content-layout__sidebar"
                class="edit-content-layout__sidebar" />
        }
    }
}

<p-confirmDialog /><|MERGE_RESOLUTION|>--- conflicted
+++ resolved
@@ -3,12 +3,8 @@
     @let showSelectWorkflowWarning = $store.showSelectWorkflowWarning();
     @let lockWarningMessage = $store.lockWarningMessage();
     @let showBetaMessage = $store.isBetaMessageVisible();
-<<<<<<< HEAD
     @let view = $store.uiState().view;
-=======
     @let showInvalidMessage = $store.formStatus() === 'invalid';
->>>>>>> b71d1ac6
-
     @let isEnabledNewContentEditor = $store.isEnabledNewContentEditor();
 
     @let topBarHasMessages =
