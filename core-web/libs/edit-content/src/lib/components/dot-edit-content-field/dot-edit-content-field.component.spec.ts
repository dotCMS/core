import { describe } from '@jest/globals';
<<<<<<< HEAD
import { Spectator, byTestId, createComponentFactory, mockProvider } from '@ngneat/spectator/jest';
=======
import { mockProvider } from '@ngneat/spectator';
import { byTestId, createComponentFactory, Spectator } from '@ngneat/spectator/jest';
>>>>>>> f95294c5
import { MockComponent } from 'ng-mocks';
import { of } from 'rxjs';

import { HttpClientTestingModule } from '@angular/common/http/testing';
import { FactoryProvider, Type } from '@angular/core';
import { ControlContainer, FormGroupDirective } from '@angular/forms';
import { By } from '@angular/platform-browser';
import { ActivatedRoute } from '@angular/router';

import { DotBlockEditorComponent } from '@dotcms/block-editor';
import { DotLicenseService, DotMessageService } from '@dotcms/data-access';

import { DotEditContentFieldComponent } from './dot-edit-content-field.component';

import { DotEditContentBinaryFieldComponent } from '../../fields/dot-edit-content-binary-field/dot-edit-content-binary-field.component';
import { DotEditContentCalendarFieldComponent } from '../../fields/dot-edit-content-calendar-field/dot-edit-content-calendar-field.component';
import { DotEditContentCheckboxFieldComponent } from '../../fields/dot-edit-content-checkbox-field/dot-edit-content-checkbox-field.component';
import { DotEditContentCustomFieldComponent } from '../../fields/dot-edit-content-custom-field/dot-edit-content-custom-field.component';
import { DotEditContentJsonFieldComponent } from '../../fields/dot-edit-content-json-field/dot-edit-content-json-field.component';
import { DotEditContentMultiSelectFieldComponent } from '../../fields/dot-edit-content-multi-select-field/dot-edit-content-multi-select-field.component';
import { DotEditContentRadioFieldComponent } from '../../fields/dot-edit-content-radio-field/dot-edit-content-radio-field.component';
import { DotEditContentSelectFieldComponent } from '../../fields/dot-edit-content-select-field/dot-edit-content-select-field.component';
import { DotEditContentTagFieldComponent } from '../../fields/dot-edit-content-tag-field/dot-edit-content-tag-field.component';
import { DotEditContentTextAreaComponent } from '../../fields/dot-edit-content-text-area/dot-edit-content-text-area.component';
import { DotEditContentTextFieldComponent } from '../../fields/dot-edit-content-text-field/dot-edit-content-text-field.component';
import { FIELD_TYPES } from '../../models/dot-edit-content-field.enum';
import { DotEditContentService } from '../../services/dot-edit-content.service';
import {
    createFormGroupDirectiveMock,
    FIELDS_MOCK,
    FIELDS_WITH_CONTENTLET_MOCK
} from '../../utils/mocks';

/* We need this declare to dont have import errors from CommandType of Tiptap */
declare module '@tiptap/core' {
    interface Commands {
        [key: string]: {
            // eslint-disable-next-line @typescript-eslint/no-explicit-any
            [key: string]: (...args) => any;
        };
    }
}

const dotMessageServiceMock = {
    init: jest.fn().mockImplementation(() => {
        // mocking init
    }),
    get: jest.fn().mockImplementation(() => {
        // mocking get
    })
};

// This holds the mapping between the field type and the component that should be used to render it.
// We need to hold this record here, because for some reason the references just fall to undefined.
const FIELD_TYPES_COMPONENTS: Record<
    FIELD_TYPES,
    | Type<unknown>
    | { component: Type<unknown>; providers?: FactoryProvider[]; declarations?: Type<unknown>[] }
> = {
    // We had to use unknown because components have different types.
    [FIELD_TYPES.TEXT]: DotEditContentTextFieldComponent,
    [FIELD_TYPES.TEXTAREA]: DotEditContentTextAreaComponent,
    [FIELD_TYPES.SELECT]: DotEditContentSelectFieldComponent,
    [FIELD_TYPES.RADIO]: DotEditContentRadioFieldComponent,
    [FIELD_TYPES.DATE]: DotEditContentCalendarFieldComponent,
    [FIELD_TYPES.DATE_AND_TIME]: DotEditContentCalendarFieldComponent,
    [FIELD_TYPES.TIME]: DotEditContentCalendarFieldComponent,
    [FIELD_TYPES.TAG]: DotEditContentTagFieldComponent,
    [FIELD_TYPES.CHECKBOX]: DotEditContentCheckboxFieldComponent,
    [FIELD_TYPES.MULTI_SELECT]: DotEditContentMultiSelectFieldComponent,
    [FIELD_TYPES.BLOCK_EDITOR]: DotBlockEditorComponent,
    [FIELD_TYPES.CUSTOM_FIELD]: {
        component: DotEditContentCustomFieldComponent,
        providers: [mockProvider(DotEditContentService)]
    },
    [FIELD_TYPES.BINARY]: DotEditContentBinaryFieldComponent,
    [FIELD_TYPES.JSON]: {
        component: DotEditContentJsonFieldComponent,
        declarations: [MockComponent(DotEditContentJsonFieldComponent)]
    }
};

describe('FIELD_TYPES and FIELDS_MOCK', () => {
    it('should be in sync', () => {
        expect(
            Object.values(FIELD_TYPES).every((fieldType) =>
                FIELDS_MOCK.find((f) => f.fieldType === fieldType)
            )
        ).toBeTruthy();
    });
});

describe.each([...FIELDS_MOCK])('DotEditContentFieldComponent all fields', (fieldMock) => {
    const fieldTestBed = FIELD_TYPES_COMPONENTS[fieldMock.fieldType];
    let spectator: Spectator<DotEditContentFieldComponent>;
    const createComponent = createComponentFactory({
        imports: [HttpClientTestingModule],
        declarations: [...(fieldTestBed?.declarations || [])],
        component: DotEditContentFieldComponent,
        componentViewProviders: [
            {
                provide: ControlContainer,
                useValue: createFormGroupDirectiveMock()
            }
        ],
        providers: [FormGroupDirective, DotEditContentService, ...(fieldTestBed?.providers || [])]
    });

    beforeEach(async () => {
        spectator = createComponent({
            props: {
                field: fieldMock
            },
            providers: [
                {
                    provide: DotLicenseService,
                    useValue: {
                        isEnterprise: () => of(true)
                    }
                },
                {
<<<<<<< HEAD
                    provide: ActivatedRoute,
                    useValue: { snapshot: { params: { contentType: 'test' } } }
=======
                    provide: DotMessageService,
                    useValue: dotMessageServiceMock
>>>>>>> f95294c5
                }
            ]
        });
    });

    describe(`${fieldMock.fieldType} - ${fieldMock.dataType}`, () => {
        it('should render the label', () => {
            spectator.detectChanges();
            const label = spectator.query(byTestId(`label-${fieldMock.variable}`));
            expect(label?.textContent).toContain(fieldMock.name);
        });

        it('should render the hint if present', () => {
            spectator.detectChanges();
            const hint = spectator.query(byTestId(`hint-${fieldMock.variable}`));
            expect(hint?.textContent).toContain(fieldMock.hint);
        });

        it('should render the correct field type', () => {
            spectator.detectChanges();
            const field = spectator.debugElement.query(
                By.css(`[data-testId="field-${fieldMock.variable}"]`)
            );
            const FIELD_TYPE = fieldTestBed.component ? fieldTestBed.component : fieldTestBed;
            expect(field.componentInstance instanceof FIELD_TYPE).toBeTruthy();
        });
    });
});

describe.each([...FIELDS_WITH_CONTENTLET_MOCK])(
    'DotEditContentFieldComponent all fields with contentlets',
    ({ fieldMock, contentlet }) => {
        let spectator: Spectator<DotEditContentFieldComponent>;
        const createComponent = createComponentFactory({
            component: DotEditContentFieldComponent,
            imports: [HttpClientTestingModule],
            componentViewProviders: [
                {
                    provide: ControlContainer,
                    useValue: createFormGroupDirectiveMock()
                }
            ],
            providers: [mockProvider(DotLicenseService), FormGroupDirective]
        });
        beforeEach(async () => {
            spectator = createComponent({
                props: {
                    field: fieldMock,
                    contentlet
                }
            });
        });
        describe(`${fieldMock.fieldType} - ${fieldMock.dataType}`, () => {
            it('should have contentlet', () => {
                spectator.detectChanges();
                const field = spectator.debugElement.query(
                    By.css(`[data-testId="field-${fieldMock.variable}"]`)
                );
                expect(field.componentInstance.contentlet).toEqual(contentlet);
            });
        });
    }
);<|MERGE_RESOLUTION|>--- conflicted
+++ resolved
@@ -1,10 +1,5 @@
 import { describe } from '@jest/globals';
-<<<<<<< HEAD
-import { Spectator, byTestId, createComponentFactory, mockProvider } from '@ngneat/spectator/jest';
-=======
-import { mockProvider } from '@ngneat/spectator';
-import { byTestId, createComponentFactory, Spectator } from '@ngneat/spectator/jest';
->>>>>>> f95294c5
+import { byTestId, createComponentFactory, Spectator, mockProvider } from '@ngneat/spectator/jest';
 import { MockComponent } from 'ng-mocks';
 import { of } from 'rxjs';
 
@@ -12,7 +7,6 @@
 import { FactoryProvider, Type } from '@angular/core';
 import { ControlContainer, FormGroupDirective } from '@angular/forms';
 import { By } from '@angular/platform-browser';
-import { ActivatedRoute } from '@angular/router';
 
 import { DotBlockEditorComponent } from '@dotcms/block-editor';
 import { DotLicenseService, DotMessageService } from '@dotcms/data-access';
@@ -126,13 +120,8 @@
                     }
                 },
                 {
-<<<<<<< HEAD
-                    provide: ActivatedRoute,
-                    useValue: { snapshot: { params: { contentType: 'test' } } }
-=======
                     provide: DotMessageService,
                     useValue: dotMessageServiceMock
->>>>>>> f95294c5
                 }
             ]
         });
