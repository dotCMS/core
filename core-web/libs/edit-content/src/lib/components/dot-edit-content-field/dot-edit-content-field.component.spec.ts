import { describe } from '@jest/globals';
import { MonacoEditorModule, MonacoEditorLoaderService } from '@materia-ui/ngx-monaco-editor';
import { byTestId, createComponentFactory, mockProvider, Spectator } from '@ngneat/spectator/jest';
import { EditorComponent } from '@tinymce/tinymce-angular';
import { MockComponent } from 'ng-mocks';
import { of } from 'rxjs';

import { provideHttpClient } from '@angular/common/http';
import { provideHttpClientTesting } from '@angular/common/http/testing';
import { Provider, signal, Type } from '@angular/core';
import { ControlContainer, FormGroupDirective, ReactiveFormsModule } from '@angular/forms';
import { By } from '@angular/platform-browser';

import { BlockEditorModule, DotBlockEditorComponent } from '@dotcms/block-editor';
import {
    DotHttpErrorManagerService,
    DotLicenseService,
    DotMessageDisplayService,
    DotMessageService,
    DotWorkflowActionsFireService
} from '@dotcms/data-access';
<<<<<<< HEAD
import { DotCMSFieldTypes } from '@dotcms/dotcms-models';
import { DotKeyValueComponent } from '@dotcms/ui';
=======
import { DotKeyValueComponent, DotLanguageVariableSelectorComponent } from '@dotcms/ui';
import { monacoMock } from '@dotcms/utils-testing';
>>>>>>> 86f71dba

import { DotEditContentFieldComponent } from './dot-edit-content-field.component';

import { DotEditContentBinaryFieldComponent } from '../../fields/dot-edit-content-binary-field/dot-edit-content-binary-field.component';
import { DotEditContentCalendarFieldComponent } from '../../fields/dot-edit-content-calendar-field/dot-edit-content-calendar-field.component';
import { DotEditContentCategoryFieldComponent } from '../../fields/dot-edit-content-category-field/dot-edit-content-category-field.component';
import { DotEditContentCheckboxFieldComponent } from '../../fields/dot-edit-content-checkbox-field/dot-edit-content-checkbox-field.component';
import { DotEditContentCustomFieldComponent } from '../../fields/dot-edit-content-custom-field/dot-edit-content-custom-field.component';
import { DotEditContentFileFieldComponent } from '../../fields/dot-edit-content-file-field/dot-edit-content-file-field.component';
import { DotFileFieldUploadService } from '../../fields/dot-edit-content-file-field/services/upload-file/upload-file.service';
import { DotEditContentHostFolderFieldComponent } from '../../fields/dot-edit-content-host-folder-field/dot-edit-content-host-folder-field.component';
import { DotEditContentJsonFieldComponent } from '../../fields/dot-edit-content-json-field/dot-edit-content-json-field.component';
import { DotEditContentKeyValueComponent } from '../../fields/dot-edit-content-key-value/dot-edit-content-key-value.component';
import { DotEditContentMultiSelectFieldComponent } from '../../fields/dot-edit-content-multi-select-field/dot-edit-content-multi-select-field.component';
import { DotEditContentRadioFieldComponent } from '../../fields/dot-edit-content-radio-field/dot-edit-content-radio-field.component';
import { DotEditContentRelationshipFieldComponent } from '../../fields/dot-edit-content-relationship-field/dot-edit-content-relationship-field.component';
import { DotEditContentSelectFieldComponent } from '../../fields/dot-edit-content-select-field/dot-edit-content-select-field.component';
import { DotEditContentTagFieldComponent } from '../../fields/dot-edit-content-tag-field/dot-edit-content-tag-field.component';
import { DotEditContentTextAreaComponent } from '../../fields/dot-edit-content-text-area/dot-edit-content-text-area.component';
import { DotEditContentTextFieldComponent } from '../../fields/dot-edit-content-text-field/dot-edit-content-text-field.component';
import { DotEditContentWYSIWYGFieldComponent } from '../../fields/dot-edit-content-wysiwyg-field/dot-edit-content-wysiwyg-field.component';
import { DotEditContentService } from '../../services/dot-edit-content.service';
import { DotEditContentMonacoEditorControlComponent } from '../../shared/dot-edit-content-monaco-editor-control/dot-edit-content-monaco-editor-control.component';
import { DotEditContentStore } from '../../store/edit-content.store';
import {
    BINARY_FIELD_CONTENTLET,
    createFormGroupDirectiveMock,
    DOT_MESSAGE_SERVICE_MOCK,
    FIELDS_MOCK,
    TREE_SELECT_MOCK
} from '../../utils/mocks';

interface DotEditFieldTestBed {
    component: Type<unknown>;
    imports?: Type<unknown>[];
    providers?: Provider[];
    declarations?: Type<unknown>[];
    props?: { [key: string]: unknown }[]; // ContentField Props, that we need to pass to the component inside
    outsideFormControl?: boolean; //If the component have [formControlName] hardcoded inside this ContentField component
}

/* We need this declare to dont have import errors from CommandType of Tiptap */
declare module '@tiptap/core' {
    interface Commands {
        [key: string]: {
            // eslint-disable-next-line @typescript-eslint/no-explicit-any
            [key: string]: (...args) => any;
        };
    }
}

// eslint-disable-next-line @typescript-eslint/no-explicit-any
(global as any).monaco = monacoMock;

// This holds the mapping between the field type and the component that should be used to render it.
// We need to hold this record here, because for some reason the references just fall to undefined.
const FIELD_TYPES_COMPONENTS: Record<DotCMSFieldTypes, DotEditFieldTestBed> = {
    // We had to use unknown because components have different types.
    [DotCMSFieldTypes.TEXT]: {
        component: DotEditContentTextFieldComponent
    },
    [DotCMSFieldTypes.RELATIONSHIP]: {
        component: DotEditContentRelationshipFieldComponent
    },
    [DotCMSFieldTypes.FILE]: {
        component: DotEditContentFileFieldComponent,
        providers: [
            {
                provide: DotFileFieldUploadService,
                useValue: {}
            }
        ]
    },
    [DotCMSFieldTypes.IMAGE]: {
        component: DotEditContentFileFieldComponent,
        providers: [
            {
                provide: DotFileFieldUploadService,
                useValue: {}
            }
        ]
    },
    [DotCMSFieldTypes.TEXTAREA]: {
        component: DotEditContentTextAreaComponent
    },
    [DotCMSFieldTypes.SELECT]: {
        component: DotEditContentSelectFieldComponent
    },
    [DotCMSFieldTypes.RADIO]: {
        component: DotEditContentRadioFieldComponent
    },
    [DotCMSFieldTypes.DATE]: {
        component: DotEditContentCalendarFieldComponent
    },
    [DotCMSFieldTypes.DATE_AND_TIME]: {
        component: DotEditContentCalendarFieldComponent
    },
    [DotCMSFieldTypes.TIME]: {
        component: DotEditContentCalendarFieldComponent
    },
    [DotCMSFieldTypes.HOST_FOLDER]: {
        component: DotEditContentHostFolderFieldComponent,
        providers: [
            mockProvider(DotEditContentService, {
                getSitesTreePath: jest.fn().mockReturnValue(of(TREE_SELECT_MOCK))
            })
        ]
    },
    [DotCMSFieldTypes.TAG]: {
        component: DotEditContentTagFieldComponent,
        providers: [{ provide: DotEditContentService, useValue: { getTags: () => of([]) } }]
    },
    [DotCMSFieldTypes.CHECKBOX]: {
        component: DotEditContentCheckboxFieldComponent
    },
    [DotCMSFieldTypes.MULTI_SELECT]: {
        component: DotEditContentMultiSelectFieldComponent
    },
    [DotCMSFieldTypes.BLOCK_EDITOR]: {
        component: DotBlockEditorComponent,
        declarations: [MockComponent(DotBlockEditorComponent)],
        imports: [BlockEditorModule],
        outsideFormControl: true
    },
    [DotCMSFieldTypes.CUSTOM_FIELD]: {
        component: DotEditContentCustomFieldComponent,
        providers: [
            mockProvider(DotEditContentService),
            {
                provide: DotLicenseService,
                useValue: {
                    isEnterprise: () => of(true)
                }
            }
        ]
    },
    [DotCMSFieldTypes.BINARY]: {
        component: DotEditContentBinaryFieldComponent,
        providers: [
            {
                provide: DotLicenseService,
                useValue: {
                    isEnterprise: () => of(true)
                }
            },
            {
                provide: DotMessageService,
                useValue: DOT_MESSAGE_SERVICE_MOCK
            }
        ],
        props: [
            {
                contentlet: BINARY_FIELD_CONTENTLET
            }
        ],
        outsideFormControl: true
    },
    [DotCMSFieldTypes.JSON]: {
        component: DotEditContentJsonFieldComponent,
        imports: [ReactiveFormsModule, MonacoEditorModule],
        providers: [
            mockProvider(DotMessageDisplayService),
            { provide: MonacoEditorLoaderService, useValue: { isMonacoLoaded$: of(true) } }
        ],
        declarations: [
            MockComponent(DotLanguageVariableSelectorComponent),
            MockComponent(DotEditContentMonacoEditorControlComponent)
        ]
    },
    [DotCMSFieldTypes.KEY_VALUE]: {
        component: DotEditContentKeyValueComponent,
        declarations: [MockComponent(DotKeyValueComponent)],
        providers: [mockProvider(DotMessageDisplayService)]
    },
    [DotCMSFieldTypes.WYSIWYG]: {
        component: DotEditContentWYSIWYGFieldComponent,
        providers: [
            {
                provide: DotFileFieldUploadService,
                useValue: {}
            },
            {
                provide: DotWorkflowActionsFireService,
                useValue: {}
            },
            {
                provide: DotEditContentStore,
                useValue: {
                    showSidebar: signal(false)
                }
            }
        ],
        declarations: [MockComponent(EditorComponent)]
    },
    [DotCMSFieldTypes.CATEGORY]: {
        component: DotEditContentCategoryFieldComponent
    },
    [DotCMSFieldTypes.CONSTANT]: {
        component: null // this field is not being rendered for now.
    },
    [DotCMSFieldTypes.HIDDEN]: {
        component: null // this field is not being rendered for now.
    },
    [DotCMSFieldTypes.LINE_DIVIDER]: {
        component: null
    },
    [DotCMSFieldTypes.ROW]: {
        component: null
    },
    [DotCMSFieldTypes.COLUMN]: {
        component: null
    },
    [DotCMSFieldTypes.TAB_DIVIDER]: {
        component: null
    },
    [DotCMSFieldTypes.COLUMN_BREAK]: {
        component: null
    }
};

describe('FIELD_TYPES and FIELDS_MOCK', () => {
    it('should be in sync', () => {
        expect(
            Object.values(DotCMSFieldTypes)
                .filter(
                    (fieldType) =>
                        fieldType !== DotCMSFieldTypes.LINE_DIVIDER &&
                        fieldType !== DotCMSFieldTypes.ROW &&
                        fieldType !== DotCMSFieldTypes.COLUMN &&
                        fieldType !== DotCMSFieldTypes.TAB_DIVIDER &&
                        fieldType !== DotCMSFieldTypes.COLUMN_BREAK
                )
                .every((fieldType) => FIELDS_MOCK.find((f) => f.fieldType === fieldType))
        ).toBeTruthy();
    });
});

const FIELDS_TO_BE_RENDER = FIELDS_MOCK.filter(
    (field) =>
        field.fieldType !== DotCMSFieldTypes.CONSTANT &&
        field.fieldType !== DotCMSFieldTypes.HIDDEN &&
        field.fieldType !== DotCMSFieldTypes.LINE_DIVIDER &&
        field.fieldType !== DotCMSFieldTypes.ROW &&
        field.fieldType !== DotCMSFieldTypes.COLUMN &&
        field.fieldType !== DotCMSFieldTypes.TAB_DIVIDER &&
        field.fieldType !== DotCMSFieldTypes.COLUMN_BREAK
);

describe.each([...FIELDS_TO_BE_RENDER])('DotEditContentFieldComponent all fields', (fieldMock) => {
    const fieldTestBed = FIELD_TYPES_COMPONENTS[fieldMock.fieldType];
    let spectator: Spectator<DotEditContentFieldComponent>;

    const createComponent = createComponentFactory({
        imports: [...(fieldTestBed?.imports || [])],
        declarations: [...(fieldTestBed?.declarations || [])],
        component: DotEditContentFieldComponent,
        componentViewProviders: [
            {
                provide: ControlContainer,
                useValue: createFormGroupDirectiveMock()
            }
        ],
        providers: [
            FormGroupDirective,
            provideHttpClient(),
            provideHttpClientTesting(),
            ...(fieldTestBed?.providers || []),
            mockProvider(DotHttpErrorManagerService)
        ]
    });

    beforeEach(async () => {
        spectator = createComponent({
            props: {
                field: fieldMock,
                ...(fieldTestBed?.props || {})
            } as unknown,
            providers: [...(fieldTestBed?.providers || [])]
        });
    });

    describe(`${fieldMock.fieldType} - ${fieldMock.dataType}`, () => {
        if (fieldMock.fieldType !== DotCMSFieldTypes.CUSTOM_FIELD) {
            it('should render the label', () => {
                spectator.detectChanges();
                const label = spectator.query(byTestId(`label-${fieldMock.variable}`));
                expect(label?.textContent).toContain(fieldMock.name);
            });
        }

        if (fieldMock.fieldType !== DotCMSFieldTypes.RELATIONSHIP) {
            it('should render the hint if present', () => {
                spectator.detectChanges();
                const hint = spectator.query(byTestId(`hint-${fieldMock.variable}`));
                expect(hint?.textContent).toContain(fieldMock.hint);
            });
        }

        it('should render the correct field type', () => {
            spectator.detectChanges();
            const FIELD_TYPE = fieldTestBed.component;
            const component = spectator.query(FIELD_TYPE);

            expect(component).toBeTruthy();
            expect(component instanceof FIELD_TYPE).toBeTruthy();
        });

        if (fieldTestBed.outsideFormControl) {
            it('should have a formControlName', () => {
                spectator.detectChanges();
                const field = spectator.debugElement.query(
                    By.css(`[data-testId="field-${fieldMock.variable}"]`)
                );
                expect(field.attributes['ng-reflect-name']).toBe(fieldMock.variable);
            });
        }
    });
});<|MERGE_RESOLUTION|>--- conflicted
+++ resolved
@@ -19,13 +19,9 @@
     DotMessageService,
     DotWorkflowActionsFireService
 } from '@dotcms/data-access';
-<<<<<<< HEAD
 import { DotCMSFieldTypes } from '@dotcms/dotcms-models';
-import { DotKeyValueComponent } from '@dotcms/ui';
-=======
 import { DotKeyValueComponent, DotLanguageVariableSelectorComponent } from '@dotcms/ui';
 import { monacoMock } from '@dotcms/utils-testing';
->>>>>>> 86f71dba
 
 import { DotEditContentFieldComponent } from './dot-edit-content-field.component';
 
