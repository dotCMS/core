import { describe } from '@jest/globals';
import { Spectator, byTestId, createComponentFactory } from '@ngneat/spectator';

import { Type } from '@angular/core';
import { ControlContainer, FormGroupDirective } from '@angular/forms';
import { By } from '@angular/platform-browser';

import { DotEditContentFieldComponent } from './dot-edit-content-field.component';

import { DotEditContentCalendarFieldComponent } from '../../fields/dot-edit-content-calendar-field/dot-edit-content-calendar-field.component';
import { DotEditContentCheckboxFieldComponent } from '../../fields/dot-edit-content-checkbox-field/dot-edit-content-checkbox-field.component';
import { DotEditContentMultiSelectFieldComponent } from '../../fields/dot-edit-content-multi-select-field/dot-edit-content-multi-select-field.component';
import { DotEditContentRadioFieldComponent } from '../../fields/dot-edit-content-radio-field/dot-edit-content-radio-field.component';
import { DotEditContentSelectFieldComponent } from '../../fields/dot-edit-content-select-field/dot-edit-content-select-field.component';
import { DotEditContentTagFieldComponent } from '../../fields/dot-edit-content-tag-field/dot-edit-content-tag-field.component';
import { DotEditContentTextAreaComponent } from '../../fields/dot-edit-content-text-area/dot-edit-content-text-area.component';
import { DotEditContentTextFieldComponent } from '../../fields/dot-edit-content-text-field/dot-edit-content-text-field.component';
import { FIELD_TYPES } from '../../models/dot-edit-content-field.enum';
import { FIELDS_MOCK, createFormGroupDirectiveMock } from '../../utils/mocks';

// This holds the mapping between the field type and the component that should be used to render it.
// We need to hold this record here, because for some reason the references just fall to undefined.
const FIELD_TYPES_COMPONENTS: Record<FIELD_TYPES, Type<unknown>> = {
    // We had to use unknown because components have different types.
    [FIELD_TYPES.TEXT]: DotEditContentTextFieldComponent,
    [FIELD_TYPES.TEXTAREA]: DotEditContentTextAreaComponent,
    [FIELD_TYPES.SELECT]: DotEditContentSelectFieldComponent,
    [FIELD_TYPES.RADIO]: DotEditContentRadioFieldComponent,
    [FIELD_TYPES.DATE]: DotEditContentCalendarFieldComponent,
    [FIELD_TYPES.DATE_AND_TIME]: DotEditContentCalendarFieldComponent,
    [FIELD_TYPES.TIME]: DotEditContentCalendarFieldComponent,
<<<<<<< HEAD
    [FIELD_TYPES.TAG]: DotEditContentTagFieldComponent
=======
    [FIELD_TYPES.CHECKBOX]: DotEditContentCheckboxFieldComponent,
    [FIELD_TYPES.MULTI_SELECT]: DotEditContentMultiSelectFieldComponent
>>>>>>> cc2d3c06
};

describe('FIELD_TYPES and FIELDS_MOCK', () => {
    it('should be in sync', () => {
        expect(
            Object.values(FIELD_TYPES).every((fieldType) =>
                FIELDS_MOCK.find((f) => f.fieldType === fieldType)
            )
        ).toBeTruthy();
    });
});

describe.each([...FIELDS_MOCK])('DotEditContentFieldComponent all fields', (fieldMock) => {
    let spectator: Spectator<DotEditContentFieldComponent>;
    const createComponent = createComponentFactory({
        component: DotEditContentFieldComponent,
        componentViewProviders: [
            {
                provide: ControlContainer,
                useValue: createFormGroupDirectiveMock()
            }
        ],
        providers: [FormGroupDirective]
    });

    beforeEach(async () => {
        spectator = createComponent({
            props: {
                field: fieldMock
            }
        });
    });

    describe(`${fieldMock.fieldType} - ${fieldMock.dataType}`, () => {
        it('should render the label', () => {
            spectator.detectChanges();
            const label = spectator.query(byTestId(`label-${fieldMock.variable}`));
            expect(label?.textContent).toContain(fieldMock.name);
        });

        it('should render the hint if present', () => {
            spectator.detectChanges();
            const hint = spectator.query(byTestId(`hint-${fieldMock.variable}`));
            expect(hint?.textContent ?? '').toContain(fieldMock.hint ?? '');
        });

        it('should render the correct field type', () => {
            spectator.detectChanges();
            const field = spectator.debugElement.query(
                By.css(`[data-testId="field-${fieldMock.variable}"]`)
            );

            expect(
                field.componentInstance instanceof FIELD_TYPES_COMPONENTS[fieldMock.fieldType]
            ).toBeTruthy();
        });
    });
});<|MERGE_RESOLUTION|>--- conflicted
+++ resolved
@@ -29,12 +29,9 @@
     [FIELD_TYPES.DATE]: DotEditContentCalendarFieldComponent,
     [FIELD_TYPES.DATE_AND_TIME]: DotEditContentCalendarFieldComponent,
     [FIELD_TYPES.TIME]: DotEditContentCalendarFieldComponent,
-<<<<<<< HEAD
-    [FIELD_TYPES.TAG]: DotEditContentTagFieldComponent
-=======
+    [FIELD_TYPES.TAG]: DotEditContentTagFieldComponent,
     [FIELD_TYPES.CHECKBOX]: DotEditContentCheckboxFieldComponent,
     [FIELD_TYPES.MULTI_SELECT]: DotEditContentMultiSelectFieldComponent
->>>>>>> cc2d3c06
 };
 
 describe('FIELD_TYPES and FIELDS_MOCK', () => {
