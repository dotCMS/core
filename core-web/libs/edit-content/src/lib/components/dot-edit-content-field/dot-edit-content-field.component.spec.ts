import { describe } from '@jest/globals';
import { mockProvider } from '@ngneat/spectator';
import { Spectator, byTestId, createComponentFactory } from '@ngneat/spectator/jest';
import { of } from 'rxjs';

import { HttpClientTestingModule } from '@angular/common/http/testing';
import { Type } from '@angular/core';
import { ControlContainer, FormGroupDirective } from '@angular/forms';
import { By } from '@angular/platform-browser';
import { ActivatedRoute } from '@angular/router';

// import { DotRouterService } from '@dotcms/app/api/services/dot-router/dot-router.service';
import { DotBlockEditorComponent } from '@dotcms/block-editor';
import { DotLicenseService } from '@dotcms/data-access';

import { DotEditContentFieldComponent } from './dot-edit-content-field.component';

import { DotEditContentBinaryFieldComponent } from '../../fields/dot-edit-content-binary-field/dot-edit-content-binary-field.component';
import { DotEditContentCalendarFieldComponent } from '../../fields/dot-edit-content-calendar-field/dot-edit-content-calendar-field.component';
import { DotEditContentCheckboxFieldComponent } from '../../fields/dot-edit-content-checkbox-field/dot-edit-content-checkbox-field.component';
import { DotEditContentCustomFieldComponent } from '../../fields/dot-edit-content-custom-field/dot-edit-content-custom-field.component';
import { DotEditContentMultiSelectFieldComponent } from '../../fields/dot-edit-content-multi-select-field/dot-edit-content-multi-select-field.component';
import { DotEditContentRadioFieldComponent } from '../../fields/dot-edit-content-radio-field/dot-edit-content-radio-field.component';
import { DotEditContentSelectFieldComponent } from '../../fields/dot-edit-content-select-field/dot-edit-content-select-field.component';
import { DotEditContentTagFieldComponent } from '../../fields/dot-edit-content-tag-field/dot-edit-content-tag-field.component';
import { DotEditContentTextAreaComponent } from '../../fields/dot-edit-content-text-area/dot-edit-content-text-area.component';
import { DotEditContentTextFieldComponent } from '../../fields/dot-edit-content-text-field/dot-edit-content-text-field.component';
import { FIELD_TYPES } from '../../models/dot-edit-content-field.enum';
import {
    FIELDS_MOCK,
    FIELDS_WITH_CONTENTLET_MOCK,
    createFormGroupDirectiveMock
} from '../../utils/mocks';

/* We need this declare to dont have import errors from CommandType of Tiptap */
declare module '@tiptap/core' {
    interface Commands {
        [key: string]: {
            // eslint-disable-next-line @typescript-eslint/no-explicit-any
            [key: string]: (...args) => any;
        };
    }
}

// This holds the mapping between the field type and the component that should be used to render it.
// We need to hold this record here, because for some reason the references just fall to undefined.
const FIELD_TYPES_COMPONENTS: Record<FIELD_TYPES, Type<unknown>> = {
    // We had to use unknown because components have different types.
    [FIELD_TYPES.TEXT]: DotEditContentTextFieldComponent,
    [FIELD_TYPES.TEXTAREA]: DotEditContentTextAreaComponent,
    [FIELD_TYPES.SELECT]: DotEditContentSelectFieldComponent,
    [FIELD_TYPES.RADIO]: DotEditContentRadioFieldComponent,
    [FIELD_TYPES.DATE]: DotEditContentCalendarFieldComponent,
    [FIELD_TYPES.DATE_AND_TIME]: DotEditContentCalendarFieldComponent,
    [FIELD_TYPES.TIME]: DotEditContentCalendarFieldComponent,
    [FIELD_TYPES.TAG]: DotEditContentTagFieldComponent,
    [FIELD_TYPES.CHECKBOX]: DotEditContentCheckboxFieldComponent,
    [FIELD_TYPES.MULTI_SELECT]: DotEditContentMultiSelectFieldComponent,
<<<<<<< HEAD
    [FIELD_TYPES.BLOCK_EDITOR]: DotBlockEditorComponent,
    [FIELD_TYPES.BINARY]: DotBinaryFieldComponent,
    [FIELD_TYPES.CUSTOM_FIELD]: DotEditContentCustomFieldComponent
=======
    [FIELD_TYPES.BINARY]: DotEditContentBinaryFieldComponent,
    [FIELD_TYPES.BLOCK_EDITOR]: DotBlockEditorComponent
>>>>>>> 6a4a8475
};

describe('FIELD_TYPES and FIELDS_MOCK', () => {
    it('should be in sync', () => {
        expect(
            Object.values(FIELD_TYPES).every((fieldType) =>
                FIELDS_MOCK.find((f) => f.fieldType === fieldType)
            )
        ).toBeTruthy();
    });
});

describe.each([...FIELDS_MOCK])('DotEditContentFieldComponent all fields', (fieldMock) => {
    let spectator: Spectator<DotEditContentFieldComponent>;
    const createComponent = createComponentFactory({
        imports: [HttpClientTestingModule],
        component: DotEditContentFieldComponent,
        componentViewProviders: [
            {
                provide: ControlContainer,
                useValue: createFormGroupDirectiveMock()
            }
        ],
        providers: [FormGroupDirective]
    });

    beforeEach(async () => {
        spectator = createComponent({
            props: {
                field: fieldMock
            },
            providers: [
                {
                    provide: DotLicenseService,
                    useValue: {
                        isEnterprise: () => of(true)
                    }
                },
                {
                    provide: ActivatedRoute,
                    useValue: { snapshot: { params: { contentType: 'test' }, queryParams: {} } }
                }
            ]
        });
    });

    describe(`${fieldMock.fieldType} - ${fieldMock.dataType}`, () => {
        it('should render the label', () => {
            spectator.detectChanges();
            const label = spectator.query(byTestId(`label-${fieldMock.variable}`));
            expect(label?.textContent).toContain(fieldMock.name);
        });

        it('should render the hint if present', () => {
            spectator.detectChanges();
            const hint = spectator.query(byTestId(`hint-${fieldMock.variable}`));
            expect(hint?.textContent).toContain(fieldMock.hint);
        });

        it('should render the correct field type', () => {
            spectator.detectChanges();
            const field = spectator.debugElement.query(
                By.css(`[data-testId="field-${fieldMock.variable}"]`)
            );

            expect(
                field.componentInstance instanceof FIELD_TYPES_COMPONENTS[fieldMock.fieldType]
            ).toBeTruthy();
        });
    });
});

describe.each([...FIELDS_WITH_CONTENTLET_MOCK])(
    'DotEditContentFieldComponent all fields with contentlets',
    ({ fieldMock, contentlet }) => {
        let spectator: Spectator<DotEditContentFieldComponent>;
        const createComponent = createComponentFactory({
            component: DotEditContentFieldComponent,
            imports: [HttpClientTestingModule],
            componentViewProviders: [
                {
                    provide: ControlContainer,
                    useValue: createFormGroupDirectiveMock()
                }
            ],
            providers: [mockProvider(DotLicenseService), FormGroupDirective]
        });
        beforeEach(async () => {
            spectator = createComponent({
                props: {
                    field: fieldMock,
                    contentlet
                }
            });
        });
        describe(`${fieldMock.fieldType} - ${fieldMock.dataType}`, () => {
            it('should have contentlet', () => {
                spectator.detectChanges();
                const field = spectator.debugElement.query(
                    By.css(`[data-testId="field-${fieldMock.variable}"]`)
                );
                expect(field.componentInstance.contentlet).toEqual(contentlet);
            });
        });
    }
);<|MERGE_RESOLUTION|>--- conflicted
+++ resolved
@@ -56,14 +56,9 @@
     [FIELD_TYPES.TAG]: DotEditContentTagFieldComponent,
     [FIELD_TYPES.CHECKBOX]: DotEditContentCheckboxFieldComponent,
     [FIELD_TYPES.MULTI_SELECT]: DotEditContentMultiSelectFieldComponent,
-<<<<<<< HEAD
     [FIELD_TYPES.BLOCK_EDITOR]: DotBlockEditorComponent,
-    [FIELD_TYPES.BINARY]: DotBinaryFieldComponent,
-    [FIELD_TYPES.CUSTOM_FIELD]: DotEditContentCustomFieldComponent
-=======
-    [FIELD_TYPES.BINARY]: DotEditContentBinaryFieldComponent,
-    [FIELD_TYPES.BLOCK_EDITOR]: DotBlockEditorComponent
->>>>>>> 6a4a8475
+    [FIELD_TYPES.CUSTOM_FIELD]: DotEditContentCustomFieldComponent,
+    [FIELD_TYPES.BINARY]: DotEditContentBinaryFieldComponent
 };
 
 describe('FIELD_TYPES and FIELDS_MOCK', () => {
