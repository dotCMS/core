import { NgIf, NgSwitch, NgSwitchCase } from '@angular/common';
import { ChangeDetectionStrategy, Component, HostBinding, Input, inject } from '@angular/core';
import { ControlContainer, ReactiveFormsModule } from '@angular/forms';

import { DotCMSContentTypeField } from '@dotcms/dotcms-models';
import { DotFieldRequiredDirective } from '@dotcms/ui';

<<<<<<< HEAD
import { DotEditContentRadioFieldComponent } from '../../fields/dot-edit-content-radio-field/dot-edit-content-radio-field.component';
import { DotEditContentSelectFieldComponent } from '../../fields/dot-edit-content-select-field/dot-edit-content-select-field.component';
=======
import { FIELD_TYPES } from './utils';

import { DotEditContentFieldsModule } from '../../fields/dot-edit-content-fields.module';
>>>>>>> 5bd76355

@Component({
    selector: 'dot-edit-content-field',
    standalone: true,
    imports: [
<<<<<<< HEAD
        CommonModule,
        ReactiveFormsModule,
        InputTextModule,
        DotFieldRequiredDirective,
        DotEditContentSelectFieldComponent,
        DotEditContentRadioFieldComponent
=======
        NgSwitch,
        NgSwitchCase,
        NgIf,
        ReactiveFormsModule,
        DotEditContentFieldsModule,
        DotFieldRequiredDirective
>>>>>>> 5bd76355
    ],
    templateUrl: './dot-edit-content-field.component.html',
    styleUrls: ['./dot-edit-content-field.component.scss'],
    viewProviders: [
        {
            provide: ControlContainer,
            useFactory: () => inject(ControlContainer, { skipSelf: true })
        }
    ],
    changeDetection: ChangeDetectionStrategy.OnPush
})
export class DotEditContentFieldComponent {
    @HostBinding('class') class = 'field';
    @Input() field!: DotCMSContentTypeField;
    readonly fieldTypes = FIELD_TYPES;
}<|MERGE_RESOLUTION|>--- conflicted
+++ resolved
@@ -5,34 +5,24 @@
 import { DotCMSContentTypeField } from '@dotcms/dotcms-models';
 import { DotFieldRequiredDirective } from '@dotcms/ui';
 
-<<<<<<< HEAD
-import { DotEditContentRadioFieldComponent } from '../../fields/dot-edit-content-radio-field/dot-edit-content-radio-field.component';
-import { DotEditContentSelectFieldComponent } from '../../fields/dot-edit-content-select-field/dot-edit-content-select-field.component';
-=======
 import { FIELD_TYPES } from './utils';
 
 import { DotEditContentFieldsModule } from '../../fields/dot-edit-content-fields.module';
->>>>>>> 5bd76355
+import { DotEditContentRadioFieldComponent } from '../../fields/dot-edit-content-radio-field/dot-edit-content-radio-field.component';
+import { DotEditContentSelectFieldComponent } from '../../fields/dot-edit-content-select-field/dot-edit-content-select-field.component';
 
 @Component({
     selector: 'dot-edit-content-field',
     standalone: true,
     imports: [
-<<<<<<< HEAD
-        CommonModule,
-        ReactiveFormsModule,
-        InputTextModule,
-        DotFieldRequiredDirective,
-        DotEditContentSelectFieldComponent,
-        DotEditContentRadioFieldComponent
-=======
         NgSwitch,
         NgSwitchCase,
         NgIf,
         ReactiveFormsModule,
         DotEditContentFieldsModule,
-        DotFieldRequiredDirective
->>>>>>> 5bd76355
+        DotFieldRequiredDirective,
+        DotEditContentSelectFieldComponent,
+        DotEditContentRadioFieldComponent
     ],
     templateUrl: './dot-edit-content-field.component.html',
     styleUrls: ['./dot-edit-content-field.component.scss'],
