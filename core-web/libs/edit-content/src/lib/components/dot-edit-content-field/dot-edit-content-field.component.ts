--- conflicted
+++ resolved
@@ -74,13 +74,8 @@
         DotEditContentWYSIWYGFieldComponent,
         DotEditContentFileFieldComponent,
         DotEditContentRelationshipFieldComponent,
-<<<<<<< HEAD
         DotEditContentWcCompoment,
         DividerModule,
-        NgTemplateOutlet
-=======
-        DividerModule
->>>>>>> b4a4533d
     ]
 })
 export class DotEditContentFieldComponent {
