--- conflicted
+++ resolved
@@ -2,14 +2,11 @@
 import { ChangeDetectionStrategy, Component, HostBinding, Input, inject } from '@angular/core';
 import { ControlContainer, ReactiveFormsModule } from '@angular/forms';
 
-<<<<<<< HEAD
-=======
 import { BlockEditorModule } from '@dotcms/block-editor';
-import { DotBinaryFieldComponent } from '@dotcms/contenttype-fields';
->>>>>>> ff2e7d90
 import { DotCMSContentTypeField, DotCMSContentlet } from '@dotcms/dotcms-models';
 import { DotFieldRequiredDirective } from '@dotcms/ui';
 
+import { DotEditContentBinaryFieldComponent } from '../../fields/dot-edit-content-binary-field/dot-edit-content-binary-field.component';
 import { DotEditContentFieldsModule } from '../../fields/dot-edit-content-fields.module';
 import { CALENDAR_FIELD_TYPES } from '../../models/dot-edit-content-field.constant';
 import { FIELD_TYPES } from '../../models/dot-edit-content-field.enum';
@@ -32,13 +29,9 @@
         NgIf,
         ReactiveFormsModule,
         DotEditContentFieldsModule,
-<<<<<<< HEAD
-        DotFieldRequiredDirective
-=======
+        DotFieldRequiredDirective,
         BlockEditorModule,
-        DotFieldRequiredDirective,
-        DotBinaryFieldComponent
->>>>>>> ff2e7d90
+        DotEditContentBinaryFieldComponent
     ]
 })
 export class DotEditContentFieldComponent {
