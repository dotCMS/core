<label
    [attr.data-testId]="'label-' + field.variable"
    [for]="field.variable"
    [checkIsRequiredControl]="field.variable"
    dotFieldRequired
    >{{ field.name }}</label
>
<ng-container [ngSwitch]="field.fieldType">
<<<<<<< HEAD
    <div class="field">
        <label
            [for]="field.variable"
            [id]="'aria-' + field.variable"
            [checkIsRequiredControl]="field.variable"
            dotFieldRequired
            >{{ field.name }}</label
        >
        <div class="field" *ngSwitchCase="'Text'">
            <label
                [attr.data-testId]="'label-' + field.variable"
                [for]="field.variable"
                [checkIsRequiredControl]="field.variable"
                dotFieldRequired
                >{{ field.name }}</label
            >
            <input
                [id]="field.variable"
                [formControlName]="field.variable"
                [attr.data-testId]="'input-' + field.variable"
                type="text"
                pInputText />
            <small *ngIf="field.hint" [attr.data-testId]="'hint-' + field.variable">{{
                field.hint
            }}</small>
        </div>

        <dot-edit-content-select-field *ngSwitchCase="'Select'" [field]="field" />

        <dot-edit-content-radio-field
            *ngSwitchCase="'Radio'"
            [field]="field"></dot-edit-content-radio-field>
        <small *ngIf="field.hint" [attr.data-testId]="'hint-' + field.variable">{{
            field.hint
        }}</small>
    </div>
</ng-container>
=======
    <dot-edit-content-text-field
        *ngSwitchCase="fieldTypes.TEXT"
        [field]="field"
        [attr.data-testId]="'field-' + field.variable"></dot-edit-content-text-field>
    <dot-edit-content-text-area
        *ngSwitchCase="fieldTypes.TEXTAREA"
        [field]="field"
        [attr.data-testId]="'field-' + field.variable"></dot-edit-content-text-area>
</ng-container>
<small *ngIf="field.hint" [attr.data-testId]="'hint-' + field.variable">{{ field.hint }}</small>
>>>>>>> 5bd76355
<|MERGE_RESOLUTION|>--- conflicted
+++ resolved
@@ -6,53 +6,17 @@
     >{{ field.name }}</label
 >
 <ng-container [ngSwitch]="field.fieldType">
-<<<<<<< HEAD
-    <div class="field">
-        <label
-            [for]="field.variable"
-            [id]="'aria-' + field.variable"
-            [checkIsRequiredControl]="field.variable"
-            dotFieldRequired
-            >{{ field.name }}</label
-        >
-        <div class="field" *ngSwitchCase="'Text'">
-            <label
-                [attr.data-testId]="'label-' + field.variable"
-                [for]="field.variable"
-                [checkIsRequiredControl]="field.variable"
-                dotFieldRequired
-                >{{ field.name }}</label
-            >
-            <input
-                [id]="field.variable"
-                [formControlName]="field.variable"
-                [attr.data-testId]="'input-' + field.variable"
-                type="text"
-                pInputText />
-            <small *ngIf="field.hint" [attr.data-testId]="'hint-' + field.variable">{{
-                field.hint
-            }}</small>
-        </div>
+    <dot-edit-content-select-field *ngSwitchCase="fieldTypes.SELECT" [field]="field" />
 
-        <dot-edit-content-select-field *ngSwitchCase="'Select'" [field]="field" />
+    <dot-edit-content-radio-field *ngSwitchCase="fieldTypes.RADIO" [field]="field" />
 
-        <dot-edit-content-radio-field
-            *ngSwitchCase="'Radio'"
-            [field]="field"></dot-edit-content-radio-field>
-        <small *ngIf="field.hint" [attr.data-testId]="'hint-' + field.variable">{{
-            field.hint
-        }}</small>
-    </div>
-</ng-container>
-=======
     <dot-edit-content-text-field
         *ngSwitchCase="fieldTypes.TEXT"
         [field]="field"
-        [attr.data-testId]="'field-' + field.variable"></dot-edit-content-text-field>
+        [attr.data-testId]="'field-' + field.variable" />
     <dot-edit-content-text-area
         *ngSwitchCase="fieldTypes.TEXTAREA"
         [field]="field"
-        [attr.data-testId]="'field-' + field.variable"></dot-edit-content-text-area>
+        [attr.data-testId]="'field-' + field.variable" />
 </ng-container>
-<small *ngIf="field.hint" [attr.data-testId]="'hint-' + field.variable">{{ field.hint }}</small>
->>>>>>> 5bd76355
+<small *ngIf="field.hint" [attr.data-testId]="'hint-' + field.variable">{{ field.hint }}</small>