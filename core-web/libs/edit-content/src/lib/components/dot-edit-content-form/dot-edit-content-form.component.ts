--- conflicted
+++ resolved
@@ -29,12 +29,8 @@
 } from '../../models/dot-edit-content-field.constant';
 import { FILTERED_TYPES } from '../../models/dot-edit-content-form.enum';
 import { EditContentFormData } from '../../models/dot-edit-content-form.interface';
-<<<<<<< HEAD
-import { getFinalCastedValue } from '../../utils/functions.util';
+import { getFinalCastedValue, transformLayoutToTabs } from '../../utils/functions.util';
 import { DotEditContentAsideComponent } from '../dot-edit-content-aside/dot-edit-content-aside.component';
-=======
-import { getFinalCastedValue, transformLayoutToTabs } from '../../utils/functions.util';
->>>>>>> 9e55f773
 import { DotEditContentFieldComponent } from '../dot-edit-content-field/dot-edit-content-field.component';
 import { FIELD_TYPES } from '../dot-edit-content-field/utils';
 
@@ -50,16 +46,9 @@
         DotEditContentFieldComponent,
         ButtonModule,
         DotMessagePipe,
-<<<<<<< HEAD
-        DotEditContentAsideComponent
+        DotEditContentAsideComponent,
+        TabViewModule
     ]
-=======
-        TabViewModule
-    ],
-    templateUrl: './dot-edit-content-form.component.html',
-    styleUrls: ['./dot-edit-content-form.component.scss'],
-    changeDetection: ChangeDetectionStrategy.OnPush
->>>>>>> 9e55f773
 })
 export class DotEditContentFormComponent implements OnInit {
     @Input() formData!: EditContentFormData;
