import { byTestId, createComponentFactory, Spectator, mockProvider } from '@ngneat/spectator/jest';

import { HttpClientTestingModule } from '@angular/common/http/testing';
import { Validators } from '@angular/forms';

import { TabView } from 'primeng/tabview';

import { DotMessageService } from '@dotcms/data-access';
import { DotFormatDateService } from '@dotcms/ui';
import { DotFormatDateServiceMock, MockDotMessageService } from '@dotcms/utils-testing';

import { DotEditContentFormComponent } from './dot-edit-content-form.component';

import { DotEditContentService } from '../../services/dot-edit-content.service';
import {
    CONTENT_FORM_DATA_MOCK,
    JUST_FIELDS_MOCKS,
    LAYOUT_FIELDS_VALUES_MOCK,
    LAYOUT_MOCK,
    MOCK_DATE,
    TAB_DIVIDER_MOCK
} from '../../utils/mocks';
import { DotEditContentFieldComponent } from '../dot-edit-content-field/dot-edit-content-field.component';

describe('DotFormComponent', () => {
    let spectator: Spectator<DotEditContentFormComponent>;
    let dotMessageService: DotMessageService;
    const createComponent = createComponentFactory({
        component: DotEditContentFormComponent,
        imports: [HttpClientTestingModule],
        providers: [
            {
                provide: DotMessageService,
                useValue: new MockDotMessageService({
                    Save: 'Save',
                    Content: 'content'
                })
            },
<<<<<<< HEAD
            mockProvider(DotEditContentService)
=======
            { provide: DotFormatDateService, useClass: DotFormatDateServiceMock }
>>>>>>> c9d14b4e
        ]
    });

    describe('with data', () => {
        beforeEach(() => {
            spectator = createComponent({
                props: {
                    formData: CONTENT_FORM_DATA_MOCK
                }
            });
        });

        it('should initialize the form controls', () => {
            expect(spectator.component.form.value).toEqual({
                name1: 'Placeholder',
                text2: null,
                text3: null,
                someTag: ['some', 'tags', 'separated', 'by', 'comma'],
                date: new Date(MOCK_DATE)
            });
        });

        it('should initialize the form validators', () => {
            expect(
                spectator.component.form.controls['name1'].hasValidator(Validators.required)
            ).toBe(true);
            expect(
                spectator.component.form.controls['text2'].hasValidator(Validators.required)
            ).toBe(true);
            expect(
                spectator.component.form.controls['text3'].hasValidator(Validators.required)
            ).toBe(false);
        });

        it('should validate regex', () => {
            expect(spectator.component.form.controls['text2'].valid).toBeFalsy();

            spectator.component.form.controls['text2'].setValue('dot@gmail.com');
            expect(spectator.component.form.controls['text2'].valid).toBeTruthy();
        });

        it('should have 1 row, 2 columns and 3 fields', () => {
            expect(spectator.queryAll(byTestId('row'))).toHaveLength(1);
            expect(spectator.queryAll(byTestId('column'))).toHaveLength(2);
            expect(spectator.queryAll(byTestId('field'))).toHaveLength(5);
        });

        it('should pass field to attr to dot-edit-content-field', () => {
            const fields = spectator.queryAll(DotEditContentFieldComponent);
            JUST_FIELDS_MOCKS.forEach((field, index) => {
                expect(fields[index].field).toEqual(field);
            });
        });

        it('should emit the form value through the `formSubmit` event', () => {
            jest.spyOn(spectator.component.changeValue, 'emit');

            spectator.component.form.controls['name1'].setValue('New Value');

            expect(spectator.component.changeValue.emit).toHaveBeenCalledWith({
                ...LAYOUT_FIELDS_VALUES_MOCK,
                name1: 'New Value'
            });
        });

        it('should not have multiple tabs', () => {
            const tabViewComponent = spectator.query(TabView);
            const formRow = spectator.query(byTestId('row'));
            expect(tabViewComponent).toBeNull();
            expect(formRow).toExist();
        });

        it('should initialize the form controls', () => {
            expect(spectator.component.form.value).toEqual({
                name1: 'Placeholder',
                text2: null,
                text3: null,
                someTag: ['some', 'tags', 'separated', 'by', 'comma'],
                date: new Date(MOCK_DATE)
            });
        });

        it('should initialize the form validators', () => {
            expect(
                spectator.component.form.controls['name1'].hasValidator(Validators.required)
            ).toBe(true);
            expect(
                spectator.component.form.controls['text2'].hasValidator(Validators.required)
            ).toBe(true);
            expect(
                spectator.component.form.controls['text3'].hasValidator(Validators.required)
            ).toBe(false);
        });

        it('should validate regex', () => {
            expect(spectator.component.form.controls['text2'].valid).toBeFalsy();

            spectator.component.form.controls['text2'].setValue('dot@gmail.com');
            expect(spectator.component.form.controls['text2'].valid).toBeTruthy();
        });

        it('should have 1 row, 2 columns and 3 fields', () => {
            expect(spectator.queryAll(byTestId('row'))).toHaveLength(1);
            expect(spectator.queryAll(byTestId('column'))).toHaveLength(2);
            expect(spectator.queryAll(byTestId('field'))).toHaveLength(5);
        });

        it('should pass field to attr to dot-edit-content-field', () => {
            const fields = spectator.queryAll(DotEditContentFieldComponent);
            JUST_FIELDS_MOCKS.forEach((field, index) => {
                expect(fields[index].field).toEqual(field);
            });
        });
    });

    describe('with data and multiple tabs', () => {
        beforeEach(() => {
            spectator = createComponent({
                detectChanges: false,
                props: {
                    formData: {
                        ...CONTENT_FORM_DATA_MOCK,
                        layout: [...LAYOUT_MOCK, TAB_DIVIDER_MOCK]
                    }
                }
            });
            dotMessageService = spectator.inject(DotMessageService, true);
        });

        it('should have a p-tabView', () => {
            jest.spyOn(dotMessageService, 'get');
            spectator.detectChanges();
            const tabViewComponent = spectator.query(TabView);
            expect(tabViewComponent.scrollable).toBeTruthy();
            expect(tabViewComponent).toExist();
            expect(dotMessageService.get).toHaveBeenCalled();
        });
    });
});<|MERGE_RESOLUTION|>--- conflicted
+++ resolved
@@ -36,11 +36,8 @@
                     Content: 'content'
                 })
             },
-<<<<<<< HEAD
+            { provide: DotFormatDateService, useClass: DotFormatDateServiceMock },
             mockProvider(DotEditContentService)
-=======
-            { provide: DotFormatDateService, useClass: DotFormatDateServiceMock }
->>>>>>> c9d14b4e
         ]
     });
 
