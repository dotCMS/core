--- conflicted
+++ resolved
@@ -838,13 +838,9 @@
         let historicalContentlet: DotCMSContentlet;
 
         beforeEach(() => {
-<<<<<<< HEAD
-            dotContentTypeService.getContentType.mockReturnValue(of(MOCK_CONTENTTYPE_2_TABS));
-=======
             dotContentTypeService.getContentTypeWithRender.mockReturnValue(
                 of(MOCK_CONTENTTYPE_2_TABS)
             );
->>>>>>> 714d6d3f
             dotEditContentService.getContentById.mockReturnValue(of(MOCK_CONTENTLET_1_OR_2_TABS));
             workflowActionsService.getByInode.mockReturnValue(
                 of(MOCK_WORKFLOW_ACTIONS_NEW_ITEMNTTYPE_1_TAB)
