--- conflicted
+++ resolved
@@ -32,66 +32,64 @@
                 provide: DotMessageService,
                 useValue: new MockDotMessageService({
                     Save: 'Save',
-<<<<<<< HEAD
-                    Copy: 'Copy'
-=======
                     Content: 'content'
->>>>>>> 9e55f773
                 })
             },
             { provide: DotFormatDateService, useClass: DotFormatDateServiceMock }
         ]
     });
 
-    beforeEach(() => {
-        spectator = createComponent({
-            props: {
-                formData: CONTENT_FORM_DATA_MOCK
-            }
+    describe('with data', () => {
+        beforeEach(() => {
+            spectator = createComponent({
+                props: {
+                    formData: CONTENT_FORM_DATA_MOCK
+                }
+            });
         });
-    });
 
-    it('should initialize the form controls', () => {
-        expect(spectator.component.form.value).toEqual({
-            name1: 'Placeholder',
-            text2: null,
-            text3: null,
-            someTag: ['some', 'tags', 'separated', 'by', 'comma'],
-            date: new Date(MOCK_DATE)
+        it('should initialize the form controls', () => {
+            expect(spectator.component.form.value).toEqual({
+                name1: 'Placeholder',
+                text2: null,
+                text3: null,
+                someTag: ['some', 'tags', 'separated', 'by', 'comma'],
+                date: new Date(MOCK_DATE)
+            });
         });
-    });
 
-    it('should initialize the form validators', () => {
-        expect(spectator.component.form.controls['name1'].hasValidator(Validators.required)).toBe(
-            true
-        );
-        expect(spectator.component.form.controls['text2'].hasValidator(Validators.required)).toBe(
-            true
-        );
-        expect(spectator.component.form.controls['text3'].hasValidator(Validators.required)).toBe(
-            false
-        );
-    });
+        it('should initialize the form validators', () => {
+            expect(
+                spectator.component.form.controls['name1'].hasValidator(Validators.required)
+            ).toBe(true);
+            expect(
+                spectator.component.form.controls['text2'].hasValidator(Validators.required)
+            ).toBe(true);
+            expect(
+                spectator.component.form.controls['text3'].hasValidator(Validators.required)
+            ).toBe(false);
+        });
 
-    it('should validate regex', () => {
-        expect(spectator.component.form.controls['text2'].valid).toBeFalsy();
+        it('should validate regex', () => {
+            expect(spectator.component.form.controls['text2'].valid).toBeFalsy();
 
-        spectator.component.form.controls['text2'].setValue('dot@gmail.com');
-        expect(spectator.component.form.controls['text2'].valid).toBeTruthy();
-    });
+            spectator.component.form.controls['text2'].setValue('dot@gmail.com');
+            expect(spectator.component.form.controls['text2'].valid).toBeTruthy();
+        });
 
-<<<<<<< HEAD
-    it('should have 1 row, 2 columns and 3 fields', () => {
-        expect(spectator.queryAll(byTestId('row'))).toHaveLength(1);
-        expect(spectator.queryAll(byTestId('column'))).toHaveLength(2);
-        expect(spectator.queryAll(byTestId('field'))).toHaveLength(5);
-    });
+        it('should have 1 row, 2 columns and 3 fields', () => {
+            expect(spectator.queryAll(byTestId('row'))).toHaveLength(1);
+            expect(spectator.queryAll(byTestId('column'))).toHaveLength(2);
+            expect(spectator.queryAll(byTestId('field'))).toHaveLength(5);
+        });
 
-    it('should pass field to attr to dot-edit-content-field', () => {
-        const fields = spectator.queryAll(DotEditContentFieldComponent);
-        JUST_FIELDS_MOCKS.forEach((field, index) => {
-            expect(fields[index].field).toEqual(field);
-=======
+        it('should pass field to attr to dot-edit-content-field', () => {
+            const fields = spectator.queryAll(DotEditContentFieldComponent);
+            JUST_FIELDS_MOCKS.forEach((field, index) => {
+                expect(fields[index].field).toEqual(field);
+            });
+        });
+
         it('should emit the form value through the `formSubmit` event', () => {
             jest.spyOn(spectator.component.changeValue, 'emit');
 
@@ -108,16 +106,49 @@
             const formRow = spectator.query(byTestId('row'));
             expect(tabViewComponent).toBeNull();
             expect(formRow).toExist();
->>>>>>> 9e55f773
         });
-    });
 
-    it('should emit the form value through the `formSubmit` event', () => {
-        jest.spyOn(spectator.component.formSubmit, 'emit');
-        const button = spectator.query(byTestId('button-save'));
-        spectator.click(button);
+        it('should initialize the form controls', () => {
+            expect(spectator.component.form.value).toEqual({
+                name1: 'Placeholder',
+                text2: null,
+                text3: null,
+                someTag: ['some', 'tags', 'separated', 'by', 'comma'],
+                date: new Date(MOCK_DATE)
+            });
+        });
 
-        expect(spectator.component.formSubmit.emit).toHaveBeenCalledWith(LAYOUT_FIELDS_VALUES_MOCK);
+        it('should initialize the form validators', () => {
+            expect(
+                spectator.component.form.controls['name1'].hasValidator(Validators.required)
+            ).toBe(true);
+            expect(
+                spectator.component.form.controls['text2'].hasValidator(Validators.required)
+            ).toBe(true);
+            expect(
+                spectator.component.form.controls['text3'].hasValidator(Validators.required)
+            ).toBe(false);
+        });
+
+        it('should validate regex', () => {
+            expect(spectator.component.form.controls['text2'].valid).toBeFalsy();
+
+            spectator.component.form.controls['text2'].setValue('dot@gmail.com');
+            expect(spectator.component.form.controls['text2'].valid).toBeTruthy();
+        });
+
+        it('should have 1 row, 2 columns and 3 fields', () => {
+            expect(spectator.queryAll(byTestId('row'))).toHaveLength(1);
+            expect(spectator.queryAll(byTestId('column'))).toHaveLength(2);
+            expect(spectator.queryAll(byTestId('field'))).toHaveLength(5);
+        });
+
+        it('should pass field to attr to dot-edit-content-field', () => {
+            const fields = spectator.queryAll(DotEditContentFieldComponent);
+            JUST_FIELDS_MOCKS.forEach((field, index) => {
+                expect(fields[index].field).toEqual(field);
+            });
+        });
     });
 
     describe('with data and multiple tabs', () => {
