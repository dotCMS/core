<form class="p-fluid" *ngIf="form" [formGroup]="form">
    <ng-container *ngIf="areMultipleTabs; else singleForm">
        <p-tabView [scrollable]="true" data-testId="edit-content-multiple-tabs">
            <p-tabPanel *ngFor="let tab of tabs" [header]="tab.title">
                <ng-container *ngTemplateOutlet="tabTemplate; context: { tab: tab }" />
            </p-tabPanel>
        </p-tabView>
    </ng-container>

    <ng-template #singleForm>
        <ng-container *ngTemplateOutlet="tabTemplate; context: { tab: tabs[0] }" />
    </ng-template>

    <ng-template #tabTemplate let-tab="tab">
        <div class="row" *ngFor="let row of tab.layout" data-testId="row">
            <div class="column" *ngFor="let column of row.columns" data-testId="column">
                <dot-edit-content-field
                    *ngFor="let field of column.fields"
                    [field]="field"
                    [contentlet]="formData.contentlet"
                    data-testId="field" />
            </div>
        </div>
<<<<<<< HEAD
    </ng-container>
</form>

<aside>
    <dot-edit-content-aside
        [contentLet]="formData.contentlet"
        [contentType]="formData.contentType" />
    <p-button [label]="'Save' | dm" (click)="saveContenlet()" data-testId="button-save"></p-button>
    <pre><code>{{form?.value | json}}</code></pre>
</aside>
=======
    </ng-template>
</form>
>>>>>>> 9e55f773
<|MERGE_RESOLUTION|>--- conflicted
+++ resolved
@@ -21,18 +21,5 @@
                     data-testId="field" />
             </div>
         </div>
-<<<<<<< HEAD
-    </ng-container>
-</form>
-
-<aside>
-    <dot-edit-content-aside
-        [contentLet]="formData.contentlet"
-        [contentType]="formData.contentType" />
-    <p-button [label]="'Save' | dm" (click)="saveContenlet()" data-testId="button-save"></p-button>
-    <pre><code>{{form?.value | json}}</code></pre>
-</aside>
-=======
     </ng-template>
-</form>
->>>>>>> 9e55f773
+</form>