@use "variables" as *;

$tab-min-height: 52px;

:host {
    min-width: 0;
    overflow: auto;
}

// Edit Content Form
.dot-edit-content-form {
    height: 100%;
}

.dot-edit-content-form__layout {
    padding: $spacing-4;
}

.dot-edit-content-form__layout-row {
    display: grid;
    grid-auto-flow: column;
    grid-auto-columns: minmax(0, 1fr);
    gap: $spacing-4;
    margin-bottom: $spacing-4;

    &:last-child {
        margin-bottom: 0;
    }
}

.dot-edit-content-form__layout-column {
    display: flex;
    flex-direction: column;
    gap: $spacing-4;
}

// Edit Content Actions
.dot-edit-content-actions {
    min-height: $tab-min-height;
}

.dot-edit-content-actions__left {
    gap: $spacing-4;
}

.dot-edit-content-actions__right {
    gap: $spacing-4;
    margin-left: auto;
}

.dot-edit-content-actions__sidebar-toggle {
    padding: $spacing-1 $spacing-1 $spacing-1 $spacing-2;
    border-left: solid 1px $color-palette-gray-300;
    transition: all $basic-speed ease-in-out;
    opacity: 1;
    transform: translateX(0);
    overflow: hidden;
    min-height: $tab-min-height;
}

.dot-edit-content-actions__sidebar-toggle--hidden {
    opacity: 0;
    transform: translateX(100%);
    max-width: 0;
    padding: 0;
    margin: 0;
    border-left: none;
}

.dot-edit-content-actions__sidebar-btn {
    rect {
        stroke: $color-palette-primary;
    }

    path {
        fill: $color-palette-primary;
    }
    transition: all $basic-speed ease-in-out;
}

// PrimeNG Tabview Overrides
::ng-deep {
    .p-tabview-nav {
        flex: none;
    }
    .tabview-append-content {
        min-height: $tab-min-height;
        display: flex;
        align-items: center;
    }
    .dot-edit-content-tabview {
        .p-tabs-nav-container {
            padding: 0 0 0 $spacing-4;
            border: solid 1px $color-palette-gray-300;
            border-right: none;
            overflow: initial;
            position: sticky;
            top: 0;
            background-color: $white;
            z-index: 1000;
        }

        .p-tabs-nav-content .p-tabs-nav {
            border: none;
            border-left: solid 1px $color-palette-gray-300;
            border-right: solid 1px $color-palette-gray-300;
            padding-left: $spacing-3;
            min-height: $tab-min-height;
            min-width: auto;
        }

        .p-tabs-nav-content {
            display: flex;
            align-items: center;
            width: 100%;
            gap: $spacing-3;
            overflow: visible;
            flex-wrap: wrap;
        }

        &.dot-edit-content-tabview--single-tab {
<<<<<<< HEAD
            .p-tabs-nav li:first-child {
=======
            ul.p-tabview-nav {
>>>>>>> 55bcdd17
                display: none;
            }

            .tabview-append-content {
                border-left: solid 1px $color-palette-gray-300;
                padding-left: $spacing-3;
            }
        }
    }

    .p-tabview-nav-content {
        display: flex;
        align-items: center;
        width: 100%;
    }

    .tabview-append-content {
        flex: 1;
        display: flex;
        align-items: center;
    }
}<|MERGE_RESOLUTION|>--- conflicted
+++ resolved
@@ -119,11 +119,7 @@
         }
 
         &.dot-edit-content-tabview--single-tab {
-<<<<<<< HEAD
-            .p-tabs-nav li:first-child {
-=======
             ul.p-tabview-nav {
->>>>>>> 55bcdd17
                 display: none;
             }
 
