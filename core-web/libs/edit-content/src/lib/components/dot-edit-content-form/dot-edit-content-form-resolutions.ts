import {
    DotCMSBaseTypesContentTypes,
    DotCMSContentlet,
    DotCMSContentTypeField
} from '@dotcms/dotcms-models';

import { FIELD_TYPES } from '../../models/dot-edit-content-field.enum';
import { getSingleSelectableFieldOptions } from '../../utils/functions.util';
import { getRelationshipFromContentlet } from '../../utils/relationshipFromContentlet';

/**
 * A function that provides a default resolution value for a contentlet field.
 *
 * @param {Object} contentlet - The contentlet object.
 * @param {Object} field - The field object.
 * @returns {*} The resolved value for the field.
 */
export type FnResolutionValue<T> = (
    contentlet: DotCMSContentlet,
    field: DotCMSContentTypeField
) => T;

/**
 * A function that provides a default resolution value for a contentlet field.
 *
 * @returns {*} The resolved value for the field.
 */
const emptyResolutionFn: FnResolutionValue<string> = () => '';

/**
 * A function that provides a default resolution value for a contentlet field.
 *
 * @param {Object} contentlet - The contentlet object.
 * @param {Object} field - The field object.
 * @returns {*} The resolved value for the field.
 */
const defaultResolutionFn: FnResolutionValue<string> = (contentlet, field) =>
    contentlet ? (contentlet[field.variable] ?? field.defaultValue) : field.defaultValue;

/**
 * A function that provides a default resolution value for a contentlet field.
 *
 * @param {Object} contentlet - The contentlet object.
 * @param {Object} field - The field object.
 * @returns {*} The resolved value for the field.
 */
const textFieldResolutionFn: FnResolutionValue<string> = (contentlet, field) => {
    const value = contentlet
        ? (contentlet[field.variable] ?? field.defaultValue)
        : field.defaultValue;

    const shouldRemoveLeadingSlash =
        contentlet?.baseType === 'HTMLPAGE' &&
        field.variable === 'url' &&
        typeof value === 'string' &&
        value.startsWith('/');

    return shouldRemoveLeadingSlash ? value.substring(1) : value;
};

/**
 * Resolves the host folder path for a contentlet based on its type and URL structure.
 *
 * For file assets, it extracts the directory path by removing the filename.
 * For other content types, it extracts the path up to the '/content' segment.
 *
 * @param contentlet - The contentlet object containing hostName, url, and type
 * @param field - The field object containing the default value
 * @returns The resolved host folder path or the field's default value
 */
const hostFolderResolutionFn: FnResolutionValue<string> = (contentlet, field) => {
<<<<<<< HEAD
    if (contentlet?.hostName && contentlet?.url) {
        const path = `${contentlet?.hostName}${contentlet?.url}`;

        let finalPath = '';

        if (contentlet?.type === 'file_asset') {
            finalPath = path.split('/').slice(0, -1).join('/');
        } else {
            finalPath = path.slice(0, path.indexOf('/content'));
        }
        return `${finalPath}`;
=======
    // Early return if contentlet is invalid or missing required properties
    if (!contentlet?.hostName || !contentlet?.url) {
        return field?.defaultValue || '';
    }

    const { hostName, url, baseType } = contentlet;

    // Ensure hostName and url are strings
    if (typeof hostName !== 'string' || typeof url !== 'string') {
        return field?.defaultValue || '';
>>>>>>> f750c31e
    }

    const fullPath = `${hostName}${url}`;

    try {
        if (baseType === DotCMSBaseTypesContentTypes.FILEASSET) {
            // For file assets, remove the filename to get the directory path
            const pathSegments = fullPath.split('/');
            if (pathSegments.length > 1) {
                return pathSegments.slice(0, -1).join('/');
            }
            return fullPath;
        } else {
            // For other content types, extract path up to '/content'
            const contentIndex = fullPath.indexOf('/content');
            if (contentIndex !== -1) {
                return fullPath.slice(0, contentIndex);
            }
            return fullPath;
        }
    } catch (error) {
        console.warn('Error processing host folder path:', error);
        return field?.defaultValue || '';
    }
};

/**
 * A function that provides a default resolution value for a contentlet field.
 *
 * @param {Object} contentlet - The contentlet object.
 * @param {Object} field - The field object.
 * @returns {*} The resolved value for the field.
 */
const categoryResolutionFn: FnResolutionValue<string[] | string> = (contentlet, field) => {
    const values = contentlet?.[field.variable];

    if (Array.isArray(values)) {
        return values.map((item) => Object.keys(item)[0]);
    }

    return field.defaultValue ?? [];
};

/**
 * Resolution function for date/time fields
 * Backend always returns numeric timestamps when value exists, or the field is not included
 *
 * @param {DotCMSContentlet} contentlet - The contentlet object
 * @param {DotCMSContentTypeField} field - The field object
 * @returns {number | null} Numeric timestamp or null if no value
 */
const dateResolutionFn: FnResolutionValue<number | null> = (contentlet, field) => {
    if (!contentlet) {
        // For new content, let the calendar component handle defaultValue processing
        // The calendar component has proper logic for "now" and fixed dates with server timezone
        return null;
    }

    const value = contentlet[field.variable];

    // If field doesn't exist in contentlet or is explicitly null/undefined/empty
    if (value === null || value === undefined || value === '') {
        return null;
    }

    // Backend should always return number timestamps
    if (typeof value === 'number') {
        // Validate it's a reasonable timestamp (not NaN or invalid)
        return isNaN(value) || !isFinite(value) ? null : value;
    }

    // Handle edge cases where backend might return string timestamps
    if (typeof value === 'string') {
        const numericValue = Number(value);
        if (!isNaN(numericValue) && isFinite(numericValue)) {
            return numericValue;
        }

        console.warn(`Calendar field received unexpected string value from backend:`, {
            fieldVariable: field.variable,
            value: value,
            type: typeof value
        });
        return null;
    }

    // Handle unexpected Date objects (shouldn't happen from backend)
    if (value instanceof Date) {
        const timestamp = value.getTime();
        if (!isNaN(timestamp)) {
            console.warn(`Calendar field received Date object instead of timestamp from backend:`, {
                fieldVariable: field.variable,
                value: value,
                convertedTimestamp: timestamp
            });
            return timestamp;
        }
        return null;
    }

    // Log unexpected value types
    console.error(`Calendar field received unexpected value type from backend:`, {
        fieldVariable: field.variable,
        value: value,
        type: typeof value
    });

    return null;
};

/**
 * A function that provides a default resolution value for a contentlet field.
 *
 * @param {Object} contentlet - The contentlet object.
 * @param {Object} field - The field object.
 * @returns {*} The resolved value for the field.
 */
const relationshipResolutionFn: FnResolutionValue<string> = (contentlet, field) => {
    const relationship = getRelationshipFromContentlet({
        contentlet,
        variable: field.variable
    });

    return relationship.map((item) => item.identifier).join(',');
};

const selectResolutionFn: FnResolutionValue<string> = (contentlet, field) => {
    const value = contentlet
        ? (contentlet[field.variable] ?? field.defaultValue)
        : field.defaultValue;
    if (value === null || value === undefined || value === '') {
        const options = getSingleSelectableFieldOptions(field?.values || '', field.dataType);
        return options[0]?.value;
    }
    return value;
};

/**
 * The resolutionValue variable is a record that is responsible for mapping and transforming the
 * saved value in the contentlet to its corresponding form representation, based on the field type.
 * This enables each field type to properly process its own data.
 *
 */
export const resolutionValue: Record<
    FIELD_TYPES,
    FnResolutionValue<string | string[] | Date | number | null>
> = {
    [FIELD_TYPES.BINARY]: defaultResolutionFn,
    [FIELD_TYPES.FILE]: defaultResolutionFn,
    [FIELD_TYPES.IMAGE]: defaultResolutionFn,
    [FIELD_TYPES.BLOCK_EDITOR]: defaultResolutionFn,
    [FIELD_TYPES.CHECKBOX]: defaultResolutionFn,
    [FIELD_TYPES.CONSTANT]: defaultResolutionFn,
    [FIELD_TYPES.CUSTOM_FIELD]: defaultResolutionFn,
    [FIELD_TYPES.DATE]: dateResolutionFn,
    [FIELD_TYPES.DATE_AND_TIME]: dateResolutionFn,
    [FIELD_TYPES.TIME]: dateResolutionFn,
    [FIELD_TYPES.HIDDEN]: defaultResolutionFn,
    [FIELD_TYPES.HOST_FOLDER]: hostFolderResolutionFn,
    [FIELD_TYPES.JSON]: defaultResolutionFn,
    [FIELD_TYPES.KEY_VALUE]: defaultResolutionFn,
    [FIELD_TYPES.MULTI_SELECT]: defaultResolutionFn,
    [FIELD_TYPES.RADIO]: defaultResolutionFn,
    [FIELD_TYPES.SELECT]: selectResolutionFn,
    [FIELD_TYPES.TAG]: defaultResolutionFn,
    [FIELD_TYPES.TEXT]: textFieldResolutionFn,
    [FIELD_TYPES.TEXTAREA]: defaultResolutionFn,
    [FIELD_TYPES.WYSIWYG]: defaultResolutionFn,
    [FIELD_TYPES.CATEGORY]: categoryResolutionFn,
    [FIELD_TYPES.RELATIONSHIP]: relationshipResolutionFn,
    [FIELD_TYPES.LINE_DIVIDER]: emptyResolutionFn
};<|MERGE_RESOLUTION|>--- conflicted
+++ resolved
@@ -69,19 +69,6 @@
  * @returns The resolved host folder path or the field's default value
  */
 const hostFolderResolutionFn: FnResolutionValue<string> = (contentlet, field) => {
-<<<<<<< HEAD
-    if (contentlet?.hostName && contentlet?.url) {
-        const path = `${contentlet?.hostName}${contentlet?.url}`;
-
-        let finalPath = '';
-
-        if (contentlet?.type === 'file_asset') {
-            finalPath = path.split('/').slice(0, -1).join('/');
-        } else {
-            finalPath = path.slice(0, path.indexOf('/content'));
-        }
-        return `${finalPath}`;
-=======
     // Early return if contentlet is invalid or missing required properties
     if (!contentlet?.hostName || !contentlet?.url) {
         return field?.defaultValue || '';
@@ -92,7 +79,6 @@
     // Ensure hostName and url are strings
     if (typeof hostName !== 'string' || typeof url !== 'string') {
         return field?.defaultValue || '';
->>>>>>> f750c31e
     }
 
     const fullPath = `${hostName}${url}`;
