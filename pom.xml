--- conflicted
+++ resolved
@@ -22,7 +22,7 @@
     </properties>
     <modules>
         <!-- This is an aggregator pom, we make it separate than the parent pom
-        as the aggregate will always build last, and we want to make sure the
+        as the aggregate will always build last and we want to make sure the
         parent pom is built first. -->
         <module>parent</module>
         <module>independent-projects</module>
@@ -33,13 +33,6 @@
         <module>plugins-core</module>
         <module>build-parent</module>
         <module>dotCMS</module>
-<<<<<<< HEAD
-        <module>dotcms-war</module>
-        <module>dotcms-integration</module>
-        <module>plugins-core</module>
-        <module>reports</module>
-=======
->>>>>>> ed071e0a
         <module>tools/dotcms-cli</module>
     </modules>
     <repositories>
