import { DotFormFields } from './fields';
import { getStringFromDotKeyArray, isStringType } from '../../../../utils';
import {
    DotCMSContentTypeField,
    DotCMSContentTypeLayoutRow,
    DotCMSContentTypeLayoutColumn,
    DotCMSContentTypeFieldVariable
} from '@dotcms/dotcms-models';

export const DOT_ATTR_PREFIX = 'dot';

/**
 * Sets attributes to the HtmlElement from fieldVariables array
 *
 * @param HTMLElement element
 * @param DotCMSContentTypeFieldVariable fieldVariables
 */
export function setAttributesToTag(
    element: HTMLElement,
    fieldVariables: DotCMSContentTypeFieldVariable[]
): void {
    fieldVariables.forEach(({ key, value }) => {
        element.setAttribute(key, value);
    });
}

/**
 * Given a string formatted value "key|value,llave|valor" return an object.
 * @param values
 */
const pipedValuesToObject = (values: string): { [key: string]: string } => {
    return isStringType(values)
<<<<<<< HEAD
        ? values.split(",").reduce((acc, item) => {
            const [key, value] = item.split("|");
            return {
                ...acc,
                [key]: value
            };
        }, {})
=======
        ? values.split(',').reduce((acc, item) => {
              const [key, value] = item.split('|');
              return {
                  ...acc,
                  [key]: value
              };
          }, {})
>>>>>>> 0734e960
        : null;
};

function isDotAttribute(name: string): boolean {
    return name.startsWith(DOT_ATTR_PREFIX);
}

/**
 * Sets attributes with "dot" prefix to the HtmlElement passed
 *
 * @param Element element
 * @param Attr[] attributes
 */
export function setDotAttributesToElement(element: Element, attributes: Attr[]): void {
    attributes.forEach(({ name, value }) => {
        element.setAttribute(name.replace(DOT_ATTR_PREFIX, ''), value);
    });
}

/**
 * Returns "Dot" attributes from all element's attributes
 *
 * @param Attr[] attributes
 * @param string[] attrException
 * @returns Attr[]
 */
export function getDotAttributesFromElement(attributes: Attr[], attrException: string[]): Attr[] {
    const exceptions = attrException.map((attr: string) => attr.toUpperCase());
    return attributes.filter(
        (item: Attr) => !exceptions.includes(item.name.toUpperCase()) && isDotAttribute(item.name)
    );
}

/**
 * Returns if a field should be displayed from a comma separated list of fields
 * @param DotCMSContentTypeField field
 * @returns boolean
 */
export const shouldShowField = (field: DotCMSContentTypeField, fieldsToShow: string): boolean => {
    const fields2Show = fieldsToShow ? fieldsToShow.split(',') : [];
    return !fields2Show.length || fields2Show.includes(field.variable);
};

/**
 * Returns value of a Field Variable from a given key
 * @param DotCMSContentTypeFieldVariable[] fieldVariables
 * @param string key
 * @returns string
 */
export const getFieldVariableValue = (
    fieldVariables: DotCMSContentTypeFieldVariable[],
    key: string
): string => {
    if (fieldVariables && fieldVariables.length) {
        const [variable] = fieldVariables.filter(
            (item: DotCMSContentTypeFieldVariable) => item.key.toUpperCase() === key.toUpperCase()
        );
        return variable && variable.value;
    }
    return null;
};

/**
 * Parse a string to JSON and returns the message text
 * @param string message
 * @returns string
 */
export const getErrorMessage = (message: string): string => {
    let messageObj;
    try {
        messageObj = JSON.parse(message);
    } catch (error) {
        messageObj = message;
    }
    return messageObj.errors && messageObj.errors.length && messageObj.errors[0].message
        ? messageObj.errors[0].message
        : message;
};

/**
 * Given a layout Object of fields, it returns a flat list of fields
 * @param DotCMSContentTypeLayoutRow[] layout
 * @returns DotCMSContentTypeField[]
 */
export const getFieldsFromLayout = (
    layout: DotCMSContentTypeLayoutRow[]
): DotCMSContentTypeField[] => {
    return layout.reduce(
        (acc: DotCMSContentTypeField[], { columns }: DotCMSContentTypeLayoutRow) =>
            acc.concat(...columns.map((col: DotCMSContentTypeLayoutColumn) => col.fields)),
        []
    );
};

const fieldParamsConversionFromBE = {
    'Key-Value': (field: DotCMSContentTypeField) => {
        if (field.defaultValue && typeof field.defaultValue !== 'string') {
            const valuesArray = Object.keys(field.defaultValue).map((key: string) => {
                return { key: key, value: field.defaultValue[key] };
            });
            field.defaultValue = getStringFromDotKeyArray(valuesArray);
        }
        return DotFormFields['Key-Value'](field);
    }
};

export const fieldCustomProcess = {
    'DOT-KEY-VALUE': pipedValuesToObject
};

export const fieldMap = {
    Time: DotFormFields.Time,
    Textarea: DotFormFields.Textarea,
    Text: DotFormFields.Text,
    Tag: DotFormFields.Tag,
    Select: DotFormFields.Select,
    Radio: DotFormFields.Radio,
    'Multi-Select': DotFormFields['Multi-Select'],
    'Key-Value': fieldParamsConversionFromBE['Key-Value'],
    'Date-and-Time': DotFormFields['Date-and-Time'],
    'Date-Range': DotFormFields['Date-Range'],
    Date: DotFormFields.Date,
    Checkbox: DotFormFields.Checkbox,
    Binary: DotFormFields.Binary
};<|MERGE_RESOLUTION|>--- conflicted
+++ resolved
@@ -30,15 +30,6 @@
  */
 const pipedValuesToObject = (values: string): { [key: string]: string } => {
     return isStringType(values)
-<<<<<<< HEAD
-        ? values.split(",").reduce((acc, item) => {
-            const [key, value] = item.split("|");
-            return {
-                ...acc,
-                [key]: value
-            };
-        }, {})
-=======
         ? values.split(',').reduce((acc, item) => {
               const [key, value] = item.split('|');
               return {
@@ -46,7 +37,6 @@
                   [key]: value
               };
           }, {})
->>>>>>> 0734e960
         : null;
 };
 
