{
    "name": "dotcms-webcomponents",
<<<<<<< HEAD
    "version": "22.1.0-rc.1"
=======
    "version": "21.1.0-next.6"
>>>>>>> c66f24be
}<|MERGE_RESOLUTION|>--- conflicted
+++ resolved
@@ -1,8 +1,4 @@
 {
     "name": "dotcms-webcomponents",
-<<<<<<< HEAD
-    "version": "22.1.0-rc.1"
-=======
     "version": "21.1.0-next.6"
->>>>>>> c66f24be
 }