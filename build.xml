--- conflicted
+++ resolved
@@ -181,7 +181,6 @@
 
     <!-- #MigratedToGradle -->
     <target name="compile" depends="check-src-build,prepare" description="Compiles all source code.">
-<<<<<<< HEAD
         <javac debug="true"
                encoding="UTF-8"
                debuglevel="lines,vars,source"
@@ -197,9 +196,6 @@
                memorymaximumsize="512m"
                includeantruntime="false">
             <classpath refid="autoupdater-classpath" />
-=======
-        <javac debug="true" encoding="UTF-8" debuglevel="lines,vars,source" fork="true" srcdir="${src.dir}" destdir="${build.classes}" source="1.7" target="1.7" compiler="javac1.7" nowarn="true" optimize="true" memoryinitialsize="256m" memorymaximumsize="512m">
->>>>>>> 9d399a8c
             <classpath refid="files-classpath" />
         </javac>
         <copy file="${src.dir}/com/dotmarketing/beans/DotCMSSeq.hbm.xml" tofile="${build.classes}/com/dotmarketing/beans/DotCMSSeq.hbm.xml" />
@@ -380,14 +376,6 @@
 
         <!--bin folder (./bin)-->
         <copy todir="${distribution.bin.output}">
-<<<<<<< HEAD
-            <!-- This first fileset does nothing? The script files are in the ./bin dir, not ./bin/autoupdater. -->
-            <fileset dir="bin/autoupdater">
-                <include name="autoUpdater.sh"/>
-                <include name="autoUpdater.bat"/>
-            </fileset>
-=======
->>>>>>> 9d399a8c
             <fileset dir="bin">
                 <exclude name="com/**"/>
                 <exclude name="net/**"/>
@@ -797,53 +785,6 @@
     <target name="check-src-build" description="Checks to see if a build-core is possible. Fails if the src directory is missing. This prevents sourceless installs from running a clean" >
         <available file="${src.dir}/com/dotmarketing" type="dir" property="src.dir.present" />
         <fail message="Source directory not present. If trying to deploy plugins, please use bin/deploy-plugins.sh or bin/deploy-plugins.bat instead" unless="src.dir.present" />
-<<<<<<< HEAD
-        <available file="bin/autoUpdater.jar" type="file" property="autoupdater.present" />
-        <fail message="Autoupdater present. If trying to deploy plugins, please use bin/deploy-plugins.sh or bin/deploy-plugins.bat instead" if="autoupdater.present" />
-    </target>
-
-    <!--AUTO UPDATER -->
-
-    <path id="autoupdater-classpath">
-        <fileset dir="${basedir}/bin/autoupdater/libs">
-            <include name="**/*.jar" />
-        </fileset>
-    </path>
-
-    <target name="build-autoupdater-classpath">
-        <manifestclasspath property="autoupdater-jar-cp" jarfile="${dist.autoupdater}/autoUpdater.jar">
-            <classpath refid="autoupdater-classpath" />
-        </manifestclasspath>
-    </target>
-
-    <target name="clean-autoupdater">
-        <delete file="${dist.autoupdater}/autoUpdater.jar" failonerror="false" />
-        <delete dir="${build.autoupdater}" failonerror="false"/>
-    </target>
-
-    <target name="compile-autoupdater" depends="prepare" description="Compiles autoupdater source.">
-        <mkdir dir="${build.autoupdater}" />
-        <javac encoding="UTF-8" debug="true" debuglevel="lines,vars,source" fork="true" srcdir="${src.dir}" destdir="${build.autoupdater}"
-               source="1.8" target="1.8" compiler="javac1.8" nowarn="true" optimize="true"
-               memoryinitialsize="256m" memorymaximumsize="512m" >
-            <classpath refid="autoupdater-classpath" />
-            <include name="com/dotcms/autoupdater/**"/>
-        </javac>
-        <copy file="${src.dir}/com/dotcms/autoupdater/update.properties" tofile="${build.autoupdater}/com/dotcms/autoupdater/update.properties" />
-        <copy file="${src.dir}/com/dotcms/autoupdater/messages.properties" tofile="${build.autoupdater}/com/dotcms/autoupdater/messages.properties" />
-    </target>
-
-    <target name="jar-autoupdater" depends="clean-autoupdater,compile-autoupdater,build-autoupdater-classpath" description="Generates autoUpdater.jar in the 'autoupdater/dist' directory.">
-        <jar jarfile="${dist.autoupdater}/autoUpdater.jar" basedir="${build.autoupdater}">
-            <manifest>
-                <attribute name="Main-Class" value="com.dotcms.autoupdater.UpdateAgent"/>
-                <attribute name="Agent-Version" value="${agent.version}"/>
-                <attribute name="Release-Version" value="${dotcms.release.version}"/>
-                <attribute name="Class-Path" value="${autoupdater-jar-cp}"/>
-            </manifest>
-        </jar>
-=======
->>>>>>> 9d399a8c
     </target>
 
     <!-- #MigratedToGradle -->
