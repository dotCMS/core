--- conflicted
+++ resolved
@@ -1,19 +1,10 @@
 {
 	"info": {
-<<<<<<< HEAD
 		"_postman_id": "1c1bfc18-987b-42c5-98f5-29fb55f6c0e8",
-=======
-		"_postman_id": "4a5eb0ca-8dc7-4659-b5fe-fb89cbc0f08f",
->>>>>>> fbe625f6
 		"name": "GraphQL",
 		"description": "This suite verifies that the GraphQL REST Endpoint is working as expected.\n\n[GraphQL](https://graphql.org/) is an open query language which allows you to perform real-type dynamic queries which specify exactly what data you want, and in what order. The dotCMS GraphQL content delivery API has a number of advantages over querying content via REST:\n\n- A single endpoint to query all content: `api/v1/graphql`.\n    \n- Self documenting via schema introspection.\n    \n- No over-fetching of data (e.g. unneeded fields).\n    \n- No need for multiple requests to get combined data.\n    \n- Client control over both the query and the data received.",
 		"schema": "https://schema.getpostman.com/json/collection/v2.1.0/collection.json",
-<<<<<<< HEAD
 		"_exporter_id": "3028555"
-=======
-		"_exporter_id": "10041132",
-		"_collection_link": "https://speeding-firefly-555540.postman.co/workspace/dot3~4b54255a-c61a-4ce4-b605-fe26ebdfdd91/collection/10041132-4a5eb0ca-8dc7-4659-b5fe-fb89cbc0f08f?action=share&source=collection_link&creator=10041132"
->>>>>>> fbe625f6
 	},
 	"item": [
 		{
