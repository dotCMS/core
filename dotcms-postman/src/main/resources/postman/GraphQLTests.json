--- conflicted
+++ resolved
@@ -1,18 +1,10 @@
 {
 	"info": {
-<<<<<<< HEAD
-		"_postman_id": "1c1bfc18-987b-42c5-98f5-29fb55f6c0e8",
-=======
 		"_postman_id": "2f32e966-26c7-4f31-bd5c-3a474c504310",
->>>>>>> d5e1ec15
 		"name": "GraphQL",
 		"description": "This suite verifies that the GraphQL REST Endpoint is working as expected.\n\n[GraphQL](https://graphql.org/) is an open query language which allows you to perform real-type dynamic queries which specify exactly what data you want, and in what order. The dotCMS GraphQL content delivery API has a number of advantages over querying content via REST:\n\n- A single endpoint to query all content: `api/v1/graphql`.\n    \n- Self documenting via schema introspection.\n    \n- No over-fetching of data (e.g. unneeded fields).\n    \n- No need for multiple requests to get combined data.\n    \n- Client control over both the query and the data received.",
 		"schema": "https://schema.getpostman.com/json/collection/v2.1.0/collection.json",
-<<<<<<< HEAD
-		"_exporter_id": "3028555"
-=======
 		"_exporter_id": "31066048"
->>>>>>> d5e1ec15
 	},
 	"item": [
 		{
