--- conflicted
+++ resolved
@@ -1,10 +1,6 @@
 {
 	"info": {
-<<<<<<< HEAD
-		"_postman_id": "3a193ea0-cace-4f9b-af44-69cbe4bca8c8",
-=======
 		"_postman_id": "3a7f408a-7661-4715-8cf8-35f9305b3f73",
->>>>>>> 6a4e03c3
 		"name": "ContentResourceV1",
 		"description": "This folder contains a comprehensive set of API requests related to the `ContentResourceV1` API endpoints. These requests cover various operations such as creating, retrieving and updating content. The folder is organized to help developers and testers efficiently validate and interact with the content resource endpoints in the system.\n\n#### Objectives:\n\n1. **Create Content**:\n    \n    - Test the creation of new content items with valid and invalid data.\n        \n    - Ensure that the response includes all necessary details for the created content.\n        \n2. **Retrieve Content**:\n    \n    - Validate the retrieval of content items by ID.\n        \n    - Ensure the response contains accurate and complete content details.\n        \n3. **Update Content**:\n    \n    - Test updating existing content items with valid and invalid data.\n        \n    - Verify that the response reflects the updated content accurately.\n        \n    - Ensure that only authorized users can update content.\n        \n4. **Error Handling**:\n    \n    - Verify that the API returns appropriate error messages for invalid requests.\n        \n    - Ensure the correct HTTP status codes are used for different error scenarios.\n        \n5. **Security**:\n    \n    - Validate that only authorized users can perform operations on the content.\n        \n    - Ensure that all security protocols are enforced during API interactions.",
 		"schema": "https://schema.getpostman.com/json/collection/v2.1.0/collection.json",
