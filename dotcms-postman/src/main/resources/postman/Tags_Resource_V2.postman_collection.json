{
	"info": {
		"_postman_id": "06743017-e871-4014-81a1-7d902a501d1c",
		"name": "Tags Resource V2",
		"schema": "https://schema.getpostman.com/json/collection/v2.1.0/collection.json",
		"_exporter_id": "5403727"
	},
	"item": [
		{
			"name": "Create test Site for Tags",
			"event": [
				{
					"listen": "test",
					"script": {
						"exec": [
							"pm.test(\"HTTP Status code must be 200\", function () {",
							"    pm.response.to.have.status(200);",
							"});",
							"",
							"pm.test(\"Retrieve and save the test Site ID where Tags will be saved\", function () {",
							"    const jsonData = pm.response.json();",
							"    pm.collectionVariables.set(\"tagsSiteId\", jsonData.entity.identifier);",
							"});",
							""
						],
						"type": "text/javascript"
					}
				},
				{
					"listen": "prerequest",
					"script": {
						"exec": [
							"pm.collectionVariables.set (\"randomNum\", _.random (20,100));"
						],
						"type": "text/javascript"
					}
				}
			],
			"request": {
				"auth": {
					"type": "basic",
					"basic": [
						{
							"key": "password",
							"value": "admin",
							"type": "string"
						},
						{
							"key": "username",
							"value": "admin@dotcms.com",
							"type": "string"
						}
					]
				},
				"method": "POST",
				"header": [],
				"body": {
					"mode": "raw",
					"raw": "{\n    \"siteName\":\"tags.host{{randomNum}}.com\"\n}",
					"options": {
						"raw": {
							"language": "json"
						}
					}
				},
				"url": {
					"raw": "{{serverURL}}/api/v1/site",
					"host": [
						"{{serverURL}}"
					],
					"path": [
						"api",
						"v1",
						"site"
					]
				}
			},
			"response": []
		},
		{
			"name": "Save Tags in Site and System Host",
			"event": [
				{
					"listen": "prerequest",
					"script": {
						"exec": [
							""
						],
						"type": "text/javascript"
					}
				},
				{
					"listen": "test",
					"script": {
						"exec": [
							"pm.test(\"HTTP Status code must be 201 Created\", function () {",
							"    pm.response.to.have.status(201);",
							"});",
							"",
							"pm.test(\"Retrieve and save the Tag ID to update it later\", function () {",
							"    const jsonData = pm.response.json();    ",
							"    const tags = jsonData.entity;",
							"    const tag = tags.find(t => t.label === 'non-global-tag-v2');",
							"    pm.expect(tag).to.not.be.undefined;",
							"    pm.collectionVariables.set(\"tagForUpdateId\", tag.id);",
							"});",
							""
						],
						"type": "text/javascript"
					}
				}
			],
			"request": {
				"auth": {
					"type": "basic",
					"basic": [
						{
							"key": "password",
							"value": "admin",
							"type": "string"
						},
						{
							"key": "username",
							"value": "admin@dotCMS.com",
							"type": "string"
						},
						{
							"key": "saveHelperData",
							"type": "any"
						},
						{
							"key": "showPassword",
							"value": false,
							"type": "boolean"
						}
					]
				},
				"method": "POST",
				"header": [
					{
						"key": "Content-Type",
						"name": "Content-Type",
						"type": "text",
						"value": "application/json"
					}
				],
				"body": {
					"mode": "raw",
					"raw": "[\n   {\n      \"name\":\"default-site-tag-1-v2\",\n      \"siteId\":\"8a7d5e23-da1e-420a-b4f0-471e7da8ea2d\",\n      \"persona\":false,\n      \"ownerId\":\"dotcms.org.1\"\n   },\n   {\n      \"name\":\"global-tag-1-v2\",\n      \"siteId\":\"SYSTEM_HOST\",\n      \"persona\":false,\n      \"ownerId\":\"dotcms.org.1\"\n   },\n   {\n      \"name\":\"third-site-tag-v2\",\n      \"siteId\":\"{{tagsSiteId}}\",\n      \"persona\":false,\n      \"ownerId\":\"dotcms.org.1\"\n   },\n   {\n      \"name\":\"non-global-tag-v2\",\n      \"siteId\":\"{{tagsSiteId}}\",\n      \"persona\":false,\n      \"ownerId\":\"dotcms.org.1\"\n   }\n]"
				},
				"url": {
					"raw": "{{serverURL}}/api/v2/tags",
					"host": [
						"{{serverURL}}"
					],
					"path": [
						"api",
						"v2",
						"tags"
					]
				},
				"description": "This tests the endpoint that brings back one specific App given the App-key."
			},
			"response": []
		},
		{
			"name": "Update Tag in test Site",
			"event": [
				{
					"listen": "prerequest",
					"script": {
						"exec": [
							""
						],
						"type": "text/javascript"
					}
				},
				{
					"listen": "test",
					"script": {
						"exec": [
							"pm.test(\"HTTP Status code must be 200\", function () {",
							"    pm.response.to.have.status(200);",
							"});",
							"",
							"pm.test(\"Check that the updated Tag is being returned correctly\", function () {",
							"    var jsonData = pm.response.json();",
							"    pm.expect(jsonData.entity).to.not.be.undefined;",
							"    pm.expect(jsonData.entity.label).to.eql('non-global-tag-v2-changed');",
							"    pm.expect(jsonData.entity.siteId).to.eql('8a7d5e23-da1e-420a-b4f0-471e7da8ea2d');",
							"    pm.expect(jsonData.entity.id).to.eql(pm.collectionVariables.get('tagForUpdateId'));",
							"});",
							"",
							"// Verify via GET request",
							"pm.test(\"Verify tag update via GET request\", function () {",
							"    const tagId = pm.collectionVariables.get('tagForUpdateId');",
							"    pm.sendRequest({",
							"        url: pm.environment.get('serverURL') + '/api/v2/tags/' + tagId,",
							"        method: 'GET',",
							"        header: {",
							"            'Authorization': 'Basic ' + btoa('admin@dotCMS.com:admin')",
							"        }",
							"    }, function (err, response) {",
							"        pm.expect(response.code).to.eql(200);",
							"        const tag = response.json().entity;",
							"        pm.expect(tag.label).to.eql('non-global-tag-v2-changed');",
							"        pm.expect(tag.siteId).to.eql('8a7d5e23-da1e-420a-b4f0-471e7da8ea2d');",
							"    });",
							"});",
							""
						],
						"type": "text/javascript"
					}
				}
			],
			"request": {
				"auth": {
					"type": "basic",
					"basic": [
						{
							"key": "password",
							"value": "admin",
							"type": "string"
						},
						{
							"key": "username",
							"value": "admin@dotCMS.com",
							"type": "string"
						},
						{
							"key": "saveHelperData",
							"type": "any"
						},
						{
							"key": "showPassword",
							"value": false,
							"type": "boolean"
						}
					]
				},
				"method": "PUT",
				"header": [
					{
						"key": "Content-Type",
						"name": "Content-Type",
						"type": "text",
						"value": "application/json"
					}
				],
				"body": {
					"mode": "raw",
					"raw": "{\n   \"name\":\"non-global-tag-v2-changed\",\n   \"siteId\":\"8a7d5e23-da1e-420a-b4f0-471e7da8ea2d\"\n}"
				},
				"url": {
					"raw": "{{serverURL}}/api/v2/tags/{{tagForUpdateId}}",
					"host": [
						"{{serverURL}}"
					],
					"path": [
						"api",
						"v2",
						"tags",
						"{{tagForUpdateId}}"
					]
				},
				"description": "This tests the endpoint that brings back one specific App given the App-key."
			},
			"response": []
		},
		{
			"name": "List ALL Tags",
			"event": [
				{
					"listen": "prerequest",
					"script": {
						"exec": [
							"// Generate unique timestamp for this test run",
							"pm.collectionVariables.set('listTestTimestamp', Date.now());",
							"",
							"// Clean up any existing test tags from previous runs",
							"const timestamp = pm.collectionVariables.get('listTestTimestamp');",
							"console.log('List ALL Tags test starting with timestamp:', timestamp);"
						],
						"type": "text/javascript"
					}
				},
				{
					"listen": "test",
					"script": {
						"exec": [
							"pm.test(\"HTTP Status code must be 200\", function () {",
							"    pm.response.to.have.status(200);",
							"});",
							"",
							"pm.test(\"Verify response structure is paginated array\", function () {",
							"    const jsonData = pm.response.json();",
							"    pm.expect(jsonData).to.have.property('entity');",
							"    pm.expect(jsonData).to.have.property('pagination');",
							"    pm.expect(jsonData.entity).to.be.an('array');",
							"});",
							"",
							"pm.test(\"Test list functionality by creating and verifying tags\", function () {",
							"    const timestamp = pm.collectionVariables.get('listTestTimestamp');",
							"    ",
							"    // Step 1: Record initial count",
							"    const initialResponse = pm.response.json();",
							"    const initialCount = initialResponse.pagination.totalEntries;",
							"    console.log('Initial tag count:', initialCount);",
							"    ",
							"    // Step 2: Create test tags",
							"    const testTags = [",
							"        {",
							"            name: `list-test-global-${timestamp}`,",
							"            siteId: 'SYSTEM_HOST',",
							"            persona: false",
							"        },",
							"        {",
							"            name: `list-test-site-${timestamp}`,",
							"            siteId: '8a7d5e23-da1e-420a-b4f0-471e7da8ea2d',",
							"            persona: false",
							"        },",
							"        {",
							"            name: `list-test-another-${timestamp}`,",
							"            siteId: 'SYSTEM_HOST',",
							"            persona: false",
							"        }",
							"    ];",
							"    ",
							"    pm.sendRequest({",
							"        url: pm.environment.get('serverURL') + '/api/v2/tags',",
							"        method: 'POST',",
							"        header: {",
							"            'Content-Type': 'application/json',",
							"            'Authorization': 'Basic ' + btoa('admin@dotCMS.com:admin')",
							"        },",
							"        body: {",
							"            mode: 'raw',",
							"            raw: JSON.stringify(testTags)",
							"        }",
							"    }, function (err, createResponse) {",
							"        pm.expect(createResponse.code).to.eql(201);",
							"        console.log('Created', createResponse.json().entity.length, 'test tags');",
							"        ",
							"        // Step 3: List tags again and verify",
							"        pm.sendRequest({",
							"            url: pm.environment.get('serverURL') + '/api/v2/tags?per_page=200&global=true',",
							"            method: 'GET',",
							"            header: {",
							"                'Authorization': 'Basic ' + btoa('admin@dotCMS.com:admin')",
							"            }",
							"        }, function (err, listResponse) {",
							"            pm.expect(listResponse.code).to.eql(200);",
							"            ",
							"            const finalResponse = listResponse.json();",
							"            const finalCount = finalResponse.pagination.totalEntries;",
							"            const tags = finalResponse.entity;",
							"            ",
							"            console.log('Final tag count:', finalCount);",
							"            ",
							"            // Verify count increased",
							"            pm.expect(finalCount, 'Tag count should have increased').to.be.at.least(initialCount + 3);",
							"            ",
							"            // Verify our test tags exist in the list",
							"            const ourTags = tags.filter(t => t.label.includes('list-test-') && t.label.includes(timestamp));",
							"            pm.expect(ourTags.length, 'Should find all 3 test tags in list').to.equal(3);",
							"            ",
							"            console.log('Found our test tags:', ourTags.map(t => t.label));",
							"            ",
							"            // Save tags for later tests (maintain backward compatibility)",
							"            // IMPORTANT: Other tests depend on these variables being set",
							"            const globalTag = ourTags.find(t => t.siteId === 'SYSTEM_HOST');",
							"            const siteTag = ourTags.find(t => t.siteId === '8a7d5e23-da1e-420a-b4f0-471e7da8ea2d');",
							"            ",
							"            // These variables MUST be set for subsequent tests to work",
							"            // Use whichever tag we have available (prefer siteTag, fallback to globalTag)",
							"            const tagToUse = siteTag || globalTag || ourTags[0];",
							"            ",
							"            pm.collectionVariables.set('globalTag', globalTag || tagToUse);",
							"            pm.collectionVariables.set('defaultSiteTag', tagToUse);",
							"            pm.collectionVariables.set('thirdSiteTag', tagToUse);",
							"            pm.collectionVariables.set('nonGlobalTag', tagToUse);  // Critical for Delete test",
							"            pm.collectionVariables.set('testTagsCreated', true);",
							"            ",
							"            console.log('Set nonGlobalTag for Delete test:', tagToUse);",
							"        });",
							"    });",
							"});",
							""
						],
						"type": "text/javascript"
					}
				}
			],
			"protocolProfileBehavior": {
				"disableBodyPruning": true
			},
			"request": {
				"auth": {
					"type": "basic",
					"basic": [
						{
							"key": "password",
							"value": "admin",
							"type": "string"
						},
						{
							"key": "username",
							"value": "admin@dotCMS.com",
							"type": "string"
						},
						{
							"key": "saveHelperData",
							"type": "any"
						},
						{
							"key": "showPassword",
							"value": false,
							"type": "boolean"
						}
					]
				},
				"method": "GET",
				"header": [
					{
						"key": "Content-Type",
						"name": "Content-Type",
						"type": "text",
						"value": "application/json"
					}
				],
				"body": {
					"mode": "raw",
					"raw": ""
				},
				"url": {
					"raw": "{{serverURL}}/api/v2/tags?per_page=100&global=true",
					"host": [
						"{{serverURL}}"
					],
					"path": [
						"api",
						"v2",
						"tags"
					],
					"query": [
						{
							"key": "per_page",
							"value": "100"
						},
						{
							"key": "global",
							"value": "true"
						}
					]
				},
				"description": "This tests the endpoint that brings back one specific App given the App-key."
			},
			"response": []
		},
		{
			"name": "List Tags with Pagination - Page 1",
			"event": [
				{
					"listen": "test",
					"script": {
						"exec": [
							"pm.test(\"HTTP Status code must be 200\", function () {",
							"    pm.response.to.have.status(200);",
							"});",
							"",
							"pm.test(\"Verify pagination works with per_page=2\", function () {",
							"    const jsonData = pm.response.json();",
							"    pm.expect(jsonData).to.have.property('entity');",
							"    pm.expect(jsonData).to.have.property('pagination');",
							"    pm.expect(jsonData.entity).to.be.an('array');",
							"    ",
							"    const pagination = jsonData.pagination;",
							"    pm.expect(pagination.currentPage).to.eql(1);",
							"    pm.expect(pagination.perPage).to.eql(2);",
							"    pm.expect(jsonData.entity.length).to.be.lte(2);",
							"});",
							""
						],
						"type": "text/javascript"
					}
				}
			],
			"request": {
				"auth": {
					"type": "basic",
					"basic": [
						{
							"key": "password",
							"value": "admin",
							"type": "string"
						},
						{
							"key": "username",
							"value": "admin@dotCMS.com",
							"type": "string"
						}
					]
				},
				"method": "GET",
				"header": [
					{
						"key": "Content-Type",
						"value": "application/json"
					}
				],
				"url": {
					"raw": "{{serverURL}}/api/v2/tags?page=1&per_page=2&global=true",
					"host": [
						"{{serverURL}}"
					],
					"path": [
						"api",
						"v2",
						"tags"
					],
					"query": [
						{
							"key": "page",
							"value": "1"
						},
						{
							"key": "per_page",
							"value": "2"
						},
						{
							"key": "global",
							"value": "true"
						}
					]
				}
			},
			"response": []
		},
		{
			"name": "List Tags with Default Pagination",
			"event": [
				{
					"listen": "test",
					"script": {
						"exec": [
							"pm.test(\"HTTP Status code must be 200\", function () {",
							"    pm.response.to.have.status(200);",
							"});",
							"",
							"pm.test(\"Verify default pagination settings\", function () {",
							"    const jsonData = pm.response.json();",
							"    const pagination = jsonData.pagination;",
							"    ",
							"    // Should default to page 1",
							"    pm.expect(pagination.currentPage).to.eql(1);",
							"    ",
							"    // Should default to 10 per page (from DOTCMS_PAGINATION_ROWS)",
							"    pm.expect(pagination.perPage).to.eql(10);",
							"    ",
							"    // Response should have tags array",
							"    pm.expect(jsonData.entity).to.be.an('array');",
							"});",
							""
						],
						"type": "text/javascript"
					}
				}
			],
			"request": {
				"auth": {
					"type": "basic",
					"basic": [
						{
							"key": "password",
							"value": "admin",
							"type": "string"
						},
						{
							"key": "username",
							"value": "admin@dotCMS.com",
							"type": "string"
						}
					]
				},
				"method": "GET",
				"header": [
					{
						"key": "Content-Type",
						"value": "application/json"
					}
				],
				"url": {
					"raw": "{{serverURL}}/api/v2/tags?global=true",
					"host": [
						"{{serverURL}}"
					],
					"path": [
						"api",
						"v2",
						"tags"
					],
					"query": [
						{
							"key": "global",
							"value": "true"
						}
					]
				}
			},
			"response": []
		},
		{
			"name": "List Tags with Page Zero Defaults to Page One",
			"event": [
				{
					"listen": "test",
					"script": {
						"exec": [
							"pm.test(\"HTTP Status code must be 200 (page 0 defaults to page 1)\", function () {",
							"    pm.response.to.have.status(200);",
							"});",
							"",
							"pm.test(\"Response returns valid paginated data structure\", function () {",
							"    const jsonData = pm.response.json();",
							"    pm.expect(jsonData).to.have.property('entity');",
							"    pm.expect(jsonData.entity).to.be.an('array');",
							"    pm.expect(jsonData).to.have.property('pagination');",
							"});",
							"",
							"pm.test(\"Pagination shows page 1 (default when page=0)\", function () {",
							"    const jsonData = pm.response.json();",
							"    // PaginationUtil converts page 0 to page 1",
							"    pm.expect(jsonData.pagination.currentPage).to.equal(1);",
							"});",
							""
						],
						"type": "text/javascript"
					}
				}
			],
			"request": {
				"auth": {
					"type": "basic",
					"basic": [
						{
							"key": "password",
							"value": "admin",
							"type": "string"
						},
						{
							"key": "username",
							"value": "admin@dotCMS.com",
							"type": "string"
						}
					]
				},
				"method": "GET",
				"header": [
					{
						"key": "Content-Type",
						"value": "application/json"
					}
				],
				"url": {
					"raw": "{{serverURL}}/api/v2/tags?page=0",
					"host": [
						"{{serverURL}}"
					],
					"path": [
						"api",
						"v2",
						"tags"
					],
					"query": [
						{
							"key": "page",
							"value": "0"
						}
					]
				}
			},
			"response": []
		},
		{
			"name": "Create Length Ordering Test Tags",
			"event": [
				{
					"listen": "test",
					"script": {
						"exec": [
							"pm.test(\"HTTP Status code must be 201\", function () {",
							"    pm.response.to.have.status(201);",
							"});",
							"",
							"pm.test(\"Verify length ordering test tags were created\", function () {",
							"    const jsonData = pm.response.json();",
							"    pm.expect(jsonData).to.have.property('entity');",
							"    // Save created tags for verification",
							"    pm.collectionVariables.set('lengthOrderingTagsCreated', true);",
							"});",
							""
						],
						"type": "text/javascript"
					}
				}
			],
			"request": {
				"auth": {
					"type": "basic",
					"basic": [
						{
							"key": "password",
							"value": "admin",
							"type": "string"
						},
						{
							"key": "username",
							"value": "admin@dotCMS.com",
							"type": "string"
						}
					]
				},
				"method": "POST",
				"header": [
					{
						"key": "Content-Type",
						"value": "application/json"
					}
				],
				"body": {
					"mode": "raw",
					"raw": "[\n   {\n      \"name\":\"tag\",\n      \"siteId\":\"{{tagsSiteId}}\",\n      \"ownerId\":\"dotcms.org.1\",\n      \"persona\":false\n   },\n   {\n      \"name\":\"tags\",\n      \"siteId\":\"{{tagsSiteId}}\",\n      \"ownerId\":\"dotcms.org.1\",\n      \"persona\":false\n   },\n   {\n      \"name\":\"tagging\",\n      \"siteId\":\"{{tagsSiteId}}\",\n      \"ownerId\":\"dotcms.org.1\",\n      \"persona\":false\n   },\n   {\n      \"name\":\"retag\",\n      \"siteId\":\"{{tagsSiteId}}\",\n      \"ownerId\":\"dotcms.org.1\",\n      \"persona\":false\n   },\n   {\n      \"name\":\"metatag\",\n      \"siteId\":\"{{tagsSiteId}}\",\n      \"ownerId\":\"dotcms.org.1\",\n      \"persona\":false\n   }\n]",
					"options": {
						"raw": {
							"language": "json"
						}
					}
				},
				"url": {
					"raw": "{{serverURL}}/api/v2/tags",
					"host": [
						"{{serverURL}}"
					],
					"path": [
						"api",
						"v2",
						"tags"
					]
				}
			},
			"response": []
		},
		{
			"name": "Filter Tags with Length Ordering",
			"event": [
				{
					"listen": "test",
					"script": {
						"exec": [
							"pm.test(\"HTTP Status code must be 200\", function () {",
							"    pm.response.to.have.status(200);",
							"});",
							"",
							"pm.test(\"Verify filter returns tags ordered by length (shortest first)\", function () {",
							"    const jsonData = pm.response.json();",
							"    const tags = jsonData.entity;",
							"    ",
							"    pm.expect(tags).to.be.an('array');",
							"    pm.expect(tags.length).to.be.greaterThan(0);",
							"    ",
							"    // Filter for tags containing 'tag' to get our test tags",
							"    const testTags = tags.filter(tag => tag.label && tag.label.includes('tag'));",
							"    pm.expect(testTags.length).to.be.greaterThan(1);",
							"    ",
							"    // Verify ordering by length (shortest first)",
							"    for (let i = 1; i < testTags.length; i++) {",
							"        const currentLength = testTags[i].label.length;",
							"        const previousLength = testTags[i-1].label.length;",
							"        pm.expect(currentLength).to.be.gte(previousLength, ",
							"            `Tag '${testTags[i].label}' (${currentLength}) should not come before '${testTags[i-1].label}' (${previousLength})`);",
							"    }",
							"    ",
							"    // Verify specific expected ordering",
							"    const expectedOrder = ['tag', 'tags', 'retag', 'metatag', 'tagging'];",
							"    expectedOrder.forEach((expectedTag, index) => {",
							"        const foundTag = testTags.find(tag => tag.label === expectedTag);",
							"        if (foundTag) {",
							"            const foundIndex = testTags.indexOf(foundTag);",
							"            pm.expect(foundIndex).to.be.lte(index + 1, `Tag '${expectedTag}' not in expected position`);",
							"        }",
							"    });",
							"});",
							""
						],
						"type": "text/javascript"
					}
				}
			],
			"request": {
				"auth": {
					"type": "basic",
					"basic": [
						{
							"key": "password",
							"value": "admin",
							"type": "string"
						},
						{
							"key": "username",
							"value": "admin@dotCMS.com",
							"type": "string"
						}
					]
				},
				"method": "GET",
				"header": [
					{
						"key": "Content-Type",
						"value": "application/json"
					}
				],
				"url": {
					"raw": "{{serverURL}}/api/v2/tags?filter=tag&site={{tagsSiteId}}&global=true&per_page=50",
					"host": [
						"{{serverURL}}"
					],
					"path": [
						"api",
						"v2",
						"tags"
					],
					"query": [
						{
							"key": "filter",
							"value": "tag"
						},
						{
							"key": "site",
							"value": "{{tagsSiteId}}"
						},
						{
							"key": "global",
							"value": "true"
						},
						{
							"key": "per_page",
							"value": "50"
						}
					]
				}
			},
			"response": []
		},
		{
			"name": "Filter Tags Case Insensitive",
			"event": [
				{
					"listen": "test",
					"script": {
						"exec": [
							"pm.test(\"HTTP Status code must be 200\", function () {",
							"    pm.response.to.have.status(200);",
							"});",
							"",
							"pm.test(\"Verify case insensitive filter works\", function () {",
							"    const jsonData = pm.response.json();",
							"    const tags = jsonData.entity;",
							"    ",
							"    pm.expect(tags).to.be.an('array');",
							"    ",
							"    // Should find tags regardless of case",
							"    const tagLabels = tags.map(tag => tag.label.toLowerCase());",
							"    const hasMatchingTags = tagLabels.some(label => label.includes('tag'));",
							"    pm.expect(hasMatchingTags).to.be.true;",
							"});",
							""
						],
						"type": "text/javascript"
					}
				}
			],
			"request": {
				"auth": {
					"type": "basic",
					"basic": [
						{
							"key": "password",
							"value": "admin",
							"type": "string"
						},
						{
							"key": "username",
							"value": "admin@dotCMS.com",
							"type": "string"
						}
					]
				},
				"method": "GET",
				"header": [
					{
						"key": "Content-Type",
						"value": "application/json"
					}
				],
				"url": {
					"raw": "{{serverURL}}/api/v2/tags?filter=TAG&site={{tagsSiteId}}&global=true&per_page=50",
					"host": [
						"{{serverURL}}"
					],
					"path": [
						"api",
						"v2",
						"tags"
					],
					"query": [
						{
							"key": "filter",
							"value": "TAG"
						},
						{
							"key": "site",
							"value": "{{tagsSiteId}}"
						},
						{
							"key": "global",
							"value": "true"
						},
						{
							"key": "per_page",
							"value": "50"
						}
					]
				}
			},
			"response": []
		},
		{
			"name": "Get Tag by Name and Site",
			"event": [
				{
					"listen": "prerequest",
					"script": {
						"exec": [
							""
						],
						"type": "text/javascript"
					}
				},
				{
					"listen": "test",
					"script": {
						"exec": [
							"pm.test(\"HTTP Status code must be 200\", function () {",
							"    pm.response.to.have.status(200);",
							"});",
							"",
							"pm.test(\"Verify response structure is paginated array\", function () {",
							"    const jsonData = pm.response.json();",
							"    pm.expect(jsonData).to.have.property('entity');",
							"    pm.expect(jsonData).to.have.property('pagination');",
							"    pm.expect(jsonData.entity).to.be.an('array');",
							"});",
							"",
							"pm.test(\"Check that there's at least one Tag matching the filter 'default'\", function () {    ",
							"    const jsonData = pm.response.json();",
							"    const tags = jsonData.entity;",
							"    pm.expect(tags.length).to.be.gte(1);",
							"    ",
							"    // Verify at least one tag contains 'default' in its label",
							"    const matchingTag = tags.find(tag => tag.label && tag.label.toLowerCase().includes('default'));",
							"    pm.expect(matchingTag).to.not.be.undefined;",
							"});",
							""
						],
						"type": "text/javascript"
					}
				}
			],
			"protocolProfileBehavior": {
				"disableBodyPruning": true
			},
			"request": {
				"auth": {
					"type": "basic",
					"basic": [
						{
							"key": "password",
							"value": "admin",
							"type": "string"
						},
						{
							"key": "username",
							"value": "admin@dotCMS.com",
							"type": "string"
						},
						{
							"key": "saveHelperData",
							"type": "any"
						},
						{
							"key": "showPassword",
							"value": false,
							"type": "boolean"
						}
					]
				},
				"method": "GET",
				"header": [
					{
						"key": "Content-Type",
						"name": "Content-Type",
						"type": "text",
						"value": "application/json"
					}
				],
				"body": {
					"mode": "raw",
					"raw": ""
				},
				"url": {
					"raw": "{{serverURL}}/api/v2/tags?filter=default&site=8a7d5e23-da1e-420a-b4f0-471e7da8ea2d",
					"host": [
						"{{serverURL}}"
					],
					"path": [
						"api",
						"v2",
						"tags"
					],
					"query": [
						{
							"key": "filter",
							"value": "default"
						},
						{
							"key": "site",
							"value": "8a7d5e23-da1e-420a-b4f0-471e7da8ea2d"
						}
					]
				},
				"description": "This tests the endpoint that brings back one specific App given the App-key."
			},
			"response": []
		},
		{
			"name": "Get Tag that does not exist",
			"event": [
				{
					"listen": "prerequest",
					"script": {
						"exec": [
							""
						],
						"type": "text/javascript"
					}
				},
				{
					"listen": "test",
					"script": {
						"exec": [
							"pm.test(\"HTTP Status code must be 200\", function () {",
							"    pm.response.to.have.status(200);",
							"});",
							"",
							"pm.test(\"Verify response structure is paginated array\", function () {",
							"    const jsonData = pm.response.json();",
							"    pm.expect(jsonData).to.have.property('entity');",
							"    pm.expect(jsonData).to.have.property('pagination');",
							"    pm.expect(jsonData.entity).to.be.an('array');",
							"});",
							"",
							"pm.test(\"There must be no Tag matching the filter 'xxx'\", function () {    ",
							"    const jsonData = pm.response.json();",
							"    const tags = jsonData.entity;",
							"    pm.expect(tags.length).to.be.eq(0);",
							"    pm.expect(jsonData.pagination.totalEntries).to.be.eq(0);",
							"});",
							""
						],
						"type": "text/javascript"
					}
				}
			],
			"protocolProfileBehavior": {
				"disableBodyPruning": true
			},
			"request": {
				"auth": {
					"type": "basic",
					"basic": [
						{
							"key": "password",
							"value": "admin",
							"type": "string"
						},
						{
							"key": "username",
							"value": "admin@dotCMS.com",
							"type": "string"
						},
						{
							"key": "saveHelperData",
							"type": "any"
						},
						{
							"key": "showPassword",
							"value": false,
							"type": "boolean"
						}
					]
				},
				"method": "GET",
				"header": [
					{
						"key": "Content-Type",
						"name": "Content-Type",
						"type": "text",
						"value": "application/json"
					}
				],
				"body": {
					"mode": "raw",
					"raw": ""
				},
				"url": {
					"raw": "{{serverURL}}/api/v2/tags?filter=xxx&site={{tagsSiteId}}",
					"host": [
						"{{serverURL}}"
					],
					"path": [
						"api",
						"v2",
						"tags"
					],
					"query": [
						{
							"key": "filter",
							"value": "xxx"
						},
						{
							"key": "site",
							"value": "{{tagsSiteId}}"
						}
					]
				},
				"description": "This tests the endpoint that brings back one specific App given the App-key."
			},
			"response": []
		},
		{
			"name": "Get Tag from non-existing Site",
			"event": [
				{
					"listen": "prerequest",
					"script": {
						"exec": [
							""
						],
						"type": "text/javascript"
					}
				},
				{
					"listen": "test",
					"script": {
						"exec": [
							"pm.test(\"HTTP Status code must be 400 for non-existing site\", function () {",
							"    pm.response.to.have.status(400);    ",
							"});",
							"",
							"pm.test(\"The 'error' attribute must be present\", function () {    ",
							"    let jsonData = pm.response.json();",
							"    let error = jsonData.error;",
							"    pm.expect(error).to.not.eql(undefined);",
							"});",
							""
						],
						"type": "text/javascript"
					}
				}
			],
			"protocolProfileBehavior": {
				"disableBodyPruning": true
			},
			"request": {
				"auth": {
					"type": "basic",
					"basic": [
						{
							"key": "password",
							"value": "admin",
							"type": "string"
						},
						{
							"key": "username",
							"value": "admin@dotCMS.com",
							"type": "string"
						},
						{
							"key": "saveHelperData",
							"type": "any"
						},
						{
							"key": "showPassword",
							"value": false,
							"type": "boolean"
						}
					]
				},
				"method": "GET",
				"header": [
					{
						"key": "Content-Type",
						"name": "Content-Type",
						"type": "text",
						"value": "application/json"
					}
				],
				"body": {
					"mode": "raw",
					"raw": ""
				},
				"url": {
					"raw": "{{serverURL}}/api/v2/tags?filter=global&site=any-invalid-id",
					"host": [
						"{{serverURL}}"
					],
					"path": [
						"api",
						"v2",
						"tags"
					],
					"query": [
						{
							"key": "filter",
							"value": "global"
						},
						{
							"key": "site",
							"value": "any-invalid-id"
						}
					]
				},
				"description": "This tests the endpoint that brings back one specific App given the App-key."
			},
			"response": []
		},
		{
			"name": "Get Tags with Site Name Parameter",
			"event": [
				{
					"listen": "test",
					"script": {
						"exec": [
							"pm.test(\"HTTP Status code must be 200\", function () {",
							"    pm.response.to.have.status(200);",
							"});",
							"",
							"pm.test(\"Verify site parameter accepts site name\", function () {",
							"    const jsonData = pm.response.json();",
							"    pm.expect(jsonData).to.have.property('entity');",
							"    pm.expect(jsonData).to.have.property('pagination');",
							"    pm.expect(jsonData.entity).to.be.an('array');",
							"    ",
							"    // Should return tags for the site identified by name",
							"    // (Response will depend on existing data)",
							"});",
							""
						],
						"type": "text/javascript"
					}
				}
			],
			"request": {
				"auth": {
					"type": "basic",
					"basic": [
						{
							"key": "password",
							"value": "admin",
							"type": "string"
						},
						{
							"key": "username",
							"value": "admin@dotCMS.com",
							"type": "string"
						}
					]
				},
				"method": "GET",
				"header": [
					{
						"key": "Content-Type",
						"value": "application/json"
					}
				],
				"url": {
					"raw": "{{serverURL}}/api/v2/tags?site=default&per_page=10",
					"host": [
						"{{serverURL}}"
					],
					"path": [
						"api",
						"v2",
						"tags"
					],
					"query": [
						{
							"key": "site",
							"value": "default"
						},
						{
							"key": "per_page",
							"value": "10"
						}
					]
				}
			},
			"response": []
		},
		{
			"name": "Get Tags with SYSTEM_HOST Literal",
			"event": [
				{
					"listen": "test",
					"script": {
						"exec": [
							"pm.test(\"HTTP Status code must be 200\", function () {",
							"    pm.response.to.have.status(200);",
							"});",
							"",
							"pm.test(\"Verify site=SYSTEM_HOST parameter works\", function () {",
							"    const jsonData = pm.response.json();",
							"    pm.expect(jsonData).to.have.property('entity');",
							"    pm.expect(jsonData).to.have.property('pagination');",
							"    pm.expect(jsonData.entity).to.be.an('array');",
							"    ",
							"    // Should return only system host tags",
							"    const tags = jsonData.entity;",
							"    tags.forEach(tag => {",
							"        pm.expect(tag.siteId).to.equal('SYSTEM_HOST');",
							"    });",
							"});",
							""
						],
						"type": "text/javascript"
					}
				}
			],
			"request": {
				"auth": {
					"type": "basic",
					"basic": [
						{
							"key": "password",
							"value": "admin",
							"type": "string"
						},
						{
							"key": "username",
							"value": "admin@dotCMS.com",
							"type": "string"
						}
					]
				},
				"method": "GET",
				"header": [
					{
						"key": "Content-Type",
						"value": "application/json"
					}
				],
				"url": {
					"raw": "{{serverURL}}/api/v2/tags?site=SYSTEM_HOST&per_page=10",
					"host": [
						"{{serverURL}}"
					],
					"path": [
						"api",
						"v2",
						"tags"
					],
					"query": [
						{
							"key": "site",
							"value": "SYSTEM_HOST"
						},
						{
							"key": "per_page",
							"value": "10"
						}
					]
				}
			},
			"response": []
		},
		{
			"name": "Get Tags with Global Parameter - Enabled",
			"event": [
				{
					"listen": "test",
					"script": {
						"exec": [
							"pm.test(\"HTTP Status code must be 200\", function () {",
							"    pm.response.to.have.status(200);",
							"});",
							"",
<<<<<<< HEAD
							"pm.test(\"Response has correct structure with entity and errors\", function () {",
							"    const jsonData = pm.response.json();",
							"    pm.expect(jsonData).to.have.property('entity');",
							"    pm.expect(jsonData).to.have.property('errors');",
							"    pm.expect(jsonData.errors).to.be.an('array');",
							"});",
							"",
							"pm.test(\"Import statistics are correct\", function () {",
							"    const jsonData = pm.response.json();",
							"    const stats = jsonData.entity;",
							"    ",
							"    // Verify statistics structure",
							"    pm.expect(stats).to.have.property('totalRows');",
							"    pm.expect(stats).to.have.property('successCount');",
							"    pm.expect(stats).to.have.property('failureCount');",
							"    pm.expect(stats).to.have.property('success');",
							"    ",
							"    // CSV has 4 lines: 1 header + 3 data rows",
							"    pm.expect(stats.totalRows).to.equal(4);",
							"    pm.expect(stats.successCount).to.equal(3);",
							"    pm.expect(stats.failureCount).to.equal(0);",
							"    pm.expect(stats.success).to.be.true;",
							"});",
							"",
							"pm.test(\"No errors reported for valid CSV\", function () {",
							"    const jsonData = pm.response.json();",
							"    pm.expect(jsonData.errors).to.have.lengthOf(0);",
							"});",
							"",
							"// Store tag names for cleanup or verification",
							"pm.test(\"Store imported tag names for verification\", function () {",
							"    pm.collectionVariables.set(\"importedTag1\", \"Sample Tag\");",
							"    pm.collectionVariables.set(\"importedTag2\", \"Another Tag\");",
							"    pm.collectionVariables.set(\"importedTag3\", \"Global Tag\");",
=======
							"pm.test(\"Verify global=true includes SYSTEM_HOST tags\", function () {",
							"    const jsonData = pm.response.json();",
							"    const tags = jsonData.entity;",
							"    ",
							"    pm.expect(tags).to.be.an('array');",
							"    ",
							"    // Should include both site-specific and SYSTEM_HOST tags",
							"    const systemHostTags = tags.filter(tag => tag.siteId === 'SYSTEM_HOST');",
							"    const siteSpecificTags = tags.filter(tag => tag.siteId !== 'SYSTEM_HOST');",
							"    ",
							"    // Should have at least some system host tags if they exist",
							"    pm.expect(systemHostTags.length).to.be.gte(0);",
							"    ",
							"    // Save count for comparison with global=false test",
							"    pm.collectionVariables.set('tagsWithGlobal', tags.length);",
>>>>>>> 6644bcdb
							"});",
							""
						],
						"type": "text/javascript"
					}
				}
			],
			"request": {
				"auth": {
					"type": "basic",
					"basic": [
						{
							"key": "password",
							"value": "admin",
							"type": "string"
						},
						{
							"key": "username",
							"value": "admin@dotCMS.com",
							"type": "string"
						}
					]
				},
				"method": "GET",
				"header": [
					{
						"key": "Content-Type",
						"value": "application/json"
					}
				],
				"url": {
					"raw": "{{serverURL}}/api/v2/tags?site={{tagsSiteId}}&global=true&per_page=50",
					"host": [
						"{{serverURL}}"
					],
					"path": [
						"api",
						"v2",
						"tags"
					],
					"query": [
						{
							"key": "site",
							"value": "{{tagsSiteId}}"
						},
						{
							"key": "global",
							"value": "true"
						},
						{
							"key": "per_page",
							"value": "50"
						}
					]
				}
			},
			"response": []
		},
		{
			"name": "Get Tags with Global Parameter - Disabled",
			"event": [
				{
					"listen": "test",
					"script": {
						"exec": [
							"pm.test(\"HTTP Status code must be 200\", function () {",
							"    pm.response.to.have.status(200);",
							"});",
							"",
							"pm.test(\"Verify global=false respects site tag storage configuration\", function () {",
							"    const jsonData = pm.response.json();",
							"    const tags = jsonData.entity;",
							"    ",
							"    pm.expect(tags).to.be.an('array');",
							"    ",
							"    // When a site uses SYSTEM_HOST as tag storage, its tags will have siteId=SYSTEM_HOST",
							"    // This is expected behavior - the site chose to use global tag storage",
							"    const systemHostTags = tags.filter(tag => tag.siteId === 'SYSTEM_HOST');",
							"    const targetSiteId = pm.collectionVariables.get('tagsSiteId');",
							"    ",
							"    // With global=false, we should only see tags from the site's storage location",
							"    if (systemHostTags.length > 0) {",
							"        // Site is using SYSTEM_HOST as tag storage",
							"        tags.forEach(tag => {",
							"            pm.expect(tag.siteId).to.equal('SYSTEM_HOST');",
							"        });",
							"    } else {",
							"        // Site is using its own tag storage",
							"        tags.forEach(tag => {",
							"            pm.expect(tag.siteId).to.equal(targetSiteId);",
							"        });",
							"    }",
							"    ",
							"    // Should have fewer or equal tags compared to global=true",
							"    const tagsWithGlobal = pm.collectionVariables.get('tagsWithGlobal');",
							"    pm.expect(tags.length).to.be.lte(tagsWithGlobal);",
							"});",
							""
						],
						"type": "text/javascript"
					}
				}
			],
			"request": {
				"auth": {
					"type": "basic",
					"basic": [
						{
							"key": "password",
							"value": "admin",
							"type": "string"
						},
						{
							"key": "username",
							"value": "admin@dotCMS.com",
							"type": "string"
						}
					]
				},
				"method": "GET",
				"header": [
					{
						"key": "Content-Type",
						"value": "application/json"
					}
				],
				"url": {
					"raw": "{{serverURL}}/api/v2/tags?site={{tagsSiteId}}&global=false&per_page=50",
					"host": [
						"{{serverURL}}"
					],
					"path": [
						"api",
						"v2",
						"tags"
					],
					"query": [
						{
							"key": "site",
							"value": "{{tagsSiteId}}"
						},
						{
							"key": "global",
							"value": "false"
						},
						{
							"key": "per_page",
							"value": "50"
						}
					]
				}
			},
			"response": []
		},
		{
<<<<<<< HEAD
			"name": "Import Tags from CSV with Errors",
			"event": [
				{
					"listen": "prerequest",
					"script": {
						"exec": [
							"// Create CSV content with invalid data",
							"const csvContent = `Tag Name,Host ID",
							"Valid Tag 1,SYSTEM_HOST",
							"Tag,With,Comma,SYSTEM_HOST",
							",48190c8c-42c4-46af-8d1a-0cd5db894797",
							"${\"a\".repeat(256)},SYSTEM_HOST",
							"Valid Tag 2,48190c8c-42c4-46af-8d1a-0cd5db894797`;",
							"",
							"// Store CSV content for use in request body",
							"pm.collectionVariables.set(\"errorCsvContent\", csvContent);"
						],
						"type": "text/javascript"
					}
				},
				{
					"listen": "test",
					"script": {
						"exec": [
							"pm.test(\"HTTP Status code must be 200\", function () {",
							"    pm.response.to.have.status(200);",
							"});",
							"",
							"pm.test(\"Response has correct structure with entity and errors\", function () {",
							"    const jsonData = pm.response.json();",
							"    pm.expect(jsonData).to.have.property('entity');",
							"    pm.expect(jsonData).to.have.property('errors');",
							"    pm.expect(jsonData.errors).to.be.an('array');",
							"});",
							"",
							"pm.test(\"Import statistics show partial success\", function () {",
							"    const jsonData = pm.response.json();",
							"    const stats = jsonData.entity;",
							"    ",
							"    // Verify statistics structure",
							"    pm.expect(stats).to.have.property('totalRows');",
							"    pm.expect(stats).to.have.property('successCount');",
							"    pm.expect(stats).to.have.property('failureCount');",
							"    pm.expect(stats).to.have.property('success');",
							"    ",
							"    // CSV has 6 total rows including header: 2 valid, 3 invalid",
							"    pm.expect(stats.totalRows).to.equal(6);",
							"    pm.expect(stats.successCount).to.equal(2);",
							"    pm.expect(stats.failureCount).to.equal(3);",
							"    pm.expect(stats.success).to.be.false; // false when there are errors",
							"});",
							"",
							"pm.test(\"Errors contain detailed information for each failed row\", function () {",
							"    const jsonData = pm.response.json();",
							"    const errors = jsonData.errors;",
							"    ",
							"    pm.expect(errors).to.have.lengthOf(3);",
							"    ",
							"    // Check that errors have proper structure",
							"    errors.forEach(error => {",
							"        pm.expect(error).to.have.property('errorCode');",
							"        pm.expect(error).to.have.property('message');",
							"        pm.expect(error).to.have.property('fieldName');",
							"        // Field name should contain line number reference",
							"        pm.expect(error.fieldName).to.match(/line_\\d+/);",
							"    });",
							"    ",
							"    // Verify specific error types",
							"    const errorCodes = errors.map(e => e.errorCode);",
							"    const errorMessages = errors.map(e => e.message);",
							"    ",
							"    // Should have format errors for lines with extra commas (treated as invalid CSV format)",
							"    const formatErrors = errors.filter(e => ",
							"        e.errorCode === 'tag.import.format.invalid' || ",
							"        e.message.includes('Invalid CSV format'));",
							"    pm.expect(formatErrors.length).to.be.at.least(2);",
							"    ",
							"    // Should have validation error for tag name length",
							"    const validationError = errors.find(e => ",
							"        e.errorCode === 'tag.validation.error' || ",
							"        e.message.includes('between 1 and 255 characters'));",
							"    pm.expect(validationError).to.not.be.undefined;",
							"    ",
							"    // Verify line numbers are correct (header is line 1)",
							"    const lineNumbers = errors.map(e => parseInt(e.fieldName.replace('line_', '')));",
							"    pm.expect(lineNumbers).to.include.members([3, 4, 5]);",
							"});",
							"",
							"pm.test(\"Verify successful tags were still created\", function () {",
							"    // Tags \"Valid Tag 1\" and \"Valid Tag 2\" should have been created",
							"    pm.sendRequest({",
							"        url: pm.variables.get(\"serverURL\") + \"/api/v2/tags?name=Valid%20Tag\",",
							"        method: 'GET',",
							"        header: { 'Authorization': 'Basic ' + btoa('admin@dotcms.com:admin') }",
							"    }, function (err, res) {",
							"        if (!err) {",
							"            pm.expect(res.code).to.equal(200);",
							"            const jsonData = res.json();",
							"            const tags = Object.keys(jsonData.entity);",
							"            // Should find the valid tags that were imported",
							"            const validTags = tags.filter(t => t.startsWith('Valid Tag'));",
							"            pm.expect(validTags.length).to.be.at.least(1);",
							"        }",
							"    });",
							"});",
							""
						],
						"type": "text/javascript"
					}
				}
			],
			"request": {
				"auth": {
					"type": "basic",
					"basic": [
						{
							"key": "password",
							"value": "admin",
							"type": "string"
						},
						{
							"key": "username",
							"value": "admin@dotCMS.com",
							"type": "string"
						}
					]
				},
				"method": "POST",
				"header": [],
				"body": {
					"mode": "formdata",
					"formdata": [
						{
							"key": "file",
							"type": "file",
							"src": "resources/csv_with_errors.csv",
							"description": "CSV file with mix of valid and invalid tags"
						}
					]
				},
				"url": {
					"raw": "{{serverURL}}/api/v2/tags/import",
					"host": [
						"{{serverURL}}"
					],
					"path": [
						"api",
						"v2",
						"tags",
						"import"
					]
				},
				"description": "Tests import with a CSV containing both valid and invalid tag entries to verify error handling and partial success"
			},
			"response": []
		},
		{
			"name": "Link a Tag to a specific Inode",
=======
			"name": "Get Tags owned by a User ID",
>>>>>>> 6644bcdb
			"event": [
				{
					"listen": "prerequest",
					"script": {
						"exec": [
							""
						],
						"type": "text/javascript"
					}
				},
				{
					"listen": "test",
					"script": {
						"exec": [
							"pm.test(\"HTTP Status code must be 200\", function () {",
							"    pm.response.to.have.status(200);    ",
							"});",
							"",
							"pm.test(\"There must be at least one Tag owned by 'dotcms.org.1'\", function () {",
							"    var jsonData = pm.response.json();",
							"    let size = Object.keys(jsonData.entity).length;",
							"    pm.expect(size).to.be.greaterThan(0);",
							"});",
							""
						],
						"type": "text/javascript"
					}
				}
			],
			"protocolProfileBehavior": {
				"disableBodyPruning": true
			},
			"request": {
				"auth": {
					"type": "basic",
					"basic": [
						{
							"key": "password",
							"value": "admin",
							"type": "string"
						},
						{
							"key": "username",
							"value": "admin@dotCMS.com",
							"type": "string"
						},
						{
							"key": "saveHelperData",
							"type": "any"
						},
						{
							"key": "showPassword",
							"value": false,
							"type": "boolean"
						}
					]
				},
				"method": "GET",
				"header": [
					{
						"key": "Content-Type",
						"name": "Content-Type",
						"type": "text",
						"value": "application/json"
					}
				],
				"body": {
					"mode": "raw",
					"raw": ""
				},
				"url": {
					"raw": "{{serverURL}}/api/v2/tags/user/dotcms.org.1",
					"host": [
						"{{serverURL}}"
					],
					"path": [
						"api",
						"v2",
						"tags",
						"user",
						"dotcms.org.1"
					]
				},
				"description": "This tests the endpoint that brings back one specific App given the App-key."
			},
			"response": []
		},
		{
			"name": "Get Tag by its name",
			"event": [
				{
					"listen": "prerequest",
					"script": {
						"exec": [
							""
						],
						"type": "text/javascript"
					}
				},
				{
					"listen": "test",
					"script": {
						"exec": [
							"pm.test(\"HTTP Status code must be 200\", function () {",
							"    pm.response.to.have.status(200);",
							"});",
							"",
							"pm.test(\"Return the expected Tag by name and save its ID\", function () {",
							"    var jsonData = pm.response.json();",
							"    pm.expect(jsonData.entity).to.not.be.undefined;",
							"    pm.expect(jsonData.entity.id).to.not.be.undefined;",
							"    pm.expect(jsonData.entity.label).to.equal('third-site-tag-v2');",
							"    pm.expect(jsonData.entity.siteId).to.not.be.undefined;",
							"    pm.expect(jsonData.entity.siteName).to.not.be.undefined;",
							"    pm.collectionVariables.set(\"retrievedTagId\", jsonData.entity.id);",
							"});",
							""
						],
						"type": "text/javascript"
					}
				}
			],
			"protocolProfileBehavior": {
				"disableBodyPruning": true
			},
			"request": {
				"auth": {
					"type": "basic",
					"basic": [
						{
							"key": "password",
							"value": "admin",
							"type": "string"
						},
						{
							"key": "username",
							"value": "admin@dotCMS.com",
							"type": "string"
						},
						{
							"key": "saveHelperData",
							"type": "any"
						},
						{
							"key": "showPassword",
							"value": false,
							"type": "boolean"
						}
					]
				},
				"method": "GET",
				"header": [
					{
						"key": "Content-Type",
						"name": "Content-Type",
						"type": "text",
						"value": "application/json"
					}
				],
				"body": {
					"mode": "raw",
					"raw": ""
				},
				"url": {
					"raw": "{{serverURL}}/api/v2/tags/third-site-tag-v2",
					"host": [
						"{{serverURL}}"
					],
					"path": [
						"api",
						"v2",
						"tags",
						"third-site-tag-v2"
					]
				},
				"description": "This tests the endpoint that brings back one specific App given the App-key."
			},
			"response": []
		},
		{
			"name": "Get Tag by its ID",
			"event": [
				{
					"listen": "prerequest",
					"script": {
						"exec": [
							""
						],
						"type": "text/javascript"
					}
				},
				{
					"listen": "test",
					"script": {
						"exec": [
							"pm.test(\"HTTP Status code must be 200\", function () {",
							"    pm.response.to.have.status(200);    ",
							"});",
							"",
							"pm.test(\"Return the expected Tag by ID\", function () {",
							"    var jsonData = pm.response.json();",
							"    pm.expect(jsonData.entity).to.not.be.undefined;",
							"    pm.expect(jsonData.entity.id).to.equal(pm.collectionVariables.get(\"retrievedTagId\"));",
							"    pm.expect(jsonData.entity.label).to.equal(\"third-site-tag-v2\");",
							"    pm.expect(jsonData.entity.siteId).to.not.be.undefined;",
							"    pm.expect(jsonData.entity.siteName).to.not.be.undefined;",
							"    pm.expect(jsonData.entity.persona).to.be.a('boolean');",
							"});",
							""
						],
						"type": "text/javascript"
					}
				}
			],
			"protocolProfileBehavior": {
				"disableBodyPruning": true
			},
			"request": {
				"auth": {
					"type": "basic",
					"basic": [
						{
							"key": "password",
							"value": "admin",
							"type": "string"
						},
						{
							"key": "username",
							"value": "admin@dotCMS.com",
							"type": "string"
						},
						{
							"key": "saveHelperData",
							"type": "any"
						},
						{
							"key": "showPassword",
							"value": false,
							"type": "boolean"
						}
					]
				},
				"method": "GET",
				"header": [
					{
						"key": "Content-Type",
						"name": "Content-Type",
						"type": "text",
						"value": "application/json"
					}
				],
				"body": {
					"mode": "raw",
					"raw": ""
				},
				"url": {
					"raw": "{{serverURL}}/api/v2/tags/{{retrievedTagId}}",
					"host": [
						"{{serverURL}}"
					],
					"path": [
						"api",
						"v2",
						"tags",
						"{{retrievedTagId}}"
					]
				},
				"description": "This tests the endpoint that brings back one specific App given the App-key."
			},
			"response": []
		},
		{
			"name": "Get Tag with Site Disambiguation",
			"event": [
				{
					"listen": "prerequest",
					"script": {
						"exec": [
							"// Create same tag name on different sites for disambiguation test",
							"pm.collectionVariables.set(\"disambigTagName\", \"disambig-tag-\" + _.random(1000, 9999));",
							"",
							"// Create tag on default site first",
							"pm.sendRequest({",
							"    url: pm.variables.get(\"serverURL\") + \"/api/v2/tags\",",
							"    method: 'POST',",
							"    header: { ",
							"        'Content-Type': 'application/json',",
							"        'Authorization': 'Basic ' + btoa('admin@dotcms.com:admin')",
							"    },",
							"    body: {",
							"        mode: 'raw',",
							"        raw: JSON.stringify([{",
							"            name: pm.collectionVariables.get(\"disambigTagName\"),",
							"            siteId: '8a7d5e23-da1e-420a-b4f0-471e7da8ea2d'",
							"        }])",
							"    }",
							"}, function (err, res) {",
							"    pm.collectionVariables.set(\"defaultSiteTagId\", res.json().entity[0].id);",
							"    ",
							"    // Create same tag name on SYSTEM_HOST",
							"    pm.sendRequest({",
							"        url: pm.variables.get(\"serverURL\") + \"/api/v2/tags\",",
							"        method: 'POST',",
							"        header: { ",
							"            'Content-Type': 'application/json',",
							"            'Authorization': 'Basic ' + btoa('admin@dotcms.com:admin')",
							"        },",
							"        body: {",
							"            mode: 'raw',",
							"            raw: JSON.stringify([{",
							"                name: pm.collectionVariables.get(\"disambigTagName\"),",
							"                siteId: 'SYSTEM_HOST'",
							"            }])",
							"        }",
							"    }, function (err2, res2) {",
							"        pm.collectionVariables.set(\"systemHostTagId\", res2.json().entity[0].id);",
							"    });",
							"});"
						],
						"type": "text/javascript"
					}
				},
				{
					"listen": "test",
					"script": {
						"exec": [
							"pm.test(\"HTTP Status code must be 200\", function () {",
							"    pm.response.to.have.status(200);",
							"});",
							"",
							"pm.test(\"Returns correct tag based on siteId disambiguation\", function () {",
							"    const jsonData = pm.response.json();",
							"    pm.expect(jsonData.entity).to.not.be.undefined;",
							"    pm.expect(jsonData.entity.id).to.equal(pm.collectionVariables.get(\"defaultSiteTagId\"));",
							"    pm.expect(jsonData.entity.label).to.equal(pm.collectionVariables.get(\"disambigTagName\"));",
							"    pm.expect(jsonData.entity.siteId).to.equal('8a7d5e23-da1e-420a-b4f0-471e7da8ea2d');",
							"    pm.expect(jsonData.entity.siteName).to.equal('default');",
							"});",
							"",
							"pm.test(\"Verify SYSTEM_HOST tag also works with explicit siteId\", function () {",
							"    pm.sendRequest({",
							"        url: pm.variables.get(\"serverURL\") + \"/api/v2/tags/\" + pm.collectionVariables.get(\"disambigTagName\") + \"?siteId=SYSTEM_HOST\",",
							"        method: 'GET',",
							"        header: { 'Authorization': 'Basic ' + btoa('admin@dotcms.com:admin') }",
							"    }, function (err, res) {",
							"        pm.expect(res.code).to.equal(200);",
							"        const jsonData = res.json();",
							"        pm.expect(jsonData.entity.id).to.equal(pm.collectionVariables.get(\"systemHostTagId\"));",
							"        pm.expect(jsonData.entity.siteId).to.equal('SYSTEM_HOST');",
							"        pm.expect(jsonData.entity.siteName).to.equal('System Host');",
							"    });",
							"});",
							""
						],
						"type": "text/javascript"
					}
				}
			],
			"request": {
				"auth": {
					"type": "basic",
					"basic": [
						{
							"key": "password",
							"value": "admin",
							"type": "string"
						},
						{
							"key": "username",
							"value": "admin@dotCMS.com",
							"type": "string"
						}
					]
				},
				"method": "GET",
				"header": [
					{
						"key": "Content-Type",
						"name": "Content-Type",
						"type": "text",
						"value": "application/json"
					}
				],
				"url": {
					"raw": "{{serverURL}}/api/v2/tags/{{disambigTagName}}?siteId=8a7d5e23-da1e-420a-b4f0-471e7da8ea2d",
					"host": [
						"{{serverURL}}"
					],
					"path": [
						"api",
						"v2",
						"tags",
						"{{disambigTagName}}"
					],
					"query": [
						{
							"key": "siteId",
							"value": "8a7d5e23-da1e-420a-b4f0-471e7da8ea2d"
						}
					]
				},
				"description": "Tests site disambiguation by creating tags with same name on different sites and retrieving specific one"
			},
			"response": []
		},
		{
			"name": "Get Tag - Site Context Fallback",
			"event": [
				{
					"listen": "prerequest",
					"script": {
						"exec": [
							"// Create a tag on SYSTEM_HOST to test fallback behavior",
							"pm.collectionVariables.set(\"fallbackTagName\", \"fallback-tag-\" + _.random(1000, 9999));",
							"",
							"pm.sendRequest({",
							"    url: pm.variables.get(\"serverURL\") + \"/api/v2/tags\",",
							"    method: 'POST',",
							"    header: { ",
							"        'Content-Type': 'application/json',",
							"        'Authorization': 'Basic ' + btoa('admin@dotcms.com:admin')",
							"    },",
							"    body: {",
							"        mode: 'raw',",
							"        raw: JSON.stringify([{",
							"            name: pm.collectionVariables.get(\"fallbackTagName\"),",
							"            siteId: 'SYSTEM_HOST'",
							"        }])",
							"    }",
							"}, function (err, res) {",
							"    pm.collectionVariables.set(\"fallbackTagId\", res.json().entity[0].id);",
							"});"
						],
						"type": "text/javascript"
					}
				},
				{
					"listen": "test",
					"script": {
						"exec": [
							"pm.test(\"HTTP Status code must be 200\", function () {",
							"    pm.response.to.have.status(200);",
							"});",
							"",
							"pm.test(\"Returns tag from SYSTEM_HOST when no siteId provided and not found on current site\", function () {",
							"    const jsonData = pm.response.json();",
							"    pm.expect(jsonData.entity).to.not.be.undefined;",
							"    pm.expect(jsonData.entity.id).to.equal(pm.collectionVariables.get(\"fallbackTagId\"));",
							"    pm.expect(jsonData.entity.label).to.equal(pm.collectionVariables.get(\"fallbackTagName\"));",
							"    pm.expect(jsonData.entity.siteId).to.equal('SYSTEM_HOST');",
							"    pm.expect(jsonData.entity.siteName).to.equal('System Host');",
							"});",
							"",
							"pm.test(\"Verify 404 when tag doesn't exist anywhere\", function () {",
							"    pm.sendRequest({",
							"        url: pm.variables.get(\"serverURL\") + \"/api/v2/tags/nonexistent-tag-xyz-123\",",
							"        method: 'GET',",
							"        header: { 'Authorization': 'Basic ' + btoa('admin@dotcms.com:admin') }",
							"    }, function (err, res) {",
							"        pm.expect(res.code).to.equal(404);",
							"        const jsonData = res.json();",
							"        pm.expect(jsonData.message).to.not.be.undefined;",
							"        pm.expect(jsonData.message).to.include('Tag not found');",
							"    });",
							"});",
							""
						],
						"type": "text/javascript"
					}
				}
			],
			"request": {
				"auth": {
					"type": "basic",
					"basic": [
						{
							"key": "password",
							"value": "admin",
							"type": "string"
						},
						{
							"key": "username",
							"value": "admin@dotCMS.com",
							"type": "string"
						}
					]
				},
				"method": "GET",
				"header": [
					{
						"key": "Content-Type",
						"name": "Content-Type",
						"type": "text",
						"value": "application/json"
					}
				],
				"url": {
					"raw": "{{serverURL}}/api/v2/tags/{{fallbackTagName}}",
					"host": [
						"{{serverURL}}"
					],
					"path": [
						"api",
						"v2",
						"tags",
						"{{fallbackTagName}}"
					]
				},
				"description": "Tests site context fallback - should find tag on SYSTEM_HOST when not found on current site"
			},
			"response": []
		},
		{
			"name": "Create Tag for Deletion Test",
			"event": [
				{
					"listen": "prerequest",
					"script": {
						"exec": [
							"pm.collectionVariables.set(\"deleteRandomNum\", _.random(1000, 9999));"
						],
						"type": "text/javascript"
					}
				},
				{
					"listen": "test",
					"script": {
						"exec": [
							"pm.test(\"HTTP Status code must be 201 Created\", function () {",
							"    pm.response.to.have.status(201);",
							"});",
							"",
							"pm.test(\"Save tag ID for deletion\", function () {",
							"    const jsonData = pm.response.json();",
							"    const tag = jsonData.entity[0];",
							"    pm.collectionVariables.set(\"deleteTestTagId\", tag.id);",
							"});",
							""
						],
						"type": "text/javascript"
					}
				}
			],
			"request": {
				"auth": {
					"type": "basic",
					"basic": [
						{
							"key": "password",
							"value": "admin",
							"type": "string"
						},
						{
							"key": "username",
							"value": "admin@dotCMS.com",
							"type": "string"
						},
						{
							"key": "saveHelperData",
							"type": "any"
						},
						{
							"key": "showPassword",
							"value": false,
							"type": "boolean"
						}
					]
				},
				"method": "POST",
				"header": [
					{
						"key": "Content-Type",
						"name": "Content-Type",
						"type": "text",
						"value": "application/json"
					}
				],
				"body": {
					"mode": "raw",
					"raw": "[\n  {\n    \"name\": \"delete-test-tag-{{deleteRandomNum}}\",\n    \"siteId\": \"SYSTEM_HOST\",\n    \"persona\": false\n  }\n]",
					"options": {
						"raw": {
							"language": "json"
						}
					}
				},
				"url": {
					"raw": "{{serverURL}}/api/v2/tags",
					"host": [
						"{{serverURL}}"
					],
					"path": [
						"api",
						"v2",
						"tags"
					]
				},
				"description": "Creates a tag specifically for deletion testing."
			},
			"response": []
		},
		{
			"name": "Delete the Created Tag",
			"event": [
				{
					"listen": "prerequest",
					"script": {
						"exec": [
							""
						],
						"type": "text/javascript"
					}
				},
				{
					"listen": "test",
					"script": {
						"exec": [
							"pm.test(\"HTTP Status code must be 200 OK\", function () {",
							"    pm.response.to.have.status(200);",
							"});",
							"",
							"pm.test(\"Response body should contain boolean true\", function () {",
							"    var jsonData = pm.response.json();",
							"    pm.expect(jsonData.entity).to.equal(true);",
							"});",
							"",
							"pm.test(\"Verify tag deletion via GET request\", function () {",
							"    const tagId = pm.collectionVariables.get('deleteTestTagId');",
							"    pm.sendRequest({",
							"        url: pm.environment.get('serverURL') + '/api/v2/tags/' + tagId,",
							"        method: 'GET',",
							"        header: {",
							"            'Authorization': 'Basic ' + btoa('admin@dotCMS.com:admin')",
							"        }",
							"    }, function (err, response) {",
							"        pm.expect(response.code).to.eql(404);",
							"    });",
							"});",
							""
						],
						"type": "text/javascript"
					}
				}
			],
			"request": {
				"auth": {
					"type": "basic",
					"basic": [
						{
							"key": "password",
							"value": "admin",
							"type": "string"
						},
						{
							"key": "username",
							"value": "admin@dotCMS.com",
							"type": "string"
						},
						{
							"key": "saveHelperData",
							"type": "any"
						},
						{
							"key": "showPassword",
							"value": false,
							"type": "boolean"
						}
					]
				},
				"method": "DELETE",
				"header": [
					{
						"key": "Content-Type",
						"name": "Content-Type",
						"type": "text",
						"value": "application/json"
					}
				],
				"body": {
					"mode": "raw",
					"raw": ""
				},
				"url": {
					"raw": "{{serverURL}}/api/v2/tags/{{deleteTestTagId}}",
					"host": [
						"{{serverURL}}"
					],
					"path": [
						"api",
						"v2",
						"tags",
						"{{deleteTestTagId}}"
					]
				},
				"description": "Deletes the tag created by the previous test."
			},
			"response": []
		},
		{
			"name": "Delet a non-existing Tag",
			"event": [
				{
					"listen": "prerequest",
					"script": {
						"exec": [
							""
						],
						"type": "text/javascript"
					}
				},
				{
					"listen": "test",
					"script": {
						"exec": [
							"pm.test(\"HTTP Status code must be 404\", function () {",
							"    pm.response.to.have.status(404);",
							"});",
							"",
							"pm.test(\"The error message must be present\", function () {",
							"    var jsonData = pm.response.json();",
							"    pm.expect(jsonData.message).to.not.be.undefined;",
							"    pm.expect(jsonData.message).to.include(\"was not found\");",
							"});",
							""
						],
						"type": "text/javascript"
					}
				}
			],
			"request": {
				"auth": {
					"type": "basic",
					"basic": [
						{
							"key": "password",
							"value": "admin",
							"type": "string"
						},
						{
							"key": "username",
							"value": "admin@dotCMS.com",
							"type": "string"
						},
						{
							"key": "saveHelperData",
							"type": "any"
						},
						{
							"key": "showPassword",
							"value": false,
							"type": "boolean"
						}
					]
				},
				"method": "DELETE",
				"header": [
					{
						"key": "Content-Type",
						"name": "Content-Type",
						"type": "text",
						"value": "application/json"
					}
				],
				"body": {
					"mode": "raw",
					"raw": ""
				},
				"url": {
					"raw": "{{serverURL}}/api/v2/tags/0",
					"host": [
						"{{serverURL}}"
					],
					"path": [
						"api",
						"v2",
						"tags",
						"0"
					]
				},
				"description": "This tests the endpoint that brings back one specific App given the App-key."
			},
			"response": []
		},
		{
			"name": "Import Tags from CSV file",
			"event": [
				{
					"listen": "test",
					"script": {
						"exec": [
							"pm.test.skip(\"HTTP Status code must be 200\", function () {",
							"    pm.response.to.have.status(200);",
							"});",
							"",
							"pm.test(\"There must be no generated errors\", function () {",
							"    var jsonData = pm.response.json();",
							"    let errors = jsonData.errors.length;",
							"    pm.expect(errors).to.be.eq(0);",
							"});",
							""
						],
						"type": "text/javascript"
					}
				}
			],
			"request": {
				"auth": {
					"type": "basic",
					"basic": [
						{
							"key": "password",
							"value": "admin",
							"type": "string"
						},
						{
							"key": "username",
							"value": "admin@dotCMS.com",
							"type": "string"
						},
						{
							"key": "saveHelperData",
							"type": "any"
						},
						{
							"key": "showPassword",
							"value": false,
							"type": "boolean"
						}
					]
				},
				"method": "POST",
				"header": [
					{
						"key": "Content-Type",
						"name": "Content-Type",
						"type": "text",
						"value": "application/json"
					}
				],
				"body": {
					"mode": "formdata",
					"formdata": [
						{
							"key": "file",
							"type": "file",
							"src": "resources/csv_sample_file.csv"
						},
						{
							"key": "",
							"value": "",
							"contentType": "application/json",
							"type": "text",
							"disabled": true
						}
					]
				},
				"url": {
					"raw": "{{serverURL}}/api/v2/tags/import",
					"host": [
						"{{serverURL}}"
					],
					"path": [
						"api",
						"v2",
						"tags",
						"import"
					]
				},
				"description": "This tests the file import. "
			},
			"response": []
		},
		{
			"name": "Link a Tag to a specific Inode",
			"event": [
				{
					"listen": "prerequest",
					"script": {
						"exec": [
							""
						],
						"type": "text/javascript"
					}
				},
				{
					"listen": "test",
					"script": {
						"exec": [
							"pm.test(\"HTTP Status code must be 200\", function () {",
							"    pm.response.to.have.status(200);",
							"});",
							"",
							"pm.test(\"The 'fieldVarName' must be '1000'\", function () {",
							"    var jsonData = pm.response.json();",
							"    let fieldVarName = jsonData.entity[0].fieldVarName;",
							"    pm.expect(fieldVarName).to.equal(\"1000\");",
							"});",
							""
						],
						"type": "text/javascript"
					}
				}
			],
			"request": {
				"auth": {
					"type": "basic",
					"basic": [
						{
							"key": "password",
							"value": "admin",
							"type": "string"
						},
						{
							"key": "username",
							"value": "admin@dotCMS.com",
							"type": "string"
						},
						{
							"key": "saveHelperData",
							"type": "any"
						},
						{
							"key": "showPassword",
							"value": false,
							"type": "boolean"
						}
					]
				},
				"method": "PUT",
				"header": [
					{
						"key": "Content-Type",
						"name": "Content-Type",
						"type": "text",
						"value": "application/json"
					}
				],
				"body": {
					"mode": "raw",
					"raw": ""
				},
				"url": {
					"raw": "{{serverURL}}/api/v2/tags/tag/{{retrievedTagId}}/inode/1000",
					"host": [
						"{{serverURL}}"
					],
					"path": [
						"api",
						"v2",
						"tags",
						"tag",
						"{{retrievedTagId}}",
						"inode",
						"1000"
					]
				},
				"description": "This tests the endpoint that brings back one specific App given the App-key."
			},
			"response": []
		},
		{
			"name": "Create Single Tag - Basic Success",
			"event": [
				{
					"listen": "prerequest",
					"script": {
						"exec": [
							"pm.collectionVariables.set(\"singleTagName\", \"single-tag-\" + _.random(1000, 9999));"
						],
						"type": "text/javascript"
					}
				},
				{
					"listen": "test",
					"script": {
						"exec": [
							"pm.test(\"HTTP Status code must be 201 Created\", function () {",
							"    pm.response.to.have.status(201);",
							"});",
							"",
							"pm.test(\"Response contains created tag data in array\", function () {",
							"    const jsonData = pm.response.json();",
							"    pm.expect(jsonData.entity).to.be.an('array');",
							"    pm.expect(jsonData.entity).to.have.lengthOf(1);",
							"    const tag = jsonData.entity[0];",
							"    pm.expect(tag.label).to.equal(pm.collectionVariables.get(\"singleTagName\"));",
							"    pm.expect(tag.id).to.not.be.undefined;",
							"    pm.expect(tag.siteId).to.not.be.undefined;",
							"    pm.expect(tag.persona).to.be.a('boolean');",
							"    pm.expect(tag.siteName).to.not.be.undefined;",
							"    pm.collectionVariables.set(\"createdSingleTagId\", tag.id);",
							"});",
							"",
							"pm.test(\"Verify created tag by GET ID endpoint\", function () {",
							"    pm.sendRequest({",
							"        url: pm.variables.get(\"serverURL\") + \"/api/v2/tags/\" + pm.collectionVariables.get(\"createdSingleTagId\"),",
							"        method: 'GET',",
							"        header: { 'Authorization': 'Bearer ' + pm.variables.get(\"jwt\") }",
							"    }, function (err, res) {",
							"        pm.expect(res.code).to.equal(200);",
							"        const jsonData = res.json();",
							"        const tagKey = pm.collectionVariables.get(\"singleTagName\");",
							"        const tag = jsonData.entity;",
							"        pm.expect(tag).to.not.be.undefined;",
							"        pm.expect(tag.label).to.equal(pm.collectionVariables.get(\"singleTagName\"));",
							"        pm.expect(tag.id).to.equal(pm.collectionVariables.get(\"createdSingleTagId\"));",
							"        pm.expect(tag.siteName).to.not.be.undefined;",
							"        pm.expect(tag.persona).to.be.a('boolean');",
							"    });",
							"});",
							""
						],
						"type": "text/javascript"
					}
				}
			],
			"request": {
				"auth": {
					"type": "bearer",
					"bearer": [
						{
							"key": "token",
							"value": "{{jwt}}",
							"type": "string"
						}
					]
				},
				"method": "POST",
				"header": [
					{
						"key": "Content-Type",
						"name": "Content-Type",
						"type": "text",
						"value": "application/json"
					}
				],
				"body": {
					"mode": "raw",
					"raw": "[{\n    \"name\": \"{{singleTagName}}\"\n}]"
				},
				"url": {
					"raw": "{{serverURL}}/api/v2/tags",
					"host": [
						"{{serverURL}}"
					],
					"path": [
						"api",
						"v2",
						"tags"
					]
				},
				"description": "Creates a single tag with basic name only"
			},
			"response": []
		},
		{
			"name": "Create Single Tag with Site ID",
			"event": [
				{
					"listen": "prerequest",
					"script": {
						"exec": [
							"pm.collectionVariables.set(\"siteTagName\", \"site-tag-\" + _.random(1000, 9999));"
						],
						"type": "text/javascript"
					}
				},
				{
					"listen": "test",
					"script": {
						"exec": [
							"pm.test(\"HTTP Status code must be 201 Created\", function () {",
							"    pm.response.to.have.status(201);",
							"});",
							"",
							"pm.test(\"Tag created with correct site association in array format\", function () {",
							"    const jsonData = pm.response.json();",
							"    pm.expect(jsonData.entity).to.be.an('array');",
							"    pm.expect(jsonData.entity).to.have.lengthOf(1);",
							"    const tag = jsonData.entity[0];",
							"    pm.expect(tag.label).to.equal(pm.collectionVariables.get(\"siteTagName\"));",
							"    // Site has tagStorage=SYSTEM_HOST, so tag is stored in SYSTEM_HOST",
							"    pm.expect(tag.siteId).to.equal('SYSTEM_HOST');",
							"    pm.expect(tag.siteName).to.equal('System Host');",
							"    pm.collectionVariables.set(\"createdSiteTagId\", tag.id);",
							"});",
							"",
							"pm.test(\"Verify site tag by GET ID endpoint\", function () {",
							"    pm.sendRequest({",
							"        url: pm.variables.get(\"serverURL\") + \"/api/v2/tags/\" + pm.collectionVariables.get(\"createdSiteTagId\"),",
							"        method: 'GET',",
							"        header: { 'Authorization': 'Bearer ' + pm.variables.get(\"jwt\") }",
							"    }, function (err, res) {",
							"        pm.expect(res.code).to.equal(200);",
							"        const jsonData = res.json();",
							"        const tagKey = pm.collectionVariables.get(\"siteTagName\");",
							"        const tag = jsonData.entity;",
							"        pm.expect(tag).to.not.be.undefined;",
							"        pm.expect(tag.label).to.equal(pm.collectionVariables.get(\"siteTagName\"));",
							"        pm.expect(tag.id).to.equal(pm.collectionVariables.get(\"createdSiteTagId\"));",
							"        pm.expect(tag.siteId).to.equal('SYSTEM_HOST');",
							"        pm.expect(tag.siteName).to.not.be.undefined;",
							"        pm.expect(tag.persona).to.be.a('boolean');",
							"    });",
							"});",
							""
						],
						"type": "text/javascript"
					}
				}
			],
			"request": {
				"auth": {
					"type": "bearer",
					"bearer": [
						{
							"key": "token",
							"value": "{{jwt}}",
							"type": "string"
						}
					]
				},
				"method": "POST",
				"header": [
					{
						"key": "Content-Type",
						"name": "Content-Type",
						"type": "text",
						"value": "application/json"
					}
				],
				"body": {
					"mode": "raw",
					"raw": "[{\n    \"name\": \"{{siteTagName}}\",\n    \"siteId\": \"{{tagsSiteId}}\"\n}]"
				},
				"url": {
					"raw": "{{serverURL}}/api/v2/tags",
					"host": [
						"{{serverURL}}"
					],
					"path": [
						"api",
						"v2",
						"tags"
					]
				},
				"description": "Creates a single tag associated with a specific site"
			},
			"response": []
		},
		{
			"name": "Create Single Tag with Owner ID",
			"event": [
				{
					"listen": "prerequest",
					"script": {
						"exec": [
							"pm.collectionVariables.set(\"ownerTagName\", \"owner-tag-\" + _.random(1000, 9999));"
						],
						"type": "text/javascript"
					}
				},
				{
					"listen": "test",
					"script": {
						"exec": [
							"pm.test(\"HTTP Status code must be 201 Created\", function () {",
							"    pm.response.to.have.status(201);",
							"});",
							"",
							"pm.test(\"Tag created with owner binding in array format\", function () {",
							"    const jsonData = pm.response.json();",
							"    pm.expect(jsonData.entity).to.be.an('array');",
							"    pm.expect(jsonData.entity).to.have.lengthOf(1);",
							"    const tag = jsonData.entity[0];",
							"    pm.expect(tag.label).to.equal(pm.collectionVariables.get(\"ownerTagName\"));",
							"    pm.expect(tag.id).to.not.be.undefined;",
							"    pm.expect(tag.siteName).to.not.be.undefined;",
							"    pm.collectionVariables.set(\"createdOwnerTagId\", tag.id);",
							"});",
							"",
							"pm.test(\"Verify owner tag by GET ID endpoint\", function () {",
							"    pm.sendRequest({",
							"        url: pm.variables.get(\"serverURL\") + \"/api/v2/tags/\" + pm.collectionVariables.get(\"createdOwnerTagId\"),",
							"        method: 'GET',",
							"        header: { 'Authorization': 'Bearer ' + pm.variables.get(\"jwt\") }",
							"    }, function (err, res) {",
							"        pm.expect(res.code).to.equal(200);",
							"        const jsonData = res.json();",
							"        const tagKey = pm.collectionVariables.get(\"ownerTagName\");",
							"        const tag = jsonData.entity[tagKey];",
							"        pm.expect(tag).to.not.be.undefined;",
							"        pm.expect(tag.label).to.equal(pm.collectionVariables.get(\"ownerTagName\"));",
							"        pm.expect(tag.id).to.equal(pm.collectionVariables.get(\"createdOwnerTagId\"));",
							"        pm.expect(tag.siteName).to.not.be.undefined;",
							"        pm.expect(tag.persona).to.be.a('boolean');",
							"    });",
							"});",
							"",
							"pm.test(\"Verify tag appears in owner's tag list\", function () {",
							"    pm.sendRequest({",
							"        url: pm.variables.get(\"serverURL\") + \"/api/v2/tags/user/dotcms.org.1\",",
							"        method: 'GET',",
							"        header: { 'Authorization': 'Bearer ' + pm.variables.get(\"jwt\") }",
							"    }, function (err, res) {",
							"        pm.expect(res.code).to.equal(200);",
							"        const jsonData = res.json();",
							"        const ownerTagName = pm.collectionVariables.get(\"ownerTagName\");",
							"        const ownerTag = jsonData.entity[ownerTagName];",
							"        pm.expect(ownerTag).to.not.be.undefined;",
							"        pm.expect(ownerTag.id).to.equal(pm.collectionVariables.get(\"createdOwnerTagId\"));",
							"    });",
							"});",
							""
						],
						"type": "text/javascript"
					}
				}
			],
			"request": {
				"auth": {
					"type": "bearer",
					"bearer": [
						{
							"key": "token",
							"value": "{{jwt}}",
							"type": "string"
						}
					]
				},
				"method": "POST",
				"header": [
					{
						"key": "Content-Type",
						"name": "Content-Type",
						"type": "text",
						"value": "application/json"
					}
				],
				"body": {
					"mode": "raw",
					"raw": "[{\n    \"name\": \"{{ownerTagName}}\",\n    \"ownerId\": \"dotcms.org.1\"\n}]"
				},
				"url": {
					"raw": "{{serverURL}}/api/v2/tags",
					"host": [
						"{{serverURL}}"
					],
					"path": [
						"api",
						"v2",
						"tags"
					]
				},
				"description": "Creates a single tag with owner association"
			},
			"response": []
		},
		{
			"name": "Create Single Tag - Duplicate Returns Existing",
			"event": [
				{
					"listen": "prerequest",
					"script": {
						"exec": [
							""
						],
						"type": "text/javascript"
					}
				},
				{
					"listen": "test",
					"script": {
						"exec": [
							"pm.test(\"HTTP Status code must be 201 Created (idempotent operation)\", function () {",
							"    pm.response.to.have.status(201);",
							"});",
							"",
							"pm.test(\"Returns existing tag data in array\", function () {",
							"    const jsonData = pm.response.json();",
							"    pm.expect(jsonData.entity).to.be.an('array');",
							"    pm.expect(jsonData.entity).to.have.lengthOf(1);",
							"    const tag = jsonData.entity[0];",
							"    pm.expect(tag.label).to.equal(pm.collectionVariables.get(\"singleTagName\"));",
							"    pm.expect(tag.id).to.equal(pm.collectionVariables.get(\"createdSingleTagId\"));",
							"});",
							""
						],
						"type": "text/javascript"
					}
				}
			],
			"request": {
				"auth": {
					"type": "bearer",
					"bearer": [
						{
							"key": "token",
							"value": "{{jwt}}",
							"type": "string"
						}
					]
				},
				"method": "POST",
				"header": [
					{
						"key": "Content-Type",
						"name": "Content-Type",
						"type": "text",
						"value": "application/json"
					}
				],
				"body": {
					"mode": "raw",
					"raw": "[{\n    \"name\": \"{{singleTagName}}\"\n}]"
				},
				"url": {
					"raw": "{{serverURL}}/api/v2/tags",
					"host": [
						"{{serverURL}}"
					],
					"path": [
						"api",
						"v2",
						"tags"
					]
				},
				"description": "Attempts to create same tag again, idempotent operation returns 200 with existing tag"
			},
			"response": []
		},
		{
			"name": "Create Single Tag - Missing Name Error",
			"event": [
				{
					"listen": "prerequest",
					"script": {
						"exec": [
							""
						],
						"type": "text/javascript"
					}
				},
				{
					"listen": "test",
					"script": {
						"exec": [
							"console.log(\"Missing Name Error - Status:\", pm.response.code);",
							"console.log(\"Missing Name Error - Body:\", pm.response.text());",
							"",
							"pm.test(\"HTTP Status code must be 400 Bad Request\", function () {",
							"    pm.response.to.have.status(400);",
							"});",
							"",
							"pm.test(\"Response contains validation error with indexed field name\", function () {",
							"    const jsonData = pm.response.json();",
							"    // BadRequestException with ErrorEntity list returns errors as direct array",
							"    pm.expect(Array.isArray(jsonData)).to.be.true;",
							"    pm.expect(jsonData.length).to.be.greaterThan(0);",
							"    const error = jsonData[0];",
							"    pm.expect(error.message).to.equal(\"Tag name is required\");",
							"    pm.expect(error.fieldName).to.equal(\"name\");",
							"});",
							""
						],
						"type": "text/javascript"
					}
				}
			],
			"request": {
				"auth": {
					"type": "bearer",
					"bearer": [
						{
							"key": "token",
							"value": "{{jwt}}",
							"type": "string"
						}
					]
				},
				"method": "POST",
				"header": [
					{
						"key": "Content-Type",
						"name": "Content-Type",
						"type": "text",
						"value": "application/json"
					}
				],
				"body": {
					"mode": "raw", 
					"raw": "[{}]"
				},
				"url": {
					"raw": "{{serverURL}}/api/v2/tags",
					"host": [
						"{{serverURL}}"
					],
					"path": [
						"api",
						"v2",
						"tags"
					]
				},
				"description": "Attempts to create tag without name field"
			},
			"response": []
		},
		{
			"name": "Create Single Tag - Empty Name Error",
			"event": [
				{
					"listen": "prerequest",
					"script": {
						"exec": [
							""
						],
						"type": "text/javascript"
					}
				},
				{
					"listen": "test",
					"script": {
						"exec": [
							"pm.test(\"HTTP Status code must be 400 Bad Request\", function () {",
							"    pm.response.to.have.status(400);",
							"});",
							"",
							"pm.test(\"Response contains validation error with indexed field name\", function () {",
							"    const jsonData = pm.response.json();",
							"    // BadRequestException with ErrorEntity list returns errors as direct array",
							"    pm.expect(Array.isArray(jsonData)).to.be.true;",
							"    pm.expect(jsonData.length).to.be.greaterThan(0);",
							"    const error = jsonData[0];",
							"    pm.expect(error.message).to.equal(\"Tag name must be between 1 and 255 characters\");",
							"    pm.expect(error.fieldName).to.equal(\"name\");",
							"});",
							""
						],
						"type": "text/javascript"
					}
				}
			],
			"request": {
				"auth": {
					"type": "bearer",
					"bearer": [
						{
							"key": "token",
							"value": "{{jwt}}",
							"type": "string"
						}
					]
				},
				"method": "POST",
				"header": [
					{
						"key": "Content-Type",
						"name": "Content-Type",
						"type": "text",
						"value": "application/json"
					}
				],
				"body": {
					"mode": "raw",
					"raw": "[{\n    \"name\": \"\"\n}]"
				},
				"url": {
					"raw": "{{serverURL}}/api/v2/tags",
					"host": [
						"{{serverURL}}"
					],
					"path": [
						"api",
						"v2",
						"tags"
					]
				},
				"description": "Attempts to create tag with empty string name"
			},
			"response": []
		},
		{
			"name": "Create Single Tag - Name with Comma Error",
			"event": [
				{
					"listen": "prerequest",
					"script": {
						"exec": [
							""
						],
						"type": "text/javascript"
					}
				},
				{
					"listen": "test",
					"script": {
						"exec": [
							"console.log(\"Comma Error - Status:\", pm.response.code);",
							"console.log(\"Comma Error - Body:\", pm.response.text());",
							"",
							"pm.test(\"HTTP Status code must be 400 Bad Request\", function () {",
							"    pm.response.to.have.status(400);",
							"});",
							"",
							"pm.test(\"Response contains comma validation error with indexed field name\", function () {",
							"    const jsonData = pm.response.json();",
							"    // BadRequestException with ErrorEntity list returns errors as direct array",
							"    pm.expect(Array.isArray(jsonData)).to.be.true;",
							"    pm.expect(jsonData.length).to.be.greaterThan(0);",
							"    const error = jsonData[0];",
							"    pm.expect(error.message).to.equal(\"Tag name cannot contain commas\");",
							"    pm.expect(error.fieldName).to.equal(\"name\");",
							"});",
							""
						],
						"type": "text/javascript"
					}
				}
			],
			"request": {
				"auth": {
					"type": "bearer",
					"bearer": [
						{
							"key": "token",
							"value": "{{jwt}}",
							"type": "string"
						}
					]
				},
				"method": "POST",
				"header": [
					{
						"key": "Content-Type",
						"name": "Content-Type",
						"type": "text",
						"value": "application/json"
					}
				],
				"body": {
					"mode": "raw",
					"raw": "[{\n    \"name\": \"tag,with,comma\"\n}]"
				},
				"url": {
					"raw": "{{serverURL}}/api/v2/tags",
					"host": [
						"{{serverURL}}"
					],
					"path": [
						"api",
						"v2",
						"tags"
					]
				},
				"description": "Attempts to create tag with comma in name"
			},
			"response": []
		},
		{
			"name": "Create Single Tag - Name Too Long Error",
			"event": [
				{
					"listen": "prerequest",
					"script": {
						"exec": [
							"// Create a string longer than 255 characters",
							"const longName = 'a'.repeat(256);",
							"pm.collectionVariables.set('longTagName', longName);"
						],
						"type": "text/javascript"
					}
				},
				{
					"listen": "test",
					"script": {
						"exec": [
							"pm.test(\"HTTP Status code must be 400 Bad Request\", function () {",
							"    pm.response.to.have.status(400);",
							"});",
							"",
							"pm.test(\"Response contains length validation error with indexed field name\", function () {",
							"    const jsonData = pm.response.json();",
							"    // BadRequestException with ErrorEntity list returns errors as direct array",
							"    pm.expect(Array.isArray(jsonData)).to.be.true;",
							"    pm.expect(jsonData.length).to.be.greaterThan(0);",
							"    const error = jsonData[0];",
							"    pm.expect(error.message).to.equal(\"Tag name must be between 1 and 255 characters\");",
							"    pm.expect(error.fieldName).to.equal(\"name\");",
							"});",
							""
						],
						"type": "text/javascript"
					}
				}
			],
			"request": {
				"auth": {
					"type": "bearer",
					"bearer": [
						{
							"key": "token",
							"value": "{{jwt}}",
							"type": "string"
						}
					]
				},
				"method": "POST",
				"header": [
					{
						"key": "Content-Type",
						"name": "Content-Type",
						"type": "text",
						"value": "application/json"
					}
				],
				"body": {
					"mode": "raw",
					"raw": "[{\n    \"name\": \"{{longTagName}}\"\n}]"
				},
				"url": {
					"raw": "{{serverURL}}/api/v2/tags",
					"host": [
						"{{serverURL}}"
					],
					"path": [
						"api",
						"v2",
						"tags"
					]
				},
				"description": "Attempts to create tag with name longer than 255 characters"
			},
			"response": []
		},
		{
			"name": "Create Single Tag - Invalid Site ID",
			"event": [
				{
					"listen": "prerequest",
					"script": {
						"exec": [
							"pm.collectionVariables.set(\"invalidSiteTagName\", \"invalid-site-tag-\" + _.random(1000, 9999));"
						],
						"type": "text/javascript"
					}
				},
				{
					"listen": "test",
					"script": {
						"exec": [
							"pm.test(\"HTTP Status code is 201 Created (fallback behavior)\", function () {",
							"    pm.expect(pm.response.code).to.equal(201);",
							"});",
							"",
							"pm.test(\"Tag created with fallback to default site in array format\", function () {",
							"    const jsonData = pm.response.json();",
							"    pm.expect(jsonData.entity).to.be.an('array');",
							"    pm.expect(jsonData.entity).to.have.lengthOf(1);",
							"    const tag = jsonData.entity[0];",
							"    pm.expect(tag.label).to.equal(pm.collectionVariables.get(\"invalidSiteTagName\"));",
							"    pm.expect(tag.id).to.not.be.undefined;",
							"    // Tag should be created in default site due to invalid site ID fallback",
							"    pm.expect(tag.siteName).to.not.be.undefined;",
							"});",
							""
						],
						"type": "text/javascript"
					}
				}
			],
			"request": {
				"auth": {
					"type": "bearer",
					"bearer": [
						{
							"key": "token",
							"value": "{{jwt}}",
							"type": "string"
						}
					]
				},
				"method": "POST",
				"header": [
					{
						"key": "Content-Type",
						"name": "Content-Type",
						"type": "text",
						"value": "application/json"
					}
				],
				"body": {
					"mode": "raw",
					"raw": "[{\n    \"name\": \"{{invalidSiteTagName}}\",\n    \"siteId\": \"invalid-site-id-12345\"\n}]"
				},
				"url": {
					"raw": "{{serverURL}}/api/v2/tags",
					"host": [
						"{{serverURL}}"
					],
					"path": [
						"api",
						"v2",
						"tags"
					]
				},
				"description": "Creates tag with non-existent site ID (falls back to default site)"
			},
			"response": []
		},
		{
			"name": "Create Site with Site-Specific Storage",
			"event": [
				{
					"listen": "prerequest",
					"script": {
						"exec": [
							"pm.collectionVariables.set('randomNumSite', _.random(200, 999));"
						],
						"type": "text/javascript"
					}
				},
				{
					"listen": "test",
					"script": {
						"exec": [
							"pm.test(\"HTTP Status code must be 200\", function () {",
							"    pm.response.to.have.status(200);",
							"});",
							"",
							"pm.test(\"Retrieve and save the Site ID for site-specific storage tests\", function () {",
							"    const jsonData = pm.response.json();",
							"    pm.collectionVariables.set('siteSpecificStorageSiteId', jsonData.entity.identifier);",
							"    ",
							"    // Verify this site uses its own storage (not SYSTEM_HOST)",
							"    const tagStorage = jsonData.entity.tagStorage;",
							"    if (tagStorage && tagStorage !== 'SYSTEM_HOST') {",
							"        pm.expect(tagStorage).to.equal(jsonData.entity.identifier);",
							"    } else if (!tagStorage || tagStorage === null) {",
							"        // Default behavior - uses site's own identifier",
							"        console.log('Site uses default tag storage (own identifier)');",
							"    }",
							"});",
							""
						],
						"type": "text/javascript"
					}
				}
			],
			"request": {
				"auth": {
					"type": "basic",
					"basic": [
						{
							"key": "password",
							"value": "admin",
							"type": "string"
						},
						{
							"key": "username",
							"value": "admin@dotcms.com",
							"type": "string"
						}
					]
				},
				"method": "POST",
				"header": [],
				"body": {
					"mode": "raw",
					"raw": "{\n    \"siteName\":\"site-specific-tags{{randomNumSite}}.com\"\n}",
					"options": {
						"raw": {
							"language": "json"
						}
					}
				},
				"url": {
					"raw": "{{serverURL}}/api/v1/site",
					"host": [
						"{{serverURL}}"
					],
					"path": [
						"api",
						"v1",
						"site"
					]
				},
				"description": "Creates a site that uses its own storage for tags (not SYSTEM_HOST)"
			},
			"response": []
		},
		{
			"name": "Update Site to Use Own Tag Storage",
			"event": [
				{
					"listen": "test",
					"script": {
						"exec": [
							"pm.test(\"HTTP Status code must be 200\", function () {",
							"    pm.response.to.have.status(200);",
							"});",
							"",
							"pm.test(\"Verify site now uses its own storage for tags\", function () {",
							"    const jsonData = pm.response.json();",
							"    const siteId = pm.collectionVariables.get('siteSpecificStorageSiteId');",
							"    ",
							"    pm.expect(jsonData.entity.tagStorage).to.equal(siteId);",
							"    pm.expect(jsonData.entity.tagStorage).to.not.equal('SYSTEM_HOST');",
							"});",
							""
						],
						"type": "text/javascript"
					}
				}
			],
			"request": {
				"auth": {
					"type": "basic",
					"basic": [
						{
							"key": "password",
							"value": "admin",
							"type": "string"
						},
						{
							"key": "username",
							"value": "admin@dotcms.com",
							"type": "string"
						}
					]
				},
				"method": "PUT",
				"header": [
					{
						"key": "Content-Type",
						"value": "application/json"
					}
				],
				"body": {
					"mode": "raw",
					"raw": "{\n    \"siteName\": \"site-specific-tags{{randomNumSite}}.com\",\n    \"tagStorage\": \"{{siteSpecificStorageSiteId}}\",\n    \"forceExecution\": true\n}"
				},
				"url": {
					"raw": "{{serverURL}}/api/v1/site?id={{siteSpecificStorageSiteId}}",
					"host": [
						"{{serverURL}}"
					],
					"path": [
						"api",
						"v1",
						"site"
					],
					"query": [
						{
							"key": "id",
							"value": "{{siteSpecificStorageSiteId}}"
						}
					]
				},
				"description": "Updates the site to use its own identifier as tag storage instead of SYSTEM_HOST"
			},
			"response": []
		},
		{
			"name": "Create Tags in Site-Specific Storage",
			"event": [
				{
					"listen": "prerequest",
					"script": {
						"exec": [
							"pm.collectionVariables.set('siteSpecificTag1', 'site-tag-' + _.random(1000, 9999));",
							"pm.collectionVariables.set('siteSpecificTag2', 'site-tag-' + _.random(1000, 9999));",
							"pm.collectionVariables.set('specialCharTag', 'tag_with%special' + _.random(100, 999));"
						],
						"type": "text/javascript"
					}
				},
				{
					"listen": "test",
					"script": {
						"exec": [
							"pm.test(\"HTTP Status code must be 201 Created\", function () {",
							"    pm.response.to.have.status(201);",
							"});",
							"",
							"pm.test(\"Tags created with site-specific storage\", function () {",
							"    const jsonData = pm.response.json();",
							"    const targetSiteId = pm.collectionVariables.get('siteSpecificStorageSiteId');",
							"    ",
							"    pm.expect(jsonData.entity).to.be.an('array');",
							"    pm.expect(jsonData.entity).to.have.lengthOf(3);",
							"    ",
							"    // All tags should be stored with the site's own identifier",
							"    jsonData.entity.forEach(tag => {",
							"        pm.expect(tag.siteId).to.equal(targetSiteId);",
							"        pm.expect(tag.siteId).to.not.equal('SYSTEM_HOST');",
							"        pm.expect(tag.id).to.not.be.undefined;",
							"    });",
							"});",
							""
						],
						"type": "text/javascript"
					}
				}
			],
			"request": {
				"auth": {
					"type": "basic",
					"basic": [
						{
							"key": "password",
							"value": "admin",
							"type": "string"
						},
						{
							"key": "username",
							"value": "admin@dotcms.com",
							"type": "string"
						}
					]
				},
				"method": "POST",
				"header": [
					{
						"key": "Content-Type",
						"name": "Content-Type",
						"type": "text",
						"value": "application/json"
					}
				],
				"body": {
					"mode": "raw",
					"raw": "[{\n    \"name\": \"{{siteSpecificTag1}}\",\n    \"siteId\": \"{{siteSpecificStorageSiteId}}\"\n},{\n    \"name\": \"{{siteSpecificTag2}}\",\n    \"siteId\": \"{{siteSpecificStorageSiteId}}\"\n},{\n    \"name\": \"{{specialCharTag}}\",\n    \"siteId\": \"{{siteSpecificStorageSiteId}}\"\n}]"
				},
				"url": {
					"raw": "{{serverURL}}/api/v2/tags",
					"host": [
						"{{serverURL}}"
					],
					"path": [
						"api",
						"v2",
						"tags"
					]
				},
				"description": "Creates tags in a site using site-specific storage"
			},
			"response": []
		},
		{
			"name": "List Tags Site-Specific Storage - Global False",
			"event": [
				{
					"listen": "test",
					"script": {
						"exec": [
							"pm.test(\"HTTP Status code must be 200\", function () {",
							"    pm.response.to.have.status(200);",
							"});",
							"",
							"pm.test(\"Verify global=false shows only site-specific tags\", function () {",
							"    const jsonData = pm.response.json();",
							"    const tags = jsonData.entity;",
							"    const targetSiteId = pm.collectionVariables.get('siteSpecificStorageSiteId');",
							"    ",
							"    pm.expect(tags).to.be.an('array');",
							"    ",
							"    // Should only show tags from the site's own storage",
							"    // No SYSTEM_HOST tags should appear",
							"    tags.forEach(tag => {",
							"        pm.expect(tag.siteId).to.equal(targetSiteId);",
							"        pm.expect(tag.siteId).to.not.equal('SYSTEM_HOST');",
							"    });",
							"    ",
							"    // Should find our created tags",
							"    const tag1Name = pm.collectionVariables.get('siteSpecificTag1');",
							"    const tag2Name = pm.collectionVariables.get('siteSpecificTag2');",
							"    const specialCharTagName = pm.collectionVariables.get('specialCharTag');",
							"    ",
							"    const foundTag1 = tags.find(tag => tag.label === tag1Name);",
							"    const foundTag2 = tags.find(tag => tag.label === tag2Name);",
							"    const foundSpecialTag = tags.find(tag => tag.label === specialCharTagName);",
							"    ",
							"    pm.expect(foundTag1, 'Site-specific tag 1 should be found').to.not.be.undefined;",
							"    pm.expect(foundTag2, 'Site-specific tag 2 should be found').to.not.be.undefined;",
							"    pm.expect(foundSpecialTag, 'Special character tag should be found').to.not.be.undefined;",
							"    ",
							"    // Save count for comparison with global=true",
							"    pm.collectionVariables.set('siteSpecificTagsCount', tags.length);",
							"});",
							""
						],
						"type": "text/javascript"
					}
				}
			],
			"request": {
				"auth": {
					"type": "basic",
					"basic": [
						{
							"key": "password",
							"value": "admin",
							"type": "string"
						},
						{
							"key": "username",
							"value": "admin@dotCMS.com",
							"type": "string"
						}
					]
				},
				"method": "GET",
				"header": [
					{
						"key": "Content-Type",
						"value": "application/json"
					}
				],
				"url": {
					"raw": "{{serverURL}}/api/v2/tags?site={{siteSpecificStorageSiteId}}&global=false&per_page=100",
					"host": [
						"{{serverURL}}"
					],
					"path": [
						"api",
						"v2",
						"tags"
					],
					"query": [
						{
							"key": "site",
							"value": "{{siteSpecificStorageSiteId}}"
						},
						{
							"key": "global",
							"value": "false"
						},
						{
							"key": "per_page",
							"value": "100"
						}
					]
				},
				"description": "Lists tags for site with site-specific storage, global=false should show only own tags"
			},
			"response": []
		},
		{
			"name": "List Tags Site-Specific Storage - Global True",
			"event": [
				{
					"listen": "test",
					"script": {
						"exec": [
							"pm.test(\"HTTP Status code must be 200\", function () {",
							"    pm.response.to.have.status(200);",
							"});",
							"",
							"pm.test(\"Verify global=true includes both site-specific and global tags\", function () {",
							"    const jsonData = pm.response.json();",
							"    const tags = jsonData.entity;",
							"    const targetSiteId = pm.collectionVariables.get('siteSpecificStorageSiteId');",
							"    ",
							"    pm.expect(tags).to.be.an('array');",
							"    ",
							"    // Should include site's own tags",
							"    const siteSpecificTags = tags.filter(tag => tag.siteId === targetSiteId);",
							"    pm.expect(siteSpecificTags.length).to.be.gte(3); // At least our 3 created tags",
							"    ",
							"    // May include global SYSTEM_HOST tags if they exist",
							"    const globalTags = tags.filter(tag => tag.siteId === 'SYSTEM_HOST');",
							"    ",
							"    // Verify our specific tags are present",
							"    const tag1Name = pm.collectionVariables.get('siteSpecificTag1');",
							"    const tag2Name = pm.collectionVariables.get('siteSpecificTag2');",
							"    const specialCharTagName = pm.collectionVariables.get('specialCharTag');",
							"    ",
							"    const foundTag1 = tags.find(tag => tag.label === tag1Name);",
							"    const foundTag2 = tags.find(tag => tag.label === tag2Name);",
							"    const foundSpecialTag = tags.find(tag => tag.label === specialCharTagName);",
							"    ",
							"    pm.expect(foundTag1, 'Site-specific tag 1 should be found').to.not.be.undefined;",
							"    pm.expect(foundTag2, 'Site-specific tag 2 should be found').to.not.be.undefined;",
							"    pm.expect(foundSpecialTag, 'Special character tag should be found').to.not.be.undefined;",
							"    ",
							"    // Should have equal or more tags than global=false",
							"    const siteSpecificOnlyCount = pm.collectionVariables.get('siteSpecificTagsCount');",
							"    pm.expect(tags.length).to.be.gte(siteSpecificOnlyCount);",
							"    ",
							"    console.log(`Site-specific tags: ${siteSpecificTags.length}, Global tags: ${globalTags.length}, Total: ${tags.length}`);",
							"});",
							""
						],
						"type": "text/javascript"
					}
				}
			],
			"request": {
				"auth": {
					"type": "basic",
					"basic": [
						{
							"key": "password",
							"value": "admin",
							"type": "string"
						},
						{
							"key": "username",
							"value": "admin@dotCMS.com",
							"type": "string"
						}
					]
				},
				"method": "GET",
				"header": [
					{
						"key": "Content-Type",
						"value": "application/json"
					}
				],
				"url": {
					"raw": "{{serverURL}}/api/v2/tags?site={{siteSpecificStorageSiteId}}&global=true&per_page=100",
					"host": [
						"{{serverURL}}"
					],
					"path": [
						"api",
						"v2",
						"tags"
					],
					"query": [
						{
							"key": "site",
							"value": "{{siteSpecificStorageSiteId}}"
						},
						{
							"key": "global",
							"value": "true"
						},
						{
							"key": "per_page",
							"value": "100"
						}
					]
				},
				"description": "Lists tags for site with site-specific storage, global=true should show own + global tags"
			},
			"response": []
		},
		{
			"name": "Test Special Character Tag Search - Site Specific",
			"event": [
				{
					"listen": "test",
					"script": {
						"exec": [
							"pm.test(\"HTTP Status code must be 200\", function () {",
							"    pm.response.to.have.status(200);",
							"});",
							"",
							"pm.test(\"Verify LIKE escaping works correctly for special characters\", function () {",
							"    const jsonData = pm.response.json();",
							"    const tags = jsonData.entity;",
							"    const specialCharTagName = pm.collectionVariables.get('specialCharTag');",
							"    const targetSiteId = pm.collectionVariables.get('siteSpecificStorageSiteId');",
							"    ",
							"    pm.expect(tags).to.be.an('array');",
							"    ",
							"    // Should find exact match for our special character tag",
							"    const foundTag = tags.find(tag => tag.label === specialCharTagName);",
							"    pm.expect(foundTag, 'Special character tag should be found exactly').to.not.be.undefined;",
							"    pm.expect(foundTag.siteId).to.equal(targetSiteId);",
							"    ",
							"    // Verify the tag contains the special characters we expect",
							"    pm.expect(foundTag.label).to.include('_');",
							"    pm.expect(foundTag.label).to.include('%');",
							"    ",
							"    // Should not match wildcard patterns (tests LIKE escaping)",
							"    const allTags = tags.map(tag => tag.label);",
							"    console.log(`Found tags matching search: ${allTags.join(', ')}`);",
							"    console.log(`Searching for: ${specialCharTagName}`);",
							"});",
							""
						],
						"type": "text/javascript"
					}
				}
			],
			"request": {
				"auth": {
					"type": "basic",
					"basic": [
						{
							"key": "password",
							"value": "admin",
							"type": "string"
						},
						{
							"key": "username",
							"value": "admin@dotCMS.com",
							"type": "string"
						}
					]
				},
				"method": "GET",
				"header": [
					{
						"key": "Content-Type",
						"value": "application/json"
					}
				],
				"url": {
					"raw": "{{serverURL}}/api/v2/tags?site={{siteSpecificStorageSiteId}}&filter={{specialCharTag}}&global=false&per_page=50",
					"host": [
						"{{serverURL}}"
					],
					"path": [
						"api",
						"v2",
						"tags"
					],
					"query": [
						{
							"key": "site",
							"value": "{{siteSpecificStorageSiteId}}"
						},
						{
							"key": "filter",
							"value": "{{specialCharTag}}"
						},
						{
							"key": "global",
							"value": "false"
						},
						{
							"key": "per_page",
							"value": "50"
						}
					]
				},
				"description": "Tests LIKE escaping fix by searching for tag with special characters (_ and %)"
			},
			"response": []
		}
	],
	"auth": {
		"type": "basic"
	},
	"event": [
		{
			"listen": "prerequest",
			"script": {
				"type": "text/javascript",
				"exec": [
					""
				]
			}
		},
		{
			"listen": "test",
			"script": {
				"type": "text/javascript",
				"exec": [
					""
				]
			}
		}
	]
}<|MERGE_RESOLUTION|>--- conflicted
+++ resolved
@@ -1404,42 +1404,6 @@
 							"    pm.response.to.have.status(200);",
 							"});",
 							"",
-<<<<<<< HEAD
-							"pm.test(\"Response has correct structure with entity and errors\", function () {",
-							"    const jsonData = pm.response.json();",
-							"    pm.expect(jsonData).to.have.property('entity');",
-							"    pm.expect(jsonData).to.have.property('errors');",
-							"    pm.expect(jsonData.errors).to.be.an('array');",
-							"});",
-							"",
-							"pm.test(\"Import statistics are correct\", function () {",
-							"    const jsonData = pm.response.json();",
-							"    const stats = jsonData.entity;",
-							"    ",
-							"    // Verify statistics structure",
-							"    pm.expect(stats).to.have.property('totalRows');",
-							"    pm.expect(stats).to.have.property('successCount');",
-							"    pm.expect(stats).to.have.property('failureCount');",
-							"    pm.expect(stats).to.have.property('success');",
-							"    ",
-							"    // CSV has 4 lines: 1 header + 3 data rows",
-							"    pm.expect(stats.totalRows).to.equal(4);",
-							"    pm.expect(stats.successCount).to.equal(3);",
-							"    pm.expect(stats.failureCount).to.equal(0);",
-							"    pm.expect(stats.success).to.be.true;",
-							"});",
-							"",
-							"pm.test(\"No errors reported for valid CSV\", function () {",
-							"    const jsonData = pm.response.json();",
-							"    pm.expect(jsonData.errors).to.have.lengthOf(0);",
-							"});",
-							"",
-							"// Store tag names for cleanup or verification",
-							"pm.test(\"Store imported tag names for verification\", function () {",
-							"    pm.collectionVariables.set(\"importedTag1\", \"Sample Tag\");",
-							"    pm.collectionVariables.set(\"importedTag2\", \"Another Tag\");",
-							"    pm.collectionVariables.set(\"importedTag3\", \"Global Tag\");",
-=======
 							"pm.test(\"Verify global=true includes SYSTEM_HOST tags\", function () {",
 							"    const jsonData = pm.response.json();",
 							"    const tags = jsonData.entity;",
@@ -1455,7 +1419,6 @@
 							"    ",
 							"    // Save count for comparison with global=false test",
 							"    pm.collectionVariables.set('tagsWithGlobal', tags.length);",
->>>>>>> 6644bcdb
 							"});",
 							""
 						],
@@ -1611,168 +1574,7 @@
 			"response": []
 		},
 		{
-<<<<<<< HEAD
-			"name": "Import Tags from CSV with Errors",
-			"event": [
-				{
-					"listen": "prerequest",
-					"script": {
-						"exec": [
-							"// Create CSV content with invalid data",
-							"const csvContent = `Tag Name,Host ID",
-							"Valid Tag 1,SYSTEM_HOST",
-							"Tag,With,Comma,SYSTEM_HOST",
-							",48190c8c-42c4-46af-8d1a-0cd5db894797",
-							"${\"a\".repeat(256)},SYSTEM_HOST",
-							"Valid Tag 2,48190c8c-42c4-46af-8d1a-0cd5db894797`;",
-							"",
-							"// Store CSV content for use in request body",
-							"pm.collectionVariables.set(\"errorCsvContent\", csvContent);"
-						],
-						"type": "text/javascript"
-					}
-				},
-				{
-					"listen": "test",
-					"script": {
-						"exec": [
-							"pm.test(\"HTTP Status code must be 200\", function () {",
-							"    pm.response.to.have.status(200);",
-							"});",
-							"",
-							"pm.test(\"Response has correct structure with entity and errors\", function () {",
-							"    const jsonData = pm.response.json();",
-							"    pm.expect(jsonData).to.have.property('entity');",
-							"    pm.expect(jsonData).to.have.property('errors');",
-							"    pm.expect(jsonData.errors).to.be.an('array');",
-							"});",
-							"",
-							"pm.test(\"Import statistics show partial success\", function () {",
-							"    const jsonData = pm.response.json();",
-							"    const stats = jsonData.entity;",
-							"    ",
-							"    // Verify statistics structure",
-							"    pm.expect(stats).to.have.property('totalRows');",
-							"    pm.expect(stats).to.have.property('successCount');",
-							"    pm.expect(stats).to.have.property('failureCount');",
-							"    pm.expect(stats).to.have.property('success');",
-							"    ",
-							"    // CSV has 6 total rows including header: 2 valid, 3 invalid",
-							"    pm.expect(stats.totalRows).to.equal(6);",
-							"    pm.expect(stats.successCount).to.equal(2);",
-							"    pm.expect(stats.failureCount).to.equal(3);",
-							"    pm.expect(stats.success).to.be.false; // false when there are errors",
-							"});",
-							"",
-							"pm.test(\"Errors contain detailed information for each failed row\", function () {",
-							"    const jsonData = pm.response.json();",
-							"    const errors = jsonData.errors;",
-							"    ",
-							"    pm.expect(errors).to.have.lengthOf(3);",
-							"    ",
-							"    // Check that errors have proper structure",
-							"    errors.forEach(error => {",
-							"        pm.expect(error).to.have.property('errorCode');",
-							"        pm.expect(error).to.have.property('message');",
-							"        pm.expect(error).to.have.property('fieldName');",
-							"        // Field name should contain line number reference",
-							"        pm.expect(error.fieldName).to.match(/line_\\d+/);",
-							"    });",
-							"    ",
-							"    // Verify specific error types",
-							"    const errorCodes = errors.map(e => e.errorCode);",
-							"    const errorMessages = errors.map(e => e.message);",
-							"    ",
-							"    // Should have format errors for lines with extra commas (treated as invalid CSV format)",
-							"    const formatErrors = errors.filter(e => ",
-							"        e.errorCode === 'tag.import.format.invalid' || ",
-							"        e.message.includes('Invalid CSV format'));",
-							"    pm.expect(formatErrors.length).to.be.at.least(2);",
-							"    ",
-							"    // Should have validation error for tag name length",
-							"    const validationError = errors.find(e => ",
-							"        e.errorCode === 'tag.validation.error' || ",
-							"        e.message.includes('between 1 and 255 characters'));",
-							"    pm.expect(validationError).to.not.be.undefined;",
-							"    ",
-							"    // Verify line numbers are correct (header is line 1)",
-							"    const lineNumbers = errors.map(e => parseInt(e.fieldName.replace('line_', '')));",
-							"    pm.expect(lineNumbers).to.include.members([3, 4, 5]);",
-							"});",
-							"",
-							"pm.test(\"Verify successful tags were still created\", function () {",
-							"    // Tags \"Valid Tag 1\" and \"Valid Tag 2\" should have been created",
-							"    pm.sendRequest({",
-							"        url: pm.variables.get(\"serverURL\") + \"/api/v2/tags?name=Valid%20Tag\",",
-							"        method: 'GET',",
-							"        header: { 'Authorization': 'Basic ' + btoa('admin@dotcms.com:admin') }",
-							"    }, function (err, res) {",
-							"        if (!err) {",
-							"            pm.expect(res.code).to.equal(200);",
-							"            const jsonData = res.json();",
-							"            const tags = Object.keys(jsonData.entity);",
-							"            // Should find the valid tags that were imported",
-							"            const validTags = tags.filter(t => t.startsWith('Valid Tag'));",
-							"            pm.expect(validTags.length).to.be.at.least(1);",
-							"        }",
-							"    });",
-							"});",
-							""
-						],
-						"type": "text/javascript"
-					}
-				}
-			],
-			"request": {
-				"auth": {
-					"type": "basic",
-					"basic": [
-						{
-							"key": "password",
-							"value": "admin",
-							"type": "string"
-						},
-						{
-							"key": "username",
-							"value": "admin@dotCMS.com",
-							"type": "string"
-						}
-					]
-				},
-				"method": "POST",
-				"header": [],
-				"body": {
-					"mode": "formdata",
-					"formdata": [
-						{
-							"key": "file",
-							"type": "file",
-							"src": "resources/csv_with_errors.csv",
-							"description": "CSV file with mix of valid and invalid tags"
-						}
-					]
-				},
-				"url": {
-					"raw": "{{serverURL}}/api/v2/tags/import",
-					"host": [
-						"{{serverURL}}"
-					],
-					"path": [
-						"api",
-						"v2",
-						"tags",
-						"import"
-					]
-				},
-				"description": "Tests import with a CSV containing both valid and invalid tag entries to verify error handling and partial success"
-			},
-			"response": []
-		},
-		{
-			"name": "Link a Tag to a specific Inode",
-=======
 			"name": "Get Tags owned by a User ID",
->>>>>>> 6644bcdb
 			"event": [
 				{
 					"listen": "prerequest",
@@ -2563,14 +2365,44 @@
 					"listen": "test",
 					"script": {
 						"exec": [
-							"pm.test.skip(\"HTTP Status code must be 200\", function () {",
+							"pm.test(\"HTTP Status code must be 200\", function () {",
 							"    pm.response.to.have.status(200);",
 							"});",
 							"",
-							"pm.test(\"There must be no generated errors\", function () {",
-							"    var jsonData = pm.response.json();",
-							"    let errors = jsonData.errors.length;",
-							"    pm.expect(errors).to.be.eq(0);",
+							"pm.test(\"Response has correct structure with entity and errors\", function () {",
+							"    const jsonData = pm.response.json();",
+							"    pm.expect(jsonData).to.have.property('entity');",
+							"    pm.expect(jsonData).to.have.property('errors');",
+							"    pm.expect(jsonData.errors).to.be.an('array');",
+							"});",
+							"",
+							"pm.test(\"Import statistics are correct\", function () {",
+							"    const jsonData = pm.response.json();",
+							"    const stats = jsonData.entity;",
+							"    ",
+							"    // Verify statistics structure",
+							"    pm.expect(stats).to.have.property('totalRows');",
+							"    pm.expect(stats).to.have.property('successCount');",
+							"    pm.expect(stats).to.have.property('failureCount');",
+							"    pm.expect(stats).to.have.property('success');",
+							"    ",
+							"    // CSV has 4 lines: 1 header + 3 data rows",
+							"    pm.expect(stats.totalRows).to.equal(4);",
+							"    pm.expect(stats.successCount).to.equal(3);",
+							"    pm.expect(stats.failureCount).to.equal(0);",
+							"    pm.expect(stats.success).to.be.true;",
+							"});",
+							"",
+							"pm.test(\"No errors reported for valid CSV\", function () {",
+							"    const jsonData = pm.response.json();",
+							"    pm.expect(jsonData.errors).to.have.lengthOf(0);",
+							"});",
+							"",
+							"// Store tag names for cleanup or verification",
+							"pm.test(\"Store imported tag names for verification\", function () {",
+							"    pm.collectionVariables.set(\"importedTag1\", \"Sample Tag\");",
+							"    pm.collectionVariables.set(\"importedTag2\", \"Another Tag\");",
+							"    pm.collectionVariables.set(\"importedTag3\", \"Global Tag\");",
 							"});",
 							""
 						],
@@ -2642,6 +2474,163 @@
 					]
 				},
 				"description": "This tests the file import. "
+			},
+			"response": []
+		},
+		{
+			"name": "Import Tags from CSV with Errors",
+			"event": [
+				{
+					"listen": "prerequest",
+					"script": {
+						"exec": [
+							"// Create CSV content with invalid data",
+							"const csvContent = `Tag Name,Host ID",
+							"Valid Tag 1,SYSTEM_HOST",
+							"Tag,With,Comma,SYSTEM_HOST",
+							",48190c8c-42c4-46af-8d1a-0cd5db894797",
+							"${\"a\".repeat(256)},SYSTEM_HOST",
+							"Valid Tag 2,48190c8c-42c4-46af-8d1a-0cd5db894797`;",
+							"",
+							"// Store CSV content for use in request body",
+							"pm.collectionVariables.set(\"errorCsvContent\", csvContent);"
+						],
+						"type": "text/javascript"
+					}
+				},
+				{
+					"listen": "test",
+					"script": {
+						"exec": [
+							"pm.test(\"HTTP Status code must be 200\", function () {",
+							"    pm.response.to.have.status(200);",
+							"});",
+							"",
+							"pm.test(\"Response has correct structure with entity and errors\", function () {",
+							"    const jsonData = pm.response.json();",
+							"    pm.expect(jsonData).to.have.property('entity');",
+							"    pm.expect(jsonData).to.have.property('errors');",
+							"    pm.expect(jsonData.errors).to.be.an('array');",
+							"});",
+							"",
+							"pm.test(\"Import statistics show partial success\", function () {",
+							"    const jsonData = pm.response.json();",
+							"    const stats = jsonData.entity;",
+							"    ",
+							"    // Verify statistics structure",
+							"    pm.expect(stats).to.have.property('totalRows');",
+							"    pm.expect(stats).to.have.property('successCount');",
+							"    pm.expect(stats).to.have.property('failureCount');",
+							"    pm.expect(stats).to.have.property('success');",
+							"    ",
+							"    // CSV has 6 total rows including header: 2 valid, 3 invalid",
+							"    pm.expect(stats.totalRows).to.equal(6);",
+							"    pm.expect(stats.successCount).to.equal(2);",
+							"    pm.expect(stats.failureCount).to.equal(3);",
+							"    pm.expect(stats.success).to.be.false; // false when there are errors",
+							"});",
+							"",
+							"pm.test(\"Errors contain detailed information for each failed row\", function () {",
+							"    const jsonData = pm.response.json();",
+							"    const errors = jsonData.errors;",
+							"    ",
+							"    pm.expect(errors).to.have.lengthOf(3);",
+							"    ",
+							"    // Check that errors have proper structure",
+							"    errors.forEach(error => {",
+							"        pm.expect(error).to.have.property('errorCode');",
+							"        pm.expect(error).to.have.property('message');",
+							"        pm.expect(error).to.have.property('fieldName');",
+							"        // Field name should contain line number reference",
+							"        pm.expect(error.fieldName).to.match(/line_\\d+/);",
+							"    });",
+							"    ",
+							"    // Verify specific error types",
+							"    const errorCodes = errors.map(e => e.errorCode);",
+							"    const errorMessages = errors.map(e => e.message);",
+							"    ",
+							"    // Should have format errors for lines with extra commas (treated as invalid CSV format)",
+							"    const formatErrors = errors.filter(e => ",
+							"        e.errorCode === 'tag.import.format.invalid' || ",
+							"        e.message.includes('Invalid CSV format'));",
+							"    pm.expect(formatErrors.length).to.be.at.least(2);",
+							"    ",
+							"    // Should have validation error for tag name length",
+							"    const validationError = errors.find(e => ",
+							"        e.errorCode === 'tag.validation.error' || ",
+							"        e.message.includes('between 1 and 255 characters'));",
+							"    pm.expect(validationError).to.not.be.undefined;",
+							"    ",
+							"    // Verify line numbers are correct (header is line 1)",
+							"    const lineNumbers = errors.map(e => parseInt(e.fieldName.replace('line_', '')));",
+							"    pm.expect(lineNumbers).to.include.members([3, 4, 5]);",
+							"});",
+							"",
+							"pm.test(\"Verify successful tags were still created\", function () {",
+							"    // Tags \"Valid Tag 1\" and \"Valid Tag 2\" should have been created",
+							"    pm.sendRequest({",
+							"        url: pm.variables.get(\"serverURL\") + \"/api/v2/tags?name=Valid%20Tag\",",
+							"        method: 'GET',",
+							"        header: { 'Authorization': 'Basic ' + btoa('admin@dotcms.com:admin') }",
+							"    }, function (err, res) {",
+							"        if (!err) {",
+							"            pm.expect(res.code).to.equal(200);",
+							"            const jsonData = res.json();",
+							"            const tags = Object.keys(jsonData.entity);",
+							"            // Should find the valid tags that were imported",
+							"            const validTags = tags.filter(t => t.startsWith('Valid Tag'));",
+							"            pm.expect(validTags.length).to.be.at.least(1);",
+							"        }",
+							"    });",
+							"});",
+							""
+						],
+						"type": "text/javascript"
+					}
+				}
+			],
+			"request": {
+				"auth": {
+					"type": "basic",
+					"basic": [
+						{
+							"key": "password",
+							"value": "admin",
+							"type": "string"
+						},
+						{
+							"key": "username",
+							"value": "admin@dotCMS.com",
+							"type": "string"
+						}
+					]
+				},
+				"method": "POST",
+				"header": [],
+				"body": {
+					"mode": "formdata",
+					"formdata": [
+						{
+							"key": "file",
+							"type": "file",
+							"src": "resources/csv_with_errors.csv",
+							"description": "CSV file with mix of valid and invalid tags"
+						}
+					]
+				},
+				"url": {
+					"raw": "{{serverURL}}/api/v2/tags/import",
+					"host": [
+						"{{serverURL}}"
+					],
+					"path": [
+						"api",
+						"v2",
+						"tags",
+						"import"
+					]
+				},
+				"description": "Tests import with a CSV containing both valid and invalid tag entries to verify error handling and partial success"
 			},
 			"response": []
 		},
