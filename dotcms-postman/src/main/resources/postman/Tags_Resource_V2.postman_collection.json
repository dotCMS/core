{
	"info": {
		"_postman_id": "06743017-e871-4014-81a1-7d902a501d1c",
		"name": "Tags Resource V2",
		"schema": "https://schema.getpostman.com/json/collection/v2.1.0/collection.json",
		"_exporter_id": "5403727"
	},
	"item": [
		{
			"name": "Create test Site for Tags",
			"event": [
				{
					"listen": "test",
					"script": {
						"exec": [
							"pm.test(\"HTTP Status code must be 200\", function () {",
							"    pm.response.to.have.status(200);",
							"});",
							"",
							"pm.test(\"Retrieve and save the test Site ID where Tags will be saved\", function () {",
							"    const jsonData = pm.response.json();",
							"    pm.collectionVariables.set(\"tagsSiteId\", jsonData.entity.identifier);",
							"});",
							""
						],
						"type": "text/javascript"
					}
				},
				{
					"listen": "prerequest",
					"script": {
						"exec": [
							"pm.collectionVariables.set (\"randomNum\", _.random (20,100));"
						],
						"type": "text/javascript"
					}
				}
			],
			"request": {
				"auth": {
					"type": "basic",
					"basic": [
						{
							"key": "password",
							"value": "admin",
							"type": "string"
						},
						{
							"key": "username",
							"value": "admin@dotcms.com",
							"type": "string"
						}
					]
				},
				"method": "POST",
				"header": [],
				"body": {
					"mode": "raw",
					"raw": "{\n    \"siteName\":\"tags.host{{randomNum}}.com\"\n}",
					"options": {
						"raw": {
							"language": "json"
						}
					}
				},
				"url": {
					"raw": "{{serverURL}}/api/v1/site",
					"host": [
						"{{serverURL}}"
					],
					"path": [
						"api",
						"v1",
						"site"
					]
				}
			},
			"response": []
		},
		{
			"name": "Save Tags in Site and System Host",
			"event": [
				{
					"listen": "prerequest",
					"script": {
						"exec": [
							""
						],
						"type": "text/javascript"
					}
				},
				{
					"listen": "test",
					"script": {
						"exec": [
							"pm.test(\"HTTP Status code must be 200\", function () {",
							"    pm.response.to.have.status(200);",
							"});",
							"",
							"pm.test(\"Retrieve and save the Tag ID to update it later\", function () {",
							"    const jsonData = pm.response.json();    ",
							"    const tag = jsonData.entity['non-global-tag-v2'];",
							"    pm.collectionVariables.set(\"tagForUpdateId\", tag.id);",
							"});",
							""
						],
						"type": "text/javascript"
					}
				}
			],
			"request": {
				"auth": {
					"type": "basic",
					"basic": [
						{
							"key": "password",
							"value": "admin",
							"type": "string"
						},
						{
							"key": "username",
							"value": "admin@dotCMS.com",
							"type": "string"
						},
						{
							"key": "saveHelperData",
							"type": "any"
						},
						{
							"key": "showPassword",
							"value": false,
							"type": "boolean"
						}
					]
				},
				"method": "POST",
				"header": [
					{
						"key": "Content-Type",
						"name": "Content-Type",
						"type": "text",
						"value": "application/json"
					}
				],
				"body": {
					"mode": "raw",
					"raw": "{\n   \"ownerId\":\"dotcms.org.1\",\n   \"tags\":{\n      \"default-site-tag-1-v2\":{\n         \"siteId\":\"8a7d5e23-da1e-420a-b4f0-471e7da8ea2d\",\n         \"persona\":false\n      },\n      \"global-tag-1-v2\":{\n         \"siteId\":\"SYSTEM_HOST\",\n         \"persona\":false\n      },\n      \"third-site-tag-v2\":{\n         \"siteId\":\"{{tagsSiteId}}\",\n         \"persona\":false\n      },\n      \"non-global-tag-v2\":{\n         \"siteId\":\"{{tagsSiteId}}\",\n         \"persona\":false\n      }\n   }\n}"
				},
				"url": {
					"raw": "{{serverURL}}/api/v2/tags/_bulk",
					"host": [
						"{{serverURL}}"
					],
					"path": [
						"api",
						"v2",
						"tags",
						"_bulk"
					]
				},
				"description": "This tests the endpoint that brings back one specific App given the App-key."
			},
			"response": []
		},
		{
			"name": "Update Tag in test Site",
			"event": [
				{
					"listen": "prerequest",
					"script": {
						"exec": [
							""
						],
						"type": "text/javascript"
					}
				},
				{
					"listen": "test",
					"script": {
						"exec": [
							"pm.test(\"HTTP Status code must be 200\", function () {",
							"    pm.response.to.have.status(200);",
							"});",
							"",
							"pm.test(\"Check that the updated Tag is being returned correctly\", function () {",
							"    var jsonData = pm.response.json();",
							"    pm.expect(jsonData.entity).to.not.be.undefined;",
							"    pm.expect(jsonData.entity.label).to.eql('non-global-tag-v2-changed');",
							"    pm.expect(jsonData.entity.siteId).to.eql('8a7d5e23-da1e-420a-b4f0-471e7da8ea2d');",
							"    pm.expect(jsonData.entity.id).to.eql(pm.collectionVariables.get('tagForUpdateId'));",
							"});",
							"",
							"// Verify via GET request",
							"pm.test(\"Verify tag update via GET request\", function () {",
							"    const tagId = pm.collectionVariables.get('tagForUpdateId');",
							"    pm.sendRequest({",
							"        url: pm.environment.get('serverURL') + '/api/v2/tags/' + tagId,",
							"        method: 'GET',",
							"        header: {",
							"            'Authorization': 'Basic ' + btoa('admin@dotCMS.com:admin')",
							"        }",
							"    }, function (err, response) {",
							"        pm.expect(response.code).to.eql(200);",
							"        const tag = response.json().entity;",
							"        pm.expect(tag.label).to.eql('non-global-tag-v2-changed');",
							"        pm.expect(tag.siteId).to.eql('8a7d5e23-da1e-420a-b4f0-471e7da8ea2d');",
							"    });",
<<<<<<< HEAD
							"});",
							""
						],
						"type": "text/javascript"
					}
				}
			],
			"request": {
				"auth": {
					"type": "basic",
					"basic": [
						{
							"key": "password",
							"value": "admin",
							"type": "string"
						},
						{
							"key": "username",
							"value": "admin@dotCMS.com",
							"type": "string"
						},
						{
							"key": "saveHelperData",
							"type": "any"
						},
						{
							"key": "showPassword",
							"value": false,
							"type": "boolean"
						}
					]
				},
				"method": "PUT",
				"header": [
					{
						"key": "Content-Type",
						"name": "Content-Type",
						"type": "text",
						"value": "application/json"
					}
				],
				"body": {
					"mode": "raw",
					"raw": "{\n   \"name\":\"non-global-tag-v2-changed\",\n   \"siteId\":\"8a7d5e23-da1e-420a-b4f0-471e7da8ea2d\"\n}"
				},
				"url": {
					"raw": "{{serverURL}}/api/v2/tags/{{tagForUpdateId}}",
					"host": [
						"{{serverURL}}"
					],
					"path": [
						"api",
						"v2",
						"tags",
						"{{tagForUpdateId}}"
					]
				},
				"description": "This tests the endpoint that brings back one specific App given the App-key."
			},
			"response": []
		},
		{
			"name": "List ALL Tags",
			"event": [
				{
					"listen": "prerequest",
					"script": {
						"exec": [
							""
						],
						"type": "text/javascript"
					}
				},
				{
					"listen": "test",
					"script": {
						"exec": [
							"pm.test(\"HTTP Status code must be 200\", function () {",
							"    pm.response.to.have.status(200);",
							"});",
							"",
							"pm.test(\"Verify response structure is paginated array\", function () {",
							"    const jsonData = pm.response.json();",
							"    pm.expect(jsonData).to.have.property('entity');",
							"    pm.expect(jsonData).to.have.property('pagination');",
							"    pm.expect(jsonData.entity).to.be.an('array');",
							"});",
							"",
							"pm.test(\"Verify that ALL four test Tags are listed\", function () {",
							"    const jsonData = pm.response.json();",
							"    const tags = jsonData.entity;",
							"    let size = tags.length;",
							"    pm.expect(size).to.be.greaterThan(0);",
							"    // Find and save test tags by label",
							"    const defaultSiteTag = tags.find(tag => tag.label === 'default-site-tag-1-v2');",
							"    const globalTag = tags.find(tag => tag.label === 'global-tag-1-v2');",
							"    const thirdSiteTag = tags.find(tag => tag.label === 'third-site-tag-v2');",
							"    const nonGlobalTag = tags.find(tag => tag.label === 'non-global-tag-v2-changed');",
							"    ",
							"    if (defaultSiteTag) pm.collectionVariables.set('defaultSiteTag', defaultSiteTag);",
							"    if (globalTag) pm.collectionVariables.set('globalTag', globalTag);",
							"    if (thirdSiteTag) pm.collectionVariables.set('thirdSiteTag', thirdSiteTag);",
							"    if (nonGlobalTag) pm.collectionVariables.set('nonGlobalTag', nonGlobalTag);",
							"    pm.expect(pm.collectionVariables.get(\"defaultSiteTag\")).to.not.eql(undefined);",
							"    pm.expect(pm.collectionVariables.get(\"globalTag\")).to.not.eql(undefined);",
							"    pm.expect(pm.collectionVariables.get(\"thirdSiteTag\")).to.not.eql(undefined);",
							"    pm.expect(pm.collectionVariables.get(\"nonGlobalTag\")).to.not.eql(undefined);",
							"});",
							""
						],
						"type": "text/javascript"
					}
				}
			],
			"protocolProfileBehavior": {
				"disableBodyPruning": true
			},
			"request": {
				"auth": {
					"type": "basic",
					"basic": [
						{
							"key": "password",
							"value": "admin",
							"type": "string"
						},
						{
							"key": "username",
							"value": "admin@dotCMS.com",
							"type": "string"
						},
						{
							"key": "saveHelperData",
							"type": "any"
						},
						{
							"key": "showPassword",
							"value": false,
							"type": "boolean"
						}
					]
				},
				"method": "GET",
				"header": [
					{
						"key": "Content-Type",
						"name": "Content-Type",
						"type": "text",
						"value": "application/json"
					}
				],
				"body": {
					"mode": "raw",
					"raw": ""
				},
				"url": {
					"raw": "{{serverURL}}/api/v2/tags?per_page=100&global=true",
					"host": [
						"{{serverURL}}"
					],
					"path": [
						"api",
						"v2",
						"tags"
					],
					"query": [
						{
							"key": "per_page",
							"value": "100"
						},
						{
							"key": "global",
							"value": "true"
						}
					]
				},
				"description": "This tests the endpoint that brings back one specific App given the App-key."
			},
			"response": []
		},
		{
			"name": "List Tags with Pagination - Page 1",
			"event": [
				{
					"listen": "test",
					"script": {
						"exec": [
							"pm.test(\"HTTP Status code must be 200\", function () {",
							"    pm.response.to.have.status(200);",
							"});",
							"",
							"pm.test(\"Verify pagination works with per_page=2\", function () {",
							"    const jsonData = pm.response.json();",
							"    pm.expect(jsonData).to.have.property('entity');",
							"    pm.expect(jsonData).to.have.property('pagination');",
							"    pm.expect(jsonData.entity).to.be.an('array');",
							"    ",
							"    const pagination = jsonData.pagination;",
							"    pm.expect(pagination.currentPage).to.eql(1);",
							"    pm.expect(pagination.perPage).to.eql(2);",
							"    pm.expect(jsonData.entity.length).to.be.lte(2);",
							"});",
							""
						],
						"type": "text/javascript"
					}
				}
			],
			"request": {
				"auth": {
					"type": "basic",
					"basic": [
						{
							"key": "password",
							"value": "admin",
							"type": "string"
						},
						{
							"key": "username",
							"value": "admin@dotCMS.com",
							"type": "string"
						}
					]
				},
				"method": "GET",
				"header": [
					{
						"key": "Content-Type",
						"value": "application/json"
					}
				],
				"url": {
					"raw": "{{serverURL}}/api/v2/tags?page=1&per_page=2&global=true",
					"host": [
						"{{serverURL}}"
					],
					"path": [
						"api",
						"v2",
						"tags"
					],
					"query": [
						{
							"key": "page",
							"value": "1"
						},
						{
							"key": "per_page",
							"value": "2"
						},
						{
							"key": "global",
							"value": "true"
						}
					]
				}
			},
			"response": []
		},
		{
			"name": "List Tags with Default Pagination",
			"event": [
				{
					"listen": "test",
					"script": {
						"exec": [
							"pm.test(\"HTTP Status code must be 200\", function () {",
							"    pm.response.to.have.status(200);",
							"});",
							"",
							"pm.test(\"Verify default pagination settings\", function () {",
							"    const jsonData = pm.response.json();",
							"    const pagination = jsonData.pagination;",
							"    ",
							"    // Should default to page 1",
							"    pm.expect(pagination.currentPage).to.eql(1);",
							"    ",
							"    // Should default to 25 per page (from DOTCMS_PAGINATION_ROWS)",
							"    pm.expect(pagination.perPage).to.eql(25);",
							"    ",
							"    // Response should have tags array",
							"    pm.expect(jsonData.entity).to.be.an('array');",
							"});",
							""
						],
						"type": "text/javascript"
					}
				}
			],
			"request": {
				"auth": {
					"type": "basic",
					"basic": [
						{
							"key": "password",
							"value": "admin",
							"type": "string"
						},
						{
							"key": "username",
							"value": "admin@dotCMS.com",
							"type": "string"
						}
					]
				},
				"method": "GET",
				"header": [
					{
						"key": "Content-Type",
						"value": "application/json"
					}
				],
				"url": {
					"raw": "{{serverURL}}/api/v2/tags?global=true",
					"host": [
						"{{serverURL}}"
					],
					"path": [
						"api",
						"v2",
						"tags"
					],
					"query": [
						{
							"key": "global",
							"value": "true"
						}
					]
				}
			},
			"response": []
		},
		{
			"name": "List Tags with Invalid Page Error",
			"event": [
				{
					"listen": "test",
					"script": {
						"exec": [
							"pm.test(\"HTTP Status code must be 400 for invalid page\", function () {",
							"    pm.response.to.have.status(400);",
							"});",
							"",
							"pm.test(\"Verify error message for invalid page parameter\", function () {",
							"    const jsonData = pm.response.json();",
							"    pm.expect(jsonData).to.have.property('error');",
							"    const errorMessage = jsonData.error.toLowerCase();",
							"    pm.expect(errorMessage).to.include('page');",
							"});",
							""
						],
						"type": "text/javascript"
					}
				}
			],
			"request": {
				"auth": {
					"type": "basic",
					"basic": [
						{
							"key": "password",
							"value": "admin",
							"type": "string"
						},
						{
							"key": "username",
							"value": "admin@dotCMS.com",
							"type": "string"
						}
					]
				},
				"method": "GET",
				"header": [
					{
						"key": "Content-Type",
						"value": "application/json"
					}
				],
				"url": {
					"raw": "{{serverURL}}/api/v2/tags?page=0",
					"host": [
						"{{serverURL}}"
					],
					"path": [
						"api",
						"v2",
						"tags"
					],
					"query": [
						{
							"key": "page",
							"value": "0"
						}
					]
				}
			},
			"response": []
		},
		{
			"name": "Create Length Ordering Test Tags",
			"event": [
				{
					"listen": "test",
					"script": {
						"exec": [
							"pm.test(\"HTTP Status code must be 200\", function () {",
							"    pm.response.to.have.status(200);",
							"});",
							"",
							"pm.test(\"Verify length ordering test tags were created\", function () {",
							"    const jsonData = pm.response.json();",
							"    pm.expect(jsonData).to.have.property('entity');",
							"    // Save created tags for verification",
							"    pm.collectionVariables.set('lengthOrderingTagsCreated', true);",
							"});",
							""
						],
						"type": "text/javascript"
					}
				}
			],
			"request": {
				"auth": {
					"type": "basic",
					"basic": [
						{
							"key": "password",
							"value": "admin",
							"type": "string"
						},
						{
							"key": "username",
							"value": "admin@dotCMS.com",
							"type": "string"
						}
					]
				},
				"method": "POST",
				"header": [
					{
						"key": "Content-Type",
						"value": "application/json"
					}
				],
				"body": {
					"mode": "raw",
					"raw": "{\n   \"ownerId\":\"dotcms.org.1\",\n   \"tags\":{\n      \"tag\":{\n         \"siteId\":\"{{tagsSiteId}}\",\n         \"persona\":false\n      },\n      \"tags\":{\n         \"siteId\":\"{{tagsSiteId}}\",\n         \"persona\":false\n      },\n      \"tagging\":{\n         \"siteId\":\"{{tagsSiteId}}\",\n         \"persona\":false\n      },\n      \"retag\":{\n         \"siteId\":\"{{tagsSiteId}}\",\n         \"persona\":false\n      },\n      \"metatag\":{\n         \"siteId\":\"{{tagsSiteId}}\",\n         \"persona\":false\n      }\n   }\n}",
					"options": {
						"raw": {
							"language": "json"
						}
					}
				},
				"url": {
					"raw": "{{serverURL}}/api/v2/tags/_bulk",
					"host": [
						"{{serverURL}}"
					],
					"path": [
						"api",
						"v2",
						"tags",
						"_bulk"
					]
				}
			},
			"response": []
		},
		{
			"name": "Filter Tags with Length Ordering",
			"event": [
				{
					"listen": "test",
					"script": {
						"exec": [
							"pm.test(\"HTTP Status code must be 200\", function () {",
							"    pm.response.to.have.status(200);",
							"});",
							"",
							"pm.test(\"Verify filter returns tags ordered by length (shortest first)\", function () {",
							"    const jsonData = pm.response.json();",
							"    const tags = jsonData.entity;",
							"    ",
							"    pm.expect(tags).to.be.an('array');",
							"    pm.expect(tags.length).to.be.greaterThan(0);",
							"    ",
							"    // Filter for tags containing 'tag' to get our test tags",
							"    const testTags = tags.filter(tag => tag.label && tag.label.includes('tag'));",
							"    pm.expect(testTags.length).to.be.greaterThan(1);",
							"    ",
							"    // Verify ordering by length (shortest first)",
							"    for (let i = 1; i < testTags.length; i++) {",
							"        const currentLength = testTags[i].label.length;",
							"        const previousLength = testTags[i-1].label.length;",
							"        pm.expect(currentLength).to.be.gte(previousLength, ",
							"            `Tag '${testTags[i].label}' (${currentLength}) should not come before '${testTags[i-1].label}' (${previousLength})`);",
							"    }",
							"    ",
							"    // Verify specific expected ordering",
							"    const expectedOrder = ['tag', 'tags', 'retag', 'metatag', 'tagging'];",
							"    expectedOrder.forEach((expectedTag, index) => {",
							"        const foundTag = testTags.find(tag => tag.label === expectedTag);",
							"        if (foundTag) {",
							"            const foundIndex = testTags.indexOf(foundTag);",
							"            pm.expect(foundIndex).to.be.lte(index + 1, `Tag '${expectedTag}' not in expected position`);",
							"        }",
							"    });",
							"});",
							""
						],
						"type": "text/javascript"
					}
				}
			],
			"request": {
				"auth": {
					"type": "basic",
					"basic": [
						{
							"key": "password",
							"value": "admin",
							"type": "string"
						},
						{
							"key": "username",
							"value": "admin@dotCMS.com",
							"type": "string"
						}
					]
				},
				"method": "GET",
				"header": [
					{
						"key": "Content-Type",
						"value": "application/json"
					}
				],
				"url": {
					"raw": "{{serverURL}}/api/v2/tags?filter=tag&site={{tagsSiteId}}&global=true&per_page=50",
					"host": [
						"{{serverURL}}"
					],
					"path": [
						"api",
						"v2",
						"tags"
					],
					"query": [
						{
							"key": "filter",
							"value": "tag"
						},
						{
							"key": "site",
							"value": "{{tagsSiteId}}"
						},
						{
							"key": "global",
							"value": "true"
						},
						{
							"key": "per_page",
							"value": "50"
						}
					]
				}
			},
			"response": []
		},
		{
			"name": "Filter Tags Case Insensitive",
			"event": [
				{
					"listen": "test",
					"script": {
						"exec": [
							"pm.test(\"HTTP Status code must be 200\", function () {",
							"    pm.response.to.have.status(200);",
							"});",
							"",
							"pm.test(\"Verify case insensitive filter works\", function () {",
							"    const jsonData = pm.response.json();",
							"    const tags = jsonData.entity;",
							"    ",
							"    pm.expect(tags).to.be.an('array');",
							"    ",
							"    // Should find tags regardless of case",
							"    const tagLabels = tags.map(tag => tag.label.toLowerCase());",
							"    const hasMatchingTags = tagLabels.some(label => label.includes('tag'));",
							"    pm.expect(hasMatchingTags).to.be.true;",
							"});",
							""
						],
						"type": "text/javascript"
					}
				}
			],
			"request": {
				"auth": {
					"type": "basic",
					"basic": [
						{
							"key": "password",
							"value": "admin",
							"type": "string"
						},
						{
							"key": "username",
							"value": "admin@dotCMS.com",
							"type": "string"
						}
					]
				},
				"method": "GET",
				"header": [
					{
						"key": "Content-Type",
						"value": "application/json"
					}
				],
				"url": {
					"raw": "{{serverURL}}/api/v2/tags?filter=TAG&site={{tagsSiteId}}&global=true&per_page=50",
					"host": [
						"{{serverURL}}"
					],
					"path": [
						"api",
						"v2",
						"tags"
					],
					"query": [
						{
							"key": "filter",
							"value": "TAG"
						},
						{
							"key": "site",
							"value": "{{tagsSiteId}}"
						},
						{
							"key": "global",
							"value": "true"
						},
						{
							"key": "per_page",
							"value": "50"
						}
					]
				}
			},
			"response": []
		},
		{
			"name": "Get Tag by Name and Site",
			"event": [
				{
					"listen": "prerequest",
					"script": {
						"exec": [
							""
						],
						"type": "text/javascript"
					}
				},
				{
					"listen": "test",
					"script": {
						"exec": [
							"pm.test(\"HTTP Status code must be 200\", function () {",
							"    pm.response.to.have.status(200);",
							"});",
							"",
							"pm.test(\"Verify response structure is paginated array\", function () {",
							"    const jsonData = pm.response.json();",
							"    pm.expect(jsonData).to.have.property('entity');",
							"    pm.expect(jsonData).to.have.property('pagination');",
							"    pm.expect(jsonData.entity).to.be.an('array');",
							"});",
							"",
							"pm.test(\"Check that there's at least one Tag matching the filter 'default'\", function () {    ",
							"    const jsonData = pm.response.json();",
							"    const tags = jsonData.entity;",
							"    pm.expect(tags.length).to.be.gte(1);",
							"    ",
							"    // Verify at least one tag contains 'default' in its label",
							"    const matchingTag = tags.find(tag => tag.label && tag.label.toLowerCase().includes('default'));",
							"    pm.expect(matchingTag).to.not.be.undefined;",
=======
>>>>>>> 2f3ee11e
							"});",
							""
						],
						"type": "text/javascript"
					}
				}
			],
			"protocolProfileBehavior": {
				"disableBodyPruning": true
			},
			"request": {
				"auth": {
					"type": "basic",
					"basic": [
						{
							"key": "password",
							"value": "admin",
							"type": "string"
						},
						{
							"key": "username",
							"value": "admin@dotCMS.com",
							"type": "string"
						},
						{
							"key": "saveHelperData",
							"type": "any"
						},
						{
							"key": "showPassword",
							"value": false,
							"type": "boolean"
						}
					]
				},
				"method": "GET",
				"header": [
					{
						"key": "Content-Type",
						"name": "Content-Type",
						"type": "text",
						"value": "application/json"
					}
				],
				"body": {
					"mode": "raw",
<<<<<<< HEAD
					"raw": ""
				},
				"url": {
					"raw": "{{serverURL}}/api/v2/tags?filter=default&site=8a7d5e23-da1e-420a-b4f0-471e7da8ea2d",
=======
					"raw": "{\n   \"name\":\"non-global-tag-v2-changed\",\n   \"siteId\":\"8a7d5e23-da1e-420a-b4f0-471e7da8ea2d\"\n}"
				},
				"url": {
					"raw": "{{serverURL}}/api/v2/tags/{{tagForUpdateId}}",
>>>>>>> 2f3ee11e
					"host": [
						"{{serverURL}}"
					],
					"path": [
						"api",
						"v2",
<<<<<<< HEAD
						"tags"
					],
					"query": [
						{
							"key": "filter",
							"value": "default"
						},
						{
							"key": "site",
							"value": "8a7d5e23-da1e-420a-b4f0-471e7da8ea2d"
						}
=======
						"tags",
						"{{tagForUpdateId}}"
>>>>>>> 2f3ee11e
					]
				},
				"description": "This tests the endpoint that brings back one specific App given the App-key."
			},
			"response": []
		},
		{
			"name": "Get Tag that does not exist",
			"event": [
				{
					"listen": "prerequest",
					"script": {
						"exec": [
							""
						],
						"type": "text/javascript"
					}
				},
				{
					"listen": "test",
					"script": {
						"exec": [
							"pm.test(\"HTTP Status code must be 200\", function () {",
							"    pm.response.to.have.status(200);",
							"});",
							"",
							"pm.test(\"Verify response structure is paginated array\", function () {",
							"    const jsonData = pm.response.json();",
							"    pm.expect(jsonData).to.have.property('entity');",
							"    pm.expect(jsonData).to.have.property('pagination');",
							"    pm.expect(jsonData.entity).to.be.an('array');",
							"});",
							"",
							"pm.test(\"There must be no Tag matching the filter 'xxx'\", function () {    ",
							"    const jsonData = pm.response.json();",
							"    const tags = jsonData.entity;",
							"    pm.expect(tags.length).to.be.eq(0);",
							"    pm.expect(jsonData.pagination.totalEntries).to.be.eq(0);",
							"});",
							""
						],
						"type": "text/javascript"
					}
				}
			],
			"protocolProfileBehavior": {
				"disableBodyPruning": true
			},
			"request": {
				"auth": {
					"type": "basic",
					"basic": [
						{
							"key": "password",
							"value": "admin",
							"type": "string"
						},
						{
							"key": "username",
							"value": "admin@dotCMS.com",
							"type": "string"
						},
						{
							"key": "saveHelperData",
							"type": "any"
						},
						{
							"key": "showPassword",
							"value": false,
							"type": "boolean"
						}
					]
				},
				"method": "GET",
				"header": [
					{
						"key": "Content-Type",
						"name": "Content-Type",
						"type": "text",
						"value": "application/json"
					}
				],
				"body": {
					"mode": "raw",
					"raw": ""
				},
				"url": {
					"raw": "{{serverURL}}/api/v2/tags?filter=xxx&site={{tagsSiteId}}",
					"host": [
						"{{serverURL}}"
					],
					"path": [
						"api",
						"v2",
						"tags"
					],
					"query": [
						{
							"key": "filter",
							"value": "xxx"
						},
						{
							"key": "site",
							"value": "{{tagsSiteId}}"
						}
					]
				},
				"description": "This tests the endpoint that brings back one specific App given the App-key."
			},
			"response": []
		},
		{
			"name": "Get Tag from non-existing Site",
			"event": [
				{
					"listen": "prerequest",
					"script": {
						"exec": [
							""
						],
						"type": "text/javascript"
					}
				},
				{
					"listen": "test",
					"script": {
						"exec": [
							"pm.test(\"HTTP Status code must be 400 for non-existing site\", function () {",
							"    pm.response.to.have.status(400);    ",
							"});",
							"",
							"pm.test(\"The 'error' attribute must be present\", function () {    ",
							"    let jsonData = pm.response.json();",
							"    let error = jsonData.error;",
							"    pm.expect(error).to.not.eql(undefined);",
							"});",
							""
						],
						"type": "text/javascript"
					}
				}
			],
			"protocolProfileBehavior": {
				"disableBodyPruning": true
			},
			"request": {
				"auth": {
					"type": "basic",
					"basic": [
						{
							"key": "password",
							"value": "admin",
							"type": "string"
						},
						{
							"key": "username",
							"value": "admin@dotCMS.com",
							"type": "string"
						},
						{
							"key": "saveHelperData",
							"type": "any"
						},
						{
							"key": "showPassword",
							"value": false,
							"type": "boolean"
						}
					]
				},
				"method": "GET",
				"header": [
					{
						"key": "Content-Type",
						"name": "Content-Type",
						"type": "text",
						"value": "application/json"
					}
				],
				"body": {
					"mode": "raw",
					"raw": ""
				},
				"url": {
					"raw": "{{serverURL}}/api/v2/tags?filter=global&site=any-invalid-id",
					"host": [
						"{{serverURL}}"
					],
					"path": [
						"api",
						"v2",
						"tags"
					],
					"query": [
						{
							"key": "filter",
							"value": "global"
						},
						{
							"key": "site",
							"value": "any-invalid-id"
						}
					]
				},
				"description": "This tests the endpoint that brings back one specific App given the App-key."
			},
			"response": []
		},
		{
			"name": "Get Tags with Site Name Parameter",
			"event": [
				{
					"listen": "test",
					"script": {
						"exec": [
							"pm.test(\"HTTP Status code must be 200\", function () {",
							"    pm.response.to.have.status(200);",
							"});",
							"",
							"pm.test(\"Verify site parameter accepts site name\", function () {",
							"    const jsonData = pm.response.json();",
							"    pm.expect(jsonData).to.have.property('entity');",
							"    pm.expect(jsonData).to.have.property('pagination');",
							"    pm.expect(jsonData.entity).to.be.an('array');",
							"    ",
							"    // Should return tags for the site identified by name",
							"    // (Response will depend on existing data)",
							"});",
							""
						],
						"type": "text/javascript"
					}
				}
			],
			"request": {
				"auth": {
					"type": "basic",
					"basic": [
						{
							"key": "password",
							"value": "admin",
							"type": "string"
						},
						{
							"key": "username",
							"value": "admin@dotCMS.com",
							"type": "string"
						}
					]
				},
				"method": "GET",
				"header": [
					{
						"key": "Content-Type",
						"value": "application/json"
					}
				],
				"url": {
					"raw": "{{serverURL}}/api/v2/tags?site=default&per_page=10",
					"host": [
						"{{serverURL}}"
					],
					"path": [
						"api",
						"v2",
						"tags"
					],
					"query": [
						{
							"key": "site",
							"value": "default"
						},
						{
							"key": "per_page",
							"value": "10"
						}
					]
				}
			},
			"response": []
		},
		{
			"name": "Get Tags with SYSTEM_HOST Literal",
			"event": [
				{
					"listen": "test",
					"script": {
						"exec": [
							"pm.test(\"HTTP Status code must be 200\", function () {",
							"    pm.response.to.have.status(200);",
							"});",
							"",
							"pm.test(\"Verify site=SYSTEM_HOST parameter works\", function () {",
							"    const jsonData = pm.response.json();",
							"    pm.expect(jsonData).to.have.property('entity');",
							"    pm.expect(jsonData).to.have.property('pagination');",
							"    pm.expect(jsonData.entity).to.be.an('array');",
							"    ",
							"    // Should return only system host tags",
							"    const tags = jsonData.entity;",
							"    tags.forEach(tag => {",
							"        pm.expect(tag.siteId).to.equal('SYSTEM_HOST');",
							"    });",
							"});",
							""
						],
						"type": "text/javascript"
					}
				}
			],
			"request": {
				"auth": {
					"type": "basic",
					"basic": [
						{
							"key": "password",
							"value": "admin",
							"type": "string"
						},
						{
							"key": "username",
							"value": "admin@dotCMS.com",
							"type": "string"
						}
					]
				},
				"method": "GET",
				"header": [
					{
						"key": "Content-Type",
						"value": "application/json"
					}
				],
				"url": {
					"raw": "{{serverURL}}/api/v2/tags?site=SYSTEM_HOST&per_page=10",
					"host": [
						"{{serverURL}}"
					],
					"path": [
						"api",
						"v2",
						"tags"
					],
					"query": [
						{
							"key": "site",
							"value": "SYSTEM_HOST"
						},
						{
							"key": "per_page",
							"value": "10"
						}
					]
				}
			},
			"response": []
		},
		{
			"name": "Get Tags with Global Parameter - Enabled",
			"event": [
				{
					"listen": "test",
					"script": {
						"exec": [
							"pm.test(\"HTTP Status code must be 200\", function () {",
							"    pm.response.to.have.status(200);",
							"});",
							"",
							"pm.test(\"Verify global=true includes SYSTEM_HOST tags\", function () {",
							"    const jsonData = pm.response.json();",
							"    const tags = jsonData.entity;",
							"    ",
							"    pm.expect(tags).to.be.an('array');",
							"    ",
							"    // Should include both site-specific and SYSTEM_HOST tags",
							"    const systemHostTags = tags.filter(tag => tag.siteId === 'SYSTEM_HOST');",
							"    const siteSpecificTags = tags.filter(tag => tag.siteId !== 'SYSTEM_HOST');",
							"    ",
							"    // Should have at least some system host tags if they exist",
							"    pm.expect(systemHostTags.length).to.be.gte(0);",
							"    ",
							"    // Save count for comparison with global=false test",
							"    pm.collectionVariables.set('tagsWithGlobal', tags.length);",
							"});",
							""
						],
						"type": "text/javascript"
					}
				}
			],
			"request": {
				"auth": {
					"type": "basic",
					"basic": [
						{
							"key": "password",
							"value": "admin",
							"type": "string"
						},
						{
							"key": "username",
							"value": "admin@dotCMS.com",
							"type": "string"
						}
					]
				},
				"method": "GET",
				"header": [
					{
						"key": "Content-Type",
						"value": "application/json"
					}
				],
				"url": {
					"raw": "{{serverURL}}/api/v2/tags?site={{tagsSiteId}}&global=true&per_page=50",
					"host": [
						"{{serverURL}}"
					],
					"path": [
						"api",
						"v2",
						"tags"
					],
					"query": [
						{
							"key": "site",
							"value": "{{tagsSiteId}}"
						},
						{
							"key": "global",
							"value": "true"
						},
						{
							"key": "per_page",
							"value": "50"
						}
					]
				}
			},
			"response": []
		},
		{
			"name": "Get Tags with Global Parameter - Disabled",
			"event": [
				{
					"listen": "test",
					"script": {
						"exec": [
							"pm.test(\"HTTP Status code must be 200\", function () {",
							"    pm.response.to.have.status(200);",
							"});",
							"",
							"pm.test(\"Verify global=false excludes SYSTEM_HOST tags\", function () {",
							"    const jsonData = pm.response.json();",
							"    const tags = jsonData.entity;",
							"    ",
							"    pm.expect(tags).to.be.an('array');",
							"    ",
							"    // Should only include site-specific tags, no SYSTEM_HOST tags",
							"    const systemHostTags = tags.filter(tag => tag.siteId === 'SYSTEM_HOST');",
							"    pm.expect(systemHostTags.length).to.equal(0);",
							"    ",
							"    // All tags should be for the specified site",
							"    const targetSiteId = pm.collectionVariables.get('tagsSiteId');",
							"    tags.forEach(tag => {",
							"        pm.expect(tag.siteId).to.equal(targetSiteId);",
							"    });",
							"    ",
							"    // Should have fewer or equal tags compared to global=true",
							"    const tagsWithGlobal = pm.collectionVariables.get('tagsWithGlobal');",
							"    pm.expect(tags.length).to.be.lte(tagsWithGlobal);",
							"});",
							""
						],
						"type": "text/javascript"
					}
				}
			],
			"request": {
				"auth": {
					"type": "basic",
					"basic": [
						{
							"key": "password",
							"value": "admin",
							"type": "string"
						},
						{
							"key": "username",
							"value": "admin@dotCMS.com",
							"type": "string"
						}
					]
				},
				"method": "GET",
				"header": [
					{
						"key": "Content-Type",
						"value": "application/json"
					}
				],
				"url": {
					"raw": "{{serverURL}}/api/v2/tags?site={{tagsSiteId}}&global=false&per_page=50",
					"host": [
						"{{serverURL}}"
					],
					"path": [
						"api",
						"v2",
						"tags"
					],
					"query": [
						{
							"key": "site",
							"value": "{{tagsSiteId}}"
						},
						{
							"key": "global",
							"value": "false"
						},
						{
							"key": "per_page",
							"value": "50"
						}
					]
				}
			},
			"response": []
		},
		{
			"name": "Get Tags owned by a User ID",
			"event": [
				{
					"listen": "prerequest",
					"script": {
						"exec": [
							""
						],
						"type": "text/javascript"
					}
				},
				{
					"listen": "test",
					"script": {
						"exec": [
							"pm.test(\"HTTP Status code must be 200\", function () {",
							"    pm.response.to.have.status(200);    ",
							"});",
							"",
							"pm.test(\"There must be at least one Tag owned by 'dotcms.org.1'\", function () {",
							"    var jsonData = pm.response.json();",
							"    let size = Object.keys(jsonData.entity).length;",
							"    pm.expect(size).to.be.greaterThan(0);",
							"});",
							""
						],
						"type": "text/javascript"
					}
				}
			],
			"protocolProfileBehavior": {
				"disableBodyPruning": true
			},
			"request": {
				"auth": {
					"type": "basic",
					"basic": [
						{
							"key": "password",
							"value": "admin",
							"type": "string"
						},
						{
							"key": "username",
							"value": "admin@dotCMS.com",
							"type": "string"
						},
						{
							"key": "saveHelperData",
							"type": "any"
						},
						{
							"key": "showPassword",
							"value": false,
							"type": "boolean"
						}
					]
				},
				"method": "GET",
				"header": [
					{
						"key": "Content-Type",
						"name": "Content-Type",
						"type": "text",
						"value": "application/json"
					}
				],
				"body": {
					"mode": "raw",
					"raw": ""
				},
				"url": {
					"raw": "{{serverURL}}/api/v2/tags/user/dotcms.org.1",
					"host": [
						"{{serverURL}}"
					],
					"path": [
						"api",
						"v2",
						"tags",
						"user",
						"dotcms.org.1"
					]
				},
				"description": "This tests the endpoint that brings back one specific App given the App-key."
			},
			"response": []
		},
		{
			"name": "Get Tag by its name",
			"event": [
				{
					"listen": "prerequest",
					"script": {
						"exec": [
							""
						],
						"type": "text/javascript"
					}
				},
				{
					"listen": "test",
					"script": {
						"exec": [
							"pm.test(\"HTTP Status code must be 200\", function () {",
							"    pm.response.to.have.status(200);",
							"});",
							"",
							"pm.test(\"Return the expected Tag by name and save its ID\", function () {",
							"    var jsonData = pm.response.json();",
							"    pm.expect(jsonData.entity).to.not.be.undefined;",
							"    pm.expect(jsonData.entity.id).to.not.be.undefined;",
							"    pm.expect(jsonData.entity.label).to.equal('third-site-tag-v2');",
							"    pm.expect(jsonData.entity.siteId).to.not.be.undefined;",
							"    pm.expect(jsonData.entity.siteName).to.not.be.undefined;",
							"    pm.collectionVariables.set(\"retrievedTagId\", jsonData.entity.id);",
							"});",
							""
						],
						"type": "text/javascript"
					}
				}
			],
			"protocolProfileBehavior": {
				"disableBodyPruning": true
			},
			"request": {
				"auth": {
					"type": "basic",
					"basic": [
						{
							"key": "password",
							"value": "admin",
							"type": "string"
						},
						{
							"key": "username",
							"value": "admin@dotCMS.com",
							"type": "string"
						},
						{
							"key": "saveHelperData",
							"type": "any"
						},
						{
							"key": "showPassword",
							"value": false,
							"type": "boolean"
						}
					]
				},
				"method": "GET",
				"header": [
					{
						"key": "Content-Type",
						"name": "Content-Type",
						"type": "text",
						"value": "application/json"
					}
				],
				"body": {
					"mode": "raw",
					"raw": ""
				},
				"url": {
					"raw": "{{serverURL}}/api/v2/tags/third-site-tag-v2",
					"host": [
						"{{serverURL}}"
					],
					"path": [
						"api",
						"v2",
						"tags",
						"third-site-tag-v2"
					]
				},
				"description": "This tests the endpoint that brings back one specific App given the App-key."
			},
			"response": []
		},
		{
			"name": "Get Tag by its ID",
			"event": [
				{
					"listen": "prerequest",
					"script": {
						"exec": [
							""
						],
						"type": "text/javascript"
					}
				},
				{
					"listen": "test",
					"script": {
						"exec": [
							"pm.test(\"HTTP Status code must be 200\", function () {",
							"    pm.response.to.have.status(200);    ",
							"});",
							"",
							"pm.test(\"Return the expected Tag by ID\", function () {",
							"    var jsonData = pm.response.json();",
							"    pm.expect(jsonData.entity).to.not.be.undefined;",
							"    pm.expect(jsonData.entity.id).to.equal(pm.collectionVariables.get(\"retrievedTagId\"));",
							"    pm.expect(jsonData.entity.label).to.equal(\"third-site-tag-v2\");",
							"    pm.expect(jsonData.entity.siteId).to.not.be.undefined;",
							"    pm.expect(jsonData.entity.siteName).to.not.be.undefined;",
							"    pm.expect(jsonData.entity.persona).to.be.a('boolean');",
							"});",
							""
						],
						"type": "text/javascript"
					}
				}
			],
			"protocolProfileBehavior": {
				"disableBodyPruning": true
			},
			"request": {
				"auth": {
					"type": "basic",
					"basic": [
						{
							"key": "password",
							"value": "admin",
							"type": "string"
						},
						{
							"key": "username",
							"value": "admin@dotCMS.com",
							"type": "string"
						},
						{
							"key": "saveHelperData",
							"type": "any"
						},
						{
							"key": "showPassword",
							"value": false,
							"type": "boolean"
						}
					]
				},
				"method": "GET",
				"header": [
					{
						"key": "Content-Type",
						"name": "Content-Type",
						"type": "text",
						"value": "application/json"
					}
				],
				"body": {
					"mode": "raw",
					"raw": ""
				},
				"url": {
					"raw": "{{serverURL}}/api/v2/tags/{{retrievedTagId}}",
					"host": [
						"{{serverURL}}"
					],
					"path": [
						"api",
						"v2",
						"tags",
						"{{retrievedTagId}}"
					]
				},
				"description": "This tests the endpoint that brings back one specific App given the App-key."
			},
			"response": []
		},
		{
			"name": "Get Tag with Site Disambiguation",
			"event": [
				{
					"listen": "prerequest",
					"script": {
						"exec": [
							"// Create same tag name on different sites for disambiguation test",
							"pm.collectionVariables.set(\"disambigTagName\", \"disambig-tag-\" + _.random(1000, 9999));",
							"",
							"// Create tag on default site first",
							"pm.sendRequest({",
							"    url: pm.variables.get(\"serverURL\") + \"/api/v2/tags\",",
							"    method: 'POST',",
							"    header: { ",
							"        'Content-Type': 'application/json',",
							"        'Authorization': 'Basic ' + btoa('admin@dotcms.com:admin')",
							"    },",
							"    body: {",
							"        mode: 'raw',",
							"        raw: JSON.stringify({",
							"            name: pm.collectionVariables.get(\"disambigTagName\"),",
							"            siteId: '8a7d5e23-da1e-420a-b4f0-471e7da8ea2d'",
							"        })",
							"    }",
							"}, function (err, res) {",
							"    pm.collectionVariables.set(\"defaultSiteTagId\", res.json().entity.id);",
							"    ",
							"    // Create same tag name on SYSTEM_HOST",
							"    pm.sendRequest({",
							"        url: pm.variables.get(\"serverURL\") + \"/api/v2/tags\",",
							"        method: 'POST',",
							"        header: { ",
							"            'Content-Type': 'application/json',",
							"            'Authorization': 'Basic ' + btoa('admin@dotcms.com:admin')",
							"        },",
							"        body: {",
							"            mode: 'raw',",
							"            raw: JSON.stringify({",
							"                name: pm.collectionVariables.get(\"disambigTagName\"),",
							"                siteId: 'SYSTEM_HOST'",
							"            })",
							"        }",
							"    }, function (err2, res2) {",
							"        pm.collectionVariables.set(\"systemHostTagId\", res2.json().entity.id);",
							"    });",
							"});"
						],
						"type": "text/javascript"
					}
				},
				{
					"listen": "test",
					"script": {
						"exec": [
							"pm.test(\"HTTP Status code must be 200\", function () {",
							"    pm.response.to.have.status(200);",
							"});",
							"",
							"pm.test(\"Returns correct tag based on siteId disambiguation\", function () {",
							"    const jsonData = pm.response.json();",
							"    pm.expect(jsonData.entity).to.not.be.undefined;",
							"    pm.expect(jsonData.entity.id).to.equal(pm.collectionVariables.get(\"defaultSiteTagId\"));",
							"    pm.expect(jsonData.entity.label).to.equal(pm.collectionVariables.get(\"disambigTagName\"));",
							"    pm.expect(jsonData.entity.siteId).to.equal('8a7d5e23-da1e-420a-b4f0-471e7da8ea2d');",
							"    pm.expect(jsonData.entity.siteName).to.equal('default');",
							"});",
							"",
							"pm.test(\"Verify SYSTEM_HOST tag also works with explicit siteId\", function () {",
							"    pm.sendRequest({",
							"        url: pm.variables.get(\"serverURL\") + \"/api/v2/tags/\" + pm.collectionVariables.get(\"disambigTagName\") + \"?siteId=SYSTEM_HOST\",",
							"        method: 'GET',",
							"        header: { 'Authorization': 'Basic ' + btoa('admin@dotcms.com:admin') }",
							"    }, function (err, res) {",
							"        pm.expect(res.code).to.equal(200);",
							"        const jsonData = res.json();",
							"        pm.expect(jsonData.entity.id).to.equal(pm.collectionVariables.get(\"systemHostTagId\"));",
							"        pm.expect(jsonData.entity.siteId).to.equal('SYSTEM_HOST');",
							"        pm.expect(jsonData.entity.siteName).to.equal('System Host');",
							"    });",
							"});",
							""
						],
						"type": "text/javascript"
					}
				}
			],
			"request": {
				"auth": {
					"type": "basic",
					"basic": [
						{
							"key": "password",
							"value": "admin",
							"type": "string"
						},
						{
							"key": "username",
							"value": "admin@dotCMS.com",
							"type": "string"
						}
					]
				},
				"method": "GET",
				"header": [
					{
						"key": "Content-Type",
						"name": "Content-Type",
						"type": "text",
						"value": "application/json"
					}
				],
				"url": {
					"raw": "{{serverURL}}/api/v2/tags/{{disambigTagName}}?siteId=8a7d5e23-da1e-420a-b4f0-471e7da8ea2d",
					"host": [
						"{{serverURL}}"
					],
					"path": [
						"api",
						"v2",
						"tags",
						"{{disambigTagName}}"
					],
					"query": [
						{
							"key": "siteId",
							"value": "8a7d5e23-da1e-420a-b4f0-471e7da8ea2d"
						}
					]
				},
				"description": "Tests site disambiguation by creating tags with same name on different sites and retrieving specific one"
			},
			"response": []
		},
		{
			"name": "Get Tag - Site Context Fallback",
			"event": [
				{
					"listen": "prerequest",
					"script": {
						"exec": [
							"// Create a tag on SYSTEM_HOST to test fallback behavior",
							"pm.collectionVariables.set(\"fallbackTagName\", \"fallback-tag-\" + _.random(1000, 9999));",
							"",
							"pm.sendRequest({",
							"    url: pm.variables.get(\"serverURL\") + \"/api/v2/tags\",",
							"    method: 'POST',",
							"    header: { ",
							"        'Content-Type': 'application/json',",
							"        'Authorization': 'Basic ' + btoa('admin@dotcms.com:admin')",
							"    },",
							"    body: {",
							"        mode: 'raw',",
							"        raw: JSON.stringify({",
							"            name: pm.collectionVariables.get(\"fallbackTagName\"),",
							"            siteId: 'SYSTEM_HOST'",
							"        })",
							"    }",
							"}, function (err, res) {",
							"    pm.collectionVariables.set(\"fallbackTagId\", res.json().entity.id);",
							"});"
						],
						"type": "text/javascript"
					}
				},
				{
					"listen": "test",
					"script": {
						"exec": [
							"pm.test(\"HTTP Status code must be 200\", function () {",
							"    pm.response.to.have.status(200);",
							"});",
							"",
							"pm.test(\"Returns tag from SYSTEM_HOST when no siteId provided and not found on current site\", function () {",
							"    const jsonData = pm.response.json();",
							"    pm.expect(jsonData.entity).to.not.be.undefined;",
							"    pm.expect(jsonData.entity.id).to.equal(pm.collectionVariables.get(\"fallbackTagId\"));",
							"    pm.expect(jsonData.entity.label).to.equal(pm.collectionVariables.get(\"fallbackTagName\"));",
							"    pm.expect(jsonData.entity.siteId).to.equal('SYSTEM_HOST');",
							"    pm.expect(jsonData.entity.siteName).to.equal('System Host');",
							"});",
							"",
							"pm.test(\"Verify 404 when tag doesn't exist anywhere\", function () {",
							"    pm.sendRequest({",
							"        url: pm.variables.get(\"serverURL\") + \"/api/v2/tags/nonexistent-tag-xyz-123\",",
							"        method: 'GET',",
							"        header: { 'Authorization': 'Basic ' + btoa('admin@dotcms.com:admin') }",
							"    }, function (err, res) {",
							"        pm.expect(res.code).to.equal(404);",
							"        const jsonData = res.json();",
							"        pm.expect(jsonData.message).to.not.be.undefined;",
							"        pm.expect(jsonData.message).to.include('Tag not found');",
							"    });",
							"});",
							""
						],
						"type": "text/javascript"
					}
				}
			],
			"request": {
				"auth": {
					"type": "basic",
					"basic": [
						{
							"key": "password",
							"value": "admin",
							"type": "string"
						},
						{
							"key": "username",
							"value": "admin@dotCMS.com",
							"type": "string"
						}
					]
				},
				"method": "GET",
				"header": [
					{
						"key": "Content-Type",
						"name": "Content-Type",
						"type": "text",
						"value": "application/json"
					}
				],
				"url": {
					"raw": "{{serverURL}}/api/v2/tags/{{fallbackTagName}}",
					"host": [
						"{{serverURL}}"
					],
					"path": [
						"api",
						"v2",
						"tags",
						"{{fallbackTagName}}"
					]
				},
				"description": "Tests site context fallback - should find tag on SYSTEM_HOST when not found on current site"
			},
			"response": []
		},
		{
			"name": "Delete a specific Tag",
			"event": [
				{
					"listen": "prerequest",
					"script": {
						"exec": [
							"let tagObject = pm.collectionVariables.get(\"nonGlobalTag\");",
							"pm.collectionVariables.set(\"deleteTagCandidateId\",tagObject.id);"
						],
						"type": "text/javascript"
					}
				},
				{
					"listen": "test",
					"script": {
						"exec": [
<<<<<<< HEAD
							"pm.test(\"HTTP Status code must be 204 No Content\", function () {",
							"    pm.response.to.have.status(204);",
							"});",
							"",
							"pm.test(\"Response body should be empty\", function () {",
							"    pm.expect(pm.response.text()).to.be.empty;",
=======
							"pm.test(\"HTTP Status code must be 200 OK\", function () {",
							"    pm.response.to.have.status(200);",
							"});",
							"",
							"pm.test(\"Response body should contain boolean true\", function () {",
							"    var jsonData = pm.response.json();",
							"    pm.expect(jsonData.entity).to.equal(true);",
>>>>>>> 2f3ee11e
							"});",
							"",
							"// Verify deletion via GET request",
							"pm.test(\"Verify tag deletion via GET request\", function () {",
							"    const tagId = pm.collectionVariables.get('deleteTagCandidateId');",
							"    pm.sendRequest({",
							"        url: pm.environment.get('serverURL') + '/api/v2/tags/' + tagId,",
							"        method: 'GET',",
							"        header: {",
							"            'Authorization': 'Basic ' + btoa('admin@dotCMS.com:admin')",
							"        }",
							"    }, function (err, response) {",
							"        pm.expect(response.code).to.eql(404);",
							"        const jsonData = response.json();",
							"        pm.expect(jsonData.errors[0].errorCode).to.eql('dotcms.api.error.not_found');",
							"    });",
							"});",
							""
						],
						"type": "text/javascript"
					}
				}
			],
			"request": {
				"auth": {
					"type": "basic",
					"basic": [
						{
							"key": "password",
							"value": "=F5cp%@kvcAr9E+?",
							"type": "string"
						},
						{
							"key": "username",
							"value": "admin@dotCMS.com",
							"type": "string"
						},
						{
							"key": "saveHelperData",
							"type": "any"
						},
						{
							"key": "showPassword",
							"value": false,
							"type": "boolean"
						}
					]
				},
				"method": "DELETE",
				"header": [
					{
						"key": "Content-Type",
						"name": "Content-Type",
						"type": "text",
						"value": "application/json"
					}
				],
				"body": {
					"mode": "raw",
					"raw": ""
				},
				"url": {
					"raw": "{{serverURL}}/api/v2/tags/{{tagForUpdateId}}",
					"host": [
						"{{serverURL}}"
					],
					"path": [
						"api",
						"v2",
						"tags",
						"{{tagForUpdateId}}"
					]
				},
				"description": "This tests the endpoint that brings back one specific App given the App-key."
			},
			"response": []
		},
		{
			"name": "Delet a non-existing Tag",
			"event": [
				{
					"listen": "prerequest",
					"script": {
						"exec": [
							""
						],
						"type": "text/javascript"
					}
				},
				{
					"listen": "test",
					"script": {
						"exec": [
							"pm.test(\"HTTP Status code must be 404\", function () {",
							"    pm.response.to.have.status(404);",
							"});",
							"",
							"pm.test(\"The error message must be present\", function () {",
							"    var jsonData = pm.response.json();",
<<<<<<< HEAD
							"    pm.expect(jsonData.errors).to.be.an('array');",
							"    pm.expect(jsonData.errors.length).to.be.greaterThan(0);",
							"    pm.expect(jsonData.errors[0].message).to.not.be.undefined;",
=======
							"    pm.expect(jsonData.message).to.not.be.undefined;",
							"    pm.expect(jsonData.message).to.include(\"was not found\");",
>>>>>>> 2f3ee11e
							"});",
							""
						],
						"type": "text/javascript"
					}
				}
			],
			"request": {
				"auth": {
					"type": "basic",
					"basic": [
						{
							"key": "password",
							"value": "admin",
							"type": "string"
						},
						{
							"key": "username",
							"value": "admin@dotCMS.com",
							"type": "string"
						},
						{
							"key": "saveHelperData",
							"type": "any"
						},
						{
							"key": "showPassword",
							"value": false,
							"type": "boolean"
						}
					]
				},
				"method": "DELETE",
				"header": [
					{
						"key": "Content-Type",
						"name": "Content-Type",
						"type": "text",
						"value": "application/json"
					}
				],
				"body": {
					"mode": "raw",
					"raw": ""
				},
				"url": {
					"raw": "{{serverURL}}/api/v2/tags/0",
					"host": [
						"{{serverURL}}"
					],
					"path": [
						"api",
						"v2",
						"tags",
						"0"
					]
				},
				"description": "This tests the endpoint that brings back one specific App given the App-key."
			},
			"response": []
		},
		{
			"name": "Import Tags from CSV file",
			"event": [
				{
					"listen": "test",
					"script": {
						"exec": [
							"pm.test.skip(\"HTTP Status code must be 200\", function () {",
							"    pm.response.to.have.status(200);",
							"});",
							"",
							"pm.test(\"There must be no generated errors\", function () {",
							"    var jsonData = pm.response.json();",
							"    let errors = jsonData.errors.length;",
							"    pm.expect(errors).to.be.eq(0);",
							"});",
							""
						],
						"type": "text/javascript"
					}
				}
			],
			"request": {
				"auth": {
					"type": "basic",
					"basic": [
						{
							"key": "password",
							"value": "admin",
							"type": "string"
						},
						{
							"key": "username",
							"value": "admin@dotCMS.com",
							"type": "string"
						},
						{
							"key": "saveHelperData",
							"type": "any"
						},
						{
							"key": "showPassword",
							"value": false,
							"type": "boolean"
						}
					]
				},
				"method": "POST",
				"header": [
					{
						"key": "Content-Type",
						"name": "Content-Type",
						"type": "text",
						"value": "application/json"
					}
				],
				"body": {
					"mode": "formdata",
					"formdata": [
						{
							"key": "file",
							"type": "file",
							"src": "resources/csv_sample_file.csv"
						},
						{
							"key": "",
							"value": "",
							"contentType": "application/json",
							"type": "text",
							"disabled": true
						}
					]
				},
				"url": {
					"raw": "{{serverURL}}/api/v2/tags/import",
					"host": [
						"{{serverURL}}"
					],
					"path": [
						"api",
						"v2",
						"tags",
						"import"
					]
				},
				"description": "This tests the file import. "
			},
			"response": []
		},
		{
			"name": "Link a Tag to a specific Inode",
			"event": [
				{
					"listen": "prerequest",
					"script": {
						"exec": [
							""
						],
						"type": "text/javascript"
					}
				},
				{
					"listen": "test",
					"script": {
						"exec": [
							"pm.test(\"HTTP Status code must be 200\", function () {",
							"    pm.response.to.have.status(200);",
							"});",
							"",
							"pm.test(\"The 'fieldVarName' must be '1000'\", function () {",
							"    var jsonData = pm.response.json();",
							"    let fieldVarName = jsonData.entity[0].fieldVarName;",
							"    pm.expect(fieldVarName).to.equal(\"1000\");",
							"});",
							""
						],
						"type": "text/javascript"
					}
				}
			],
			"request": {
				"auth": {
					"type": "basic",
					"basic": [
						{
							"key": "password",
							"value": "admin",
							"type": "string"
						},
						{
							"key": "username",
							"value": "admin@dotCMS.com",
							"type": "string"
						},
						{
							"key": "saveHelperData",
							"type": "any"
						},
						{
							"key": "showPassword",
							"value": false,
							"type": "boolean"
						}
					]
				},
				"method": "PUT",
				"header": [
					{
						"key": "Content-Type",
						"name": "Content-Type",
						"type": "text",
						"value": "application/json"
					}
				],
				"body": {
					"mode": "raw",
					"raw": ""
				},
				"url": {
					"raw": "{{serverURL}}/api/v2/tags/tag/{{retrievedTagId}}/inode/1000",
					"host": [
						"{{serverURL}}"
					],
					"path": [
						"api",
						"v2",
						"tags",
						"tag",
						"{{retrievedTagId}}",
						"inode",
						"1000"
					]
				},
				"description": "This tests the endpoint that brings back one specific App given the App-key."
			},
			"response": []
		},
		{
			"name": "Create Single Tag - Basic Success",
			"event": [
				{
					"listen": "prerequest",
					"script": {
						"exec": [
							"pm.collectionVariables.set(\"singleTagName\", \"single-tag-\" + _.random(1000, 9999));"
						],
						"type": "text/javascript"
					}
				},
				{
					"listen": "test",
					"script": {
						"exec": [
							"pm.test(\"HTTP Status code must be 201 Created\", function () {",
							"    pm.response.to.have.status(201);",
							"});",
							"",
							"pm.test(\"Response contains created tag data\", function () {",
							"    const jsonData = pm.response.json();",
							"    pm.expect(jsonData.entity).to.not.be.undefined;",
							"    pm.expect(jsonData.entity.label).to.equal(pm.collectionVariables.get(\"singleTagName\"));",
							"    pm.expect(jsonData.entity.id).to.not.be.undefined;",
							"    pm.expect(jsonData.entity.siteId).to.not.be.undefined;",
							"    pm.expect(jsonData.entity.persona).to.be.a('boolean');",
							"    pm.expect(jsonData.entity.siteName).to.not.be.undefined;",
							"    pm.collectionVariables.set(\"createdSingleTagId\", jsonData.entity.id);",
							"});",
							"",
							"pm.test(\"Verify created tag by GET ID endpoint\", function () {",
							"    pm.sendRequest({",
							"        url: pm.variables.get(\"serverURL\") + \"/api/v2/tags/\" + pm.collectionVariables.get(\"createdSingleTagId\"),",
							"        method: 'GET',",
							"        header: { 'Authorization': 'Bearer ' + pm.variables.get(\"jwt\") }",
							"    }, function (err, res) {",
							"        pm.expect(res.code).to.equal(200);",
							"        const jsonData = res.json();",
							"        const tagKey = pm.collectionVariables.get(\"singleTagName\");",
							"        const tag = jsonData.entity[tagKey];",
							"        pm.expect(tag).to.not.be.undefined;",
							"        pm.expect(tag.label).to.equal(pm.collectionVariables.get(\"singleTagName\"));",
							"        pm.expect(tag.id).to.equal(pm.collectionVariables.get(\"createdSingleTagId\"));",
							"        pm.expect(tag.siteName).to.not.be.undefined;",
							"        pm.expect(tag.persona).to.be.a('boolean');",
							"    });",
							"});",
							""
						],
						"type": "text/javascript"
					}
				}
			],
			"request": {
				"auth": {
					"type": "bearer",
					"bearer": [
						{
							"key": "token",
							"value": "{{jwt}}",
							"type": "string"
						}
					]
				},
				"method": "POST",
				"header": [
					{
						"key": "Content-Type",
						"name": "Content-Type",
						"type": "text",
						"value": "application/json"
					}
				],
				"body": {
					"mode": "raw",
					"raw": "{\n    \"name\": \"{{singleTagName}}\"\n}"
				},
				"url": {
					"raw": "{{serverURL}}/api/v2/tags",
					"host": [
						"{{serverURL}}"
					],
					"path": [
						"api",
						"v2",
						"tags"
					]
				},
				"description": "Creates a single tag with basic name only"
			},
			"response": []
		},
		{
			"name": "Create Single Tag with Site ID",
			"event": [
				{
					"listen": "prerequest",
					"script": {
						"exec": [
							"pm.collectionVariables.set(\"siteTagName\", \"site-tag-\" + _.random(1000, 9999));"
						],
						"type": "text/javascript"
					}
				},
				{
					"listen": "test",
					"script": {
						"exec": [
							"pm.test(\"HTTP Status code must be 201 Created\", function () {",
							"    pm.response.to.have.status(201);",
							"});",
							"",
							"pm.test(\"Tag created with correct site association\", function () {",
							"    const jsonData = pm.response.json();",
							"    pm.expect(jsonData.entity).to.not.be.undefined;",
							"    pm.expect(jsonData.entity.label).to.equal(pm.collectionVariables.get(\"siteTagName\"));",
							"    // Site has tagStorage=SYSTEM_HOST, so tag is stored in SYSTEM_HOST",
							"    pm.expect(jsonData.entity.siteId).to.equal('SYSTEM_HOST');",
							"    pm.expect(jsonData.entity.siteName).to.equal('System Host');",
							"    pm.collectionVariables.set(\"createdSiteTagId\", jsonData.entity.id);",
							"});",
							"",
							"pm.test(\"Verify site tag by GET ID endpoint\", function () {",
							"    pm.sendRequest({",
							"        url: pm.variables.get(\"serverURL\") + \"/api/v2/tags/\" + pm.collectionVariables.get(\"createdSiteTagId\"),",
							"        method: 'GET',",
							"        header: { 'Authorization': 'Bearer ' + pm.variables.get(\"jwt\") }",
							"    }, function (err, res) {",
							"        pm.expect(res.code).to.equal(200);",
							"        const jsonData = res.json();",
							"        const tagKey = pm.collectionVariables.get(\"siteTagName\");",
							"        const tag = jsonData.entity[tagKey];",
							"        pm.expect(tag).to.not.be.undefined;",
							"        pm.expect(tag.label).to.equal(pm.collectionVariables.get(\"siteTagName\"));",
							"        pm.expect(tag.id).to.equal(pm.collectionVariables.get(\"createdSiteTagId\"));",
							"        pm.expect(tag.siteId).to.equal('SYSTEM_HOST');",
							"        pm.expect(tag.siteName).to.not.be.undefined;",
							"        pm.expect(tag.persona).to.be.a('boolean');",
							"    });",
							"});",
							""
						],
						"type": "text/javascript"
					}
				}
			],
			"request": {
				"auth": {
					"type": "bearer",
					"bearer": [
						{
							"key": "token",
							"value": "{{jwt}}",
							"type": "string"
						}
					]
				},
				"method": "POST",
				"header": [
					{
						"key": "Content-Type",
						"name": "Content-Type",
						"type": "text",
						"value": "application/json"
					}
				],
				"body": {
					"mode": "raw",
					"raw": "{\n    \"name\": \"{{siteTagName}}\",\n    \"siteId\": \"{{tagsSiteId}}\"\n}"
				},
				"url": {
					"raw": "{{serverURL}}/api/v2/tags",
					"host": [
						"{{serverURL}}"
					],
					"path": [
						"api",
						"v2",
						"tags"
					]
				},
				"description": "Creates a single tag associated with a specific site"
			},
			"response": []
		},
		{
			"name": "Create Single Tag with Owner ID",
			"event": [
				{
					"listen": "prerequest",
					"script": {
						"exec": [
							"pm.collectionVariables.set(\"ownerTagName\", \"owner-tag-\" + _.random(1000, 9999));"
						],
						"type": "text/javascript"
					}
				},
				{
					"listen": "test",
					"script": {
						"exec": [
							"pm.test(\"HTTP Status code must be 201 Created\", function () {",
							"    pm.response.to.have.status(201);",
							"});",
							"",
							"pm.test(\"Tag created with owner binding\", function () {",
							"    const jsonData = pm.response.json();",
							"    pm.expect(jsonData.entity).to.not.be.undefined;",
							"    pm.expect(jsonData.entity.label).to.equal(pm.collectionVariables.get(\"ownerTagName\"));",
							"    pm.expect(jsonData.entity.id).to.not.be.undefined;",
							"    pm.expect(jsonData.entity.siteName).to.not.be.undefined;",
							"    pm.collectionVariables.set(\"createdOwnerTagId\", jsonData.entity.id);",
							"});",
							"",
							"pm.test(\"Verify owner tag by GET ID endpoint\", function () {",
							"    pm.sendRequest({",
							"        url: pm.variables.get(\"serverURL\") + \"/api/v2/tags/\" + pm.collectionVariables.get(\"createdOwnerTagId\"),",
							"        method: 'GET',",
							"        header: { 'Authorization': 'Bearer ' + pm.variables.get(\"jwt\") }",
							"    }, function (err, res) {",
							"        pm.expect(res.code).to.equal(200);",
							"        const jsonData = res.json();",
							"        const tagKey = pm.collectionVariables.get(\"ownerTagName\");",
							"        const tag = jsonData.entity[tagKey];",
							"        pm.expect(tag).to.not.be.undefined;",
							"        pm.expect(tag.label).to.equal(pm.collectionVariables.get(\"ownerTagName\"));",
							"        pm.expect(tag.id).to.equal(pm.collectionVariables.get(\"createdOwnerTagId\"));",
							"        pm.expect(tag.siteName).to.not.be.undefined;",
							"        pm.expect(tag.persona).to.be.a('boolean');",
							"    });",
							"});",
							"",
							"pm.test(\"Verify tag appears in owner's tag list\", function () {",
							"    pm.sendRequest({",
							"        url: pm.variables.get(\"serverURL\") + \"/api/v2/tags/user/dotcms.org.1\",",
							"        method: 'GET',",
							"        header: { 'Authorization': 'Bearer ' + pm.variables.get(\"jwt\") }",
							"    }, function (err, res) {",
							"        pm.expect(res.code).to.equal(200);",
							"        const jsonData = res.json();",
							"        const ownerTagName = pm.collectionVariables.get(\"ownerTagName\");",
							"        const ownerTag = jsonData.entity[ownerTagName];",
							"        pm.expect(ownerTag).to.not.be.undefined;",
							"        pm.expect(ownerTag.id).to.equal(pm.collectionVariables.get(\"createdOwnerTagId\"));",
							"    });",
							"});",
							""
						],
						"type": "text/javascript"
					}
				}
			],
			"request": {
				"auth": {
					"type": "bearer",
					"bearer": [
						{
							"key": "token",
							"value": "{{jwt}}",
							"type": "string"
						}
					]
				},
				"method": "POST",
				"header": [
					{
						"key": "Content-Type",
						"name": "Content-Type",
						"type": "text",
						"value": "application/json"
					}
				],
				"body": {
					"mode": "raw",
					"raw": "{\n    \"name\": \"{{ownerTagName}}\",\n    \"ownerId\": \"dotcms.org.1\"\n}"
				},
				"url": {
					"raw": "{{serverURL}}/api/v2/tags",
					"host": [
						"{{serverURL}}"
					],
					"path": [
						"api",
						"v2",
						"tags"
					]
				},
				"description": "Creates a single tag with owner association"
			},
			"response": []
		},
		{
			"name": "Create Single Tag - Duplicate Returns Existing",
			"event": [
				{
					"listen": "prerequest",
					"script": {
						"exec": [
							""
						],
						"type": "text/javascript"
					}
				},
				{
					"listen": "test",
					"script": {
						"exec": [
							"pm.test(\"HTTP Status code must be 201 Created (idempotent operation)\", function () {",
							"    pm.response.to.have.status(201);",
							"});",
							"",
							"pm.test(\"Returns existing tag data\", function () {",
							"    const jsonData = pm.response.json();",
							"    pm.expect(jsonData.entity).to.not.be.undefined;",
							"    pm.expect(jsonData.entity.label).to.equal(pm.collectionVariables.get(\"singleTagName\"));",
							"    pm.expect(jsonData.entity.id).to.equal(pm.collectionVariables.get(\"createdSingleTagId\"));",
							"});",
							""
						],
						"type": "text/javascript"
					}
				}
			],
			"request": {
				"auth": {
					"type": "bearer",
					"bearer": [
						{
							"key": "token",
							"value": "{{jwt}}",
							"type": "string"
						}
					]
				},
				"method": "POST",
				"header": [
					{
						"key": "Content-Type",
						"name": "Content-Type",
						"type": "text",
						"value": "application/json"
					}
				],
				"body": {
					"mode": "raw",
					"raw": "{\n    \"name\": \"{{singleTagName}}\"\n}"
				},
				"url": {
					"raw": "{{serverURL}}/api/v2/tags",
					"host": [
						"{{serverURL}}"
					],
					"path": [
						"api",
						"v2",
						"tags"
					]
				},
				"description": "Attempts to create same tag again, idempotent operation returns 201 with existing tag"
			},
			"response": []
		},
		{
			"name": "Create Single Tag - Missing Name Error",
			"event": [
				{
					"listen": "prerequest",
					"script": {
						"exec": [
							""
						],
						"type": "text/javascript"
					}
				},
				{
					"listen": "test",
					"script": {
						"exec": [
							"console.log(\"Missing Name Error - Status:\", pm.response.code);",
							"console.log(\"Missing Name Error - Body:\", pm.response.text());",
							"",
							"pm.test(\"HTTP Status code must be 400 Bad Request\", function () {",
							"    pm.response.to.have.status(400);",
							"});",
							"",
							"pm.test(\"Response contains validation error\", function () {",
							"    const jsonData = pm.response.json();",
							"    // ValidationException returns errors as direct array",
							"    pm.expect(Array.isArray(jsonData)).to.be.true;",
							"    pm.expect(jsonData.length).to.be.greaterThan(0);",
							"    const error = jsonData[0];",
							"    // Bean Validation returns null errorCode for @NotBlank violations",
							"    pm.expect(error.errorCode).to.be.null;",
							"    pm.expect(error.message).to.equal(\"Tag name is required\");",
							"    pm.expect(error.fieldName).to.equal(\"name\");",
							"});",
							""
						],
						"type": "text/javascript"
					}
				}
			],
			"request": {
				"auth": {
					"type": "bearer",
					"bearer": [
						{
							"key": "token",
							"value": "{{jwt}}",
							"type": "string"
						}
					]
				},
				"method": "POST",
				"header": [
					{
						"key": "Content-Type",
						"name": "Content-Type",
						"type": "text",
						"value": "application/json"
					}
				],
				"body": {
					"mode": "raw",
					"raw": "{\n    \"siteId\": \"{{tagsSiteId}}\"\n}"
				},
				"url": {
					"raw": "{{serverURL}}/api/v2/tags",
					"host": [
						"{{serverURL}}"
					],
					"path": [
						"api",
						"v2",
						"tags"
					]
				},
				"description": "Attempts to create tag without name field"
			},
			"response": []
		},
		{
			"name": "Create Single Tag - Empty Name Error",
			"event": [
				{
					"listen": "prerequest",
					"script": {
						"exec": [
							""
						],
						"type": "text/javascript"
					}
				},
				{
					"listen": "test",
					"script": {
						"exec": [
							"pm.test(\"HTTP Status code must be 400 Bad Request\", function () {",
							"    pm.response.to.have.status(400);",
							"});",
							"",
							"pm.test(\"Response contains validation error\", function () {",
							"    const jsonData = pm.response.json();",
							"    // ValidationException returns errors as direct array",
							"    pm.expect(Array.isArray(jsonData)).to.be.true;",
							"    pm.expect(jsonData.length).to.be.greaterThan(0);",
							"    const error = jsonData[0];",
							"    // Bean Validation returns null errorCode for @Size violations",
							"    pm.expect(error.errorCode).to.be.null;",
							"    pm.expect(error.message).to.equal(\"Tag name must be between 1 and 255 characters\");",
							"    pm.expect(error.fieldName).to.equal(\"name\");",
							"});",
							""
						],
						"type": "text/javascript"
					}
				}
			],
			"request": {
				"auth": {
					"type": "bearer",
					"bearer": [
						{
							"key": "token",
							"value": "{{jwt}}",
							"type": "string"
						}
					]
				},
				"method": "POST",
				"header": [
					{
						"key": "Content-Type",
						"name": "Content-Type",
						"type": "text",
						"value": "application/json"
					}
				],
				"body": {
					"mode": "raw",
					"raw": "{\n    \"name\": \"\"\n}"
				},
				"url": {
					"raw": "{{serverURL}}/api/v2/tags",
					"host": [
						"{{serverURL}}"
					],
					"path": [
						"api",
						"v2",
						"tags"
					]
				},
				"description": "Attempts to create tag with empty string name"
			},
			"response": []
		},
		{
			"name": "Create Single Tag - Name with Comma Error",
			"event": [
				{
					"listen": "prerequest",
					"script": {
						"exec": [
							""
						],
						"type": "text/javascript"
					}
				},
				{
					"listen": "test",
					"script": {
						"exec": [
							"console.log(\"Comma Error - Status:\", pm.response.code);",
							"console.log(\"Comma Error - Body:\", pm.response.text());",
							"",
							"pm.test(\"HTTP Status code must be 400 Bad Request\", function () {",
							"    pm.response.to.have.status(400);",
							"});",
							"",
							"pm.test(\"Response contains comma validation error\", function () {",
							"    const jsonData = pm.response.json();",
							"    // BadRequestException returns single error object",
							"    pm.expect(jsonData.error).to.not.be.undefined;",
							"    pm.expect(jsonData.error).to.include(\"Tag name cannot contain commas\");",
							"});",
							""
						],
						"type": "text/javascript"
					}
				}
			],
			"request": {
				"auth": {
					"type": "bearer",
					"bearer": [
						{
							"key": "token",
							"value": "{{jwt}}",
							"type": "string"
						}
					]
				},
				"method": "POST",
				"header": [
					{
						"key": "Content-Type",
						"name": "Content-Type",
						"type": "text",
						"value": "application/json"
					}
				],
				"body": {
					"mode": "raw",
					"raw": "{\n    \"name\": \"tag,with,comma\"\n}"
				},
				"url": {
					"raw": "{{serverURL}}/api/v2/tags",
					"host": [
						"{{serverURL}}"
					],
					"path": [
						"api",
						"v2",
						"tags"
					]
				},
				"description": "Attempts to create tag with comma in name"
			},
			"response": []
		},
		{
			"name": "Create Single Tag - Name Too Long Error",
			"event": [
				{
					"listen": "prerequest",
					"script": {
						"exec": [
							"// Create a string longer than 255 characters",
							"const longName = 'a'.repeat(256);",
							"pm.collectionVariables.set('longTagName', longName);"
						],
						"type": "text/javascript"
					}
				},
				{
					"listen": "test",
					"script": {
						"exec": [
							"pm.test(\"HTTP Status code must be 400 Bad Request\", function () {",
							"    pm.response.to.have.status(400);",
							"});",
							"",
							"pm.test(\"Response contains length validation error\", function () {",
							"    const jsonData = pm.response.json();",
							"    // ValidationException returns errors as direct array",
							"    pm.expect(Array.isArray(jsonData)).to.be.true;",
							"    pm.expect(jsonData.length).to.be.greaterThan(0);",
							"    const error = jsonData[0];",
							"    // Bean Validation returns null errorCode for @Size violations",
							"    pm.expect(error.errorCode).to.be.null;",
							"    pm.expect(error.message).to.equal(\"Tag name must be between 1 and 255 characters\");",
							"    pm.expect(error.fieldName).to.equal(\"name\");",
							"});",
							""
						],
						"type": "text/javascript"
					}
				}
			],
			"request": {
				"auth": {
					"type": "bearer",
					"bearer": [
						{
							"key": "token",
							"value": "{{jwt}}",
							"type": "string"
						}
					]
				},
				"method": "POST",
				"header": [
					{
						"key": "Content-Type",
						"name": "Content-Type",
						"type": "text",
						"value": "application/json"
					}
				],
				"body": {
					"mode": "raw",
					"raw": "{\n    \"name\": \"{{longTagName}}\"\n}"
				},
				"url": {
					"raw": "{{serverURL}}/api/v2/tags",
					"host": [
						"{{serverURL}}"
					],
					"path": [
						"api",
						"v2",
						"tags"
					]
				},
				"description": "Attempts to create tag with name longer than 255 characters"
			},
			"response": []
		},
		{
			"name": "Create Single Tag - Invalid Site ID",
			"event": [
				{
					"listen": "prerequest",
					"script": {
						"exec": [
							"pm.collectionVariables.set(\"invalidSiteTagName\", \"invalid-site-tag-\" + _.random(1000, 9999));"
						],
						"type": "text/javascript"
					}
				},
				{
					"listen": "test",
					"script": {
						"exec": [
							"pm.test(\"HTTP Status code is 201 Created (fallback behavior)\", function () {",
							"    pm.expect(pm.response.code).to.equal(201);",
							"});",
							"",
							"pm.test(\"Tag created with fallback to default site\", function () {",
							"    const jsonData = pm.response.json();",
							"    pm.expect(jsonData.entity).to.not.be.undefined;",
							"    pm.expect(jsonData.entity.label).to.equal(pm.collectionVariables.get(\"invalidSiteTagName\"));",
							"    pm.expect(jsonData.entity.id).to.not.be.undefined;",
							"    // Tag should be created in default site due to invalid site ID fallback",
							"    pm.expect(jsonData.entity.siteName).to.not.be.undefined;",
							"});",
							""
						],
						"type": "text/javascript"
					}
				}
			],
			"request": {
				"auth": {
					"type": "bearer",
					"bearer": [
						{
							"key": "token",
							"value": "{{jwt}}",
							"type": "string"
						}
					]
				},
				"method": "POST",
				"header": [
					{
						"key": "Content-Type",
						"name": "Content-Type",
						"type": "text",
						"value": "application/json"
					}
				],
				"body": {
					"mode": "raw",
					"raw": "{\n    \"name\": \"{{invalidSiteTagName}}\",\n    \"siteId\": \"invalid-site-id-12345\"\n}"
				},
				"url": {
					"raw": "{{serverURL}}/api/v2/tags",
					"host": [
						"{{serverURL}}"
					],
					"path": [
						"api",
						"v2",
						"tags"
					]
				},
				"description": "Creates tag with non-existent site ID (falls back to default site)"
			},
			"response": []
		}
	],
	"auth": {
		"type": "basic"
	},
	"event": [
		{
			"listen": "prerequest",
			"script": {
				"type": "text/javascript",
				"exec": [
					""
				]
			}
		},
		{
			"listen": "test",
			"script": {
				"type": "text/javascript",
				"exec": [
					""
				]
			}
		}
	]
}<|MERGE_RESOLUTION|>--- conflicted
+++ resolved
@@ -205,7 +205,6 @@
 							"        pm.expect(tag.label).to.eql('non-global-tag-v2-changed');",
 							"        pm.expect(tag.siteId).to.eql('8a7d5e23-da1e-420a-b4f0-471e7da8ea2d');",
 							"    });",
-<<<<<<< HEAD
 							"});",
 							""
 						],
@@ -893,8 +892,6 @@
 							"    // Verify at least one tag contains 'default' in its label",
 							"    const matchingTag = tags.find(tag => tag.label && tag.label.toLowerCase().includes('default'));",
 							"    pm.expect(matchingTag).to.not.be.undefined;",
-=======
->>>>>>> 2f3ee11e
 							"});",
 							""
 						],
@@ -941,24 +938,16 @@
 				],
 				"body": {
 					"mode": "raw",
-<<<<<<< HEAD
 					"raw": ""
 				},
 				"url": {
 					"raw": "{{serverURL}}/api/v2/tags?filter=default&site=8a7d5e23-da1e-420a-b4f0-471e7da8ea2d",
-=======
-					"raw": "{\n   \"name\":\"non-global-tag-v2-changed\",\n   \"siteId\":\"8a7d5e23-da1e-420a-b4f0-471e7da8ea2d\"\n}"
-				},
-				"url": {
-					"raw": "{{serverURL}}/api/v2/tags/{{tagForUpdateId}}",
->>>>>>> 2f3ee11e
-					"host": [
-						"{{serverURL}}"
-					],
-					"path": [
-						"api",
-						"v2",
-<<<<<<< HEAD
+					"host": [
+						"{{serverURL}}"
+					],
+					"path": [
+						"api",
+						"v2",
 						"tags"
 					],
 					"query": [
@@ -970,10 +959,6 @@
 							"key": "site",
 							"value": "8a7d5e23-da1e-420a-b4f0-471e7da8ea2d"
 						}
-=======
-						"tags",
-						"{{tagForUpdateId}}"
->>>>>>> 2f3ee11e
 					]
 				},
 				"description": "This tests the endpoint that brings back one specific App given the App-key."
@@ -2034,14 +2019,6 @@
 					"listen": "test",
 					"script": {
 						"exec": [
-<<<<<<< HEAD
-							"pm.test(\"HTTP Status code must be 204 No Content\", function () {",
-							"    pm.response.to.have.status(204);",
-							"});",
-							"",
-							"pm.test(\"Response body should be empty\", function () {",
-							"    pm.expect(pm.response.text()).to.be.empty;",
-=======
 							"pm.test(\"HTTP Status code must be 200 OK\", function () {",
 							"    pm.response.to.have.status(200);",
 							"});",
@@ -2049,7 +2026,6 @@
 							"pm.test(\"Response body should contain boolean true\", function () {",
 							"    var jsonData = pm.response.json();",
 							"    pm.expect(jsonData.entity).to.equal(true);",
->>>>>>> 2f3ee11e
 							"});",
 							"",
 							"// Verify deletion via GET request",
@@ -2149,14 +2125,8 @@
 							"",
 							"pm.test(\"The error message must be present\", function () {",
 							"    var jsonData = pm.response.json();",
-<<<<<<< HEAD
-							"    pm.expect(jsonData.errors).to.be.an('array');",
-							"    pm.expect(jsonData.errors.length).to.be.greaterThan(0);",
-							"    pm.expect(jsonData.errors[0].message).to.not.be.undefined;",
-=======
 							"    pm.expect(jsonData.message).to.not.be.undefined;",
 							"    pm.expect(jsonData.message).to.include(\"was not found\");",
->>>>>>> 2f3ee11e
 							"});",
 							""
 						],
