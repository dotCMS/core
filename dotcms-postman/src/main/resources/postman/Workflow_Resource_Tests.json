{
	"info": {
<<<<<<< HEAD
		"_postman_id": "e23a58a0-1aff-4c1e-8ef1-5891723135ca",
=======
		"_postman_id": "79dc7a80-4564-43c5-8b9a-f46caecd5985",
>>>>>>> f319f849
		"name": "Workflow Resource Tests [/api/v1/workflows]",
		"description": "Test the necesary validations to every end point of the worlflow resource ",
		"schema": "https://schema.getpostman.com/json/collection/v2.1.0/collection.json",
		"_exporter_id": "31066048"
	},
	"item": [
		{
			"name": "Save Scheme [POST /api/v1/workflow/schemes]",
			"item": [
				{
					"name": "invalidateSession",
					"event": [
						{
							"listen": "test",
							"script": {
								"exec": [
									"pm.test(\"Status code is 200\", function () {",
									"    pm.response.to.have.status(200);",
									"});"
								],
								"type": "text/javascript"
							}
						}
					],
					"request": {
						"method": "GET",
						"header": [],
						"url": {
							"raw": "{{serverURL}}/api/v1/logout",
							"host": [
								"{{serverURL}}"
							],
							"path": [
								"api",
								"v1",
								"logout"
							]
						}
					},
					"response": []
				},
				{
					"name": "UserCredentialsValidation",
					"event": [
						{
							"listen": "test",
							"script": {
								"type": "text/javascript",
								"exec": [
									"pm.test(\"Status code is 401, You need credentials\", function () {",
									"    pm.response.to.have.status(401);",
									"});",
									"",
									"",
									"",
									"pm.test(\"Valid response\", function () {",
									"    pm.expect(pm.response.text()).to.include(\"Invalid User\");",
									"});pm.test(\"Status code is 401, You need credentials\", function () {",
									"    pm.response.to.have.status(401);",
									"});",
									"",
									"",
									"",
									"pm.test(\"Valid response\", function () {",
									"    pm.expect(pm.response.text()).to.include(\"Invalid User\");",
									"});"
								]
							}
						}
					],
					"request": {
						"auth": {
							"type": "noauth"
						},
						"method": "POST",
						"header": [
							{
								"key": "Content-Type",
								"value": "application/json"
							}
						],
						"body": {
							"mode": "raw",
							"raw": "{\"schemeName\": \"REST1\", \"schemeDescription\": \"rest1\", \"schemeArchived\": \"false\"}"
						},
						"url": {
							"raw": "{{serverURL}}/api/v1/workflow/schemes",
							"host": [
								"{{serverURL}}"
							],
							"path": [
								"api",
								"v1",
								"workflow",
								"schemes"
							]
						},
						"description": "Creates a new scheme \n\n@Path(\"/schemes\")"
					},
					"response": []
				},
				{
					"name": "GivenValidScheme_ShouldSave",
					"event": [
						{
							"listen": "test",
							"script": {
								"exec": [
									"pm.test(\"Status code is 200 \", function () {",
									"    pm.response.to.have.status(200);",
									"});",
									"",
									"pm.test(\"Response includes name\", function () {",
									"    pm.expect(pm.response.text()).to.include(\"\\\"name\\\":\\\"REST Schema\\\"\");",
									"});",
									"",
									"pm.test(\"Response includes variable name\", function () {",
									"    var jsonData = pm.response.json();",
									"    pm.expect(jsonData.entity.variableName).to.eql(\"RestSchema\");",
									"});",
									"",
									"var jsonData = pm.response.json();",
									"pm.collectionVariables.set(\"schemeId\", jsonData.entity.id);",
									"pm.collectionVariables.set(\"schemeIdShorty\", jsonData.entity.id.replace(\"-\",\"\").substring(0,10));",
									"pm.collectionVariables.set(\"schemeVariableName\", jsonData.entity.variableName);",
									""
								],
								"type": "text/javascript",
								"packages": {}
							}
						}
					],
					"request": {
						"auth": {
							"type": "basic",
							"basic": [
								{
									"key": "password",
									"value": "admin",
									"type": "string"
								},
								{
									"key": "username",
									"value": "admin@dotcms.com",
									"type": "string"
								},
								{
									"key": "saveHelperData",
									"type": "any"
								},
								{
									"key": "showPassword",
									"value": false,
									"type": "boolean"
								}
							]
						},
						"method": "POST",
						"header": [
							{
								"key": "Content-Type",
								"value": "application/json"
							}
						],
						"body": {
							"mode": "raw",
							"raw": "{\"schemeName\": \"REST Schema\", \"schemeDescription\": \"rest1\", \"schemeArchived\": \"false\"}"
						},
						"url": {
							"raw": "{{serverURL}}/api/v1/workflow/schemes",
							"host": [
								"{{serverURL}}"
							],
							"path": [
								"api",
								"v1",
								"workflow",
								"schemes"
							]
						},
						"description": "Creates a new scheme \n\n@Path(\"/schemes\")"
					},
					"response": []
				},
				{
					"name": "GivenNewSchemeWithExistingName_ShouldSave",
					"event": [
						{
							"listen": "test",
							"script": {
								"exec": [
									"pm.test(\"Status code is 200, Scheme already exist\", function () {",
									"    pm.response.to.have.status(200);",
									"});",
									"",
									"",
									"",
									"pm.test(\"Valid response\", function () {",
									"    pm.expect(pm.response.text()).to.include(\"REST\");",
									"});"
								],
								"type": "text/javascript"
							}
						}
					],
					"request": {
						"auth": {
							"type": "basic",
							"basic": [
								{
									"key": "password",
									"value": "admin",
									"type": "string"
								},
								{
									"key": "username",
									"value": "admin@dotcms.com",
									"type": "string"
								},
								{
									"key": "saveHelperData",
									"type": "any"
								},
								{
									"key": "showPassword",
									"value": false,
									"type": "boolean"
								}
							]
						},
						"method": "POST",
						"header": [
							{
								"key": "Content-Type",
								"value": "application/json"
							}
						],
						"body": {
							"mode": "raw",
							"raw": "{\"schemeName\": \"REST1\", \"schemeDescription\": \"rest1\", \"schemeArchived\": \"false\"}"
						},
						"url": {
							"raw": "{{serverURL}}/api/v1/workflow/schemes",
							"host": [
								"{{serverURL}}"
							],
							"path": [
								"api",
								"v1",
								"workflow",
								"schemes"
							]
						},
						"description": "Creates a new scheme \n\n@Path(\"/schemes\")"
					},
					"response": []
				},
				{
					"name": "invalidateSession",
					"event": [
						{
							"listen": "test",
							"script": {
								"exec": [
									"pm.test(\"Status code is 200\", function () {",
									"    pm.response.to.have.status(200);",
									"});"
								],
								"type": "text/javascript"
							}
						}
					],
					"request": {
						"method": "GET",
						"header": [],
						"url": {
							"raw": "{{serverURL}}/api/v1/logout",
							"host": [
								"{{serverURL}}"
							],
							"path": [
								"api",
								"v1",
								"logout"
							]
						}
					},
					"response": []
				},
				{
					"name": "GivenEmptyBody_ShouldRespondBadRequest",
					"event": [
						{
							"listen": "test",
							"script": {
								"exec": [
									"pm.test(\"Status code is 400 \", function () {",
									"    pm.response.to.have.status(400);",
									"});",
									"",
									"",
									""
								],
								"type": "text/javascript"
							}
						}
					],
					"request": {
						"auth": {
							"type": "basic",
							"basic": [
								{
									"key": "password",
									"value": "admin",
									"type": "string"
								},
								{
									"key": "username",
									"value": "admin@dotcms.com",
									"type": "string"
								},
								{
									"key": "saveHelperData",
									"type": "any"
								},
								{
									"key": "showPassword",
									"value": false,
									"type": "boolean"
								}
							]
						},
						"method": "POST",
						"header": [
							{
								"key": "Content-Type",
								"value": "application/json"
							}
						],
						"body": {
							"mode": "raw",
							"raw": ""
						},
						"url": {
							"raw": "{{serverURL}}/api/v1/workflow/schemes",
							"host": [
								"{{serverURL}}"
							],
							"path": [
								"api",
								"v1",
								"workflow",
								"schemes"
							]
						},
						"description": "Creates a new scheme \n\n@Path(\"/schemes\")"
					},
					"response": []
				}
			],
			"event": [
				{
					"listen": "prerequest",
					"script": {
						"type": "text/javascript",
						"exec": [
							""
						]
					}
				},
				{
					"listen": "test",
					"script": {
						"type": "text/javascript",
						"exec": [
							""
						]
					}
				}
			]
		},
		{
			"name": "Save Step [POST /api/v1/workflow/steps]",
			"item": [
				{
					"name": "invalidateSession",
					"event": [
						{
							"listen": "test",
							"script": {
								"exec": [
									"pm.test(\"Status code is 200\", function () {",
									"    pm.response.to.have.status(200);",
									"});"
								],
								"type": "text/javascript"
							}
						}
					],
					"request": {
						"method": "GET",
						"header": [],
						"url": {
							"raw": "{{serverURL}}/api/v1/logout",
							"host": [
								"{{serverURL}}"
							],
							"path": [
								"api",
								"v1",
								"logout"
							]
						}
					},
					"response": []
				},
				{
					"name": "UserCredentialValidation",
					"event": [
						{
							"listen": "test",
							"script": {
								"type": "text/javascript",
								"exec": [
									"pm.test(\"Status code is 401, You need credentials\", function () {",
									"    pm.response.to.have.status(401);",
									"});",
									"",
									"",
									"",
									"pm.test(\"Valid response\", function () {",
									"    pm.expect(pm.response.text()).to.include(\"Invalid User\");",
									"});pm.test(\"Status code is 401, You need credentials\", function () {",
									"    pm.response.to.have.status(401);",
									"});",
									"",
									"",
									"",
									"pm.test(\"Valid response\", function () {",
									"    pm.expect(pm.response.text()).to.include(\"Invalid User\");",
									"});"
								]
							}
						}
					],
					"request": {
						"auth": {
							"type": "noauth"
						},
						"method": "POST",
						"header": [
							{
								"key": "Content-Type",
								"value": "application/json"
							}
						],
						"body": {
							"mode": "raw",
							"raw": " { \"schemeId\" : \"d61a59e1-a49c-46f2-a929-db2b4bfa88b2\", \"stepName\":\"REST123\", \"enableEscalation\":false, \"escalationAction\":\"\", \"escalationTime\":\"0\",\"stepResolved\":false} "
						},
						"url": {
							"raw": "{{serverURL}}/api/v1/workflow/steps",
							"host": [
								"{{serverURL}}"
							],
							"path": [
								"api",
								"v1",
								"workflow",
								"steps"
							]
						},
						"description": "Add a new workflow step \n\n@Path(\"/steps\")"
					},
					"response": []
				},
				{
					"name": "GivenValidStep_shouldSave",
					"event": [
						{
							"listen": "test",
							"script": {
								"exec": [
									"pm.test(\"Status code is 200 \", function () {",
									"    pm.response.to.have.status(200);",
									"});",
									"",
									"",
									"",
									"pm.test(\"Valid response\", function () {",
									"    pm.expect(pm.response.text()).to.include(\"\\\"name\\\":\\\"My REST step\\\"\");",
									"});",
									"",
									"var jsonData = pm.response.json();",
									"pm.collectionVariables.set(\"stepId\", jsonData.entity.id);",
									"pm.collectionVariables.set(\"stepIdShorty\", jsonData.entity.id.replace(\"-\",\"\").substring(0,10));"
								],
								"type": "text/javascript"
							}
						}
					],
					"request": {
						"auth": {
							"type": "basic",
							"basic": [
								{
									"key": "password",
									"value": "admin",
									"type": "string"
								},
								{
									"key": "username",
									"value": "admin@dotcms.com",
									"type": "string"
								},
								{
									"key": "saveHelperData",
									"type": "any"
								},
								{
									"key": "showPassword",
									"value": false,
									"type": "boolean"
								}
							]
						},
						"method": "POST",
						"header": [
							{
								"key": "Content-Type",
								"value": "application/json"
							}
						],
						"body": {
							"mode": "raw",
							"raw": " { \"schemeId\" : \"{{schemeId}}\", \"stepName\":\"My REST step\", \"enableEscalation\":false, \"escalationAction\":\"\", \"escalationTime\":\"0\",\"stepResolved\":false} "
						},
						"url": {
							"raw": "{{serverURL}}/api/v1/workflow/steps",
							"host": [
								"{{serverURL}}"
							],
							"path": [
								"api",
								"v1",
								"workflow",
								"steps"
							]
						},
						"description": "Add a new workflow step \n\n@Path(\"/steps\")"
					},
					"response": []
				},
				{
					"name": "GivenInvalidSchemeId_ShouldRespond404",
					"event": [
						{
							"listen": "test",
							"script": {
								"exec": [
									"pm.test(\"Status code is 404\", function () {",
									"    pm.response.to.have.status(404);",
									"});",
									"",
									"",
									"",
									"pm.test(\"Valid response\", function () {",
									"    pm.expect(pm.response.text()).to.include(\"Workflow scheme [ad61a59e1-a49c-46f2-a929-db2b4bfa88b2] not found\");",
									"});"
								],
								"type": "text/javascript",
								"packages": {}
							}
						}
					],
					"request": {
						"auth": {
							"type": "basic",
							"basic": [
								{
									"key": "username",
									"value": "chris@dotcms.com",
									"type": "string"
								},
								{
									"key": "password",
									"value": "chris",
									"type": "string"
								},
								{
									"key": "saveHelperData",
									"type": "any"
								},
								{
									"key": "showPassword",
									"value": false,
									"type": "boolean"
								}
							]
						},
						"method": "POST",
						"header": [
							{
								"key": "Content-Type",
								"value": "application/json"
							}
						],
						"body": {
							"mode": "raw",
							"raw": " { \"schemeId\" : \"ad61a59e1-a49c-46f2-a929-db2b4bfa88b2\", \"stepName\":\"REST123\", \"enableEscalation\":false, \"escalationAction\":\"\", \"escalationTime\":\"0\",\"stepResolved\":false} "
						},
						"url": {
							"raw": "{{serverURL}}/api/v1/workflow/steps",
							"host": [
								"{{serverURL}}"
							],
							"path": [
								"api",
								"v1",
								"workflow",
								"steps"
							]
						},
						"description": "Add a new workflow step \n\n@Path(\"/steps\")"
					},
					"response": []
				},
				{
					"name": "SupportShortly",
					"event": [
						{
							"listen": "test",
							"script": {
								"exec": [
									"pm.test(\"Status code is 200 \", function () {",
									"    pm.response.to.have.status(200);",
									"});",
									"",
									"",
									"",
									"pm.test(\"Valid response\", function () {",
									"    pm.expect(pm.response.text()).to.include(\"\\\"name\\\":\\\"Step shorty schema id\\\"\");",
									"});"
								],
								"type": "text/javascript"
							}
						}
					],
					"request": {
						"auth": {
							"type": "basic",
							"basic": [
								{
									"key": "username",
									"value": "chris@dotcms.com",
									"type": "string"
								},
								{
									"key": "password",
									"value": "chris",
									"type": "string"
								},
								{
									"key": "saveHelperData",
									"type": "any"
								},
								{
									"key": "showPassword",
									"value": false,
									"type": "boolean"
								}
							]
						},
						"method": "POST",
						"header": [
							{
								"key": "Content-Type",
								"value": "application/json"
							}
						],
						"body": {
							"mode": "raw",
							"raw": " { \"schemeId\" : \"{{schemeIdShorty}}\", \"stepName\":\"Step shorty schema id\", \"enableEscalation\":false, \"escalationAction\":\"\", \"escalationTime\":\"0\",\"stepResolved\":false} "
						},
						"url": {
							"raw": "{{serverURL}}/api/v1/workflow/steps",
							"host": [
								"{{serverURL}}"
							],
							"path": [
								"api",
								"v1",
								"workflow",
								"steps"
							]
						},
						"description": "Add a new workflow step \n\n@Path(\"/steps\")"
					},
					"response": []
				},
				{
					"name": "GivenEmptyBody_ShouldRespondBadRequest",
					"event": [
						{
							"listen": "test",
							"script": {
								"exec": [
									"pm.test(\"Status code is 400 \", function () {",
									"    pm.response.to.have.status(400);",
									"});",
									"",
									"",
									""
								],
								"type": "text/javascript"
							}
						}
					],
					"request": {
						"auth": {
							"type": "basic",
							"basic": [
								{
									"key": "password",
									"value": "admin",
									"type": "string"
								},
								{
									"key": "username",
									"value": "admin@dotcms.com",
									"type": "string"
								},
								{
									"key": "saveHelperData",
									"type": "any"
								},
								{
									"key": "showPassword",
									"value": false,
									"type": "boolean"
								}
							]
						},
						"method": "POST",
						"header": [
							{
								"key": "Content-Type",
								"value": "application/json"
							}
						],
						"body": {
							"mode": "raw",
							"raw": ""
						},
						"url": {
							"raw": "{{serverURL}}/api/v1/workflow/steps",
							"host": [
								"{{serverURL}}"
							],
							"path": [
								"api",
								"v1",
								"workflow",
								"steps"
							]
						},
						"description": "Add a new workflow step \n\n@Path(\"/steps\")"
					},
					"response": []
				}
			],
			"event": [
				{
					"listen": "prerequest",
					"script": {
						"type": "text/javascript",
						"exec": [
							""
						]
					}
				},
				{
					"listen": "test",
					"script": {
						"type": "text/javascript",
						"exec": [
							""
						]
					}
				}
			]
		},
		{
			"name": "SaveAction [POST /api/v1/workflow/actions]",
			"item": [
				{
					"name": "invalidateSession",
					"event": [
						{
							"listen": "test",
							"script": {
								"exec": [
									"pm.test(\"Status code is 200\", function () {",
									"    pm.response.to.have.status(200);",
									"});"
								],
								"type": "text/javascript"
							}
						}
					],
					"request": {
						"method": "GET",
						"header": [],
						"url": {
							"raw": "{{serverURL}}/api/v1/logout",
							"host": [
								"{{serverURL}}"
							],
							"path": [
								"api",
								"v1",
								"logout"
							]
						}
					},
					"response": []
				},
				{
					"name": "UserCredentialsValidation",
					"event": [
						{
							"listen": "test",
							"script": {
								"type": "text/javascript",
								"exec": [
									"pm.test(\"Status code is 401, You need credentials\", function () {",
									"    pm.response.to.have.status(401);",
									"});",
									"",
									"",
									"",
									"pm.test(\"Valid response\", function () {",
									"    pm.expect(pm.response.text()).to.include(\"Invalid User\");",
									"});"
								]
							}
						}
					],
					"request": {
						"auth": {
							"type": "noauth"
						},
						"method": "POST",
						"header": [
							{
								"key": "Content-Type",
								"value": "application/json"
							}
						],
						"body": {
							"mode": "raw",
							"raw": "{\n   \"stepId\": \"ee24a4cb-2d15-4c98-b1bd-6327126451f3\",\n      \"actionName\": \"saveContent FROM REST NEW\",\n      \"schemeId\": \"d61a59e1-a49c-46f2-a929-db2b4bfa88b2\",\n      \"actionCondition\": \"\",\n      \"actionNextStep\": \"currentstep\",\n      \"actionNextAssign\": \"654b0931-1027-41f7-ad4d-173115ed8ec1\",\n      \"actionRoleHierarchyForAssign\": false,\n      \"actionAssignable\": false,\n      \"actionCommentable\": true,\n      \"whoCanUse\":[],\n      \"showOn\": [\n        \"UNPUBLISHED\",\n        \"NEW\",\n        \"LOCKED\",\n        \"PUBLISHED\"\n      ]\n}"
						},
						"url": {
							"raw": "{{serverURL}}/api/v1/workflow/actions",
							"host": [
								"{{serverURL}}"
							],
							"path": [
								"api",
								"v1",
								"workflow",
								"actions"
							]
						},
						"description": "Saves an action, by default the action is associated to the schema, however if the stepId is set will be automatically associated to the step too.\n\n@Path(\"/actions\")"
					},
					"response": []
				},
				{
					"name": "ValidAction_shouldSave",
					"event": [
						{
							"listen": "test",
							"script": {
								"exec": [
									"pm.test(\"Status code is 200 \", function () {",
									"    pm.response.to.have.status(200);",
									"});",
									"",
									"",
									"",
									"pm.test(\"Valid response\", function () {",
									"    pm.expect(pm.response.text()).to.include(\"\\\"name\\\":\\\"saveContent FROM REST NEW\\\"\");",
									"});",
									"",
									"var jsonData = pm.response.json();",
									"pm.collectionVariables.set(\"actionId\", jsonData.entity.id);",
									"pm.collectionVariables.set(\"actionIdShorty\", jsonData.entity.id.replace(\"-\",\"\").substring(0,10));"
								],
								"type": "text/javascript"
							}
						}
					],
					"request": {
						"auth": {
							"type": "basic",
							"basic": [
								{
									"key": "password",
									"value": "admin",
									"type": "string"
								},
								{
									"key": "username",
									"value": "admin@dotcms.com",
									"type": "string"
								},
								{
									"key": "saveHelperData",
									"type": "any"
								},
								{
									"key": "showPassword",
									"value": false,
									"type": "boolean"
								}
							]
						},
						"method": "POST",
						"header": [
							{
								"key": "Content-Type",
								"value": "application/json"
							}
						],
						"body": {
							"mode": "raw",
							"raw": "{\n   \"stepId\": \"{{stepId}}\",\n      \"actionName\": \"saveContent FROM REST NEW\",\n      \"schemeId\": \"{{schemeId}}\",\n      \"actionCondition\": \"\",\n      \"actionNextStep\": \"currentstep\",\n      \"actionNextAssign\": \"654b0931-1027-41f7-ad4d-173115ed8ec1\",\n      \"actionRoleHierarchyForAssign\": false,\n      \"actionAssignable\": false,\n      \"actionCommentable\": true,\n      \"whoCanUse\":[],\n      \"showOn\": [\n        \"UNPUBLISHED\",\n        \"NEW\",\n        \"LOCKED\",\n        \"PUBLISHED\"\n      ]\n}"
						},
						"url": {
							"raw": "{{serverURL}}/api/v1/workflow/actions",
							"host": [
								"{{serverURL}}"
							],
							"path": [
								"api",
								"v1",
								"workflow",
								"actions"
							]
						},
						"description": "Saves an action, by default the action is associated to the schema, however if the stepId is set will be automatically associated to the step too.\n\n@Path(\"/actions\")"
					},
					"response": []
				},
				{
					"name": "InvalidStepId_ShouldRespond404",
					"event": [
						{
							"listen": "test",
							"script": {
								"exec": [
									"pm.test(\"Status code is 404\", function () {",
									"    pm.response.to.have.status(404);",
									"});",
									"",
									"",
									"",
									"pm.test(\"Valid response\", function () {",
									"    pm.expect(pm.response.text()).to.include(\"The Workflow Step does not exist\");",
									"});"
								],
								"type": "text/javascript"
							}
						}
					],
					"request": {
						"auth": {
							"type": "basic",
							"basic": [
								{
									"key": "password",
									"value": "chris",
									"type": "string"
								},
								{
									"key": "username",
									"value": "chris@dotcms.com",
									"type": "string"
								},
								{
									"key": "saveHelperData",
									"type": "any"
								},
								{
									"key": "showPassword",
									"value": false,
									"type": "boolean"
								}
							]
						},
						"method": "POST",
						"header": [
							{
								"key": "Content-Type",
								"value": "application/json"
							}
						],
						"body": {
							"mode": "raw",
							"raw": "{\n   \"stepId\": \"aaee24a4cb-2d15-4c98-b1bd-6327126451f3\",\n      \"actionName\": \"saveContent FROM REST NEW\",\n      \"schemeId\": \"d61a59e1-a49c-46f2-a929-db2b4bfa88b2\",\n      \"actionCondition\": \"\",\n      \"actionNextStep\": \"currentstep\",\n      \"actionNextAssign\": \"654b0931-1027-41f7-ad4d-173115ed8ec1\",\n      \"actionRoleHierarchyForAssign\": false,\n      \"actionAssignable\": false,\n      \"actionCommentable\": true,\n      \"whoCanUse\":[],\n      \"showOn\": [\n        \"UNPUBLISHED\",\n        \"NEW\",\n        \"LOCKED\",\n        \"PUBLISHED\"\n      ]\n}"
						},
						"url": {
							"raw": "{{serverURL}}/api/v1/workflow/actions",
							"host": [
								"{{serverURL}}"
							],
							"path": [
								"api",
								"v1",
								"workflow",
								"actions"
							]
						},
						"description": "Saves an action, by default the action is associated to the schema, however if the stepId is set will be automatically associated to the step too.\n\n@Path(\"/actions\")"
					},
					"response": []
				},
				{
					"name": "InvalidSchemeId_ShouldRespond404",
					"event": [
						{
							"listen": "test",
							"script": {
								"exec": [
									"pm.test(\"Status code is 404\", function () {",
									"    pm.response.to.have.status(404);",
									"});",
									"",
									"",
									"",
									"pm.test(\"Valid response\", function () {",
									"    pm.expect(pm.response.text()).to.include(\"The Workflow Scheme does not exist\");",
									"});"
								],
								"type": "text/javascript"
							}
						}
					],
					"request": {
						"auth": {
							"type": "basic",
							"basic": [
								{
									"key": "password",
									"value": "chris",
									"type": "string"
								},
								{
									"key": "username",
									"value": "chris@dotcms.com",
									"type": "string"
								},
								{
									"key": "saveHelperData",
									"type": "any"
								},
								{
									"key": "showPassword",
									"value": false,
									"type": "boolean"
								}
							]
						},
						"method": "POST",
						"header": [
							{
								"key": "Content-Type",
								"value": "application/json"
							}
						],
						"body": {
							"mode": "raw",
							"raw": "{\n   \"stepId\": \"ee24a4cb-2d15-4c98-b1bd-6327126451f3\",\n      \"actionName\": \"saveContent FROM REST NEW\",\n      \"schemeId\": \"ad61a59e1-a49c-46f2-a929-db2b4bfa88b2\",\n      \"actionCondition\": \"\",\n      \"actionNextStep\": \"currentstep\",\n      \"actionNextAssign\": \"654b0931-1027-41f7-ad4d-173115ed8ec1\",\n      \"actionRoleHierarchyForAssign\": false,\n      \"actionAssignable\": false,\n      \"actionCommentable\": true,\n      \"whoCanUse\":[],\n      \"showOn\": [\n        \"UNPUBLISHED\",\n        \"NEW\",\n        \"LOCKED\",\n        \"PUBLISHED\"\n      ]\n}"
						},
						"url": {
							"raw": "{{serverURL}}/api/v1/workflow/actions",
							"host": [
								"{{serverURL}}"
							],
							"path": [
								"api",
								"v1",
								"workflow",
								"actions"
							]
						},
						"description": "Saves an action, by default the action is associated to the schema, however if the stepId is set will be automatically associated to the step too.\n\n@Path(\"/actions\")"
					},
					"response": []
				},
				{
					"name": "ValidActionWithShortyStepIdAndShortySchemeId_ShouldSave",
					"event": [
						{
							"listen": "test",
							"script": {
								"exec": [
									"pm.test(\"Status code is 200 \", function () {",
									"    pm.response.to.have.status(200);",
									"});",
									"",
									"",
									"",
									"pm.test(\"Valid response\", function () {",
									"    pm.expect(pm.response.text()).to.include(\"\\\"name\\\":\\\"saveContent FROM REST NEW\\\"\");",
									"});"
								],
								"type": "text/javascript"
							}
						}
					],
					"request": {
						"auth": {
							"type": "basic",
							"basic": [
								{
									"key": "password",
									"value": "admin",
									"type": "string"
								},
								{
									"key": "username",
									"value": "admin@dotcms.com",
									"type": "string"
								},
								{
									"key": "saveHelperData",
									"type": "any"
								},
								{
									"key": "showPassword",
									"value": false,
									"type": "boolean"
								}
							]
						},
						"method": "POST",
						"header": [
							{
								"key": "Content-Type",
								"value": "application/json"
							}
						],
						"body": {
							"mode": "raw",
							"raw": "{\n   \"stepId\": \"{{stepIdShorty}}\",\n      \"actionName\": \"saveContent FROM REST NEW\",\n      \"schemeId\": \"{{schemeIdShorty}}\",\n      \"actionCondition\": \"\",\n      \"actionNextStep\": \"currentstep\",\n      \"actionNextAssign\": \"654b0931-1027-41f7-ad4d-173115ed8ec1\",\n      \"actionRoleHierarchyForAssign\": false,\n      \"actionAssignable\": false,\n      \"actionCommentable\": true,\n      \"whoCanUse\":[],\n      \"showOn\": [\n        \"UNPUBLISHED\",\n        \"NEW\",\n        \"LOCKED\",\n        \"PUBLISHED\"\n      ]\n}"
						},
						"url": {
							"raw": "{{serverURL}}/api/v1/workflow/actions",
							"host": [
								"{{serverURL}}"
							],
							"path": [
								"api",
								"v1",
								"workflow",
								"actions"
							]
						},
						"description": "Saves an action, by default the action is associated to the schema, however if the stepId is set will be automatically associated to the step too.\n\n@Path(\"/actions\")"
					},
					"response": []
				},
				{
					"name": "EmptyBody_ShouldRespondBadRequest",
					"event": [
						{
							"listen": "test",
							"script": {
								"type": "text/javascript",
								"exec": [
									"pm.test(\"Status code is 400 \", function () {",
									"    pm.response.to.have.status(400);",
									"});",
									"",
									""
								]
							}
						}
					],
					"request": {
						"auth": {
							"type": "basic",
							"basic": [
								{
									"key": "password",
									"value": "admin",
									"type": "string"
								},
								{
									"key": "username",
									"value": "admin@dotcms.com",
									"type": "string"
								},
								{
									"key": "saveHelperData",
									"type": "any"
								},
								{
									"key": "showPassword",
									"value": false,
									"type": "boolean"
								}
							]
						},
						"method": "POST",
						"header": [
							{
								"key": "Content-Type",
								"value": "application/json"
							}
						],
						"body": {
							"mode": "raw",
							"raw": ""
						},
						"url": {
							"raw": "{{serverURL}}/api/v1/workflow/actions",
							"host": [
								"{{serverURL}}"
							],
							"path": [
								"api",
								"v1",
								"workflow",
								"actions"
							]
						},
						"description": "Saves an action, by default the action is associated to the schema, however if the stepId is set will be automatically associated to the step too.\n\n@Path(\"/actions\")"
					},
					"response": []
				}
			],
			"description": "Saves an action, by default the action is associated to the schema, however if the stepId is set will be automatically associated to the step too.\n@Path(\"/actions\")",
			"event": [
				{
					"listen": "prerequest",
					"script": {
						"type": "text/javascript",
						"exec": [
							""
						]
					}
				},
				{
					"listen": "test",
					"script": {
						"type": "text/javascript",
						"exec": [
							""
						]
					}
				}
			]
		},
		{
			"name": "findSchemas [GET /api/v1/workflow/schemes]",
			"item": [
				{
					"name": "invalidateSession",
					"event": [
						{
							"listen": "test",
							"script": {
								"exec": [
									"pm.test(\"Status code is 200\", function () {",
									"    pm.response.to.have.status(200);",
									"});"
								],
								"type": "text/javascript"
							}
						}
					],
					"request": {
						"method": "GET",
						"header": [],
						"url": {
							"raw": "{{serverURL}}/api/v1/logout",
							"host": [
								"{{serverURL}}"
							],
							"path": [
								"api",
								"v1",
								"logout"
							]
						}
					},
					"response": []
				},
				{
					"name": "UserCredentialsValidation",
					"event": [
						{
							"listen": "test",
							"script": {
								"type": "text/javascript",
								"exec": [
									"pm.test(\"Status code is 401, You need credentials\", function () {",
									"    pm.response.to.have.status(401);",
									"});",
									"",
									"",
									"",
									"pm.test(\"Valid response\", function () {",
									"    pm.expect(pm.response.text()).to.include(\"Invalid User\");",
									"});"
								]
							}
						}
					],
					"request": {
						"auth": {
							"type": "noauth"
						},
						"method": "GET",
						"header": [],
						"url": {
							"raw": "{{serverURL}}/api/v1/workflow/schemes",
							"host": [
								"{{serverURL}}"
							],
							"path": [
								"api",
								"v1",
								"workflow",
								"schemes"
							]
						},
						"description": "Validate you can't get workflow data if you don't have credentials"
					},
					"response": []
				},
				{
					"name": "SuccessListOfSchemes",
					"event": [
						{
							"listen": "test",
							"script": {
								"exec": [
									"pm.test(\"Status code is 200\", function () {",
									"    pm.response.to.have.status(200);",
									"});",
									"",
									"",
									"",
									"//Validate that returns the schemes included in the empty starter site ",
									"",
									"pm.test(\"Includes exiting Scheme\", function () {",
									"    pm.expect(pm.response.text()).to.include(\"\\\"name\\\":\\\"REST Schema\\\"\");",
									"});"
								],
								"type": "text/javascript"
							}
						}
					],
					"request": {
						"auth": {
							"type": "basic",
							"basic": [
								{
									"key": "password",
									"value": "admin",
									"type": "string"
								},
								{
									"key": "username",
									"value": "admin@dotcms.com",
									"type": "string"
								},
								{
									"key": "saveHelperData",
									"type": "any"
								},
								{
									"key": "showPassword",
									"value": false,
									"type": "boolean"
								}
							]
						},
						"method": "GET",
						"header": [],
						"url": {
							"raw": "{{serverURL}}/api/v1/workflow/schemes",
							"host": [
								"{{serverURL}}"
							],
							"path": [
								"api",
								"v1",
								"workflow",
								"schemes"
							]
						},
						"description": "Validate you have the list of schemas "
					},
					"response": []
				}
			],
			"description": "Returns all schemes non-archived associated to a content type. 401 if the user does not have permission.\n\n@Path(\"/schemes\")",
			"event": [
				{
					"listen": "prerequest",
					"script": {
						"type": "text/javascript",
						"exec": [
							""
						]
					}
				},
				{
					"listen": "test",
					"script": {
						"type": "text/javascript",
						"exec": [
							""
						]
					}
				}
			]
		},
		{
			"name": "findAllSchemesAndSchemesByContentType",
			"item": [
				{
					"name": "invalidateSession",
					"event": [
						{
							"listen": "test",
							"script": {
								"exec": [
									"pm.test(\"Status code is 200\", function () {",
									"    pm.response.to.have.status(200);",
									"});"
								],
								"type": "text/javascript"
							}
						}
					],
					"request": {
						"method": "GET",
						"header": [],
						"url": {
							"raw": "{{serverURL}}/api/v1/logout",
							"host": [
								"{{serverURL}}"
							],
							"path": [
								"api",
								"v1",
								"logout"
							]
						}
					},
					"response": []
				},
				{
					"name": "UserCredentialsValidation",
					"event": [
						{
							"listen": "test",
							"script": {
								"type": "text/javascript",
								"exec": [
									"pm.test(\"Status code is 401, You need credentials\", function () {",
									"    pm.response.to.have.status(401);",
									"});",
									"",
									"",
									"",
									"pm.test(\"Valid response\", function () {",
									"    pm.expect(pm.response.text()).to.include(\"Invalid User\");",
									"});"
								]
							}
						}
					],
					"request": {
						"auth": {
							"type": "noauth"
						},
						"method": "GET",
						"header": [],
						"url": {
							"raw": "{{serverURL}}/api/v1/workflow/schemes/schemescontenttypes/2a3e91e4-fbbf-4876-8c5b-2233c1739b05",
							"host": [
								"{{serverURL}}"
							],
							"path": [
								"api",
								"v1",
								"workflow",
								"schemes",
								"schemescontenttypes",
								"2a3e91e4-fbbf-4876-8c5b-2233c1739b05"
							]
						},
						"description": "Validate you can't get workflow data if you don't have credentials\n"
					},
					"response": []
				},
				{
					"name": "Validate read permissions to the content type",
					"event": [
						{
							"listen": "test",
							"script": {
								"exec": [
									"pm.test(\"Status code is 200, Content types permissions\", function () {",
									"    pm.response.to.have.status(200);",
									"});",
									"",
									"",
									"pm.test(\"Valid response\", function () {",
									"    pm.expect(pm.response.text()).to.include(\"System Workflow\");",
									"});"
								],
								"type": "text/javascript"
							}
						}
					],
					"request": {
						"auth": {
							"type": "basic",
							"basic": [
								{
									"key": "password",
									"value": "admin",
									"type": "string"
								},
								{
									"key": "username",
									"value": "admin@dotcms.com",
									"type": "string"
								},
								{
									"key": "saveHelperData",
									"type": "any"
								},
								{
									"key": "showPassword",
									"value": false,
									"type": "boolean"
								}
							]
						},
						"method": "GET",
						"header": [],
						"url": {
							"raw": "{{serverURL}}/api/v1/workflow/schemes/schemescontenttypes/2a3e91e4-fbbf-4876-8c5b-2233c1739b05",
							"host": [
								"{{serverURL}}"
							],
							"path": [
								"api",
								"v1",
								"workflow",
								"schemes",
								"schemescontenttypes",
								"2a3e91e4-fbbf-4876-8c5b-2233c1739b05"
							]
						},
						"description": "Validate we return a 401 error in case you try to get shemes info of an unautorized conte type\n\nTo test: \nDelete permissions to the content type (generic) and add just permissions to admin "
					},
					"response": []
				},
				{
					"name": "Invalid cotnet type ID",
					"event": [
						{
							"listen": "test",
							"script": {
								"type": "text/javascript",
								"exec": [
									"pm.test(\"Status code is 404, Content types not found\", function () {",
									"    pm.response.to.have.status(404);",
									"});",
									"",
									"",
									"",
									"pm.test(\"Valid response\", function () {",
									"    pm.expect(pm.response.text()).to.include(\"not found\");",
									"});"
								]
							}
						}
					],
					"request": {
						"auth": {
							"type": "basic",
							"basic": [
								{
									"key": "password",
									"value": "chris",
									"type": "string"
								},
								{
									"key": "username",
									"value": "chris@dotcms.com",
									"type": "string"
								},
								{
									"key": "saveHelperData",
									"type": "any"
								},
								{
									"key": "showPassword",
									"value": false,
									"type": "boolean"
								}
							]
						},
						"method": "GET",
						"header": [],
						"url": {
							"raw": "{{serverURL}}/api/v1/workflow/schemes/schemescontenttypes/2a3e91e4-fbbf-4876-8c5b-2233c1739b0",
							"host": [
								"{{serverURL}}"
							],
							"path": [
								"api",
								"v1",
								"workflow",
								"schemes",
								"schemescontenttypes",
								"2a3e91e4-fbbf-4876-8c5b-2233c1739b0"
							]
						},
						"description": "Validate we return a 401 error in case you try to get shemes info of an unautorized conte type\n\nTo test: \nDelete permissions to the content type (generic) and add just permissions to admin "
					},
					"response": []
				},
				{
					"name": "SucessListOfSchemes",
					"event": [
						{
							"listen": "test",
							"script": {
								"exec": [
									"pm.test(\"Status code is 200\", function () {",
									"    pm.response.to.have.status(200);",
									"});",
									"",
									"",
									"",
									"//Validate that returns the schemes included in the starter site ",
									"",
									"pm.test(\"Includes system workflow\", function () {",
									"    var jsonData = pm.response.json();",
									"    pm.expect(jsonData.entity.contentTypeSchemes[0].name).to.equal(\"System Workflow\");",
									"});",
									""
								],
								"type": "text/javascript"
							}
						}
					],
					"request": {
						"auth": {
							"type": "basic",
							"basic": [
								{
									"key": "password",
									"value": "admin",
									"type": "string"
								},
								{
									"key": "username",
									"value": "admin@dotcms.com",
									"type": "string"
								},
								{
									"key": "saveHelperData",
									"type": "any"
								},
								{
									"key": "showPassword",
									"value": false,
									"type": "boolean"
								}
							]
						},
						"method": "GET",
						"header": [],
						"url": {
							"raw": "{{serverURL}}/api/v1/workflow/schemes/schemescontenttypes/2a3e91e4-fbbf-4876-8c5b-2233c1739b05",
							"host": [
								"{{serverURL}}"
							],
							"path": [
								"api",
								"v1",
								"workflow",
								"schemes",
								"schemescontenttypes",
								"2a3e91e4-fbbf-4876-8c5b-2233c1739b05"
							]
						},
						"description": "Validate you have the list of schemas "
					},
					"response": []
				}
			],
			"description": "Returns all schemes for the content type and include schemes non-archive . 401 if the user does not have permission\n\n@Path(\"/schemes/schemescontenttypes/{contentTypeId}\")",
			"event": [
				{
					"listen": "prerequest",
					"script": {
						"type": "text/javascript",
						"exec": [
							""
						]
					}
				},
				{
					"listen": "test",
					"script": {
						"type": "text/javascript",
						"exec": [
							""
						]
					}
				}
			]
		},
		{
			"name": "findStepsByScheme [GET /api/v1/workflow/schemes/{schemeId}/steps]",
			"item": [
				{
					"name": "invalidateSession",
					"event": [
						{
							"listen": "test",
							"script": {
								"exec": [
									"pm.test(\"Status code is 200\", function () {",
									"    pm.response.to.have.status(200);",
									"});"
								],
								"type": "text/javascript"
							}
						}
					],
					"request": {
						"method": "GET",
						"header": [],
						"url": {
							"raw": "{{serverURL}}/api/v1/logout",
							"host": [
								"{{serverURL}}"
							],
							"path": [
								"api",
								"v1",
								"logout"
							]
						}
					},
					"response": []
				},
				{
					"name": "UserCredentialValidation",
					"event": [
						{
							"listen": "test",
							"script": {
								"type": "text/javascript",
								"exec": [
									"pm.test(\"Status code is 401, You need credentials\", function () {",
									"    pm.response.to.have.status(401);",
									"});",
									"",
									"",
									"",
									"pm.test(\"Valid response\", function () {",
									"    pm.expect(pm.response.text()).to.include(\"Invalid User\");",
									"});"
								]
							}
						}
					],
					"request": {
						"auth": {
							"type": "noauth"
						},
						"method": "GET",
						"header": [],
						"url": {
							"raw": "{{serverURL}}/api/v1/workflow/schemes/d61a59e1-a49c-46f2-a929-db2b4bfa88b2/steps",
							"host": [
								"{{serverURL}}"
							],
							"path": [
								"api",
								"v1",
								"workflow",
								"schemes",
								"d61a59e1-a49c-46f2-a929-db2b4bfa88b2",
								"steps"
							]
						},
						"description": "Return Steps associated to the scheme, 404 if does not exists. 401 if the user does not have permission.\n\n@Path(\"/schemes/{schemeId}/steps\")"
					},
					"response": []
				},
				{
					"name": "SuccessListOfSteps",
					"event": [
						{
							"listen": "test",
							"script": {
								"exec": [
									"pm.test(\"Status code is 200\", function () {",
									"    pm.response.to.have.status(200);",
									"});",
									"",
									"",
									"",
									"//Validate that returns the schemes included in the starter site ",
									"",
									"pm.test(\"Includes existing step\", function () {",
									"    pm.expect(pm.response.text()).to.include(\"\\\"name\\\":\\\"My REST step\\\"\");",
									"});",
									""
								],
								"type": "text/javascript"
							}
						}
					],
					"request": {
						"auth": {
							"type": "basic",
							"basic": [
								{
									"key": "password",
									"value": "admin",
									"type": "string"
								},
								{
									"key": "username",
									"value": "admin@dotcms.com",
									"type": "string"
								},
								{
									"key": "saveHelperData",
									"type": "any"
								},
								{
									"key": "showPassword",
									"value": false,
									"type": "boolean"
								}
							]
						},
						"method": "GET",
						"header": [],
						"url": {
							"raw": "{{serverURL}}/api/v1/workflow/schemes/{{schemeId}}/steps",
							"host": [
								"{{serverURL}}"
							],
							"path": [
								"api",
								"v1",
								"workflow",
								"schemes",
								"{{schemeId}}",
								"steps"
							]
						},
						"description": "Return Steps associated to the scheme, 404 if does not exists. 401 if the user does not have permission.\n\n@Path(\"/schemes/{schemeId}/steps\")"
					},
					"response": []
				},
				{
					"name": "InvalidSchemeId",
					"event": [
						{
							"listen": "test",
							"script": {
								"exec": [
									"pm.test(\"Status code is 404\", function () {",
									"    pm.response.to.have.status(404);",
									"});",
									"",
									"",
									"",
									"//Validate that returns the schemes included in the starter site ",
									"",
									"pm.test(\"Valid Response\", function () {",
									"    pm.expect(pm.response.text()).to.include(\"Workflow scheme [ad61a59e1-a49c-46f2-a929-db2b4bfa88b2] not found\");",
									"});",
									"",
									""
								],
								"type": "text/javascript",
								"packages": {}
							}
						}
					],
					"request": {
						"auth": {
							"type": "basic",
							"basic": [
								{
									"key": "password",
									"value": "admin",
									"type": "string"
								},
								{
									"key": "username",
									"value": "admin@dotcms.com",
									"type": "string"
								},
								{
									"key": "saveHelperData",
									"type": "any"
								},
								{
									"key": "showPassword",
									"value": false,
									"type": "boolean"
								}
							]
						},
						"method": "GET",
						"header": [],
						"url": {
							"raw": "{{serverURL}}/api/v1/workflow/schemes/ad61a59e1-a49c-46f2-a929-db2b4bfa88b2/steps",
							"host": [
								"{{serverURL}}"
							],
							"path": [
								"api",
								"v1",
								"workflow",
								"schemes",
								"ad61a59e1-a49c-46f2-a929-db2b4bfa88b2",
								"steps"
							]
						},
						"description": "Return Steps associated to the scheme, 404 if does not exists. 401 if the user does not have permission.\n\n@Path(\"/schemes/{schemeId}/steps\")"
					},
					"response": []
				},
				{
					"name": "SupportShortly",
					"event": [
						{
							"listen": "test",
							"script": {
								"exec": [
									"pm.test(\"Status code is 200\", function () {",
									"    pm.response.to.have.status(200);",
									"});",
									"",
									"",
									"",
									"//Validate that returns the schemes included in the starter site ",
									"",
									"pm.test(\"Includes `New` step\", function () {",
									"    pm.expect(pm.response.text()).to.include(\"New\");",
									"});",
									"",
									"pm.test(\"Includes Draft step\", function () {",
									"    pm.expect(pm.response.text()).to.include(\"Draft\");",
									"});",
									"",
									"pm.test(\"Includes Published step\", function () {",
									"    pm.expect(pm.response.text()).to.include(\"Published\");",
									"});",
									"",
									"",
									"pm.test(\"Includes Archived step\", function () {",
									"    pm.expect(pm.response.text()).to.include(\"Archived\");",
									"});"
								],
								"type": "text/javascript"
							}
						}
					],
					"request": {
						"auth": {
							"type": "basic",
							"basic": [
								{
									"key": "password",
									"value": "admin",
									"type": "string"
								},
								{
									"key": "username",
									"value": "admin@dotcms.com",
									"type": "string"
								},
								{
									"key": "saveHelperData",
									"type": "any"
								},
								{
									"key": "showPassword",
									"value": false,
									"type": "boolean"
								}
							]
						},
						"method": "GET",
						"header": [],
						"url": {
							"raw": "{{serverURL}}/api/v1/workflow/schemes/d61a59e1a49c/steps",
							"host": [
								"{{serverURL}}"
							],
							"path": [
								"api",
								"v1",
								"workflow",
								"schemes",
								"d61a59e1a49c",
								"steps"
							]
						},
						"description": "Return Steps associated to the scheme, 404 if does not exists. 401 if the user does not have permission.\n\n@Path(\"/schemes/{schemeId}/steps\")"
					},
					"response": []
				}
			],
			"description": "Return Steps associated to the scheme, 404 if does not exists. 401 if the user does not have permission\n\n@Path(\"/schemes/{schemeId}/steps\")",
			"event": [
				{
					"listen": "prerequest",
					"script": {
						"type": "text/javascript",
						"exec": [
							""
						]
					}
				},
				{
					"listen": "test",
					"script": {
						"type": "text/javascript",
						"exec": [
							""
						]
					}
				}
			]
		},
		{
			"name": "findAvailableActions [GET }/api/v1/workflow/contentlet/{contentId}/actions]",
			"item": [
				{
					"name": "invalidateSession",
					"event": [
						{
							"listen": "test",
							"script": {
								"exec": [
									"pm.test(\"Status code is 200\", function () {",
									"    pm.response.to.have.status(200);",
									"});"
								],
								"type": "text/javascript"
							}
						}
					],
					"request": {
						"method": "GET",
						"header": [],
						"url": {
							"raw": "{{serverURL}}/api/v1/logout",
							"host": [
								"{{serverURL}}"
							],
							"path": [
								"api",
								"v1",
								"logout"
							]
						}
					},
					"response": []
				},
				{
					"name": "UserCredentialValidations",
					"event": [
						{
							"listen": "test",
							"script": {
								"exec": [
									"pm.test(\"Status code is 401, You need credentials\", function () {",
									"    pm.response.to.have.status(401);",
									"});",
									"",
									"",
									"",
									"pm.test(\"Valid response\", function () {",
									"    pm.expect(pm.response.text()).to.include(\"Invalid User\");",
									"});"
								],
								"type": "text/javascript"
							}
						}
					],
					"request": {
						"auth": {
							"type": "noauth"
						},
						"method": "GET",
						"header": [],
						"url": {
							"raw": "{{serverURL}}/api/v1/workflow/contentlet/47327d24-c894-4433-aa4b-0977f458e574/actions",
							"host": [
								"{{serverURL}}"
							],
							"path": [
								"api",
								"v1",
								"workflow",
								"contentlet",
								"47327d24-c894-4433-aa4b-0977f458e574",
								"actions"
							]
						},
						"description": "This method return all the available actions for an inode\n\n@Path(\"/contentlet/{inode}/actions\")"
					},
					"response": []
				},
				{
					"name": "NonExistingInode",
					"event": [
						{
							"listen": "test",
							"script": {
								"exec": [
									"tests[\"Status code is 404\"] = responseCode.code === 404;",
									"var body = JSON.parse(responseBody);",
									"",
									"pm.test(\"Valid response\", function () {",
									"    pm.expect(pm.response.text()).to.include(\"Contentlet identified by inode\");",
									"    pm.expect(pm.response.text()).to.include(\"was Not found\");",
									"});"
								],
								"type": "text/javascript"
							}
						}
					],
					"request": {
						"auth": {
							"type": "basic",
							"basic": [
								{
									"key": "password",
									"value": "admin",
									"type": "string"
								},
								{
									"key": "username",
									"value": "admin@dotcms.com",
									"type": "string"
								},
								{
									"key": "saveHelperData",
									"type": "any"
								},
								{
									"key": "showPassword",
									"value": false,
									"type": "boolean"
								}
							]
						},
						"method": "GET",
						"header": [],
						"url": {
							"raw": "{{serverURL}}/api/v1/workflow/contentlet/123/actions",
							"host": [
								"{{serverURL}}"
							],
							"path": [
								"api",
								"v1",
								"workflow",
								"contentlet",
								"123",
								"actions"
							]
						},
						"description": "This method return all the available actions for an inode\n\n@Path(\"/contentlet/{inode}/actions\")"
					},
					"response": []
				},
				{
					"name": "SuccessRequest",
					"event": [
						{
							"listen": "test",
							"script": {
								"exec": [
									"pm.test(\"Status code is 200 \", function () {",
									"    pm.response.to.have.status(200);",
									"});",
									"",
									"",
									"",
									"pm.test(\"Valid response\", function () {",
									"    pm.expect(pm.response.text()).to.include(\"postman\");",
									"});",
									"",
									"var jsonData = pm.response.json();",
									"pm.collectionVariables.set(\"contentletIdentifier\", jsonData.entity.identifier);",
									"pm.collectionVariables.set(\"contentletInode\", jsonData.entity.inode);",
									"pm.collectionVariables.set(\"contentletIdShorty\", jsonData.entity.inode.replace(\"-\",\"\").substring(0,10));",
									"",
									""
								],
								"type": "text/javascript"
							}
						}
					],
					"request": {
						"auth": {
							"type": "basic",
							"basic": [
								{
									"key": "password",
									"value": "admin",
									"type": "string"
								},
								{
									"key": "username",
									"value": "admin@dotcms.com",
									"type": "string"
								},
								{
									"key": "saveHelperData",
									"type": "any"
								},
								{
									"key": "showPassword",
									"value": false,
									"type": "boolean"
								}
							]
						},
						"method": "PUT",
						"header": [
							{
								"key": "Content-Type",
								"value": "application/json"
							}
						],
						"body": {
							"mode": "raw",
							"raw": "{ \"contentlet\" : {\n  \"stInode\" : \"f4d7c1b8-2c88-4071-abf1-a5328977b07d\",\n  \"languageId\" : 1,\n  \"key\": \"postmanXXY\",\n  \"value\": \"postmanXXY\"\n}\n}"
						},
						"url": {
							"raw": "{{serverURL}}/api/v1/workflow/actions/b9d89c80-3d88-4311-8365-187323c96436/fire",
							"host": [
								"{{serverURL}}"
							],
							"path": [
								"api",
								"v1",
								"workflow",
								"actions",
								"b9d89c80-3d88-4311-8365-187323c96436",
								"fire"
							]
						},
						"description": "Fire any action uysing the actionId\n\nOptional: If you pass ?inode={inode}, you don't need body here. \n\n@Path(\"/actions/{actionId}/fire\")"
					},
					"response": []
				},
				{
					"name": "Valid Inode",
					"event": [
						{
							"listen": "test",
							"script": {
								"exec": [
									"pm.test(\"Status code is 200\", function () {",
									"    pm.response.to.have.status(200);",
									"});",
									"",
									"",
									"",
									"pm.test(\"Valid response\", function () {",
									"    pm.expect(pm.response.text()).to.include(\"Publish\");",
									"});"
								],
								"type": "text/javascript"
							}
						}
					],
					"request": {
						"auth": {
							"type": "basic",
							"basic": [
								{
									"key": "password",
									"value": "admin",
									"type": "string"
								},
								{
									"key": "username",
									"value": "admin@dotcms.com",
									"type": "string"
								},
								{
									"key": "saveHelperData",
									"type": "any"
								},
								{
									"key": "showPassword",
									"value": false,
									"type": "boolean"
								}
							]
						},
						"method": "GET",
						"header": [],
						"url": {
							"raw": "{{serverURL}}/api/v1/workflow/contentlet/{{contentletInode}}/actions",
							"host": [
								"{{serverURL}}"
							],
							"path": [
								"api",
								"v1",
								"workflow",
								"contentlet",
								"{{contentletInode}}",
								"actions"
							]
						},
						"description": "This method return all the available actions for an inode\n\n@Path(\"/contentlet/{inode}/actions\")"
					},
					"response": []
				},
				{
					"name": "ShortlyIdValidation",
					"event": [
						{
							"listen": "test",
							"script": {
								"exec": [
									"pm.test(\"Status code is 200\", function () {",
									"    pm.response.to.have.status(200);",
									"});",
									"",
									"",
									"",
									"pm.test(\"Valid response\", function () {",
									"    pm.expect(pm.response.text()).to.include(\"Publish\");",
									"});"
								],
								"type": "text/javascript"
							}
						}
					],
					"request": {
						"auth": {
							"type": "basic",
							"basic": [
								{
									"key": "password",
									"value": "admin",
									"type": "string"
								},
								{
									"key": "username",
									"value": "admin@dotcms.com",
									"type": "string"
								},
								{
									"key": "saveHelperData",
									"type": "any"
								},
								{
									"key": "showPassword",
									"value": false,
									"type": "boolean"
								}
							]
						},
						"method": "GET",
						"header": [],
						"url": {
							"raw": "{{serverURL}}/api/v1/workflow/contentlet/{{contentletIdShorty}}/actions",
							"host": [
								"{{serverURL}}"
							],
							"path": [
								"api",
								"v1",
								"workflow",
								"contentlet",
								"{{contentletIdShorty}}",
								"actions"
							]
						},
						"description": "This method return all the available actions for an inode\n\n@Path(\"/contentlet/{inode}/actions\")"
					},
					"response": []
				}
			],
			"description": "This method return all the available actions for an inode\n\n@Path(\"/contentlet/{inode}/actions\")\n",
			"event": [
				{
					"listen": "prerequest",
					"script": {
						"type": "text/javascript",
						"exec": [
							""
						]
					}
				},
				{
					"listen": "test",
					"script": {
						"type": "text/javascript",
						"exec": [
							""
						]
					}
				}
			]
		},
		{
			"name": "findAction [GET /api/v1/workflow/actions/{actionId}]",
			"item": [
				{
					"name": "invalidateSession",
					"event": [
						{
							"listen": "test",
							"script": {
								"exec": [
									"pm.test(\"Status code is 200\", function () {",
									"    pm.response.to.have.status(200);",
									"});"
								],
								"type": "text/javascript"
							}
						}
					],
					"request": {
						"method": "GET",
						"header": [],
						"url": {
							"raw": "{{serverURL}}/api/v1/logout",
							"host": [
								"{{serverURL}}"
							],
							"path": [
								"api",
								"v1",
								"logout"
							]
						}
					},
					"response": []
				},
				{
					"name": "UserCredentialsValidation",
					"event": [
						{
							"listen": "test",
							"script": {
								"type": "text/javascript",
								"exec": [
									"pm.test(\"Status code is 401, You need credentials\", function () {",
									"    pm.response.to.have.status(401);",
									"});",
									"",
									"",
									"",
									"pm.test(\"Valid response\", function () {",
									"    pm.expect(pm.response.text()).to.include(\"Invalid User\");",
									"});"
								]
							}
						}
					],
					"request": {
						"auth": {
							"type": "noauth"
						},
						"method": "GET",
						"header": [],
						"url": {
							"raw": "{{serverURL}}/api/v1/workflow/actions/b9d89c80-3d88-4311-8365-187323c96436",
							"host": [
								"{{serverURL}}"
							],
							"path": [
								"api",
								"v1",
								"workflow",
								"actions",
								"b9d89c80-3d88-4311-8365-187323c96436"
							]
						},
						"description": "Returns a single action, 404 if does not exists. 401 if the user does not have permission\n\n@Path(\"/actions/{actionId}\")"
					},
					"response": []
				},
				{
					"name": "NonExistingActionId",
					"event": [
						{
							"listen": "test",
							"script": {
								"exec": [
									"pm.test(\"Status code is 404, The action does not exist\", function () {",
									"    pm.response.to.have.status(404);",
									"});",
									"",
									"",
									"",
									"pm.test(\"Valid response\", function () {",
									"    pm.expect(pm.response.text()).to.include(\"Unable to find Workflow Action (using actionId=b9d89c803)\");",
									"});"
								],
								"type": "text/javascript"
							}
						}
					],
					"request": {
						"auth": {
							"type": "basic",
							"basic": [
								{
									"key": "password",
									"value": "admin",
									"type": "string"
								},
								{
									"key": "username",
									"value": "admin@dotcms.com",
									"type": "string"
								},
								{
									"key": "saveHelperData",
									"type": "any"
								},
								{
									"key": "showPassword",
									"value": false,
									"type": "boolean"
								}
							]
						},
						"method": "GET",
						"header": [],
						"url": {
							"raw": "{{serverURL}}/api/v1/workflow/actions/b9d89c803",
							"host": [
								"{{serverURL}}"
							],
							"path": [
								"api",
								"v1",
								"workflow",
								"actions",
								"b9d89c803"
							]
						},
						"description": "Returns a single action, 404 if does not exists. 401 if the user does not have permission\n\n@Path(\"/actions/{actionId}\")"
					},
					"response": []
				},
				{
					"name": "findAction_GivenExistingActionId_ShouldReturnAction",
					"event": [
						{
							"listen": "test",
							"script": {
								"exec": [
									"pm.test(\"Status code is 200\", function () {",
									"    pm.response.to.have.status(200);",
									"});",
									"",
									"var actionId = pm.collectionVariables.get(\"actionId\");",
									"",
									"pm.test(\"Includes Action Id\", function () {",
									"    pm.expect(pm.response.text()).to.include(\"\\\"id\\\":\\\"\"+actionId+\"\\\"\");",
									"});",
									"",
									"pm.test(\"Includes Action name\", function () {",
									"    pm.expect(pm.response.text()).to.include(\"\\\"name\\\":\\\"saveContent FROM REST NEW\\\"\");",
									"});",
									"",
									"pm.test(\"Includes Scheme Id\", function () {",
									"    pm.expect(pm.response.text()).to.include(\"\\\"schemeId\\\":\\\"\"+pm.collectionVariables.get(\"schemeId\")+\"\\\"\");",
									";",
									"});"
								],
								"type": "text/javascript"
							}
						}
					],
					"request": {
						"auth": {
							"type": "basic",
							"basic": [
								{
									"key": "password",
									"value": "admin",
									"type": "string"
								},
								{
									"key": "username",
									"value": "admin@dotcms.com",
									"type": "string"
								},
								{
									"key": "saveHelperData",
									"type": "any"
								},
								{
									"key": "showPassword",
									"value": false,
									"type": "boolean"
								}
							]
						},
						"method": "GET",
						"header": [],
						"url": {
							"raw": "{{serverURL}}/api/v1/workflow/actions/{{actionId}}",
							"host": [
								"{{serverURL}}"
							],
							"path": [
								"api",
								"v1",
								"workflow",
								"actions",
								"{{actionId}}"
							]
						},
						"description": "Returns a single action, 404 if does not exists. 401 if the user does not have permission\n\n@Path(\"/actions/{actionId}\")"
					},
					"response": []
				},
				{
					"name": "ShortlyIdValidation",
					"event": [
						{
							"listen": "test",
							"script": {
								"exec": [
									"pm.test(\"Status code is 200\", function () {",
									"    pm.response.to.have.status(200);",
									"});",
									"",
									"",
									"",
									"pm.test(\"Valid response\", function () {",
									"    pm.expect(pm.response.text()).to.include(\"\\\"name\\\":\\\"saveContent FROM REST NEW\\\",\");",
									"});"
								],
								"type": "text/javascript"
							}
						}
					],
					"request": {
						"auth": {
							"type": "basic",
							"basic": [
								{
									"key": "password",
									"value": "bill",
									"type": "string"
								},
								{
									"key": "username",
									"value": "bill@dotcms.com",
									"type": "string"
								},
								{
									"key": "saveHelperData",
									"type": "any"
								},
								{
									"key": "showPassword",
									"value": false,
									"type": "boolean"
								}
							]
						},
						"method": "GET",
						"header": [],
						"url": {
							"raw": "{{serverURL}}/api/v1/workflow/actions/{{actionIdShorty}}",
							"host": [
								"{{serverURL}}"
							],
							"path": [
								"api",
								"v1",
								"workflow",
								"actions",
								"{{actionIdShorty}}"
							]
						},
						"description": "Returns a single action, 404 if does not exists. 401 if the user does not have permission\n\n@Path(\"/actions/{actionId}\")"
					},
					"response": []
				}
			]
		},
		{
			"name": "findActionByStep [GET /api/v1/workflow/steps/{{stepId}}/actions/{{actionId}}]",
			"item": [
				{
					"name": "invalidateSession",
					"event": [
						{
							"listen": "test",
							"script": {
								"exec": [
									"pm.test(\"Status code is 200\", function () {",
									"    pm.response.to.have.status(200);",
									"});"
								],
								"type": "text/javascript"
							}
						}
					],
					"request": {
						"method": "GET",
						"header": [],
						"url": {
							"raw": "{{serverURL}}/api/v1/logout",
							"host": [
								"{{serverURL}}"
							],
							"path": [
								"api",
								"v1",
								"logout"
							]
						}
					},
					"response": []
				},
				{
					"name": "UserCredentialsValidation",
					"event": [
						{
							"listen": "test",
							"script": {
								"type": "text/javascript",
								"exec": [
									"pm.test(\"Status code is 401, You need credentials\", function () {",
									"    pm.response.to.have.status(401);",
									"});",
									"",
									"",
									"",
									"pm.test(\"Valid response\", function () {",
									"    pm.expect(pm.response.text()).to.include(\"Invalid User\");",
									"});"
								]
							}
						}
					],
					"request": {
						"auth": {
							"type": "noauth"
						},
						"method": "GET",
						"header": [],
						"url": {
							"raw": "{{serverURL}}/api/v1/workflow/steps/6cb7e3bd-1710-4eed-8838-d3db60f78f19/actions/b9d89c80-3d88-4311-8365-187323c96436",
							"host": [
								"{{serverURL}}"
							],
							"path": [
								"api",
								"v1",
								"workflow",
								"steps",
								"6cb7e3bd-1710-4eed-8838-d3db60f78f19",
								"actions",
								"b9d89c80-3d88-4311-8365-187323c96436"
							]
						},
						"description": "Returns a single action associated to the step, 404 if does not exists. 401 if the user does not have permission.\n\n@Path(\"/steps/{stepId}/actions/{actionId}\")"
					},
					"response": []
				},
				{
					"name": "InvalidStepId_ShouldReturn404",
					"event": [
						{
							"listen": "test",
							"script": {
								"exec": [
									"pm.test(\"Status code is 404, The step does not exist\", function () {",
									"    pm.response.to.have.status(404);",
									"});",
									"",
									"",
									"",
									"pm.test(\"Valid response\", function () {",
									"    pm.expect(pm.response.text()).to.include(\"stepId=\");",
									"});"
								],
								"type": "text/javascript"
							}
						}
					],
					"request": {
						"auth": {
							"type": "basic",
							"basic": [
								{
									"key": "password",
									"value": "admin",
									"type": "string"
								},
								{
									"key": "username",
									"value": "admin@dotcms.com",
									"type": "string"
								},
								{
									"key": "saveHelperData",
									"type": "any"
								},
								{
									"key": "showPassword",
									"value": false,
									"type": "boolean"
								}
							]
						},
						"method": "GET",
						"header": [],
						"url": {
							"raw": "{{serverURL}}/api/v1/workflow/steps/123/actions/{{actionId}}",
							"host": [
								"{{serverURL}}"
							],
							"path": [
								"api",
								"v1",
								"workflow",
								"steps",
								"123",
								"actions",
								"{{actionId}}"
							]
						},
						"description": "Returns a single action associated to the step, 404 if does not exists. 401 if the user does not have permission.\n\n@Path(\"/steps/{stepId}/actions/{actionId}\")"
					},
					"response": []
				},
				{
					"name": "ValidActionId",
					"event": [
						{
							"listen": "test",
							"script": {
								"exec": [
									"pm.test(\"Status code is 404, The action does not exist\", function () {",
									"    pm.response.to.have.status(404);",
									"});",
									"",
									"",
									"",
									"pm.test(\"Valid response\", function () {",
									"    pm.expect(pm.response.text()).to.include(\"Unable to find Workflow Action\");",
									"});"
								],
								"type": "text/javascript"
							}
						}
					],
					"request": {
						"auth": {
							"type": "basic",
							"basic": [
								{
									"key": "password",
									"value": "admin",
									"type": "string"
								},
								{
									"key": "username",
									"value": "admin@dotcms.com",
									"type": "string"
								},
								{
									"key": "saveHelperData",
									"type": "any"
								},
								{
									"key": "showPassword",
									"value": false,
									"type": "boolean"
								}
							]
						},
						"method": "GET",
						"header": [],
						"url": {
							"raw": "{{serverURL}}/api/v1/workflow/steps/{{stepId}}/actions/123",
							"host": [
								"{{serverURL}}"
							],
							"path": [
								"api",
								"v1",
								"workflow",
								"steps",
								"{{stepId}}",
								"actions",
								"123"
							]
						},
						"description": "Returns a single action associated to the step, 404 if does not exists. 401 if the user does not have permission.\n\n@Path(\"/steps/{stepId}/actions/{actionId}\")"
					},
					"response": []
				},
				{
					"name": "ValidStepIdAndActionId_ShouldReturnAction",
					"event": [
						{
							"listen": "test",
							"script": {
								"exec": [
									"pm.test(\"Status code is 200\", function () {",
									"    pm.response.to.have.status(200);",
									"});",
									"",
									"",
									"",
									"pm.test(\"Valid response\", function () {",
									"    pm.expect(pm.response.text()).to.include(\"\\\"name\\\":\\\"saveContent FROM REST NEW\\\"\");",
									"});"
								],
								"type": "text/javascript"
							}
						}
					],
					"request": {
						"auth": {
							"type": "basic",
							"basic": [
								{
									"key": "password",
									"value": "admin",
									"type": "string"
								},
								{
									"key": "username",
									"value": "admin@dotcms.com",
									"type": "string"
								},
								{
									"key": "saveHelperData",
									"type": "any"
								},
								{
									"key": "showPassword",
									"value": false,
									"type": "boolean"
								}
							]
						},
						"method": "GET",
						"header": [],
						"url": {
							"raw": "{{serverURL}}/api/v1/workflow/steps/{{stepId}}/actions/{{actionId}}",
							"host": [
								"{{serverURL}}"
							],
							"path": [
								"api",
								"v1",
								"workflow",
								"steps",
								"{{stepId}}",
								"actions",
								"{{actionId}}"
							]
						},
						"description": "Returns a single action associated to the step, 404 if does not exists. 401 if the user does not have permission.\n\n@Path(\"/steps/{stepId}/actions/{actionId}\")"
					},
					"response": []
				},
				{
					"name": "ShortlyIdvalidation",
					"event": [
						{
							"listen": "test",
							"script": {
								"exec": [
									"pm.test(\"Status code is 200\", function () {",
									"    pm.response.to.have.status(200);",
									"});",
									"",
									"",
									"",
									"pm.test(\"Valid response\", function () {",
									"    pm.expect(pm.response.text()).to.include(\"\\\"name\\\":\\\"saveContent FROM REST NEW\\\"\");",
									"});"
								],
								"type": "text/javascript"
							}
						}
					],
					"request": {
						"auth": {
							"type": "basic",
							"basic": [
								{
									"key": "password",
									"value": "admin",
									"type": "string"
								},
								{
									"key": "username",
									"value": "admin@dotcms.com",
									"type": "string"
								},
								{
									"key": "saveHelperData",
									"type": "any"
								},
								{
									"key": "showPassword",
									"value": false,
									"type": "boolean"
								}
							]
						},
						"method": "GET",
						"header": [],
						"url": {
							"raw": "{{serverURL}}/api/v1/workflow/steps/{{stepIdShorty}}/actions/{{actionIdShorty}}",
							"host": [
								"{{serverURL}}"
							],
							"path": [
								"api",
								"v1",
								"workflow",
								"steps",
								"{{stepIdShorty}}",
								"actions",
								"{{actionIdShorty}}"
							]
						},
						"description": "Returns a single action associated to the step, 404 if does not exists. 401 if the user does not have permission.\n\n@Path(\"/steps/{stepId}/actions/{actionId}\")"
					},
					"response": []
				}
			],
			"description": "Returns a single action associated to the step, 404 if does not exists. 401 if the user does not have permission.\n\n@Path(\"/steps/{stepId}/actions/{actionId}\")",
			"event": [
				{
					"listen": "prerequest",
					"script": {
						"type": "text/javascript",
						"exec": [
							""
						]
					}
				},
				{
					"listen": "test",
					"script": {
						"type": "text/javascript",
						"exec": [
							""
						]
					}
				}
			]
		},
		{
			"name": "findActionsByStep (all the actions)",
			"item": [
				{
					"name": "invalidateSession",
					"event": [
						{
							"listen": "test",
							"script": {
								"exec": [
									"pm.test(\"Status code is 200\", function () {",
									"    pm.response.to.have.status(200);",
									"});"
								],
								"type": "text/javascript"
							}
						}
					],
					"request": {
						"method": "GET",
						"header": [],
						"url": {
							"raw": "{{serverURL}}/api/v1/logout",
							"host": [
								"{{serverURL}}"
							],
							"path": [
								"api",
								"v1",
								"logout"
							]
						}
					},
					"response": []
				},
				{
					"name": "userCredentialsValidation",
					"event": [
						{
							"listen": "test",
							"script": {
								"type": "text/javascript",
								"exec": [
									"pm.test(\"Status code is 401, You need credentials\", function () {",
									"    pm.response.to.have.status(401);",
									"});",
									"",
									"",
									"",
									"pm.test(\"Valid response\", function () {",
									"    pm.expect(pm.response.text()).to.include(\"Invalid User\");",
									"});"
								]
							}
						}
					],
					"request": {
						"auth": {
							"type": "noauth"
						},
						"method": "GET",
						"header": [],
						"url": {
							"raw": "{{serverURL}}/api/v1/workflow/steps/6cb7e3bd-1710-4eed-8838-d3db60f78f19/actions",
							"host": [
								"{{serverURL}}"
							],
							"path": [
								"api",
								"v1",
								"workflow",
								"steps",
								"6cb7e3bd-1710-4eed-8838-d3db60f78f19",
								"actions"
							]
						},
						"description": "Returns a collection of actions associated to the step, if step does not have any will returns 200 and an empty list.\n\n@Path(\"/steps/{stepId}/actions\")"
					},
					"response": []
				},
				{
					"name": "InvalidStep_ShouldRespond404",
					"event": [
						{
							"listen": "test",
							"script": {
								"exec": [
									"pm.test(\"Status code is 404, The step does not exist\", function () {",
									"    pm.response.to.have.status(404);",
									"});",
									"",
									"",
									"",
									"pm.test(\"Valid response\", function () {",
									"    pm.expect(pm.response.text()).to.include(\"The Workflow Step does not exist\");",
									"});"
								],
								"type": "text/javascript"
							}
						}
					],
					"request": {
						"auth": {
							"type": "basic",
							"basic": [
								{
									"key": "password",
									"value": "admin",
									"type": "string"
								},
								{
									"key": "username",
									"value": "admin@dotcms.com",
									"type": "string"
								},
								{
									"key": "saveHelperData",
									"type": "any"
								},
								{
									"key": "showPassword",
									"value": false,
									"type": "boolean"
								}
							]
						},
						"method": "GET",
						"header": [],
						"url": {
							"raw": "{{serverURL}}/api/v1/workflow/steps/123/actions",
							"host": [
								"{{serverURL}}"
							],
							"path": [
								"api",
								"v1",
								"workflow",
								"steps",
								"123",
								"actions"
							]
						},
						"description": "Returns a collection of actions associated to the step, if step does not have any will returns 200 and an empty list.\n\n@Path(\"/steps/{stepId}/actions\")"
					},
					"response": []
				},
				{
					"name": "GivenExistingStepWithActions_ShouldReturnActions",
					"event": [
						{
							"listen": "test",
							"script": {
								"exec": [
									"pm.test(\"Status code is 200\", function () {",
									"    pm.response.to.have.status(200);",
									"});",
									"",
									"",
									"",
									"pm.test(\"Step returned\", function () {",
									"    pm.expect(pm.response.text()).to.include(\"\\\"name\\\":\\\"saveContent FROM REST NEW\\\"\");",
									"});",
									"",
									""
								],
								"type": "text/javascript"
							}
						}
					],
					"request": {
						"auth": {
							"type": "basic",
							"basic": [
								{
									"key": "password",
									"value": "admin",
									"type": "string"
								},
								{
									"key": "username",
									"value": "admin@dotcms.com",
									"type": "string"
								},
								{
									"key": "saveHelperData",
									"type": "any"
								},
								{
									"key": "showPassword",
									"value": false,
									"type": "boolean"
								}
							]
						},
						"method": "GET",
						"header": [],
						"url": {
							"raw": "{{serverURL}}/api/v1/workflow/steps/{{stepId}}/actions",
							"host": [
								"{{serverURL}}"
							],
							"path": [
								"api",
								"v1",
								"workflow",
								"steps",
								"{{stepId}}",
								"actions"
							]
						},
						"description": "Returns a collection of actions associated to the step, if step does not have any will returns 200 and an empty list.\n\n@Path(\"/steps/{stepId}/actions\")"
					},
					"response": []
				},
				{
					"name": "ShortlyIdValidation",
					"event": [
						{
							"listen": "test",
							"script": {
								"exec": [
									"pm.test(\"Status code is 200\", function () {",
									"    pm.response.to.have.status(200);",
									"});",
									"",
									"",
									"",
									"pm.test(\"Step returned\", function () {",
									"    pm.expect(pm.response.text()).to.include(\"\\\"name\\\":\\\"saveContent FROM REST NEW\\\"\");",
									"});",
									"",
									""
								],
								"type": "text/javascript"
							}
						}
					],
					"request": {
						"auth": {
							"type": "basic",
							"basic": [
								{
									"key": "password",
									"value": "admin",
									"type": "string"
								},
								{
									"key": "username",
									"value": "admin@dotcms.com",
									"type": "string"
								},
								{
									"key": "saveHelperData",
									"type": "any"
								},
								{
									"key": "showPassword",
									"value": false,
									"type": "boolean"
								}
							]
						},
						"method": "GET",
						"header": [],
						"url": {
							"raw": "{{serverURL}}/api/v1/workflow/steps/{{stepId}}/actions",
							"host": [
								"{{serverURL}}"
							],
							"path": [
								"api",
								"v1",
								"workflow",
								"steps",
								"{{stepId}}",
								"actions"
							]
						},
						"description": "Returns a collection of actions associated to the step, if step does not have any will returns 200 and an empty list.\n\n@Path(\"/steps/{stepId}/actions\")"
					},
					"response": []
				}
			],
			"description": "Returns a collection of actions associated to the step, if step does not have any will returns 200 and an empty list.\n\n@Path(\"/steps/{stepId}/actions\")",
			"event": [
				{
					"listen": "prerequest",
					"script": {
						"type": "text/javascript",
						"exec": [
							""
						]
					}
				},
				{
					"listen": "test",
					"script": {
						"type": "text/javascript",
						"exec": [
							""
						]
					}
				}
			]
		},
		{
			"name": "findActionByScheme [GET /api/v1/workflow/schemes/{{schemeIdShorty}}/actions]",
			"item": [
				{
					"name": "invalidateSession",
					"event": [
						{
							"listen": "test",
							"script": {
								"exec": [
									"pm.test(\"Status code is 200\", function () {",
									"    pm.response.to.have.status(200);",
									"});"
								],
								"type": "text/javascript"
							}
						}
					],
					"request": {
						"method": "GET",
						"header": [],
						"url": {
							"raw": "{{serverURL}}/api/v1/logout",
							"host": [
								"{{serverURL}}"
							],
							"path": [
								"api",
								"v1",
								"logout"
							]
						}
					},
					"response": []
				},
				{
					"name": "UserCredentialsValidation",
					"event": [
						{
							"listen": "test",
							"script": {
								"exec": [
									"pm.test(\"Status code is 401, You need credentials\", function () {",
									"    pm.response.to.have.status(401);",
									"});",
									"",
									"",
									"",
									"pm.test(\"Valid response\", function () {",
									"    pm.expect(pm.response.text()).to.include(\"Invalid User\");",
									"});"
								],
								"type": "text/javascript"
							}
						}
					],
					"request": {
						"auth": {
							"type": "noauth"
						},
						"method": "GET",
						"header": [],
						"url": {
							"raw": "{{serverURL}}/api/v1/workflow/schemes/{{schemeId}}/actions",
							"host": [
								"{{serverURL}}"
							],
							"path": [
								"api",
								"v1",
								"workflow",
								"schemes",
								"{{schemeId}}",
								"actions"
							]
						},
						"description": "Returns a set of actions associated to the schemeId\n\n@Path(\"/schemes/{schemeId}/actions\")"
					},
					"response": []
				},
				{
					"name": "InvalidSchemeId",
					"event": [
						{
							"listen": "test",
							"script": {
								"exec": [
									"pm.test(\"Status code is 404, The scheme does not exist\", function () {",
									"    pm.response.to.have.status(404);",
									"});",
									"",
									"",
									"",
									"pm.test(\"Valid response\", function () {",
									"    pm.expect(pm.response.text()).to.include(\"Workflow scheme [d123] not found\");",
									"});"
								],
								"type": "text/javascript",
								"packages": {}
							}
						}
					],
					"request": {
						"auth": {
							"type": "basic",
							"basic": [
								{
									"key": "password",
									"value": "admin",
									"type": "string"
								},
								{
									"key": "username",
									"value": "admin@dotcms.com",
									"type": "string"
								},
								{
									"key": "saveHelperData",
									"type": "any"
								},
								{
									"key": "showPassword",
									"value": false,
									"type": "boolean"
								}
							]
						},
						"method": "GET",
						"header": [],
						"url": {
							"raw": "{{serverURL}}/api/v1/workflow/schemes/d123/actions",
							"host": [
								"{{serverURL}}"
							],
							"path": [
								"api",
								"v1",
								"workflow",
								"schemes",
								"d123",
								"actions"
							]
						},
						"description": "Returns a set of actions associated to the schemeId\n\n@Path(\"/schemes/{schemeId}/actions\")"
					},
					"response": []
				},
				{
					"name": "GivenExistingSchemeWithActions_ShouldReturnActions",
					"event": [
						{
							"listen": "test",
							"script": {
								"exec": [
									"pm.test(\"Status code is 200, Success request\", function () {",
									"    pm.response.to.have.status(200);",
									"});",
									"",
									"",
									"",
									"// Validate every return ",
									"",
									"pm.test(\"Valid response\", function () {",
									"    pm.expect(pm.response.text()).to.include(\"\\\"name\\\":\\\"saveContent FROM REST NEW\\\"\");",
									"});",
									"",
									"",
									"",
									"",
									""
								],
								"type": "text/javascript"
							}
						}
					],
					"request": {
						"auth": {
							"type": "basic",
							"basic": [
								{
									"key": "password",
									"value": "admin",
									"type": "string"
								},
								{
									"key": "username",
									"value": "admin@dotcms.com",
									"type": "string"
								},
								{
									"key": "saveHelperData",
									"type": "any"
								},
								{
									"key": "showPassword",
									"value": false,
									"type": "boolean"
								}
							]
						},
						"method": "GET",
						"header": [],
						"url": {
							"raw": "{{serverURL}}/api/v1/workflow/schemes/{{schemeId}}/actions",
							"host": [
								"{{serverURL}}"
							],
							"path": [
								"api",
								"v1",
								"workflow",
								"schemes",
								"{{schemeId}}",
								"actions"
							]
						},
						"description": "Returns a set of actions associated to the schemeId\n\n@Path(\"/schemes/{schemeId}/actions\")"
					},
					"response": []
				},
				{
					"name": "ShortlyIdValidation",
					"event": [
						{
							"listen": "test",
							"script": {
								"exec": [
									"pm.test(\"Status code is 200, Success request\", function () {",
									"    pm.response.to.have.status(200);",
									"});",
									"",
									"",
									"",
									"// Validate every return ",
									"",
									"pm.test(\"Valid response\", function () {",
									"    pm.expect(pm.response.text()).to.include(\"\\\"name\\\":\\\"saveContent FROM REST NEW\\\"\");",
									"});",
									"",
									"",
									"",
									"",
									""
								],
								"type": "text/javascript"
							}
						}
					],
					"request": {
						"auth": {
							"type": "basic",
							"basic": [
								{
									"key": "password",
									"value": "admin",
									"type": "string"
								},
								{
									"key": "username",
									"value": "admin@dotcms.com",
									"type": "string"
								},
								{
									"key": "saveHelperData",
									"type": "any"
								},
								{
									"key": "showPassword",
									"value": false,
									"type": "boolean"
								}
							]
						},
						"method": "GET",
						"header": [],
						"url": {
							"raw": "{{serverURL}}/api/v1/workflow/schemes/{{schemeIdShorty}}/actions",
							"host": [
								"{{serverURL}}"
							],
							"path": [
								"api",
								"v1",
								"workflow",
								"schemes",
								"{{schemeIdShorty}}",
								"actions"
							]
						},
						"description": "Returns a set of actions associated to the schemeId\n\n@Path(\"/schemes/{schemeId}/actions\")"
					},
					"response": []
				}
			],
			"description": "Returns a set of actions associated to the schemeId\n\n@Path(\"/schemes/{schemeId}/actions\")",
			"event": [
				{
					"listen": "prerequest",
					"script": {
						"type": "text/javascript",
						"exec": [
							""
						]
					}
				},
				{
					"listen": "test",
					"script": {
						"type": "text/javascript",
						"exec": [
							""
						]
					}
				}
			]
		},
		{
			"name": "findStepById [GET /api/v1/workflow/steps/{stepId}]",
			"item": [
				{
					"name": "invalidateSession",
					"event": [
						{
							"listen": "test",
							"script": {
								"exec": [
									"pm.test(\"Status code is 200\", function () {",
									"    pm.response.to.have.status(200);",
									"});"
								],
								"type": "text/javascript"
							}
						}
					],
					"request": {
						"method": "GET",
						"header": [],
						"url": {
							"raw": "{{serverURL}}/api/v1/logout",
							"host": [
								"{{serverURL}}"
							],
							"path": [
								"api",
								"v1",
								"logout"
							]
						}
					},
					"response": []
				},
				{
					"name": "UserCredentialValidation",
					"event": [
						{
							"listen": "test",
							"script": {
								"type": "text/javascript",
								"exec": [
									"pm.test(\"Status code is 401, You need credentials\", function () {",
									"    pm.response.to.have.status(401);",
									"});",
									"",
									"",
									"",
									"pm.test(\"Valid response\", function () {",
									"    pm.expect(pm.response.text()).to.include(\"Invalid User\");",
									"});pm.test(\"Status code is 401, You need credentials\", function () {",
									"    pm.response.to.have.status(401);",
									"});",
									"",
									"",
									"",
									"pm.test(\"Valid response\", function () {",
									"    pm.expect(pm.response.text()).to.include(\"Invalid User\");",
									"});"
								]
							}
						}
					],
					"request": {
						"auth": {
							"type": "noauth"
						},
						"method": "GET",
						"header": [],
						"url": {
							"raw": "{{serverURL}}/api/v1/workflow/steps/94178d17-96a0-4e08-b9aa-94214a7fb31e",
							"host": [
								"{{serverURL}}"
							],
							"path": [
								"api",
								"v1",
								"workflow",
								"steps",
								"94178d17-96a0-4e08-b9aa-94214a7fb31e"
							]
						},
						"description": "Get the step by id \n\n@Path(\"/steps/{stepId}\")"
					},
					"response": []
				},
				{
					"name": "SuccessRequest",
					"event": [
						{
							"listen": "test",
							"script": {
								"exec": [
									"pm.test(\"Status code is 200 \", function () {",
									"    pm.response.to.have.status(200);",
									"});",
									"",
									"",
									"",
									"pm.test(\"Valid response\", function () {",
									"    pm.expect(pm.response.text()).to.include(\"\\\"name\\\":\\\"My REST step\\\"\");",
									"});"
								],
								"type": "text/javascript"
							}
						}
					],
					"request": {
						"auth": {
							"type": "basic",
							"basic": [
								{
									"key": "password",
									"value": "admin",
									"type": "string"
								},
								{
									"key": "username",
									"value": "admin@dotcms.com",
									"type": "string"
								},
								{
									"key": "saveHelperData",
									"type": "any"
								},
								{
									"key": "showPassword",
									"value": false,
									"type": "boolean"
								}
							]
						},
						"method": "GET",
						"header": [],
						"url": {
							"raw": "{{serverURL}}/api/v1/workflow/steps/{{stepId}}",
							"host": [
								"{{serverURL}}"
							],
							"path": [
								"api",
								"v1",
								"workflow",
								"steps",
								"{{stepId}}"
							]
						},
						"description": "Get the step by id \n\n@Path(\"/steps/{stepId}\")"
					},
					"response": []
				},
				{
					"name": "InvalidStepId",
					"event": [
						{
							"listen": "test",
							"script": {
								"exec": [
									"pm.test(\"Status code is 404, The action does not exist\", function () {",
									"    pm.response.to.have.status(404);",
									"});",
									"",
									"",
									"",
									"pm.test(\"Valid response\", function () {",
									"    pm.expect(pm.response.text()).to.include(\"The Workflow Step does not exist\");",
									"});"
								],
								"type": "text/javascript"
							}
						}
					],
					"request": {
						"auth": {
							"type": "basic",
							"basic": [
								{
									"key": "password",
									"value": "admin",
									"type": "string"
								},
								{
									"key": "username",
									"value": "admin@dotcms.com",
									"type": "string"
								},
								{
									"key": "saveHelperData",
									"type": "any"
								},
								{
									"key": "showPassword",
									"value": false,
									"type": "boolean"
								}
							]
						},
						"method": "GET",
						"header": [],
						"url": {
							"raw": "{{serverURL}}/api/v1/workflow/steps/adc3c9cd0-8467-404b-bf95-cb7df3fbc293",
							"host": [
								"{{serverURL}}"
							],
							"path": [
								"api",
								"v1",
								"workflow",
								"steps",
								"adc3c9cd0-8467-404b-bf95-cb7df3fbc293"
							]
						},
						"description": "Get the step by id \n\n@Path(\"/steps/{stepId}\")"
					},
					"response": []
				},
				{
					"name": "ShortyValidation",
					"event": [
						{
							"listen": "test",
							"script": {
								"exec": [
									"pm.test(\"Status code is 200 \", function () {",
									"    pm.response.to.have.status(200);",
									"});",
									"",
									"",
									"",
									"pm.test(\"Valid response\", function () {",
									"    pm.expect(pm.response.text()).to.include(\"\\\"name\\\":\\\"My REST step\\\"\");",
									"});"
								],
								"type": "text/javascript"
							}
						}
					],
					"request": {
						"auth": {
							"type": "basic",
							"basic": [
								{
									"key": "password",
									"value": "admin",
									"type": "string"
								},
								{
									"key": "username",
									"value": "admin@dotcms.com",
									"type": "string"
								},
								{
									"key": "saveHelperData",
									"type": "any"
								},
								{
									"key": "showPassword",
									"value": false,
									"type": "boolean"
								}
							]
						},
						"method": "GET",
						"header": [],
						"url": {
							"raw": "{{serverURL}}/api/v1/workflow/steps/{{stepIdShorty}}",
							"host": [
								"{{serverURL}}"
							],
							"path": [
								"api",
								"v1",
								"workflow",
								"steps",
								"{{stepIdShorty}}"
							]
						},
						"description": "Get the step by id \n\n@Path(\"/steps/{stepId}\")"
					},
					"response": []
				}
			]
		},
		{
			"name": "findAvailableDefaultActionsByContentType",
			"item": [
				{
					"name": "invalidateSession",
					"event": [
						{
							"listen": "test",
							"script": {
								"exec": [
									"pm.test(\"Status code is 200\", function () {",
									"    pm.response.to.have.status(200);",
									"});"
								],
								"type": "text/javascript"
							}
						}
					],
					"request": {
						"method": "GET",
						"header": [],
						"url": {
							"raw": "{{serverURL}}/api/v1/logout",
							"host": [
								"{{serverURL}}"
							],
							"path": [
								"api",
								"v1",
								"logout"
							]
						}
					},
					"response": []
				},
				{
					"name": "UserCredentialsValidation",
					"event": [
						{
							"listen": "test",
							"script": {
								"type": "text/javascript",
								"exec": [
									"pm.test(\"Status code is 401, You need credentials\", function () {",
									"    pm.response.to.have.status(401);",
									"});",
									"",
									"",
									"",
									"pm.test(\"Valid response\", function () {",
									"    pm.expect(pm.response.text()).to.include(\"Invalid User\");",
									"});pm.test(\"Status code is 401, You need credentials\", function () {",
									"    pm.response.to.have.status(401);",
									"});",
									"",
									"",
									"",
									"pm.test(\"Valid response\", function () {   ",
									"    pm.expect(pm.response.text()).to.include(\"Invalid User\");",
									"});"
								]
							}
						}
					],
					"request": {
						"auth": {
							"type": "noauth"
						},
						"method": "GET",
						"header": [],
						"url": {
							"raw": "{{serverURL}}/api/v1/workflow/defaultactions/contenttype/2a3e91e4-fbbf-4876-8c5b-2233c1739b05",
							"host": [
								"{{serverURL}}"
							],
							"path": [
								"api",
								"v1",
								"workflow",
								"defaultactions",
								"contenttype",
								"2a3e91e4-fbbf-4876-8c5b-2233c1739b05"
							]
						},
						"description": "Returns all the possible default actions associated to the content type workflow schemes. 401 if the user does not have permission.\n\n@Path(\"/defaultactions/contenttype/{contentTypeId}\")"
					},
					"response": []
				},
				{
					"name": "SuccessRequest",
					"event": [
						{
							"listen": "test",
							"script": {
								"exec": [
									"pm.test(\"Status code is 200 \", function () {",
									"    pm.response.to.have.status(200);",
									"});",
									"",
									"",
									"",
									"pm.test(\"Valid response\", function () {",
									"    pm.expect(pm.response.text()).to.include(\"Save\");",
									"});"
								],
								"type": "text/javascript"
							}
						}
					],
					"request": {
						"auth": {
							"type": "basic",
							"basic": [
								{
									"key": "password",
									"value": "admin",
									"type": "string"
								},
								{
									"key": "username",
									"value": "admin@dotcms.com",
									"type": "string"
								},
								{
									"key": "saveHelperData",
									"type": "any"
								},
								{
									"key": "showPassword",
									"value": false,
									"type": "boolean"
								}
							]
						},
						"method": "GET",
						"header": [],
						"url": {
							"raw": "{{serverURL}}/api/v1/workflow/defaultactions/contenttype/2a3e91e4-fbbf-4876-8c5b-2233c1739b05",
							"host": [
								"{{serverURL}}"
							],
							"path": [
								"api",
								"v1",
								"workflow",
								"defaultactions",
								"contenttype",
								"2a3e91e4-fbbf-4876-8c5b-2233c1739b05"
							]
						},
						"description": "Returns all the possible default actions associated to the content type workflow schemes. 401 if the user does not have permission.\n\n@Path(\"/defaultactions/contenttype/{contentTypeId}\")"
					},
					"response": []
				},
				{
					"name": "InvalidContentTypeId",
					"event": [
						{
							"listen": "test",
							"script": {
								"exec": [
									"pm.test(\"Status code is 404, The action does not exist\", function () {",
									"    pm.response.to.have.status(404);",
									"});",
									"",
									"",
									"",
									"pm.test(\"Valid response\", function () {",
									"    pm.expect(pm.response.text()).to.include(\"Content Type with id\");",
									"});",
									"",
									"pm.test(\"Valid response\", function () {",
									"    pm.expect(pm.response.text()).to.include(\"not found\");",
									"});",
									"",
									""
								],
								"type": "text/javascript"
							}
						}
					],
					"request": {
						"auth": {
							"type": "basic",
							"basic": [
								{
									"key": "password",
									"value": "admin",
									"type": "string"
								},
								{
									"key": "username",
									"value": "admin@dotcms.com",
									"type": "string"
								},
								{
									"key": "saveHelperData",
									"type": "any"
								},
								{
									"key": "showPassword",
									"value": false,
									"type": "boolean"
								}
							]
						},
						"method": "GET",
						"header": [],
						"url": {
							"raw": "{{serverURL}}/api/v1/workflow/defaultactions/contenttype/a2a3e91e4-fbbf-4876-8c5b-2233c1739b05",
							"host": [
								"{{serverURL}}"
							],
							"path": [
								"api",
								"v1",
								"workflow",
								"defaultactions",
								"contenttype",
								"a2a3e91e4-fbbf-4876-8c5b-2233c1739b05"
							]
						},
						"description": "Returns all the possible default actions associated to the content type workflow schemes. 401 if the user does not have permission.\n\n@Path(\"/defaultactions/contenttype/{contentTypeId}\")"
					},
					"response": []
				}
			],
			"description": "Returns all the possible default actions associated to the content type workflow schemes. 401 if the user does not have permission.\n\n@Path(\"/defaultactions/contenttype/{contentTypeId}\")",
			"event": [
				{
					"listen": "prerequest",
					"script": {
						"type": "text/javascript",
						"exec": [
							""
						]
					}
				},
				{
					"listen": "test",
					"script": {
						"type": "text/javascript",
						"exec": [
							""
						]
					}
				}
			]
		},
		{
			"name": "findAvailableDefaultActionsBySchemes",
			"item": [
				{
					"name": "invalidateSession",
					"event": [
						{
							"listen": "test",
							"script": {
								"exec": [
									"pm.test(\"Status code is 200\", function () {",
									"    pm.response.to.have.status(200);",
									"});"
								],
								"type": "text/javascript"
							}
						}
					],
					"request": {
						"method": "GET",
						"header": [],
						"url": {
							"raw": "{{serverURL}}/api/v1/logout",
							"host": [
								"{{serverURL}}"
							],
							"path": [
								"api",
								"v1",
								"logout"
							]
						}
					},
					"response": []
				},
				{
					"name": "UserCredentialsValidation",
					"event": [
						{
							"listen": "test",
							"script": {
								"type": "text/javascript",
								"exec": [
									"pm.test(\"Status code is 401, You need credentials\", function () {",
									"    pm.response.to.have.status(401);",
									"});",
									"",
									"",
									"",
									"pm.test(\"Valid response\", function () {",
									"    pm.expect(pm.response.text()).to.include(\"Invalid User\");",
									"});pm.test(\"Status code is 401, You need credentials\", function () {",
									"    pm.response.to.have.status(401);",
									"});",
									"",
									"",
									"",
									"pm.test(\"Valid response\", function () {",
									"    pm.expect(pm.response.text()).to.include(\"Invalid User\");",
									"});"
								]
							}
						}
					],
					"request": {
						"auth": {
							"type": "noauth"
						},
						"method": "GET",
						"header": [],
						"url": {
							"raw": "{{serverURL}}/api/v1/workflow/defaultactions/schemes",
							"host": [
								"{{serverURL}}"
							],
							"path": [
								"api",
								"v1",
								"workflow",
								"defaultactions",
								"schemes"
							]
						},
						"description": "Returns all the possible default actions associated to the workflow schemes.\n401 if the user does not have permission.\n\n@Path(\"/defaultactions/schemes\")"
					},
					"response": []
				},
				{
					"name": "SuccessRequest",
					"event": [
						{
							"listen": "test",
							"script": {
								"exec": [
									"pm.test(\"Status code is 200 \", function () {",
									"    pm.response.to.have.status(200);",
									"});",
									"",
									"",
									"",
									"pm.test(\"Valid response\", function () {",
									"    pm.expect(pm.response.text()).to.include(\"\\\"name\\\":\\\"saveContent FROM REST NEW\\\"\");",
									"});"
								],
								"type": "text/javascript"
							}
						}
					],
					"request": {
						"auth": {
							"type": "basic",
							"basic": [
								{
									"key": "password",
									"value": "admin",
									"type": "string"
								},
								{
									"key": "username",
									"value": "admin@dotcms.com",
									"type": "string"
								},
								{
									"key": "saveHelperData",
									"type": "any"
								},
								{
									"key": "showPassword",
									"value": false,
									"type": "boolean"
								}
							]
						},
						"method": "GET",
						"header": [],
						"url": {
							"raw": "{{serverURL}}/api/v1/workflow/defaultactions/schemes?ids={{schemeId}}",
							"host": [
								"{{serverURL}}"
							],
							"path": [
								"api",
								"v1",
								"workflow",
								"defaultactions",
								"schemes"
							],
							"query": [
								{
									"key": "ids",
									"value": "{{schemeId}}"
								}
							]
						},
						"description": "Returns all the possible default actions associated to the workflow schemes.\n401 if the user does not have permission.\n\n@Path(\"/defaultactions/schemes\")"
					},
					"response": []
				},
				{
					"name": "InvalidStepId",
					"event": [
						{
							"listen": "test",
							"script": {
								"exec": [
									"pm.test(\"Status code is 404, The action does not exist\", function () {",
									"    pm.response.to.have.status(404);",
									"});",
									"",
									"",
									"",
									"pm.test(\"Valid response\", function () {",
									"    pm.expect(pm.response.text()).to.include(\"Workflow scheme [e61a59e1-a49c-46f2-a929-db2b4bfa88b2] not found\");",
									"});"
								],
								"type": "text/javascript",
								"packages": {}
							}
						}
					],
					"request": {
						"auth": {
							"type": "basic",
							"basic": [
								{
									"key": "password",
									"value": "admin",
									"type": "string"
								},
								{
									"key": "username",
									"value": "admin@dotcms.com",
									"type": "string"
								},
								{
									"key": "saveHelperData",
									"type": "any"
								},
								{
									"key": "showPassword",
									"value": false,
									"type": "boolean"
								}
							]
						},
						"method": "GET",
						"header": [],
						"url": {
							"raw": "{{serverURL}}/api/v1/workflow/defaultactions/schemes?ids=e61a59e1-a49c-46f2-a929-db2b4bfa88b2",
							"host": [
								"{{serverURL}}"
							],
							"path": [
								"api",
								"v1",
								"workflow",
								"defaultactions",
								"schemes"
							],
							"query": [
								{
									"key": "ids",
									"value": "e61a59e1-a49c-46f2-a929-db2b4bfa88b2"
								}
							]
						},
						"description": "Returns all the possible default actions associated to the workflow schemes.\n401 if the user does not have permission.\n\n@Path(\"/defaultactions/schemes\")"
					},
					"response": []
				},
				{
					"name": "ShortlySupport",
					"event": [
						{
							"listen": "test",
							"script": {
								"exec": [
									"pm.test(\"Status code is 200 \", function () {",
									"    pm.response.to.have.status(200);",
									"});",
									"",
									"",
									"",
									"pm.test(\"Valid response\", function () {",
									"    pm.expect(pm.response.text()).to.include(\"\\\"name\\\":\\\"saveContent FROM REST NEW\\\"\");",
									"});"
								],
								"type": "text/javascript"
							}
						}
					],
					"request": {
						"auth": {
							"type": "basic",
							"basic": [
								{
									"key": "password",
									"value": "admin",
									"type": "string"
								},
								{
									"key": "username",
									"value": "admin@dotcms.com",
									"type": "string"
								},
								{
									"key": "saveHelperData",
									"type": "any"
								},
								{
									"key": "showPassword",
									"value": false,
									"type": "boolean"
								}
							]
						},
						"method": "GET",
						"header": [],
						"url": {
							"raw": "{{serverURL}}/api/v1/workflow/defaultactions/schemes?ids={{schemeIdShorty}}",
							"host": [
								"{{serverURL}}"
							],
							"path": [
								"api",
								"v1",
								"workflow",
								"defaultactions",
								"schemes"
							],
							"query": [
								{
									"key": "ids",
									"value": "{{schemeIdShorty}}"
								}
							]
						},
						"description": "Returns all the possible default actions associated to the workflow schemes.\n401 if the user does not have permission.\n\n@Path(\"/defaultactions/schemes\")"
					},
					"response": []
				}
			]
		},
		{
			"name": "findInitialAvailableActionsByContentType",
			"item": [
				{
					"name": "invalidateSession",
					"event": [
						{
							"listen": "test",
							"script": {
								"exec": [
									"pm.test(\"Status code is 200\", function () {",
									"    pm.response.to.have.status(200);",
									"});"
								],
								"type": "text/javascript"
							}
						}
					],
					"request": {
						"method": "GET",
						"header": [],
						"url": {
							"raw": "{{serverURL}}/api/v1/logout",
							"host": [
								"{{serverURL}}"
							],
							"path": [
								"api",
								"v1",
								"logout"
							]
						}
					},
					"response": []
				},
				{
					"name": "UserCredentialValidation",
					"event": [
						{
							"listen": "test",
							"script": {
								"type": "text/javascript",
								"exec": [
									"pm.test(\"Status code is 401, You need credentials\", function () {",
									"    pm.response.to.have.status(401);",
									"});",
									"",
									"",
									"",
									"pm.test(\"Valid response\", function () {",
									"    pm.expect(pm.response.text()).to.include(\"Invalid User\");",
									"});pm.test(\"Status code is 401, You need credentials\", function () {",
									"    pm.response.to.have.status(401);",
									"});",
									"",
									"",
									"",
									"pm.test(\"Valid response\", function () {",
									"    pm.expect(pm.response.text()).to.include(\"Invalid User\");",
									"});"
								]
							}
						}
					],
					"request": {
						"auth": {
							"type": "noauth"
						},
						"method": "GET",
						"header": [],
						"url": {
							"raw": "{{serverURL}}/api/v1/workflow/initialactions/contenttype/2a3e91e4-fbbf-4876-8c5b-2233c1739b05",
							"host": [
								"{{serverURL}}"
							],
							"path": [
								"api",
								"v1",
								"workflow",
								"initialactions",
								"contenttype",
								"2a3e91e4-fbbf-4876-8c5b-2233c1739b05"
							]
						},
						"description": "Finds the available actions of the initial/first step(s) of the workflow scheme(s) associated with a content type Id.\n\n@Path(\"/initialactions/contenttype/{contentTypeId}\")"
					},
					"response": []
				},
				{
					"name": "SuccessRequest",
					"event": [
						{
							"listen": "test",
							"script": {
								"type": "text/javascript",
								"exec": [
									"pm.test(\"Status code is 200 \", function () {",
									"    pm.response.to.have.status(200);",
									"});",
									"",
									"",
									"",
									"pm.test(\"Valid response\", function () {",
									"    pm.expect(pm.response.text()).to.include(\"System Workflow\");",
									"});",
									"",
									"pm.test(\"Valid response\", function () {",
									"    pm.expect(pm.response.text()).to.include(\"Save\");",
									"});",
									""
								]
							}
						}
					],
					"request": {
						"auth": {
							"type": "basic",
							"basic": [
								{
									"key": "password",
									"value": "admin",
									"type": "string"
								},
								{
									"key": "username",
									"value": "admin@dotcms.com",
									"type": "string"
								},
								{
									"key": "saveHelperData",
									"type": "any"
								},
								{
									"key": "showPassword",
									"value": false,
									"type": "boolean"
								}
							]
						},
						"method": "GET",
						"header": [],
						"url": {
							"raw": "{{serverURL}}/api/v1/workflow/initialactions/contenttype/2a3e91e4-fbbf-4876-8c5b-2233c1739b05",
							"host": [
								"{{serverURL}}"
							],
							"path": [
								"api",
								"v1",
								"workflow",
								"initialactions",
								"contenttype",
								"2a3e91e4-fbbf-4876-8c5b-2233c1739b05"
							]
						},
						"description": "Finds the available actions of the initial/first step(s) of the workflow scheme(s) associated with a content type Id.\n\n@Path(\"/initialactions/contenttype/{contentTypeId}\")"
					},
					"response": []
				},
				{
					"name": "InvalidContentTypeId",
					"event": [
						{
							"listen": "test",
							"script": {
								"exec": [
									"pm.test(\"Status code is 404 \", function () {",
									"    pm.response.to.have.status(404);",
									"});",
									"",
									"",
									"",
									"pm.test(\"Valid response\", function () {",
									"    pm.expect(pm.response.text()).to.include(\"Content Type with id:\");",
									"});",
									""
								],
								"type": "text/javascript"
							}
						}
					],
					"request": {
						"auth": {
							"type": "basic",
							"basic": [
								{
									"key": "password",
									"value": "admin",
									"type": "string"
								},
								{
									"key": "username",
									"value": "admin@dotcms.com",
									"type": "string"
								},
								{
									"key": "saveHelperData",
									"type": "any"
								},
								{
									"key": "showPassword",
									"value": false,
									"type": "boolean"
								}
							]
						},
						"method": "GET",
						"header": [],
						"url": {
							"raw": "{{serverURL}}/api/v1/workflow/initialactions/contenttype/a2a3e91e4-fbbf-4876-8c5b-2233c1739b05",
							"host": [
								"{{serverURL}}"
							],
							"path": [
								"api",
								"v1",
								"workflow",
								"initialactions",
								"contenttype",
								"a2a3e91e4-fbbf-4876-8c5b-2233c1739b05"
							]
						},
						"description": "Finds the available actions of the initial/first step(s) of the workflow scheme(s) associated with a content type Id.\n\n@Path(\"/initialactions/contenttype/{contentTypeId}\")"
					},
					"response": []
				}
			]
		},
		{
			"name": "UpdateAction [PUT /api/v1/workflow/actions/{actionId}]",
			"item": [
				{
					"name": "invalidateSession",
					"event": [
						{
							"listen": "test",
							"script": {
								"exec": [
									"pm.test(\"Status code is 200\", function () {",
									"    pm.response.to.have.status(200);",
									"});"
								],
								"type": "text/javascript"
							}
						}
					],
					"request": {
						"method": "GET",
						"header": [],
						"url": {
							"raw": "{{serverURL}}/api/v1/logout",
							"host": [
								"{{serverURL}}"
							],
							"path": [
								"api",
								"v1",
								"logout"
							]
						}
					},
					"response": []
				},
				{
					"name": "UserCredentialsValidation",
					"event": [
						{
							"listen": "test",
							"script": {
								"type": "text/javascript",
								"exec": [
									"pm.test(\"Status code is 401, You need credentials\", function () {",
									"    pm.response.to.have.status(401);",
									"});",
									"",
									"",
									"",
									"pm.test(\"Valid response\", function () {",
									"    pm.expect(pm.response.text()).to.include(\"Invalid User\");",
									"});"
								]
							}
						}
					],
					"request": {
						"auth": {
							"type": "noauth"
						},
						"method": "PUT",
						"header": [
							{
								"key": "Content-Type",
								"value": "application/json"
							}
						],
						"body": {
							"mode": "raw",
							"raw": "{\n   \"stepId\": \"ee24a4cb-2d15-4c98-b1bd-6327126451f3\",\n      \"actionName\": \"Republish\",\n      \"schemeId\": \"d61a59e1-a49c-46f2-a929-db2b4bfa88b2\",\n      \"actionCondition\": \"\",\n      \"actionNextStep\": \"currentstep\",\n      \"actionNextAssign\": \"654b0931-1027-41f7-ad4d-173115ed8ec1\",\n      \"actionRoleHierarchyForAssign\": false,\n      \"actionAssignable\": false,\n      \"actionCommentable\": true,\n      \"whoCanUse\":[],\n      \"showOn\": [\n        \"UNPUBLISHED\",\n        \"NEW\",\n        \"LOCKED\",\n        \"PUBLISHED\"\n      ]\n}"
						},
						"url": {
							"raw": "{{serverURL}}/api/v1/workflow/actions/4958588d-9c8e-40e4-bfcb-4ded",
							"host": [
								"{{serverURL}}"
							],
							"path": [
								"api",
								"v1",
								"workflow",
								"actions",
								"4958588d-9c8e-40e4-bfcb-4ded"
							]
						},
						"description": "This resource updates the workflow action \n404 if the id does not exist \n\n@Path(\"/actions/{actionId}\")"
					},
					"response": []
				},
				{
					"name": "SuccessRequest",
					"event": [
						{
							"listen": "test",
							"script": {
								"exec": [
									"pm.test(\"Status code is 200\", function () {",
									"    pm.response.to.have.status(200);",
									"});",
									"",
									"",
									"pm.test(\"Body matches string\", function () {",
									"    pm.expect(pm.response.text()).to.include(\"Republish\");",
									"});"
								],
								"type": "text/javascript"
							}
						}
					],
					"request": {
						"auth": {
							"type": "basic",
							"basic": [
								{
									"key": "password",
									"value": "admin",
									"type": "string"
								},
								{
									"key": "username",
									"value": "admin@dotcms.com",
									"type": "string"
								},
								{
									"key": "saveHelperData",
									"type": "any"
								},
								{
									"key": "showPassword",
									"value": false,
									"type": "boolean"
								}
							]
						},
						"method": "PUT",
						"header": [
							{
								"key": "Content-Type",
								"value": "application/json"
							}
						],
						"body": {
							"mode": "raw",
							"raw": "{\n   \"stepId\": \"ee24a4cb-2d15-4c98-b1bd-6327126451f3\",\n      \"actionName\": \"Republish\",\n      \"schemeId\": \"d61a59e1-a49c-46f2-a929-db2b4bfa88b2\",\n      \"actionCondition\": \"\",\n      \"actionNextStep\": \"currentstep\",\n      \"actionNextAssign\": \"654b0931-1027-41f7-ad4d-173115ed8ec1\",\n      \"actionRoleHierarchyForAssign\": false,\n      \"actionAssignable\": false,\n      \"actionCommentable\": true,\n      \"whoCanUse\":[],\n      \"showOn\": [\n        \"UNPUBLISHED\",\n        \"NEW\",\n        \"LOCKED\",\n        \"PUBLISHED\"\n      ]\n}"
						},
						"url": {
							"raw": "{{serverURL}}/api/v1/workflow/actions/{{actionId}}",
							"host": [
								"{{serverURL}}"
							],
							"path": [
								"api",
								"v1",
								"workflow",
								"actions",
								"{{actionId}}"
							]
						},
						"description": "This resource updates the workflow action \n404 if the id does not exist \n\n@Path(\"/actions/{actionId}\")"
					},
					"response": []
				},
				{
					"name": "InvalidActionId",
					"event": [
						{
							"listen": "test",
							"script": {
								"exec": [
									"pm.test(\"Status code is 404, Action does not exist\", function () {",
									"    pm.response.to.have.status(404);",
									"});",
									"",
									"",
									"pm.test(\"Body matches string\", function () {",
									"    pm.expect(pm.response.text()).to.include(\"The Workflow Action does not exist\");",
									"});"
								],
								"type": "text/javascript"
							}
						}
					],
					"request": {
						"auth": {
							"type": "basic",
							"basic": [
								{
									"key": "password",
									"value": "admin",
									"type": "string"
								},
								{
									"key": "username",
									"value": "admin@dotcms.com",
									"type": "string"
								},
								{
									"key": "saveHelperData",
									"type": "any"
								},
								{
									"key": "showPassword",
									"value": false,
									"type": "boolean"
								}
							]
						},
						"method": "PUT",
						"header": [
							{
								"key": "Content-Type",
								"value": "application/json"
							}
						],
						"body": {
							"mode": "raw",
							"raw": "{\n   \"stepId\": \"ee24a4cb-2d15-4c98-b1bd-6327126451f3\",\n      \"actionName\": \"Republish-test2\",\n      \"schemeId\": \"d61a59e1-a49c-46f2-a929-db2b4bfa88b2\",\n      \"actionCondition\": \"\",\n      \"actionNextStep\": \"currentstep\",\n      \"actionNextAssign\": \"654b0931-1027-41f7-ad4d-173115ed8ec1\",\n      \"actionRoleHierarchyForAssign\": false,\n      \"actionAssignable\": false,\n      \"actionCommentable\": true,\n      \"whoCanUse\":[],\n      \"showOn\": [\n        \"UNPUBLISHED\",\n        \"NEW\",\n        \"LOCKED\",\n        \"PUBLISHED\"\n      ]\n}"
						},
						"url": {
							"raw": "{{serverURL}}/api/v1/workflow/actions/123",
							"host": [
								"{{serverURL}}"
							],
							"path": [
								"api",
								"v1",
								"workflow",
								"actions",
								"123"
							]
						},
						"description": "This resource updates the workflow action \n404 if the id does not exist \n\n@Path(\"/actions/{actionId}\")"
					},
					"response": []
				},
				{
					"name": "ShortlyId",
					"event": [
						{
							"listen": "test",
							"script": {
								"exec": [
									"pm.test(\"Status code is 200\", function () {",
									"    pm.response.to.have.status(200);",
									"});",
									"",
									"",
									"pm.test(\"Body matches string\", function () {",
									"    pm.expect(pm.response.text()).to.include(\"Republish\");",
									"});",
									"",
									""
								],
								"type": "text/javascript"
							}
						}
					],
					"request": {
						"auth": {
							"type": "basic",
							"basic": [
								{
									"key": "password",
									"value": "admin",
									"type": "string"
								},
								{
									"key": "username",
									"value": "admin@dotcms.com",
									"type": "string"
								},
								{
									"key": "saveHelperData",
									"type": "any"
								},
								{
									"key": "showPassword",
									"value": false,
									"type": "boolean"
								}
							]
						},
						"method": "PUT",
						"header": [
							{
								"key": "Content-Type",
								"value": "application/json"
							}
						],
						"body": {
							"mode": "raw",
							"raw": "{\n      \"actionName\": \"Republish-123fa\",\n      \"schemeId\": \"d61a59e1-a49c-46f2-a929-db2b4bfa88b2\",\n      \"actionCondition\": \"\",\n      \"actionNextStep\": \"currentstep\",\n      \"actionNextAssign\": \"654b0931-1027-41f7-ad4d-173115ed8ec1\",\n      \"actionRoleHierarchyForAssign\": false,\n      \"actionAssignable\": false,\n      \"actionCommentable\": true,\n      \"whoCanUse\":[],\n      \"showOn\": [\n        \"UNPUBLISHED\",\n        \"NEW\",\n        \"LOCKED\",\n        \"PUBLISHED\"\n      ]\n}"
						},
						"url": {
							"raw": "{{serverURL}}/api/v1/workflow/actions/{{actionIdShorty}}",
							"host": [
								"{{serverURL}}"
							],
							"path": [
								"api",
								"v1",
								"workflow",
								"actions",
								"{{actionIdShorty}}"
							]
						},
						"description": "This resource updates the workflow action \n404 if the id does not exist \n\n@Path(\"/actions/{actionId}\")"
					},
					"response": []
				},
				{
					"name": "EmptyBody_ShouldRespond400",
					"event": [
						{
							"listen": "test",
							"script": {
								"exec": [
									"pm.test(\"Status code is 400 \", function () {",
									"    pm.response.to.have.status(400);",
									"});",
									"",
									"",
									""
								],
								"type": "text/javascript"
							}
						}
					],
					"request": {
						"auth": {
							"type": "basic",
							"basic": [
								{
									"key": "password",
									"value": "admin",
									"type": "string"
								},
								{
									"key": "username",
									"value": "admin@dotcms.com",
									"type": "string"
								},
								{
									"key": "saveHelperData",
									"type": "any"
								},
								{
									"key": "showPassword",
									"value": false,
									"type": "boolean"
								}
							]
						},
						"method": "PUT",
						"header": [
							{
								"key": "Content-Type",
								"value": "application/json"
							}
						],
						"body": {
							"mode": "raw",
							"raw": ""
						},
						"url": {
							"raw": "{{serverURL}}/api/v1/workflow/actions/4958588d-9c8e-40e4-bfcb-4ded",
							"host": [
								"{{serverURL}}"
							],
							"path": [
								"api",
								"v1",
								"workflow",
								"actions",
								"4958588d-9c8e-40e4-bfcb-4ded"
							]
						},
						"description": "This resource updates the workflow action \n404 if the id does not exist \n\n@Path(\"/actions/{actionId}\")"
					},
					"response": []
				}
			],
			"description": "This resource updates the workflow action 404 if the id does not exist\n@Path(\"/actions/{actionId}\")",
			"event": [
				{
					"listen": "prerequest",
					"script": {
						"type": "text/javascript",
						"exec": [
							""
						]
					}
				},
				{
					"listen": "test",
					"script": {
						"type": "text/javascript",
						"exec": [
							""
						]
					}
				}
			]
		},
		{
			"name": "SaveActionToStep",
			"item": [
				{
					"name": "invalidateSession",
					"event": [
						{
							"listen": "test",
							"script": {
								"exec": [
									"pm.test(\"Status code is 200\", function () {",
									"    pm.response.to.have.status(200);",
									"});"
								],
								"type": "text/javascript"
							}
						}
					],
					"request": {
						"method": "GET",
						"header": [],
						"url": {
							"raw": "{{serverURL}}/api/v1/logout",
							"host": [
								"{{serverURL}}"
							],
							"path": [
								"api",
								"v1",
								"logout"
							]
						}
					},
					"response": []
				},
				{
					"name": "UserCredentialValidation",
					"event": [
						{
							"listen": "test",
							"script": {
								"type": "text/javascript",
								"exec": [
									"pm.test(\"Status code is 401, You need credentials\", function () {",
									"    pm.response.to.have.status(401);",
									"});",
									"",
									"",
									"",
									"pm.test(\"Valid response\", function () {",
									"    pm.expect(pm.response.text()).to.include(\"Invalid User\");",
									"});pm.test(\"Status code is 401, You need credentials\", function () {",
									"    pm.response.to.have.status(401);",
									"});",
									"",
									"",
									"",
									"pm.test(\"Valid response\", function () {",
									"    pm.expect(pm.response.text()).to.include(\"Invalid User\");",
									"});"
								]
							}
						}
					],
					"request": {
						"auth": {
							"type": "noauth"
						},
						"method": "POST",
						"header": [
							{
								"key": "Content-Type",
								"value": "application/json"
							}
						],
						"body": {
							"mode": "raw",
							"raw": "{ \"actionId\": \"777f1c6b-c877-4a37-ba4b-10627316c2cc\" }"
						},
						"url": {
							"raw": "{{serverURL}}/api/v1/workflow/steps/dc3c9cd0-8467-404b-bf95-cb7df3fbc293/actions",
							"host": [
								"{{serverURL}}"
							],
							"path": [
								"api",
								"v1",
								"workflow",
								"steps",
								"dc3c9cd0-8467-404b-bf95-cb7df3fbc293",
								"actions"
							]
						},
						"description": "This method saves the actions and associate to a specific step\n\n@Path(\"/steps/{stepId}/actions\")"
					},
					"response": []
				},
				{
					"name": "SuccessRequest",
					"event": [
						{
							"listen": "test",
							"script": {
								"exec": [
									"pm.test(\"Status code is 200 \", function () {",
									"    pm.response.to.have.status(200);",
									"});",
									"",
									"",
									"",
									"pm.test(\"Valid response\", function () {",
									"    pm.expect(pm.response.text()).to.include(\"Ok\");",
									"});"
								],
								"type": "text/javascript"
							}
						}
					],
					"request": {
						"auth": {
							"type": "basic",
							"basic": [
								{
									"key": "password",
									"value": "admin",
									"type": "string"
								},
								{
									"key": "username",
									"value": "admin@dotcms.com",
									"type": "string"
								},
								{
									"key": "saveHelperData",
									"type": "any"
								},
								{
									"key": "showPassword",
									"value": false,
									"type": "boolean"
								}
							]
						},
						"method": "POST",
						"header": [
							{
								"key": "Content-Type",
								"value": "application/json"
							}
						],
						"body": {
							"mode": "raw",
							"raw": "{ \"actionId\": \"{{actionId}}\" }"
						},
						"url": {
							"raw": "{{serverURL}}/api/v1/workflow/steps/{{stepId}}/actions",
							"host": [
								"{{serverURL}}"
							],
							"path": [
								"api",
								"v1",
								"workflow",
								"steps",
								"{{stepId}}",
								"actions"
							]
						},
						"description": "This method saves the actions and associate to a specific step\n\n@Path(\"/steps/{stepId}/actions\")"
					},
					"response": []
				},
				{
					"name": "InvalidStepId",
					"event": [
						{
							"listen": "test",
							"script": {
								"exec": [
									"pm.test(\"Status code is 404\", function () {",
									"    pm.response.to.have.status(404);",
									"});",
									"",
									"",
									"",
									"pm.test(\"Valid response\", function () {",
									"    pm.expect(pm.response.text()).to.include(\"The Workflow Step does not exist\");",
									"});"
								],
								"type": "text/javascript"
							}
						}
					],
					"request": {
						"auth": {
							"type": "basic",
							"basic": [
								{
									"key": "password",
									"value": "admin",
									"type": "string"
								},
								{
									"key": "username",
									"value": "admin@dotcms.com",
									"type": "string"
								},
								{
									"key": "saveHelperData",
									"type": "any"
								},
								{
									"key": "showPassword",
									"value": false,
									"type": "boolean"
								}
							]
						},
						"method": "POST",
						"header": [
							{
								"key": "Content-Type",
								"value": "application/json"
							}
						],
						"body": {
							"mode": "raw",
							"raw": "{ \"actionId\": \"777f1c6b-c877-4a37-ba4b-10627316c2cc\" }"
						},
						"url": {
							"raw": "{{serverURL}}/api/v1/workflow/steps/adc3c9cd0-8467-404b-bf95-cb7df3fbc293/actions",
							"host": [
								"{{serverURL}}"
							],
							"path": [
								"api",
								"v1",
								"workflow",
								"steps",
								"adc3c9cd0-8467-404b-bf95-cb7df3fbc293",
								"actions"
							]
						},
						"description": "This method saves the actions and associate to a specific step\n\n@Path(\"/steps/{stepId}/actions\")"
					},
					"response": []
				},
				{
					"name": "InvalidActionId",
					"event": [
						{
							"listen": "test",
							"script": {
								"exec": [
									"pm.test(\"Status code is 404\", function () {",
									"    pm.response.to.have.status(404);",
									"});",
									"",
									"",
									"",
									"pm.test(\"Valid response\", function () {",
									"    pm.expect(pm.response.text()).to.include(\"The Workflow Action does not exist\");",
									"});"
								],
								"type": "text/javascript"
							}
						}
					],
					"request": {
						"auth": {
							"type": "basic",
							"basic": [
								{
									"key": "password",
									"value": "admin",
									"type": "string"
								},
								{
									"key": "username",
									"value": "admin@dotcms.com",
									"type": "string"
								},
								{
									"key": "saveHelperData",
									"type": "any"
								},
								{
									"key": "showPassword",
									"value": false,
									"type": "boolean"
								}
							]
						},
						"method": "POST",
						"header": [
							{
								"key": "Content-Type",
								"value": "application/json"
							}
						],
						"body": {
							"mode": "raw",
							"raw": "{ \"actionId\": \"a777f1c6b-c877-4a37-ba4b-10627316c2cc\" }"
						},
						"url": {
							"raw": "{{serverURL}}/api/v1/workflow/steps/dc3c9cd0-8467-404b-bf95-cb7df3fbc293/actions",
							"host": [
								"{{serverURL}}"
							],
							"path": [
								"api",
								"v1",
								"workflow",
								"steps",
								"dc3c9cd0-8467-404b-bf95-cb7df3fbc293",
								"actions"
							]
						},
						"description": "This method saves the actions and associate to a specific step\n\n@Path(\"/steps/{stepId}/actions\")"
					},
					"response": []
				},
				{
					"name": "SupportShortly",
					"event": [
						{
							"listen": "test",
							"script": {
								"exec": [
									"pm.test(\"Status code is 200 \", function () {",
									"    pm.response.to.have.status(200);",
									"});",
									"",
									"",
									"",
									"pm.test(\"Valid response\", function () {",
									"    pm.expect(pm.response.text()).to.include(\"Ok\");",
									"});"
								],
								"type": "text/javascript"
							}
						}
					],
					"request": {
						"auth": {
							"type": "basic",
							"basic": [
								{
									"key": "password",
									"value": "admin",
									"type": "string"
								},
								{
									"key": "username",
									"value": "admin@dotcms.com",
									"type": "string"
								},
								{
									"key": "saveHelperData",
									"type": "any"
								},
								{
									"key": "showPassword",
									"value": false,
									"type": "boolean"
								}
							]
						},
						"method": "POST",
						"header": [
							{
								"key": "Content-Type",
								"value": "application/json"
							}
						],
						"body": {
							"mode": "raw",
							"raw": "{ \"actionId\": \"{{actionIdShorty}}\" }"
						},
						"url": {
							"raw": "{{serverURL}}/api/v1/workflow/steps/{{stepIdShorty}}/actions",
							"host": [
								"{{serverURL}}"
							],
							"path": [
								"api",
								"v1",
								"workflow",
								"steps",
								"{{stepIdShorty}}",
								"actions"
							]
						},
						"description": "This method saves the actions and associate to a specific step\n\n@Path(\"/steps/{stepId}/actions\")"
					},
					"response": []
				},
				{
					"name": "EmptyBody_ShouldRespond400",
					"event": [
						{
							"listen": "test",
							"script": {
								"exec": [
									"pm.test(\"Status code is 400 \", function () {",
									"    pm.response.to.have.status(400);",
									"});",
									"",
									"",
									"",
									""
								],
								"type": "text/javascript"
							}
						}
					],
					"request": {
						"auth": {
							"type": "basic",
							"basic": [
								{
									"key": "password",
									"value": "admin",
									"type": "string"
								},
								{
									"key": "username",
									"value": "admin@dotcms.com",
									"type": "string"
								},
								{
									"key": "saveHelperData",
									"type": "any"
								},
								{
									"key": "showPassword",
									"value": false,
									"type": "boolean"
								}
							]
						},
						"method": "POST",
						"header": [
							{
								"key": "Content-Type",
								"value": "application/json"
							}
						],
						"body": {
							"mode": "raw",
							"raw": ""
						},
						"url": {
							"raw": "{{serverURL}}/api/v1/workflow/steps/dc3c9cd0-8467-404b-bf95-cb7df3fbc293/actions",
							"host": [
								"{{serverURL}}"
							],
							"path": [
								"api",
								"v1",
								"workflow",
								"steps",
								"dc3c9cd0-8467-404b-bf95-cb7df3fbc293",
								"actions"
							]
						},
						"description": "This method saves the actions and associate to a specific step\n\n@Path(\"/steps/{stepId}/actions\")"
					},
					"response": []
				}
			]
		},
		{
			"name": "ImportScheme",
			"item": [
				{
					"name": "invalidateSession",
					"event": [
						{
							"listen": "test",
							"script": {
								"exec": [
									"pm.test(\"Status code is 200\", function () {",
									"    pm.response.to.have.status(200);",
									"});"
								],
								"type": "text/javascript"
							}
						}
					],
					"request": {
						"method": "GET",
						"header": [],
						"url": {
							"raw": "{{serverURL}}/api/v1/logout",
							"host": [
								"{{serverURL}}"
							],
							"path": [
								"api",
								"v1",
								"logout"
							]
						}
					},
					"response": []
				},
				{
					"name": "User Credentials Validations",
					"event": [
						{
							"listen": "test",
							"script": {
								"type": "text/javascript",
								"exec": [
									"pm.test(\"Status code is 401, Invalid Credentials\", function () {",
									"    pm.response.to.have.status(401);",
									"});",
									"",
									"pm.test(\"Valid response\", function () {",
									"    pm.expect(pm.response.text()).to.include(\"Invalid User\");",
									"});"
								]
							}
						}
					],
					"request": {
						"auth": {
							"type": "noauth"
						},
						"method": "POST",
						"header": [
							{
								"key": "Content-Type",
								"value": "application/json"
							}
						],
						"body": {
							"mode": "raw",
							"raw": "    {\n        \"workflowObject\": {\n            \"schemes\": [\n                {\n                    \n                    \"creationDate\": 1523640559394,\n                    \"name\": \"Test1\",\n                    \"description\": \"\",\n                    \"archived\": false,\n                    \"mandatory\": false,\n                    \"defaultScheme\": false,\n                    \"modDate\": 1523640423771,\n                    \"entryActionId\": null,\n                    \"system\": false\n                }\n            ],\n            \"steps\": [\n                {\n                    \"id\": \"01d5d41a-007e-463d-a5b5-c35ea27b1a30\",\n                    \"creationDate\": 1523643857447,\n                    \"name\": \"Step1\",\n                    \"schemeId\": \"766d9cef-e138-4fe0-9acc-b8e7e40bbed3\",\n                    \"myOrder\": 0,\n                    \"resolved\": false,\n                    \"enableEscalation\": false,\n                    \"escalationAction\": null,\n                    \"escalationTime\": 0\n                },\n                {\n                    \"id\": \"2cbf9872-0ed3-407b-b803-70a9a161a7db\",\n                    \"creationDate\": 1523643857447,\n                    \"name\": \"step2\",\n                    \"schemeId\": \"766d9cef-e138-4fe0-9acc-b8e7e40bbed3\",\n                    \"myOrder\": 1,\n                    \"resolved\": false,\n                    \"enableEscalation\": false,\n                    \"escalationAction\": null,\n                    \"escalationTime\": 0\n                }\n            ],\n            \"actions\": [\n                {\n                    \"id\": \"81522b66-221b-4496-aec6-0e4c484973f7\",\n                    \"name\": \"Save it\",\n                    \"schemeId\": \"766d9cef-e138-4fe0-9acc-b8e7e40bbed3\",\n                    \"condition\": \"\",\n                    \"nextStep\": \"2cbf9872-0ed3-407b-b803-70a9a161a7db\",\n                    \"nextAssign\": \"e7d4e34e-5127-45fc-8123-d48b62d510e3\",\n                    \"icon\": \"workflowIcon\",\n                    \"roleHierarchyForAssign\": false,\n                    \"assignable\": false,\n                    \"commentable\": false,\n                    \"order\": 0,\n                    \"owner\": null,\n                    \"nextStepCurrentStep\": false,\n                    \"showOn\": [\n                        \"LOCKED\",\n                        \"NEW\",\n                        \"UNLOCKED\"\n                    ]\n                },\n                {\n                    \"id\": \"687c0729-95fe-4e1d-b37c-e9f70615df23\",\n                    \"name\": \"TEst\",\n                    \"schemeId\": \"766d9cef-e138-4fe0-9acc-b8e7e40bbed3\",\n                    \"condition\": \"\",\n                    \"nextStep\": \"currentstep\",\n                    \"nextAssign\": \"e7d4e34e-5127-45fc-8123-d48b62d510e3\",\n                    \"icon\": \"workflowIcon\",\n                    \"roleHierarchyForAssign\": false,\n                    \"assignable\": false,\n                    \"commentable\": false,\n                    \"order\": 0,\n                    \"owner\": null,\n                    \"nextStepCurrentStep\": true,\n                    \"showOn\": [\n                        \"LOCKED\",\n                        \"UNLOCKED\"\n                    ]\n                }\n            ],\n            \"actionSteps\": [\n                {\n                    \"stepId\": \"01d5d41a-007e-463d-a5b5-c35ea27b1a30\",\n                    \"actionId\": \"81522b66-221b-4496-aec6-0e4c484973f7\",\n                    \"actionOrder\": \"0\"\n                },\n                {\n                    \"stepId\": \"2cbf9872-0ed3-407b-b803-70a9a161a7db\",\n                    \"actionId\": \"687c0729-95fe-4e1d-b37c-e9f70615df23\",\n                    \"actionOrder\": \"0\"\n                }\n            ],\n            \"actionClasses\": [\n                {\n                    \"id\": \"2298b780-e1d3-4916-b981-e22fd5553086\",\n                    \"actionId\": \"81522b66-221b-4496-aec6-0e4c484973f7\",\n                    \"name\": \"Save content\",\n                    \"order\": 0,\n                    \"clazz\": \"com.dotmarketing.portlets.workflows.actionlet.SaveContentActionlet\",\n                    \"actionlet\": {\n                        \"name\": \"Save content\",\n                        \"parameters\": null,\n                        \"nextStep\": null,\n                        \"howTo\": \"This actionlet will checkin the content.\",\n                        \"localizedName\": \"Save content\",\n                        \"localizedHowto\": \"com.dotmarketing.portlets.workflows.actionlet.SaveContentActionlet.howTo\"\n                    }\n                }\n            ],\n            \"actionClassParams\": []\n        },\n        \"permissions\": []\n}\n    \n"
						},
						"url": {
							"raw": "{{serverURL}}/api/v1/workflow/schemes/import",
							"host": [
								"{{serverURL}}"
							],
							"path": [
								"api",
								"v1",
								"workflow",
								"schemes",
								"import"
							]
						},
						"description": "Validate you can't import schemes without credentials"
					},
					"response": []
				},
				{
					"name": "SucessImportAsAdmin",
					"event": [
						{
							"listen": "test",
							"script": {
								"exec": [
									"pm.test(\"Status code is 200\", function () {",
									"    pm.response.to.have.status(200);",
									"});",
									"",
									"",
									"",
									"pm.test(\"Body matches string\", function () {",
									"    pm.expect(pm.response.text()).to.include(\"OK\");",
									"});"
								],
								"type": "text/javascript"
							}
						}
					],
					"request": {
						"auth": {
							"type": "basic",
							"basic": [
								{
									"key": "password",
									"value": "admin",
									"type": "string"
								},
								{
									"key": "username",
									"value": "admin@dotcms.com",
									"type": "string"
								},
								{
									"key": "saveHelperData",
									"type": "any"
								},
								{
									"key": "showPassword",
									"value": false,
									"type": "boolean"
								}
							]
						},
						"method": "POST",
						"header": [
							{
								"key": "Content-Type",
								"value": "application/json"
							}
						],
						"body": {
							"mode": "raw",
							"raw": "{\n        \"workflowObject\": {\n            \"version\": \"1.0\",\n            \"schemes\": [\n                {\n                    \"id\": \"42771904-b7d9-42b7-b038-8e077fabcf3f\",\n                    \"creationDate\": 1527632337579,\n                    \"name\": \"WF_Import_AsAdmin\",\n                    \"description\": \"REST_1\",\n                    \"archived\": false,\n                    \"mandatory\": false,\n                    \"defaultScheme\": false,\n                    \"modDate\": 1527632329252,\n                    \"entryActionId\": null,\n                    \"system\": false\n                }\n            ],\n            \"steps\": [\n                {\n                    \"id\": \"4ec41c51-4006-4713-a28d-d42a719934ac\",\n                    \"creationDate\": 1527632495697,\n                    \"name\": \"Step1\",\n                    \"schemeId\": \"42771904-b7d9-42b7-b038-8e077fabcf3f\",\n                    \"myOrder\": 0,\n                    \"resolved\": false,\n                    \"enableEscalation\": false,\n                    \"escalationAction\": null,\n                    \"escalationTime\": 0\n                },\n                {\n                    \"id\": \"5fa5a384-53c0-4c47-8ba1-5751e003b7b4\",\n                    \"creationDate\": 1527632495698,\n                    \"name\": \"Step2\",\n                    \"schemeId\": \"42771904-b7d9-42b7-b038-8e077fabcf3f\",\n                    \"myOrder\": 1,\n                    \"resolved\": false,\n                    \"enableEscalation\": false,\n                    \"escalationAction\": null,\n                    \"escalationTime\": 0\n                },\n                {\n                    \"id\": \"a0f9a62c-182a-4571-b136-6a807550e597\",\n                    \"creationDate\": 1527632495699,\n                    \"name\": \"Step3\",\n                    \"schemeId\": \"42771904-b7d9-42b7-b038-8e077fabcf3f\",\n                    \"myOrder\": 2,\n                    \"resolved\": false,\n                    \"enableEscalation\": false,\n                    \"escalationAction\": null,\n                    \"escalationTime\": 0\n                },\n                {\n                    \"id\": \"09d794cb-c13a-4379-9553-cdef3842d98c\",\n                    \"creationDate\": 1527632495700,\n                    \"name\": \"Step4\",\n                    \"schemeId\": \"42771904-b7d9-42b7-b038-8e077fabcf3f\",\n                    \"myOrder\": 3,\n                    \"resolved\": false,\n                    \"enableEscalation\": false,\n                    \"escalationAction\": null,\n                    \"escalationTime\": 0\n                }\n            ],\n            \"actions\": [\n                {\n                    \"id\": \"1e916358-b9bf-4331-b28b-7af41eefc970\",\n                    \"name\": \"Archive\",\n                    \"schemeId\": \"42771904-b7d9-42b7-b038-8e077fabcf3f\",\n                    \"condition\": \"\",\n                    \"nextStep\": \"09d794cb-c13a-4379-9553-cdef3842d98c\",\n                    \"nextAssign\": \"e7d4e34e-5127-45fc-8123-d48b62d510e3\",\n                    \"icon\": \"workflowIcon\",\n                    \"roleHierarchyForAssign\": false,\n                    \"assignable\": false,\n                    \"commentable\": false,\n                    \"order\": 0,\n                    \"owner\": null,\n                    \"nextStepCurrentStep\": false,\n                    \"showOn\": [\n                        \"UNPUBLISHED\",\n                        \"UNLOCKED\",\n                        \"LOCKED\"\n                    ]\n                },\n                {\n                    \"id\": \"e93c8802-2033-4c3b-88f9-8125301d9816\",\n                    \"name\": \"Publish\",\n                    \"schemeId\": \"42771904-b7d9-42b7-b038-8e077fabcf3f\",\n                    \"condition\": \"\",\n                    \"nextStep\": \"a0f9a62c-182a-4571-b136-6a807550e597\",\n                    \"nextAssign\": \"e7d4e34e-5127-45fc-8123-d48b62d510e3\",\n                    \"icon\": \"workflowIcon\",\n                    \"roleHierarchyForAssign\": false,\n                    \"assignable\": false,\n                    \"commentable\": false,\n                    \"order\": 0,\n                    \"owner\": null,\n                    \"nextStepCurrentStep\": false,\n                    \"showOn\": [\n                        \"UNPUBLISHED\",\n                        \"UNLOCKED\",\n                        \"LOCKED\"\n                    ]\n                },\n                {\n                    \"id\": \"b588eae6-fa32-4eeb-b30e-fa9f7a80da7f\",\n                    \"name\": \"Save\",\n                    \"schemeId\": \"42771904-b7d9-42b7-b038-8e077fabcf3f\",\n                    \"condition\": \"\",\n                    \"nextStep\": \"5fa5a384-53c0-4c47-8ba1-5751e003b7b4\",\n                    \"nextAssign\": \"e7d4e34e-5127-45fc-8123-d48b62d510e3\",\n                    \"icon\": \"workflowIcon\",\n                    \"roleHierarchyForAssign\": false,\n                    \"assignable\": false,\n                    \"commentable\": false,\n                    \"order\": 0,\n                    \"owner\": null,\n                    \"nextStepCurrentStep\": false,\n                    \"showOn\": [\n                        \"NEW\",\n                        \"UNLOCKED\",\n                        \"LOCKED\"\n                    ]\n                },\n                {\n                    \"id\": \"334a0f26-76b9-4be7-803b-ab6dc5461023\",\n                    \"name\": \"Un-Archive\",\n                    \"schemeId\": \"42771904-b7d9-42b7-b038-8e077fabcf3f\",\n                    \"condition\": \"\",\n                    \"nextStep\": \"currentstep\",\n                    \"nextAssign\": \"e7d4e34e-5127-45fc-8123-d48b62d510e3\",\n                    \"icon\": \"workflowIcon\",\n                    \"roleHierarchyForAssign\": false,\n                    \"assignable\": false,\n                    \"commentable\": false,\n                    \"order\": 0,\n                    \"owner\": null,\n                    \"nextStepCurrentStep\": true,\n                    \"showOn\": [\n                        \"UNLOCKED\",\n                        \"LOCKED\",\n                        \"ARCHIVED\"\n                    ]\n                },\n                {\n                    \"id\": \"0e807408-701d-4e02-b7a0-8279f3668fdd\",\n                    \"name\": \"Unpublish\",\n                    \"schemeId\": \"42771904-b7d9-42b7-b038-8e077fabcf3f\",\n                    \"condition\": \"\",\n                    \"nextStep\": \"5fa5a384-53c0-4c47-8ba1-5751e003b7b4\",\n                    \"nextAssign\": \"e7d4e34e-5127-45fc-8123-d48b62d510e3\",\n                    \"icon\": \"workflowIcon\",\n                    \"roleHierarchyForAssign\": false,\n                    \"assignable\": false,\n                    \"commentable\": false,\n                    \"order\": 0,\n                    \"owner\": null,\n                    \"nextStepCurrentStep\": false,\n                    \"showOn\": [\n                        \"UNLOCKED\",\n                        \"LOCKED\",\n                        \"PUBLISHED\"\n                    ]\n                }\n            ],\n            \"actionSteps\": [\n                {\n                    \"stepId\": \"4ec41c51-4006-4713-a28d-d42a719934ac\",\n                    \"actionId\": \"b588eae6-fa32-4eeb-b30e-fa9f7a80da7f\",\n                    \"actionOrder\": \"0\"\n                },\n                {\n                    \"stepId\": \"5fa5a384-53c0-4c47-8ba1-5751e003b7b4\",\n                    \"actionId\": \"1e916358-b9bf-4331-b28b-7af41eefc970\",\n                    \"actionOrder\": \"0\"\n                },\n                {\n                    \"stepId\": \"5fa5a384-53c0-4c47-8ba1-5751e003b7b4\",\n                    \"actionId\": \"e93c8802-2033-4c3b-88f9-8125301d9816\",\n                    \"actionOrder\": \"1\"\n                },\n                {\n                    \"stepId\": \"a0f9a62c-182a-4571-b136-6a807550e597\",\n                    \"actionId\": \"0e807408-701d-4e02-b7a0-8279f3668fdd\",\n                    \"actionOrder\": \"0\"\n                },\n                {\n                    \"stepId\": \"09d794cb-c13a-4379-9553-cdef3842d98c\",\n                    \"actionId\": \"334a0f26-76b9-4be7-803b-ab6dc5461023\",\n                    \"actionOrder\": \"0\"\n                }\n            ],\n            \"actionClasses\": [\n                {\n                    \"id\": \"889a58e3-2c22-4164-b3c1-62fbf93b5949\",\n                    \"actionId\": \"1e916358-b9bf-4331-b28b-7af41eefc970\",\n                    \"name\": \"Archive content\",\n                    \"order\": 0,\n                    \"clazz\": \"com.dotmarketing.portlets.workflows.actionlet.ArchiveContentActionlet\",\n                    \"actionlet\": {\n                        \"name\": \"Archive content\",\n                        \"parameters\": null,\n                        \"howTo\": \"This actionlet will archive the content.\",\n                        \"localizedName\": \"Archive Content\",\n                        \"localizedHowto\": \"com.dotmarketing.portlets.workflows.actionlet.ArchiveContentActionlet.howTo\"\n                    }\n                },\n                {\n                    \"id\": \"51610a9a-9be6-489b-ba75-336bf632fc13\",\n                    \"actionId\": \"e93c8802-2033-4c3b-88f9-8125301d9816\",\n                    \"name\": \"Publish content\",\n                    \"order\": 0,\n                    \"clazz\": \"com.dotmarketing.portlets.workflows.actionlet.PublishContentActionlet\",\n                    \"actionlet\": {\n                        \"name\": \"Publish content\",\n                        \"parameters\": null,\n                        \"howTo\": \"This actionlet will publish the content.\",\n                        \"nextStep\": null,\n                        \"localizedName\": \"Publish Content\",\n                        \"localizedHowto\": \"com.dotmarketing.portlets.workflows.actionlet.PublishContentActionlet.howTo\"\n                    }\n                },\n                {\n                    \"id\": \"f52163e8-c4a1-4862-be40-0c530cd8f154\",\n                    \"actionId\": \"b588eae6-fa32-4eeb-b30e-fa9f7a80da7f\",\n                    \"name\": \"Save content\",\n                    \"order\": 0,\n                    \"clazz\": \"com.dotmarketing.portlets.workflows.actionlet.SaveContentActionlet\",\n                    \"actionlet\": {\n                        \"name\": \"Save content\",\n                        \"parameters\": null,\n                        \"howTo\": \"This actionlet will checkin the content.\",\n                        \"nextStep\": null,\n                        \"localizedName\": \"Save content\",\n                        \"localizedHowto\": \"com.dotmarketing.portlets.workflows.actionlet.SaveContentActionlet.howTo\"\n                    }\n                },\n                {\n                    \"id\": \"789b3b43-0b19-40df-b5e0-e7e161dd1f39\",\n                    \"actionId\": \"334a0f26-76b9-4be7-803b-ab6dc5461023\",\n                    \"name\": \"Unarchive content\",\n                    \"order\": 0,\n                    \"clazz\": \"com.dotmarketing.portlets.workflows.actionlet.UnarchiveContentActionlet\",\n                    \"actionlet\": {\n                        \"name\": \"Unarchive content\",\n                        \"parameters\": null,\n                        \"howTo\": \"This actionlet will un archive the content and return it to a working state\",\n                        \"nextStep\": null,\n                        \"localizedName\": \"Unarchive Content\",\n                        \"localizedHowto\": \"com.dotmarketing.portlets.workflows.actionlet.UnarchiveContentActionlet.howTo\"\n                    }\n                },\n                {\n                    \"id\": \"700330ab-8974-40d5-9131-67aa05731b48\",\n                    \"actionId\": \"0e807408-701d-4e02-b7a0-8279f3668fdd\",\n                    \"name\": \"Publish content\",\n                    \"order\": 0,\n                    \"clazz\": \"com.dotmarketing.portlets.workflows.actionlet.PublishContentActionlet\",\n                    \"actionlet\": {\n                        \"name\": \"Publish content\",\n                        \"parameters\": null,\n                        \"howTo\": \"This actionlet will publish the content.\",\n                        \"nextStep\": null,\n                        \"localizedName\": \"Publish Content\",\n                        \"localizedHowto\": \"com.dotmarketing.portlets.workflows.actionlet.PublishContentActionlet.howTo\"\n                    }\n                }\n            ],\n            \"actionClassParams\": []\n        },\n        \"permissions\": []\n}"
						},
						"url": {
							"raw": "{{serverURL}}/api/v1/workflow/schemes/import",
							"host": [
								"{{serverURL}}"
							],
							"path": [
								"api",
								"v1",
								"workflow",
								"schemes",
								"import"
							]
						},
						"description": "Validate you can import schemes as admin\n"
					},
					"response": []
				},
				{
					"name": "ImportSchemaExistingId_ShouldRespond400",
					"event": [
						{
							"listen": "test",
							"script": {
								"exec": [
									"pm.test(\"Status code is 400\", function () {",
									"    pm.response.to.have.status(400);",
									"});",
									"",
									"",
									"",
									"pm.test(\"Already existing id\", function () {",
									"    pm.expect(pm.response.text()).to.include(\"Already exist a scheme with the same id\");",
									"});"
								],
								"type": "text/javascript"
							}
						}
					],
					"request": {
						"auth": {
							"type": "basic",
							"basic": [
								{
									"key": "password",
									"value": "admin",
									"type": "string"
								},
								{
									"key": "username",
									"value": "admin@dotcms.com",
									"type": "string"
								},
								{
									"key": "saveHelperData",
									"type": "any"
								},
								{
									"key": "showPassword",
									"value": false,
									"type": "boolean"
								}
							]
						},
						"method": "POST",
						"header": [
							{
								"key": "Content-Type",
								"value": "application/json"
							}
						],
						"body": {
							"mode": "raw",
							"raw": "{\n        \"workflowObject\": {\n            \"version\": \"1.0\",\n            \"schemes\": [\n                {\n                    \"id\": \"42771904-b7d9-42b7-b038-8e077fabcf3f\",\n                    \"creationDate\": 1527632337579,\n                    \"name\": \"WF_Import_AsAdmin\",\n                    \"description\": \"REST_1\",\n                    \"archived\": false,\n                    \"mandatory\": false,\n                    \"defaultScheme\": false,\n                    \"modDate\": 1527632329252,\n                    \"entryActionId\": null,\n                    \"system\": false\n                }\n            ],\n            \"steps\": [\n                {\n                    \"id\": \"4ec41c51-4006-4713-a28d-d42a719934ac\",\n                    \"creationDate\": 1527632495697,\n                    \"name\": \"Step1\",\n                    \"schemeId\": \"42771904-b7d9-42b7-b038-8e077fabcf3f\",\n                    \"myOrder\": 0,\n                    \"resolved\": false,\n                    \"enableEscalation\": false,\n                    \"escalationAction\": null,\n                    \"escalationTime\": 0\n                },\n                {\n                    \"id\": \"5fa5a384-53c0-4c47-8ba1-5751e003b7b4\",\n                    \"creationDate\": 1527632495698,\n                    \"name\": \"Step2\",\n                    \"schemeId\": \"42771904-b7d9-42b7-b038-8e077fabcf3f\",\n                    \"myOrder\": 1,\n                    \"resolved\": false,\n                    \"enableEscalation\": false,\n                    \"escalationAction\": null,\n                    \"escalationTime\": 0\n                },\n                {\n                    \"id\": \"a0f9a62c-182a-4571-b136-6a807550e597\",\n                    \"creationDate\": 1527632495699,\n                    \"name\": \"Step3\",\n                    \"schemeId\": \"42771904-b7d9-42b7-b038-8e077fabcf3f\",\n                    \"myOrder\": 2,\n                    \"resolved\": false,\n                    \"enableEscalation\": false,\n                    \"escalationAction\": null,\n                    \"escalationTime\": 0\n                },\n                {\n                    \"id\": \"09d794cb-c13a-4379-9553-cdef3842d98c\",\n                    \"creationDate\": 1527632495700,\n                    \"name\": \"Step4\",\n                    \"schemeId\": \"42771904-b7d9-42b7-b038-8e077fabcf3f\",\n                    \"myOrder\": 3,\n                    \"resolved\": false,\n                    \"enableEscalation\": false,\n                    \"escalationAction\": null,\n                    \"escalationTime\": 0\n                }\n            ],\n            \"actions\": [\n                {\n                    \"id\": \"1e916358-b9bf-4331-b28b-7af41eefc970\",\n                    \"name\": \"Archive\",\n                    \"schemeId\": \"42771904-b7d9-42b7-b038-8e077fabcf3f\",\n                    \"condition\": \"\",\n                    \"nextStep\": \"09d794cb-c13a-4379-9553-cdef3842d98c\",\n                    \"nextAssign\": \"e7d4e34e-5127-45fc-8123-d48b62d510e3\",\n                    \"icon\": \"workflowIcon\",\n                    \"roleHierarchyForAssign\": false,\n                    \"assignable\": false,\n                    \"commentable\": false,\n                    \"order\": 0,\n                    \"owner\": null,\n                    \"nextStepCurrentStep\": false,\n                    \"showOn\": [\n                        \"UNPUBLISHED\",\n                        \"UNLOCKED\",\n                        \"LOCKED\"\n                    ]\n                },\n                {\n                    \"id\": \"e93c8802-2033-4c3b-88f9-8125301d9816\",\n                    \"name\": \"Publish\",\n                    \"schemeId\": \"42771904-b7d9-42b7-b038-8e077fabcf3f\",\n                    \"condition\": \"\",\n                    \"nextStep\": \"a0f9a62c-182a-4571-b136-6a807550e597\",\n                    \"nextAssign\": \"e7d4e34e-5127-45fc-8123-d48b62d510e3\",\n                    \"icon\": \"workflowIcon\",\n                    \"roleHierarchyForAssign\": false,\n                    \"assignable\": false,\n                    \"commentable\": false,\n                    \"order\": 0,\n                    \"owner\": null,\n                    \"nextStepCurrentStep\": false,\n                    \"showOn\": [\n                        \"UNPUBLISHED\",\n                        \"UNLOCKED\",\n                        \"LOCKED\"\n                    ]\n                },\n                {\n                    \"id\": \"b588eae6-fa32-4eeb-b30e-fa9f7a80da7f\",\n                    \"name\": \"Save\",\n                    \"schemeId\": \"42771904-b7d9-42b7-b038-8e077fabcf3f\",\n                    \"condition\": \"\",\n                    \"nextStep\": \"5fa5a384-53c0-4c47-8ba1-5751e003b7b4\",\n                    \"nextAssign\": \"e7d4e34e-5127-45fc-8123-d48b62d510e3\",\n                    \"icon\": \"workflowIcon\",\n                    \"roleHierarchyForAssign\": false,\n                    \"assignable\": false,\n                    \"commentable\": false,\n                    \"order\": 0,\n                    \"owner\": null,\n                    \"nextStepCurrentStep\": false,\n                    \"showOn\": [\n                        \"NEW\",\n                        \"UNLOCKED\",\n                        \"LOCKED\"\n                    ]\n                },\n                {\n                    \"id\": \"334a0f26-76b9-4be7-803b-ab6dc5461023\",\n                    \"name\": \"Un-Archive\",\n                    \"schemeId\": \"42771904-b7d9-42b7-b038-8e077fabcf3f\",\n                    \"condition\": \"\",\n                    \"nextStep\": \"currentstep\",\n                    \"nextAssign\": \"e7d4e34e-5127-45fc-8123-d48b62d510e3\",\n                    \"icon\": \"workflowIcon\",\n                    \"roleHierarchyForAssign\": false,\n                    \"assignable\": false,\n                    \"commentable\": false,\n                    \"order\": 0,\n                    \"owner\": null,\n                    \"nextStepCurrentStep\": true,\n                    \"showOn\": [\n                        \"UNLOCKED\",\n                        \"LOCKED\",\n                        \"ARCHIVED\"\n                    ]\n                },\n                {\n                    \"id\": \"0e807408-701d-4e02-b7a0-8279f3668fdd\",\n                    \"name\": \"Unpublish\",\n                    \"schemeId\": \"42771904-b7d9-42b7-b038-8e077fabcf3f\",\n                    \"condition\": \"\",\n                    \"nextStep\": \"5fa5a384-53c0-4c47-8ba1-5751e003b7b4\",\n                    \"nextAssign\": \"e7d4e34e-5127-45fc-8123-d48b62d510e3\",\n                    \"icon\": \"workflowIcon\",\n                    \"roleHierarchyForAssign\": false,\n                    \"assignable\": false,\n                    \"commentable\": false,\n                    \"order\": 0,\n                    \"owner\": null,\n                    \"nextStepCurrentStep\": false,\n                    \"showOn\": [\n                        \"UNLOCKED\",\n                        \"LOCKED\",\n                        \"PUBLISHED\"\n                    ]\n                }\n            ],\n            \"actionSteps\": [\n                {\n                    \"stepId\": \"4ec41c51-4006-4713-a28d-d42a719934ac\",\n                    \"actionId\": \"b588eae6-fa32-4eeb-b30e-fa9f7a80da7f\",\n                    \"actionOrder\": \"0\"\n                },\n                {\n                    \"stepId\": \"5fa5a384-53c0-4c47-8ba1-5751e003b7b4\",\n                    \"actionId\": \"1e916358-b9bf-4331-b28b-7af41eefc970\",\n                    \"actionOrder\": \"0\"\n                },\n                {\n                    \"stepId\": \"5fa5a384-53c0-4c47-8ba1-5751e003b7b4\",\n                    \"actionId\": \"e93c8802-2033-4c3b-88f9-8125301d9816\",\n                    \"actionOrder\": \"1\"\n                },\n                {\n                    \"stepId\": \"a0f9a62c-182a-4571-b136-6a807550e597\",\n                    \"actionId\": \"0e807408-701d-4e02-b7a0-8279f3668fdd\",\n                    \"actionOrder\": \"0\"\n                },\n                {\n                    \"stepId\": \"09d794cb-c13a-4379-9553-cdef3842d98c\",\n                    \"actionId\": \"334a0f26-76b9-4be7-803b-ab6dc5461023\",\n                    \"actionOrder\": \"0\"\n                }\n            ],\n            \"actionClasses\": [\n                {\n                    \"id\": \"889a58e3-2c22-4164-b3c1-62fbf93b5949\",\n                    \"actionId\": \"1e916358-b9bf-4331-b28b-7af41eefc970\",\n                    \"name\": \"Archive content\",\n                    \"order\": 0,\n                    \"clazz\": \"com.dotmarketing.portlets.workflows.actionlet.ArchiveContentActionlet\",\n                    \"actionlet\": {\n                        \"name\": \"Archive content\",\n                        \"parameters\": null,\n                        \"howTo\": \"This actionlet will archive the content.\",\n                        \"localizedName\": \"Archive Content\",\n                        \"localizedHowto\": \"com.dotmarketing.portlets.workflows.actionlet.ArchiveContentActionlet.howTo\"\n                    }\n                },\n                {\n                    \"id\": \"51610a9a-9be6-489b-ba75-336bf632fc13\",\n                    \"actionId\": \"e93c8802-2033-4c3b-88f9-8125301d9816\",\n                    \"name\": \"Publish content\",\n                    \"order\": 0,\n                    \"clazz\": \"com.dotmarketing.portlets.workflows.actionlet.PublishContentActionlet\",\n                    \"actionlet\": {\n                        \"name\": \"Publish content\",\n                        \"parameters\": null,\n                        \"howTo\": \"This actionlet will publish the content.\",\n                        \"nextStep\": null,\n                        \"localizedName\": \"Publish Content\",\n                        \"localizedHowto\": \"com.dotmarketing.portlets.workflows.actionlet.PublishContentActionlet.howTo\"\n                    }\n                },\n                {\n                    \"id\": \"f52163e8-c4a1-4862-be40-0c530cd8f154\",\n                    \"actionId\": \"b588eae6-fa32-4eeb-b30e-fa9f7a80da7f\",\n                    \"name\": \"Save content\",\n                    \"order\": 0,\n                    \"clazz\": \"com.dotmarketing.portlets.workflows.actionlet.SaveContentActionlet\",\n                    \"actionlet\": {\n                        \"name\": \"Save content\",\n                        \"parameters\": null,\n                        \"howTo\": \"This actionlet will checkin the content.\",\n                        \"nextStep\": null,\n                        \"localizedName\": \"Save content\",\n                        \"localizedHowto\": \"com.dotmarketing.portlets.workflows.actionlet.SaveContentActionlet.howTo\"\n                    }\n                },\n                {\n                    \"id\": \"789b3b43-0b19-40df-b5e0-e7e161dd1f39\",\n                    \"actionId\": \"334a0f26-76b9-4be7-803b-ab6dc5461023\",\n                    \"name\": \"Unarchive content\",\n                    \"order\": 0,\n                    \"clazz\": \"com.dotmarketing.portlets.workflows.actionlet.UnarchiveContentActionlet\",\n                    \"actionlet\": {\n                        \"name\": \"Unarchive content\",\n                        \"parameters\": null,\n                        \"howTo\": \"This actionlet will un archive the content and return it to a working state\",\n                        \"nextStep\": null,\n                        \"localizedName\": \"Unarchive Content\",\n                        \"localizedHowto\": \"com.dotmarketing.portlets.workflows.actionlet.UnarchiveContentActionlet.howTo\"\n                    }\n                },\n                {\n                    \"id\": \"700330ab-8974-40d5-9131-67aa05731b48\",\n                    \"actionId\": \"0e807408-701d-4e02-b7a0-8279f3668fdd\",\n                    \"name\": \"Publish content\",\n                    \"order\": 0,\n                    \"clazz\": \"com.dotmarketing.portlets.workflows.actionlet.PublishContentActionlet\",\n                    \"actionlet\": {\n                        \"name\": \"Publish content\",\n                        \"parameters\": null,\n                        \"howTo\": \"This actionlet will publish the content.\",\n                        \"nextStep\": null,\n                        \"localizedName\": \"Publish Content\",\n                        \"localizedHowto\": \"com.dotmarketing.portlets.workflows.actionlet.PublishContentActionlet.howTo\"\n                    }\n                }\n            ],\n            \"actionClassParams\": []\n        },\n        \"permissions\": []\n}"
						},
						"url": {
							"raw": "{{serverURL}}/api/v1/workflow/schemes/import",
							"host": [
								"{{serverURL}}"
							],
							"path": [
								"api",
								"v1",
								"workflow",
								"schemes",
								"import"
							]
						},
						"description": "Validate you can import schemes as admin\n"
					},
					"response": []
				},
				{
					"name": "EmptyBody_ShouldRespond400",
					"event": [
						{
							"listen": "test",
							"script": {
								"exec": [
									"pm.test(\"Status code is 400 \", function () {",
									"    pm.response.to.have.status(400);",
									"});",
									"",
									""
								],
								"type": "text/javascript"
							}
						}
					],
					"request": {
						"auth": {
							"type": "basic",
							"basic": [
								{
									"key": "password",
									"value": "chris",
									"type": "string"
								},
								{
									"key": "username",
									"value": "chris@dotcms.com",
									"type": "string"
								},
								{
									"key": "saveHelperData",
									"type": "any"
								},
								{
									"key": "showPassword",
									"value": false,
									"type": "boolean"
								}
							]
						},
						"method": "POST",
						"header": [
							{
								"key": "Content-Type",
								"value": "application/json"
							}
						],
						"body": {
							"mode": "raw",
							"raw": ""
						},
						"url": {
							"raw": "{{serverURL}}/api/v1/workflow/schemes/import",
							"host": [
								"{{serverURL}}"
							],
							"path": [
								"api",
								"v1",
								"workflow",
								"schemes",
								"import"
							]
						},
						"description": "Validate you can import schemes as limited user if you have permissions to the workflow portlet "
					},
					"response": []
				},
				{
					"name": "ImportWithNotifyAssignActionlet",
					"event": [
						{
							"listen": "test",
							"script": {
								"exec": [
									"pm.test(\"Status code is 200\", function () {",
									"    pm.response.to.have.status(200);",
									"});",
									"",
									"",
									"",
									"pm.test(\"Body matches string\", function () {",
									"    pm.expect(pm.response.text()).to.include(\"OK\");",
									"});"
								],
								"type": "text/javascript"
							}
						}
					],
					"request": {
						"auth": {
							"type": "basic",
							"basic": [
								{
									"key": "password",
									"value": "admin",
									"type": "string"
								},
								{
									"key": "username",
									"value": "admin@dotcms.com",
									"type": "string"
								},
								{
									"key": "saveHelperData",
									"type": "any"
								},
								{
									"key": "showPassword",
									"value": false,
									"type": "boolean"
								}
							]
						},
						"method": "POST",
						"header": [
							{
								"key": "Content-Type",
								"value": "application/json"
							}
						],
						"body": {
							"mode": "raw",
							"raw": "{\n    \"workflowObject\": {\n        \"actionClassParams\": [\n            {\n                \"actionClassId\": \"deb0865a-8367-499a-9c80-f70f6cb4a201\",\n                \"id\": \"2163cb23-8b9a-406a-b2fa-7beecd5c63b0\",\n                \"key\": \"emailSubject\",\n                \"value\": \"subject\"\n            },\n            {\n                \"actionClassId\": \"deb0865a-8367-499a-9c80-f70f6cb4a201\",\n                \"id\": \"f98771e9-ca5c-438a-a23b-85594b92af45\",\n                \"key\": \"emailBody\",\n                \"value\": \"msg\"\n            },\n            {\n                \"actionClassId\": \"deb0865a-8367-499a-9c80-f70f6cb4a201\",\n                \"id\": \"d831815e-f9c4-4338-956f-2e8b9e0e371b\",\n                \"key\": \"isHtml\",\n                \"value\": \"true\"\n            }\n        ],\n        \"actionClasses\": [\n            {\n                \"actionId\": \"9148bd02-9d49-4765-8570-17f9a28d64bc\",\n                \"actionlet\": {\n                    \"actionClass\": \"com.dotmarketing.portlets.workflows.actionlet.NotifyAssigneeActionlet\",\n                    \"howTo\": \"This actionlet will send an email to the assignee (or assignees if the next assign is a role).  It uses a default email subject and message, but can be overridden.  Both the subject and message are parsed Velocity, and have access to a $workflow object that gives them $workflow.task, $workflow.nextAssign, $workflow.action, $workflow.step, etc.. \",\n                    \"localizedHowto\": \"com.dotmarketing.portlets.workflows.actionlet.NotifyAssigneeActionlet.howTo\",\n                    \"localizedName\": \"Notify Assignee\",\n                    \"name\": \"Notify Assignee\",\n                    \"nextStep\": null,\n                    \"parameters\": [\n                        {\n                            \"defaultValue\": \"\",\n                            \"displayName\": \"Email Subject\",\n                            \"key\": \"emailSubject\",\n                            \"required\": false\n                        },\n                        {\n                            \"defaultValue\": null,\n                            \"displayName\": \"Email Message\",\n                            \"key\": \"emailBody\",\n                            \"required\": false\n                        },\n                        {\n                            \"defaultValue\": \"true\",\n                            \"displayName\": \"Is Html?\",\n                            \"key\": \"isHtml\",\n                            \"required\": false\n                        }\n                    ]\n                },\n                \"clazz\": \"com.dotmarketing.portlets.workflows.actionlet.NotifyAssigneeActionlet\",\n                \"id\": \"deb0865a-8367-499a-9c80-f70f6cb4a201\",\n                \"name\": \"Notify Assignee\",\n                \"order\": 0\n            }\n        ],\n        \"actionSteps\": [\n            {\n                \"actionId\": \"9148bd02-9d49-4765-8570-17f9a28d64bc\",\n                \"actionOrder\": \"0\",\n                \"stepId\": \"2ad8291f-eee4-4ce7-ab99-1b2186ef4dec\"\n            }\n        ],\n        \"actions\": [\n            {\n                \"assignable\": false,\n                \"commentable\": false,\n                \"condition\": \"\",\n                \"icon\": \"workflowIcon\",\n                \"id\": \"9148bd02-9d49-4765-8570-17f9a28d64bc\",\n                \"name\": \"test\",\n                \"nextAssign\": \"654b0931-1027-41f7-ad4d-173115ed8ec1\",\n                \"nextStep\": \"currentstep\",\n                \"nextStepCurrentStep\": true,\n                \"order\": 0,\n                \"owner\": null,\n                \"roleHierarchyForAssign\": false,\n                \"schemeId\": \"8760ea91-9912-456c-b719-7c63e81fa981\",\n                \"showOn\": []\n            }\n        ],\n        \"schemeSystemActionWorkflowActionMappings\": [],\n        \"schemes\": [\n            {\n                \"archived\": false,\n                \"creationDate\": 1623256714100,\n                \"defaultScheme\": false,\n                \"description\": \"\",\n                \"entryActionId\": null,\n                \"id\": \"8760ea91-9912-456c-b719-7c63e81fa981\",\n                \"mandatory\": false,\n                \"modDate\": 1623203259556,\n                \"name\": \"Test\",\n                \"system\": false\n            }\n        ],\n        \"steps\": [\n            {\n                \"creationDate\": 1623256717104,\n                \"enableEscalation\": false,\n                \"escalationAction\": null,\n                \"escalationTime\": 0,\n                \"id\": \"2ad8291f-eee4-4ce7-ab99-1b2186ef4dec\",\n                \"myOrder\": 0,\n                \"name\": \"step1\",\n                \"resolved\": false,\n                \"schemeId\": \"8760ea91-9912-456c-b719-7c63e81fa981\"\n            }\n        ],\n        \"version\": \"1.0\"\n    },\n    \"permissions\": []\n}"
						},
						"url": {
							"raw": "{{serverURL}}/api/v1/workflow/schemes/import",
							"host": [
								"{{serverURL}}"
							],
							"path": [
								"api",
								"v1",
								"workflow",
								"schemes",
								"import"
							]
						},
						"description": "Validate you can import schemes as admin\n"
					},
					"response": []
				},
				{
					"name": "CopySchemewithNotifyAssignActionlet",
					"event": [
						{
							"listen": "test",
							"script": {
								"exec": [
									"pm.test(\"Status code is 200\", function () {",
									"    pm.response.to.have.status(200);",
									"});",
									"",
									"",
									""
								],
								"type": "text/javascript"
							}
						}
					],
					"request": {
						"auth": {
							"type": "basic",
							"basic": [
								{
									"key": "password",
									"value": "admin",
									"type": "string"
								},
								{
									"key": "username",
									"value": "admin@dotcms.com",
									"type": "string"
								},
								{
									"key": "saveHelperData",
									"type": "any"
								},
								{
									"key": "showPassword",
									"value": false,
									"type": "boolean"
								}
							]
						},
						"method": "POST",
						"header": [
							{
								"key": "Content-Type",
								"value": "application/json"
							}
						],
						"body": {
							"mode": "raw",
							"raw": "{\n       \"name\": \"Copy Workflow\"\n}"
						},
						"url": {
							"raw": "{{serverURL}}/api/v1/workflow/schemes/8760ea91-9912-456c-b719-7c63e81fa981/copy",
							"host": [
								"{{serverURL}}"
							],
							"path": [
								"api",
								"v1",
								"workflow",
								"schemes",
								"8760ea91-9912-456c-b719-7c63e81fa981",
								"copy"
							]
						},
						"description": "Validate you can import schemes as admin\n"
					},
					"response": []
				}
			]
		},
		{
			"name": "ExportScheme",
			"item": [
				{
					"name": "invalidateSession",
					"event": [
						{
							"listen": "test",
							"script": {
								"exec": [
									"pm.test(\"Status code is 200\", function () {",
									"    pm.response.to.have.status(200);",
									"});"
								],
								"type": "text/javascript"
							}
						}
					],
					"request": {
						"method": "GET",
						"header": [],
						"url": {
							"raw": "{{serverURL}}/api/v1/logout",
							"host": [
								"{{serverURL}}"
							],
							"path": [
								"api",
								"v1",
								"logout"
							]
						}
					},
					"response": []
				},
				{
					"name": "User Credentials Validation",
					"event": [
						{
							"listen": "test",
							"script": {
								"type": "text/javascript",
								"exec": [
									"pm.test(\"Status code is 401, Invalid credentials\", function () {",
									"    pm.response.to.have.status(401);",
									"});",
									"",
									"pm.test(\"Correct response\", function () {",
									"    pm.expect(pm.response.text()).to.include(\"Invalid User\");",
									"});"
								]
							}
						}
					],
					"request": {
						"auth": {
							"type": "noauth"
						},
						"method": "GET",
						"header": [],
						"url": {
							"raw": "{{serverURL}}/api/v1/workflow/schemes/d61a59e1a4/export",
							"host": [
								"{{serverURL}}"
							],
							"path": [
								"api",
								"v1",
								"workflow",
								"schemes",
								"d61a59e1a4",
								"export"
							]
						},
						"description": "Validate you can't export without credentials"
					},
					"response": []
				},
				{
					"name": "Sucess Export As Admin",
					"event": [
						{
							"listen": "test",
							"script": {
								"exec": [
									"pm.test(\"Status code is 200\", function () {",
									"    pm.response.to.have.status(200);",
									"});",
									"",
									"pm.test(\"Includes scheme\", function () {",
									"    pm.expect(pm.response.text()).to.include(\"\\\"name\\\":\\\"REST Schema\\\"\");",
									"});",
									"",
									"pm.test(\"Includes step\", function () {",
									"    pm.expect(pm.response.text()).to.include(\"\\\"name\\\":\\\"My REST step\\\"\");",
									"});",
									"",
									"pm.test(\"Includes action\", function () {",
									"    pm.expect(pm.response.text()).to.include(\"\\\"name\\\":\\\"saveContent FROM REST NEW\\\"\");",
									"});"
								],
								"type": "text/javascript"
							}
						}
					],
					"request": {
						"auth": {
							"type": "basic",
							"basic": [
								{
									"key": "password",
									"value": "admin",
									"type": "string"
								},
								{
									"key": "username",
									"value": "admin@dotcms.com",
									"type": "string"
								},
								{
									"key": "saveHelperData",
									"type": "any"
								},
								{
									"key": "showPassword",
									"value": false,
									"type": "boolean"
								}
							]
						},
						"method": "GET",
						"header": [],
						"url": {
							"raw": "{{serverURL}}/api/v1/workflow/schemes/{{schemeId}}/export",
							"host": [
								"{{serverURL}}"
							],
							"path": [
								"api",
								"v1",
								"workflow",
								"schemes",
								"{{schemeId}}",
								"export"
							]
						},
						"description": "Validate you can export schemes as admin user"
					},
					"response": []
				},
				{
					"name": "ShortlyIdValidation",
					"event": [
						{
							"listen": "test",
							"script": {
								"exec": [
									"pm.test(\"Status code is 200\", function () {",
									"    pm.response.to.have.status(200);",
									"});",
									"",
									"pm.test(\"Includes scheme\", function () {",
									"    pm.expect(pm.response.text()).to.include(\"\\\"name\\\":\\\"REST Schema\\\"\");",
									"});",
									"",
									"pm.test(\"Includes step\", function () {",
									"    pm.expect(pm.response.text()).to.include(\"\\\"name\\\":\\\"My REST step\\\"\");",
									"});",
									"",
									"pm.test(\"Includes action\", function () {",
									"    pm.expect(pm.response.text()).to.include(\"\\\"name\\\":\\\"saveContent FROM REST NEW\\\"\");",
									"});"
								],
								"type": "text/javascript"
							}
						}
					],
					"request": {
						"auth": {
							"type": "basic",
							"basic": [
								{
									"key": "password",
									"value": "admin",
									"type": "string"
								},
								{
									"key": "username",
									"value": "admin@dotcms.com",
									"type": "string"
								},
								{
									"key": "saveHelperData",
									"type": "any"
								},
								{
									"key": "showPassword",
									"value": false,
									"type": "boolean"
								}
							]
						},
						"method": "GET",
						"header": [],
						"url": {
							"raw": "{{serverURL}}/api/v1/workflow/schemes/{{schemeIdShorty}}/export",
							"host": [
								"{{serverURL}}"
							],
							"path": [
								"api",
								"v1",
								"workflow",
								"schemes",
								"{{schemeIdShorty}}",
								"export"
							]
						},
						"description": "Validate you can export schemes as admin user"
					},
					"response": []
				},
				{
					"name": "Variable name validation",
					"event": [
						{
							"listen": "test",
							"script": {
								"exec": [
									"pm.test(\"Status code is 200\", function () {",
									"    pm.response.to.have.status(200);",
									"});",
									"",
									"pm.test(\"Includes scheme\", function () {",
									"    pm.expect(pm.response.text()).to.include(\"\\\"name\\\":\\\"REST Schema\\\"\");",
									"});",
									"",
									"pm.test(\"Includes step\", function () {",
									"    pm.expect(pm.response.text()).to.include(\"\\\"name\\\":\\\"My REST step\\\"\");",
									"});",
									"",
									"pm.test(\"Includes action\", function () {",
									"    pm.expect(pm.response.text()).to.include(\"\\\"name\\\":\\\"saveContent FROM REST NEW\\\"\");",
									"});"
								],
								"type": "text/javascript",
								"packages": {}
							}
						}
					],
					"request": {
						"auth": {
							"type": "basic",
							"basic": [
								{
									"key": "password",
									"value": "admin",
									"type": "string"
								},
								{
									"key": "username",
									"value": "admin@dotcms.com",
									"type": "string"
								},
								{
									"key": "saveHelperData",
									"type": "any"
								},
								{
									"key": "showPassword",
									"value": false,
									"type": "boolean"
								}
							]
						},
						"method": "GET",
						"header": [],
						"url": {
							"raw": "{{serverURL}}/api/v1/workflow/schemes/{{schemeVariableName}}/export",
							"host": [
								"{{serverURL}}"
							],
							"path": [
								"api",
								"v1",
								"workflow",
								"schemes",
								"{{schemeVariableName}}",
								"export"
							]
						},
						"description": "Validate you can export schemes as admin user using the scheme variable name"
					},
					"response": []
				}
			]
		},
		{
			"name": "UpdateStep",
			"item": [
				{
					"name": "invalidateSession",
					"event": [
						{
							"listen": "test",
							"script": {
								"exec": [
									"pm.test(\"Status code is 200\", function () {",
									"    pm.response.to.have.status(200);",
									"});"
								],
								"type": "text/javascript"
							}
						}
					],
					"request": {
						"method": "GET",
						"header": [],
						"url": {
							"raw": "{{serverURL}}/api/v1/logout",
							"host": [
								"{{serverURL}}"
							],
							"path": [
								"api",
								"v1",
								"logout"
							]
						}
					},
					"response": []
				},
				{
					"name": "UserCredentialsValidation",
					"event": [
						{
							"listen": "test",
							"script": {
								"type": "text/javascript",
								"exec": [
									"pm.test(\"Status code is 401, You need credentials\", function () {",
									"    pm.response.to.have.status(401);",
									"});",
									"",
									"",
									"",
									"pm.test(\"Valid response\", function () {",
									"    pm.expect(pm.response.text()).to.include(\"Invalid User\");",
									"});pm.test(\"Status code is 401, You need credentials\", function () {",
									"    pm.response.to.have.status(401);",
									"});",
									"",
									"",
									"",
									"pm.test(\"Valid response\", function () {",
									"    pm.expect(pm.response.text()).to.include(\"Invalid User\");",
									"});"
								]
							}
						}
					],
					"request": {
						"auth": {
							"type": "noauth"
						},
						"method": "PUT",
						"header": [
							{
								"key": "Content-Type",
								"value": "application/json"
							}
						],
						"body": {
							"mode": "raw",
							"raw": ""
						},
						"url": {
							"raw": "{{serverURL}}/api/v1/workflow/steps/94178d17-96a0-4e08-b9aa-94214a7fb31e",
							"host": [
								"{{serverURL}}"
							],
							"path": [
								"api",
								"v1",
								"workflow",
								"steps",
								"94178d17-96a0-4e08-b9aa-94214a7fb31e"
							]
						},
						"description": "This method update the some step using the id \n\n@Path(\"/steps/{stepId}\")"
					},
					"response": []
				},
				{
					"name": "SuccessUpdate",
					"event": [
						{
							"listen": "test",
							"script": {
								"exec": [
									"pm.test(\"Status code is 200 \", function () {",
									"    pm.response.to.have.status(200);",
									"});",
									"",
									"",
									"",
									"pm.test(\"Valid response\", function () {",
									"    pm.expect(pm.response.text()).to.include(\"\\\"name\\\":\\\"REST step UPDATED\\\"\");",
									"});"
								],
								"type": "text/javascript"
							}
						}
					],
					"request": {
						"auth": {
							"type": "basic",
							"basic": [
								{
									"key": "password",
									"value": "admin",
									"type": "string"
								},
								{
									"key": "username",
									"value": "admin@dotcms.com",
									"type": "string"
								},
								{
									"key": "saveHelperData",
									"type": "any"
								},
								{
									"key": "showPassword",
									"value": false,
									"type": "boolean"
								}
							]
						},
						"method": "PUT",
						"header": [
							{
								"key": "Content-Type",
								"value": "application/json"
							}
						],
						"body": {
							"mode": "raw",
							"raw": " { \"stepOrder\":5, \"stepName\":\"REST step UPDATED\", \"enableEscalation\":false, \"escalationAction\":\"\", \"escalationTime\":\"0\",\"stepResolved\":false} "
						},
						"url": {
							"raw": "{{serverURL}}/api/v1/workflow/steps/{{stepId}}",
							"host": [
								"{{serverURL}}"
							],
							"path": [
								"api",
								"v1",
								"workflow",
								"steps",
								"{{stepId}}"
							]
						},
						"description": "This method update the some step using the id \n\n@Path(\"/steps/{stepId}\")"
					},
					"response": []
				},
				{
					"name": "InvalidStepId",
					"event": [
						{
							"listen": "test",
							"script": {
								"exec": [
									"pm.test(\"Status code is 404\", function () {",
									"    pm.response.to.have.status(404);",
									"});",
									"",
									"",
									"",
									"pm.test(\"Valid response\", function () {",
									"    pm.expect(pm.response.text()).to.include(\"The Workflow Step does not exist\");",
									"});"
								],
								"type": "text/javascript"
							}
						}
					],
					"request": {
						"auth": {
							"type": "basic",
							"basic": [
								{
									"key": "password",
									"value": "admin",
									"type": "string"
								},
								{
									"key": "username",
									"value": "admin@dotcms.com",
									"type": "string"
								},
								{
									"key": "saveHelperData",
									"type": "any"
								},
								{
									"key": "showPassword",
									"value": false,
									"type": "boolean"
								}
							]
						},
						"method": "PUT",
						"header": [
							{
								"key": "Content-Type",
								"value": "application/json"
							}
						],
						"body": {
							"mode": "raw",
							"raw": " { \"stepOrder\":5, \"stepName\":\"REST\", \"enableEscalation\":false, \"escalationAction\":\"\", \"escalationTime\":\"0\",\"stepResolved\":false} "
						},
						"url": {
							"raw": "{{serverURL}}/api/v1/workflow/steps/ad6b095b6-b65f-4bdb-bbfd-701d663dfee2",
							"host": [
								"{{serverURL}}"
							],
							"path": [
								"api",
								"v1",
								"workflow",
								"steps",
								"ad6b095b6-b65f-4bdb-bbfd-701d663dfee2"
							]
						},
						"description": "This method update the some step using the id \n\n@Path(\"/steps/{stepId}\")"
					},
					"response": []
				},
				{
					"name": "SupportShortlyId",
					"event": [
						{
							"listen": "test",
							"script": {
								"exec": [
									"pm.test(\"Status code is 200 \", function () {",
									"    pm.response.to.have.status(200);",
									"});",
									"",
									"",
									"",
									"pm.test(\"Valid response\", function () {",
									"    pm.expect(pm.response.text()).to.include(\"\\\"name\\\":\\\"REST step Updated again\\\"\");",
									"});"
								],
								"type": "text/javascript"
							}
						}
					],
					"request": {
						"auth": {
							"type": "basic",
							"basic": [
								{
									"key": "password",
									"value": "admin",
									"type": "string"
								},
								{
									"key": "username",
									"value": "admin@dotcms.com",
									"type": "string"
								},
								{
									"key": "saveHelperData",
									"type": "any"
								},
								{
									"key": "showPassword",
									"value": false,
									"type": "boolean"
								}
							]
						},
						"method": "PUT",
						"header": [
							{
								"key": "Content-Type",
								"value": "application/json"
							}
						],
						"body": {
							"mode": "raw",
							"raw": " { \"stepOrder\":5, \"stepName\":\"REST step Updated again\", \"enableEscalation\":false, \"escalationAction\":\"\", \"escalationTime\":\"0\",\"stepResolved\":false} "
						},
						"url": {
							"raw": "{{serverURL}}/api/v1/workflow/steps/{{stepIdShorty}}",
							"host": [
								"{{serverURL}}"
							],
							"path": [
								"api",
								"v1",
								"workflow",
								"steps",
								"{{stepIdShorty}}"
							]
						},
						"description": "This method update the some step using the id \n\n@Path(\"/steps/{stepId}\")"
					},
					"response": []
				},
				{
					"name": "EmptyBody_shouldRespond400",
					"event": [
						{
							"listen": "test",
							"script": {
								"exec": [
									"pm.test(\"Status code is 400 \", function () {",
									"    pm.response.to.have.status(400);",
									"});",
									"",
									"",
									""
								],
								"type": "text/javascript"
							}
						}
					],
					"request": {
						"auth": {
							"type": "basic",
							"basic": [
								{
									"key": "password",
									"value": "admin",
									"type": "string"
								},
								{
									"key": "username",
									"value": "admin@dotcms.com",
									"type": "string"
								},
								{
									"key": "saveHelperData",
									"type": "any"
								},
								{
									"key": "showPassword",
									"value": false,
									"type": "boolean"
								}
							]
						},
						"method": "PUT",
						"header": [
							{
								"key": "Content-Type",
								"value": "application/json"
							}
						],
						"body": {
							"mode": "raw",
							"raw": ""
						},
						"url": {
							"raw": "{{serverURL}}/api/v1/workflow/steps/d6b095b6-b65f-4bdb-bbfd-701d663dfee2",
							"host": [
								"{{serverURL}}"
							],
							"path": [
								"api",
								"v1",
								"workflow",
								"steps",
								"d6b095b6-b65f-4bdb-bbfd-701d663dfee2"
							]
						},
						"description": "This method update the some step using the id \n\n@Path(\"/steps/{stepId}\")"
					},
					"response": []
				}
			]
		},
		{
			"name": "ReorderStep",
			"item": [
				{
					"name": "invalidateSession",
					"event": [
						{
							"listen": "test",
							"script": {
								"exec": [
									"pm.test(\"Status code is 200\", function () {",
									"    pm.response.to.have.status(200);",
									"});"
								],
								"type": "text/javascript"
							}
						}
					],
					"request": {
						"method": "GET",
						"header": [],
						"url": {
							"raw": "{{serverURL}}/api/v1/logout",
							"host": [
								"{{serverURL}}"
							],
							"path": [
								"api",
								"v1",
								"logout"
							]
						}
					},
					"response": []
				},
				{
					"name": "UserCredentialValidation",
					"event": [
						{
							"listen": "test",
							"script": {
								"type": "text/javascript",
								"exec": [
									"pm.test(\"Status code is 401, You need credentials\", function () {",
									"    pm.response.to.have.status(401);",
									"});",
									"",
									"",
									"",
									"pm.test(\"Valid response\", function () {",
									"    pm.expect(pm.response.text()).to.include(\"Invalid User\");",
									"});pm.test(\"Status code is 401, You need credentials\", function () {",
									"    pm.response.to.have.status(401);",
									"});",
									"",
									"",
									"",
									"pm.test(\"Valid response\", function () {",
									"    pm.expect(pm.response.text()).to.include(\"Invalid User\");",
									"});"
								]
							}
						}
					],
					"request": {
						"auth": {
							"type": "noauth"
						},
						"method": "PUT",
						"header": [],
						"url": {
							"raw": "{{serverURL}}/api/v1/workflow/reorder/step/94178d17-96a0-4e08-b9aa-94214a7fb31e/order/0",
							"host": [
								"{{serverURL}}"
							],
							"path": [
								"api",
								"v1",
								"workflow",
								"reorder",
								"step",
								"94178d17-96a0-4e08-b9aa-94214a7fb31e",
								"order",
								"0"
							]
						},
						"description": "Change the order of the steps in a scheme\n\n@Path(\"/reorder/step/{stepId}/order/{order}\")"
					},
					"response": []
				},
				{
					"name": "SuccessReorder",
					"event": [
						{
							"listen": "test",
							"script": {
								"exec": [
									"pm.test(\"Status code is 200 \", function () {",
									"    pm.response.to.have.status(200);",
									"});",
									"",
									"",
									"",
									"pm.test(\"Valid response\", function () {",
									"    pm.expect(pm.response.text()).to.include(\"Ok\");",
									"});"
								],
								"type": "text/javascript"
							}
						}
					],
					"request": {
						"auth": {
							"type": "basic",
							"basic": [
								{
									"key": "password",
									"value": "admin",
									"type": "string"
								},
								{
									"key": "username",
									"value": "admin@dotcms.com",
									"type": "string"
								},
								{
									"key": "saveHelperData",
									"type": "any"
								},
								{
									"key": "showPassword",
									"value": false,
									"type": "boolean"
								}
							]
						},
						"method": "PUT",
						"header": [],
						"url": {
							"raw": "{{serverURL}}/api/v1/workflow/reorder/step/{{stepId}}/order/0",
							"host": [
								"{{serverURL}}"
							],
							"path": [
								"api",
								"v1",
								"workflow",
								"reorder",
								"step",
								"{{stepId}}",
								"order",
								"0"
							]
						},
						"description": "Change the order of the steps in a scheme\n\n@Path(\"/reorder/step/{stepId}/order/{order}\")"
					},
					"response": []
				},
				{
					"name": "InvalidStepId",
					"event": [
						{
							"listen": "test",
							"script": {
								"exec": [
									"pm.test(\"Status code is 404\", function () {",
									"    pm.response.to.have.status(404);",
									"});",
									"",
									"",
									"",
									"pm.test(\"Valid response\", function () {",
									"    pm.expect(pm.response.text()).to.include(\"The Workflow Step does not exist\");",
									"});"
								],
								"type": "text/javascript"
							}
						}
					],
					"request": {
						"auth": {
							"type": "basic",
							"basic": [
								{
									"key": "password",
									"value": "admin",
									"type": "string"
								},
								{
									"key": "username",
									"value": "admin@dotcms.com",
									"type": "string"
								},
								{
									"key": "saveHelperData",
									"type": "any"
								},
								{
									"key": "showPassword",
									"value": false,
									"type": "boolean"
								}
							]
						},
						"method": "PUT",
						"header": [],
						"url": {
							"raw": "{{serverURL}}/api/v1/workflow/reorder/step/adc3c9cd0-8467-404b-bf95-cb7df3fbc293/order/0",
							"host": [
								"{{serverURL}}"
							],
							"path": [
								"api",
								"v1",
								"workflow",
								"reorder",
								"step",
								"adc3c9cd0-8467-404b-bf95-cb7df3fbc293",
								"order",
								"0"
							]
						},
						"description": "Change the order of the steps in a scheme\n\n@Path(\"/reorder/step/{stepId}/order/{order}\")"
					},
					"response": []
				},
				{
					"name": "SupportShortlyId",
					"event": [
						{
							"listen": "test",
							"script": {
								"exec": [
									"pm.test(\"Status code is 200 \", function () {",
									"    pm.response.to.have.status(200);",
									"});",
									"",
									"",
									"",
									"pm.test(\"Valid response\", function () {",
									"    pm.expect(pm.response.text()).to.include(\"Ok\");",
									"});"
								],
								"type": "text/javascript"
							}
						}
					],
					"request": {
						"auth": {
							"type": "basic",
							"basic": [
								{
									"key": "password",
									"value": "admin",
									"type": "string"
								},
								{
									"key": "username",
									"value": "admin@dotcms.com",
									"type": "string"
								},
								{
									"key": "saveHelperData",
									"type": "any"
								},
								{
									"key": "showPassword",
									"value": false,
									"type": "boolean"
								}
							]
						},
						"method": "PUT",
						"header": [],
						"url": {
							"raw": "{{serverURL}}/api/v1/workflow/reorder/step/{{stepIdShorty}}/order/0",
							"host": [
								"{{serverURL}}"
							],
							"path": [
								"api",
								"v1",
								"workflow",
								"reorder",
								"step",
								"{{stepIdShorty}}",
								"order",
								"0"
							]
						},
						"description": "Change the order of the steps in a scheme\n\n@Path(\"/reorder/step/{stepId}/order/{order}\")"
					},
					"response": []
				}
			]
		},
		{
			"name": "UpdateScheme",
			"item": [
				{
					"name": "invalidateSession",
					"event": [
						{
							"listen": "test",
							"script": {
								"exec": [
									"pm.test(\"Status code is 200\", function () {",
									"    pm.response.to.have.status(200);",
									"});"
								],
								"type": "text/javascript"
							}
						}
					],
					"request": {
						"method": "GET",
						"header": [],
						"url": {
							"raw": "{{serverURL}}/api/v1/logout",
							"host": [
								"{{serverURL}}"
							],
							"path": [
								"api",
								"v1",
								"logout"
							]
						}
					},
					"response": []
				},
				{
					"name": "UserCredentialsValidation",
					"event": [
						{
							"listen": "test",
							"script": {
								"type": "text/javascript",
								"exec": [
									"pm.test(\"Status code is 401, You need credentials\", function () {",
									"    pm.response.to.have.status(401);",
									"});",
									"",
									"",
									"",
									"pm.test(\"Valid response\", function () {",
									"    pm.expect(pm.response.text()).to.include(\"Invalid User\");",
									"});pm.test(\"Status code is 401, You need credentials\", function () {",
									"    pm.response.to.have.status(401);",
									"});",
									"",
									"",
									"",
									"pm.test(\"Valid response\", function () {",
									"    pm.expect(pm.response.text()).to.include(\"Invalid User\");",
									"});"
								]
							}
						}
					],
					"request": {
						"auth": {
							"type": "noauth"
						},
						"method": "PUT",
						"header": [
							{
								"key": "Content-Type",
								"value": "application/json"
							}
						],
						"body": {
							"mode": "raw",
							"raw": "{\"schemeName\": \"REST2\", \"schemeDescription\": \"rest1\", \"schemeArchived\": \"false\"}"
						},
						"url": {
							"raw": "{{serverURL}}/api/v1/workflow/schemes/211040db-5d79-4e3c-807a-1f2dec2ff16b",
							"host": [
								"{{serverURL}}"
							],
							"path": [
								"api",
								"v1",
								"workflow",
								"schemes",
								"211040db-5d79-4e3c-807a-1f2dec2ff16b"
							]
						},
						"description": "Updates an existing scheme\n\n@Path(\"/schemes/{schemeId}\")"
					},
					"response": []
				},
				{
					"name": "SuccessUpdate",
					"event": [
						{
							"listen": "test",
							"script": {
								"exec": [
									"pm.test(\"Status code is 200 \", function () {",
									"    pm.response.to.have.status(200);",
									"});",
									"",
									"",
									"",
									"pm.test(\"Valid response\", function () {",
									"    pm.expect(pm.response.text()).to.include(\"\\\"name\\\":\\\"WF_Import_AsAdmin_edited\\\"\");",
									"});"
								],
								"type": "text/javascript"
							}
						}
					],
					"request": {
						"auth": {
							"type": "basic",
							"basic": [
								{
									"key": "password",
									"value": "admin",
									"type": "string"
								},
								{
									"key": "username",
									"value": "admin@dotcms.com",
									"type": "string"
								},
								{
									"key": "saveHelperData",
									"type": "any"
								},
								{
									"key": "showPassword",
									"value": false,
									"type": "boolean"
								}
							]
						},
						"method": "PUT",
						"header": [
							{
								"key": "Content-Type",
								"value": "application/json"
							}
						],
						"body": {
							"mode": "raw",
							"raw": "{\"schemeName\": \"WF_Import_AsAdmin_edited\", \"schemeDescription\": \"AutomaticTest\", \"schemeArchived\": \"false\"}"
						},
						"url": {
							"raw": "{{serverURL}}/api/v1/workflow/schemes/{{schemeId}}",
							"host": [
								"{{serverURL}}"
							],
							"path": [
								"api",
								"v1",
								"workflow",
								"schemes",
								"{{schemeId}}"
							]
						},
						"description": "Updates an existing scheme\n\n@Path(\"/schemes/{schemeId}\")"
					},
					"response": []
				},
				{
					"name": "InvalidSchemeId",
					"event": [
						{
							"listen": "test",
							"script": {
								"exec": [
									"pm.test(\"Status code is 404 \", function () {",
									"    pm.response.to.have.status(404);",
									"});",
									"",
									"",
									"",
									"pm.test(\"Valid response\", function () {",
									"    pm.expect(pm.response.text()).to.include(\"Workflow scheme [a85c1515c-c4f3-463c-bac2-860b8fcacc34] not found\");",
									"});"
								],
								"type": "text/javascript",
								"packages": {}
							}
						}
					],
					"request": {
						"auth": {
							"type": "basic",
							"basic": [
								{
									"key": "password",
									"value": "chris",
									"type": "string"
								},
								{
									"key": "username",
									"value": "chris@dotcms.com",
									"type": "string"
								},
								{
									"key": "saveHelperData",
									"type": "any"
								},
								{
									"key": "showPassword",
									"value": false,
									"type": "boolean"
								}
							]
						},
						"method": "PUT",
						"header": [
							{
								"key": "Content-Type",
								"value": "application/json"
							}
						],
						"body": {
							"mode": "raw",
							"raw": "{\"schemeName\": \"Default Scheme Updated from REST\", \"schemeDescription\": \"AutomaticTest\", \"schemeArchived\": \"false\"}"
						},
						"url": {
							"raw": "{{serverURL}}/api/v1/workflow/schemes/a85c1515c-c4f3-463c-bac2-860b8fcacc34",
							"host": [
								"{{serverURL}}"
							],
							"path": [
								"api",
								"v1",
								"workflow",
								"schemes",
								"a85c1515c-c4f3-463c-bac2-860b8fcacc34"
							]
						},
						"description": "Updates an existing scheme\n\n@Path(\"/schemes/{schemeId}\")"
					},
					"response": []
				},
				{
					"name": "SupportShorty",
					"event": [
						{
							"listen": "test",
							"script": {
								"exec": [
									"pm.test(\"Status code is 200 \", function () {",
									"    pm.response.to.have.status(200);",
									"});",
									"",
									"",
									"",
									"pm.test(\"Valid response\", function () {",
									"    pm.expect(pm.response.text()).to.include(\"\\\"name\\\":\\\"WF_Import_AsAdmin_edited_Shorty\\\"\");",
									"});"
								],
								"type": "text/javascript"
							}
						}
					],
					"request": {
						"auth": {
							"type": "basic",
							"basic": [
								{
									"key": "password",
									"value": "admin",
									"type": "string"
								},
								{
									"key": "username",
									"value": "admin@dotcms.com",
									"type": "string"
								},
								{
									"key": "saveHelperData",
									"type": "any"
								},
								{
									"key": "showPassword",
									"value": false,
									"type": "boolean"
								}
							]
						},
						"method": "PUT",
						"header": [
							{
								"key": "Content-Type",
								"value": "application/json"
							}
						],
						"body": {
							"mode": "raw",
							"raw": "{\"schemeName\": \"WF_Import_AsAdmin_edited_Shorty\", \"schemeDescription\": \"AutomaticTest\", \"schemeArchived\": \"true\"}"
						},
						"url": {
							"raw": "{{serverURL}}/api/v1/workflow/schemes/{{schemeIdShorty}}",
							"host": [
								"{{serverURL}}"
							],
							"path": [
								"api",
								"v1",
								"workflow",
								"schemes",
								"{{schemeIdShorty}}"
							]
						},
						"description": "Updates an existing scheme\n\n@Path(\"/schemes/{schemeId}\")"
					},
					"response": []
				},
				{
					"name": "EmptyBody_ShouldRespond400",
					"event": [
						{
							"listen": "test",
							"script": {
								"exec": [
									"pm.test(\"Status code is 400 \", function () {",
									"    pm.response.to.have.status(400);",
									"});",
									"",
									"",
									""
								],
								"type": "text/javascript"
							}
						}
					],
					"request": {
						"auth": {
							"type": "basic",
							"basic": [
								{
									"key": "password",
									"value": "admin",
									"type": "string"
								},
								{
									"key": "username",
									"value": "admin@dotcms.com",
									"type": "string"
								},
								{
									"key": "saveHelperData",
									"type": "any"
								},
								{
									"key": "showPassword",
									"value": false,
									"type": "boolean"
								}
							]
						},
						"method": "PUT",
						"header": [
							{
								"key": "Content-Type",
								"value": "application/json"
							}
						],
						"body": {
							"mode": "raw",
							"raw": ""
						},
						"url": {
							"raw": "{{serverURL}}/api/v1/workflow/schemes/85c1515c-c4f3-463c-bac2-860b8fcacc34",
							"host": [
								"{{serverURL}}"
							],
							"path": [
								"api",
								"v1",
								"workflow",
								"schemes",
								"85c1515c-c4f3-463c-bac2-860b8fcacc34"
							]
						},
						"description": "Updates an existing scheme\n\n@Path(\"/schemes/{schemeId}\")"
					},
					"response": []
				}
			]
		},
		{
			"name": "ReorderAction",
			"item": [
				{
					"name": "invalidateSession",
					"event": [
						{
							"listen": "test",
							"script": {
								"exec": [
									"pm.test(\"Status code is 200\", function () {",
									"    pm.response.to.have.status(200);",
									"});"
								],
								"type": "text/javascript"
							}
						}
					],
					"request": {
						"method": "GET",
						"header": [],
						"url": {
							"raw": "{{serverURL}}/api/v1/logout",
							"host": [
								"{{serverURL}}"
							],
							"path": [
								"api",
								"v1",
								"logout"
							]
						}
					},
					"response": []
				},
				{
					"name": "UserCredentialValidation",
					"event": [
						{
							"listen": "test",
							"script": {
								"type": "text/javascript",
								"exec": [
									"pm.test(\"Status code is 401, You need credentials\", function () {",
									"    pm.response.to.have.status(401);",
									"});",
									"",
									"",
									"",
									"pm.test(\"Valid response\", function () {",
									"    pm.expect(pm.response.text()).to.include(\"Invalid User\");",
									"});pm.test(\"Status code is 401, You need credentials\", function () {",
									"    pm.response.to.have.status(401);",
									"});",
									"",
									"",
									"",
									"pm.test(\"Valid response\", function () {",
									"    pm.expect(pm.response.text()).to.include(\"Invalid User\");",
									"});"
								]
							}
						}
					],
					"request": {
						"auth": {
							"type": "noauth"
						},
						"method": "PUT",
						"header": [
							{
								"key": "Content-Type",
								"value": "application/json"
							}
						],
						"body": {
							"mode": "raw",
							"raw": "{\"order\" : 3}"
						},
						"url": {
							"raw": "{{serverURL}}/api/v1/workflow/reorder/steps/94178d17-96a0-4e08-b9aa-94214a7fb31e/actions/7075981c-eda2-4896-a65c-71749ee2877e",
							"host": [
								"{{serverURL}}"
							],
							"path": [
								"api",
								"v1",
								"workflow",
								"reorder",
								"steps",
								"94178d17-96a0-4e08-b9aa-94214a7fb31e",
								"actions",
								"7075981c-eda2-4896-a65c-71749ee2877e"
							]
						},
						"description": "Change the order of an action associated to the step\n\n@Path(\"/reorder/steps/{stepId}/actions/{actionId}\")"
					},
					"response": []
				},
				{
					"name": "SuccessRequest",
					"event": [
						{
							"listen": "test",
							"script": {
								"exec": [
									"pm.test(\"Status code is 200 \", function () {",
									"    pm.response.to.have.status(200);",
									"});",
									"",
									"",
									"",
									"pm.test(\"Valid response\", function () {",
									"    pm.expect(pm.response.text()).to.include(\"Ok\");",
									"});"
								],
								"type": "text/javascript"
							}
						}
					],
					"request": {
						"auth": {
							"type": "basic",
							"basic": [
								{
									"key": "password",
									"value": "admin",
									"type": "string"
								},
								{
									"key": "username",
									"value": "admin@dotcms.com",
									"type": "string"
								},
								{
									"key": "saveHelperData",
									"type": "any"
								},
								{
									"key": "showPassword",
									"value": false,
									"type": "boolean"
								}
							]
						},
						"method": "PUT",
						"header": [
							{
								"key": "Content-Type",
								"value": "application/json"
							}
						],
						"body": {
							"mode": "raw",
							"raw": "{\"order\" : 0}"
						},
						"url": {
							"raw": "{{serverURL}}/api/v1/workflow/reorder/steps/{{stepId}}/actions/{{actionId}}",
							"host": [
								"{{serverURL}}"
							],
							"path": [
								"api",
								"v1",
								"workflow",
								"reorder",
								"steps",
								"{{stepId}}",
								"actions",
								"{{actionId}}"
							]
						},
						"description": "Change the order of an action associated to the step\n\n@Path(\"/reorder/steps/{stepId}/actions/{actionId}\")"
					},
					"response": []
				},
				{
					"name": "InvalidOrderValue",
					"event": [
						{
							"listen": "test",
							"script": {
								"type": "text/javascript",
								"exec": [
									"pm.test(\"Status code is 400, Bad request\", function () {",
									"    pm.response.to.have.status(400);",
									"});",
									"",
									"",
									"",
									"pm.test(\"Valid response\", function () {",
									"    pm.expect(pm.response.text()).to.include(\"Numeric value\");",
									"});"
								]
							}
						}
					],
					"request": {
						"auth": {
							"type": "basic",
							"basic": [
								{
									"key": "password",
									"value": "bill",
									"type": "string"
								},
								{
									"key": "username",
									"value": "bill@dotcms.com",
									"type": "string"
								},
								{
									"key": "saveHelperData",
									"type": "any"
								},
								{
									"key": "showPassword",
									"value": false,
									"type": "boolean"
								}
							]
						},
						"method": "PUT",
						"header": [
							{
								"key": "Content-Type",
								"value": "application/json"
							}
						],
						"body": {
							"mode": "raw",
							"raw": "{\"order\" : 123012301203102301230102301230123}"
						},
						"url": {
							"raw": "{{serverURL}}/api/v1/workflow/reorder/steps/1f67a807-5094-4229-9dd7-7b0a4fb57a1e/actions/64fa7b51-bfc4-4686-8775-70a8cd44aee7",
							"host": [
								"{{serverURL}}"
							],
							"path": [
								"api",
								"v1",
								"workflow",
								"reorder",
								"steps",
								"1f67a807-5094-4229-9dd7-7b0a4fb57a1e",
								"actions",
								"64fa7b51-bfc4-4686-8775-70a8cd44aee7"
							]
						},
						"description": "Change the order of an action associated to the step\n\n@Path(\"/reorder/steps/{stepId}/actions/{actionId}\")"
					},
					"response": []
				},
				{
					"name": "InvalidStepId",
					"event": [
						{
							"listen": "test",
							"script": {
								"exec": [
									"pm.test(\"Status code is 404\", function () {",
									"    pm.response.to.have.status(404);",
									"});",
									"",
									"",
									"",
									"pm.test(\"Valid response\", function () {",
									"    pm.expect(pm.response.text()).to.include(\"The Workflow Action does not exist\");",
									"});"
								],
								"type": "text/javascript"
							}
						}
					],
					"request": {
						"auth": {
							"type": "basic",
							"basic": [
								{
									"key": "password",
									"value": "bill",
									"type": "string"
								},
								{
									"key": "username",
									"value": "bill@dotcms.com",
									"type": "string"
								},
								{
									"key": "saveHelperData",
									"type": "any"
								},
								{
									"key": "showPassword",
									"value": false,
									"type": "boolean"
								}
							]
						},
						"method": "PUT",
						"header": [
							{
								"key": "Content-Type",
								"value": "application/json"
							}
						],
						"body": {
							"mode": "raw",
							"raw": "{\"order\" : 1}"
						},
						"url": {
							"raw": "{{serverURL}}/api/v1/workflow/reorder/steps/a1f67a807-5094-4229-9dd7-7b0a4fb57a1e/actions/64fa7b51-bfc4-4686-8775-70a8cd44aee7",
							"host": [
								"{{serverURL}}"
							],
							"path": [
								"api",
								"v1",
								"workflow",
								"reorder",
								"steps",
								"a1f67a807-5094-4229-9dd7-7b0a4fb57a1e",
								"actions",
								"64fa7b51-bfc4-4686-8775-70a8cd44aee7"
							]
						},
						"description": "Change the order of an action associated to the step\n\n@Path(\"/reorder/steps/{stepId}/actions/{actionId}\")"
					},
					"response": []
				},
				{
					"name": "InvalidActionId ",
					"event": [
						{
							"listen": "test",
							"script": {
								"exec": [
									"pm.test(\"Status code is 404\", function () {",
									"    pm.response.to.have.status(404);",
									"});",
									"",
									"",
									"",
									"pm.test(\"Valid response\", function () {",
									"    pm.expect(pm.response.text()).to.include(\"The Workflow Action does not exist\");",
									"});"
								],
								"type": "text/javascript"
							}
						}
					],
					"request": {
						"auth": {
							"type": "basic",
							"basic": [
								{
									"key": "password",
									"value": "bill",
									"type": "string"
								},
								{
									"key": "username",
									"value": "bill@dotcms.com",
									"type": "string"
								},
								{
									"key": "saveHelperData",
									"type": "any"
								},
								{
									"key": "showPassword",
									"value": false,
									"type": "boolean"
								}
							]
						},
						"method": "PUT",
						"header": [
							{
								"key": "Content-Type",
								"value": "application/json"
							}
						],
						"body": {
							"mode": "raw",
							"raw": "{\"order\" : 1}"
						},
						"url": {
							"raw": "{{serverURL}}/api/v1/workflow/reorder/steps/1f67a807-5094-4229-9dd7-7b0a4fb57a1e/actions/a64fa7b51-bfc4-4686-8775-70a8cd44aee7",
							"host": [
								"{{serverURL}}"
							],
							"path": [
								"api",
								"v1",
								"workflow",
								"reorder",
								"steps",
								"1f67a807-5094-4229-9dd7-7b0a4fb57a1e",
								"actions",
								"a64fa7b51-bfc4-4686-8775-70a8cd44aee7"
							]
						},
						"description": "Change the order of an action associated to the step\n\n@Path(\"/reorder/steps/{stepId}/actions/{actionId}\")"
					},
					"response": []
				},
				{
					"name": "SupportShortly",
					"event": [
						{
							"listen": "test",
							"script": {
								"exec": [
									"pm.test(\"Status code is 200 \", function () {",
									"    pm.response.to.have.status(200);",
									"});",
									"",
									"",
									"",
									"pm.test(\"Valid response\", function () {",
									"    pm.expect(pm.response.text()).to.include(\"Ok\");",
									"});"
								],
								"type": "text/javascript"
							}
						}
					],
					"request": {
						"auth": {
							"type": "basic",
							"basic": [
								{
									"key": "password",
									"value": "admin",
									"type": "string"
								},
								{
									"key": "username",
									"value": "admin@dotcms.com",
									"type": "string"
								},
								{
									"key": "saveHelperData",
									"type": "any"
								},
								{
									"key": "showPassword",
									"value": false,
									"type": "boolean"
								}
							]
						},
						"method": "PUT",
						"header": [
							{
								"key": "Content-Type",
								"value": "application/json"
							}
						],
						"body": {
							"mode": "raw",
							"raw": "{\"order\" : 1}"
						},
						"url": {
							"raw": "{{serverURL}}/api/v1/workflow/reorder/steps/{{stepIdShorty}}/actions/{{actionIdShorty}}",
							"host": [
								"{{serverURL}}"
							],
							"path": [
								"api",
								"v1",
								"workflow",
								"reorder",
								"steps",
								"{{stepIdShorty}}",
								"actions",
								"{{actionIdShorty}}"
							]
						},
						"description": "Change the order of an action associated to the step\n\n@Path(\"/reorder/steps/{stepId}/actions/{actionId}\")"
					},
					"response": []
				},
				{
					"name": "EmptyBody_shouldRespond400",
					"event": [
						{
							"listen": "test",
							"script": {
								"exec": [
									"pm.test(\"Status code is 400 \", function () {",
									"    pm.response.to.have.status(400);",
									"});",
									"",
									"",
									""
								],
								"type": "text/javascript"
							}
						}
					],
					"request": {
						"auth": {
							"type": "basic",
							"basic": [
								{
									"key": "password",
									"value": "admin",
									"type": "string"
								},
								{
									"key": "username",
									"value": "admin@dotcms.com",
									"type": "string"
								},
								{
									"key": "saveHelperData",
									"type": "any"
								},
								{
									"key": "showPassword",
									"value": false,
									"type": "boolean"
								}
							]
						},
						"method": "PUT",
						"header": [
							{
								"key": "Content-Type",
								"value": "application/json"
							}
						],
						"body": {
							"mode": "raw",
							"raw": ""
						},
						"url": {
							"raw": "{{serverURL}}/api/v1/workflow/reorder/steps/1f67a807-5094-4229-9dd7-7b0a4fb57a1e/actions/64fa7b51-bfc4-4686-8775-70a8cd44aee7",
							"host": [
								"{{serverURL}}"
							],
							"path": [
								"api",
								"v1",
								"workflow",
								"reorder",
								"steps",
								"1f67a807-5094-4229-9dd7-7b0a4fb57a1e",
								"actions",
								"64fa7b51-bfc4-4686-8775-70a8cd44aee7"
							]
						},
						"description": "Change the order of an action associated to the step\n\n@Path(\"/reorder/steps/{stepId}/actions/{actionId}\")"
					},
					"response": []
				}
			]
		},
		{
			"name": "FireActionById",
			"item": [
				{
					"name": "Fire Destroy",
					"item": [
						{
							"name": "Create ContentType",
							"event": [
								{
									"listen": "test",
									"script": {
										"exec": [
											"var jsonData = pm.response.json();",
											"",
											"pm.collectionVariables.set(\"contentTypeID\", jsonData.entity[0].id);",
											"pm.collectionVariables.set(\"contentTypeVAR\", jsonData.entity[0].variable);",
											"pm.collectionVariables.set(\"contentTypeFieldID\", jsonData.entity[0].fields[0].id);",
											"",
											"pm.test(\"Status code should be ok 200\", function () {",
											"    pm.response.to.have.status(200);",
											"});",
											"",
											"pm.test(\"fields check\", function () {",
											"    pm.expect(jsonData.entity[0].fields.length).to.eql(1);",
											"});",
											"",
											"pm.test(\"description check\", function () {",
											"    pm.expect(jsonData.entity[0].description).to.eql('THE DESCRIPTION');",
											"});"
										],
										"type": "text/javascript"
									}
								}
							],
							"request": {
								"auth": {
									"type": "basic",
									"basic": [
										{
											"key": "password",
											"value": "admin",
											"type": "string"
										},
										{
											"key": "username",
											"value": "admin@dotcms.com",
											"type": "string"
										},
										{
											"key": "saveHelperData",
											"type": "any"
										},
										{
											"key": "showPassword",
											"value": false,
											"type": "boolean"
										}
									]
								},
								"method": "POST",
								"header": [
									{
										"key": "Content-Type",
										"value": "application/json"
									}
								],
								"body": {
									"mode": "raw",
									"raw": "{\n    \"clazz\": \"com.dotcms.contenttype.model.type.ImmutableSimpleContentType\", \n    \"defaultType\": false, \n    \"name\": \"Test Content Type\", \n    \"description\": \"THE DESCRIPTION\", \n    \"host\": \"SYSTEM_HOST\", \n    \"owner\": \"dotcms.org.1\", \n    \"fixed\": false, \n    \"system\": false, \n    \"folder\": \"SYSTEM_FOLDER\",\n    \"fields\": [\n            {\n                \"dataType\": \"LONG_TEXT\",\n                \"dbColumn\": \"text_area2\",\n                \"fieldVariables\": [],\n                \"fixed\": false,\n                \"iDate\": 1453474468000,\n                \"clazz\": \"com.dotcms.contenttype.model.field.ImmutableTextField\",\n                \"indexed\": true,\n                \"listed\": false,\n                \"modDate\": 1478557845000,\n                \"name\": \"Title\",\n                \"readOnly\": false,\n                \"required\": false,\n                \"searchable\": true,\n                \"sortOrder\": 3,\n                \"unique\": false,\n                \"variable\": \"title\"\n            }],\n            \"workflow\": [\"d61a59e1-a49c-46f2-a929-db2b4bfa88b2\"]\n}\n"
								},
								"url": {
									"raw": "{{serverURL}}/api/v1/contenttype",
									"host": [
										"{{serverURL}}"
									],
									"path": [
										"api",
										"v1",
										"contenttype"
									]
								},
								"description": "Given a content type payload containing field variables.\nWhen sending a POST.\nExpect that code is 200.\nExpect content type is created with the provided fields.\nExpect that new properties of content types are set (icon and sortOrder)."
							},
							"response": []
						},
						{
							"name": "Create contentlet",
							"event": [
								{
									"listen": "test",
									"script": {
										"exec": [
											"var jsonData = pm.response.json();",
											"",
											"pm.test(\"Status code should be ok 200\", function () {",
											"    pm.response.to.have.status(200);",
											"});",
											"",
											"pm.collectionVariables.set(\"contentletID\", jsonData.entity.identifier);"
										],
										"type": "text/javascript"
									}
								}
							],
							"request": {
								"auth": {
									"type": "basic",
									"basic": [
										{
											"key": "password",
											"value": "admin",
											"type": "string"
										},
										{
											"key": "username",
											"value": "admin@dotcms.com",
											"type": "string"
										}
									]
								},
								"method": "PUT",
								"header": [
									{
										"key": "Content-Type",
										"value": "application/json"
									}
								],
								"body": {
									"mode": "raw",
									"raw": "{\n\t\"contentlet\":{\n\t\t\"stName\": \"{{contentTypeVAR}}\",\n\t\t\"title\": \"test\"\n\t}\n}"
								},
								"url": {
									"raw": "http://localhost:8080/api/v1/workflow/actions/default/fire/NEW",
									"protocol": "http",
									"host": [
										"localhost"
									],
									"port": "8080",
									"path": [
										"api",
										"v1",
										"workflow",
										"actions",
										"default",
										"fire",
										"NEW"
									]
								}
							},
							"response": []
						},
						{
							"name": "Archive contentlet",
							"request": {
								"auth": {
									"type": "basic",
									"basic": [
										{
											"key": "password",
											"value": "admin",
											"type": "string"
										},
										{
											"key": "username",
											"value": "admin@dotcms.com",
											"type": "string"
										},
										{
											"key": "saveHelperData",
											"type": "any"
										},
										{
											"key": "showPassword",
											"value": false,
											"type": "boolean"
										}
									]
								},
								"method": "PUT",
								"header": [],
								"body": {
									"mode": "raw",
									"raw": " ",
									"options": {
										"raw": {
											"language": "json"
										}
									}
								},
								"url": {
									"raw": "{{serverURL}}/api/v1/workflow/actions/4da13a42-5d59-480c-ad8f-94a3adf809fe/fire?identifier={{contentletID}}",
									"host": [
										"{{serverURL}}"
									],
									"path": [
										"api",
										"v1",
										"workflow",
										"actions",
										"4da13a42-5d59-480c-ad8f-94a3adf809fe",
										"fire"
									],
									"query": [
										{
											"key": "identifier",
											"value": "{{contentletID}}"
										}
									]
								}
							},
							"response": []
						},
						{
							"name": "Destroy Contentlet",
							"event": [
								{
									"listen": "test",
									"script": {
										"exec": [
											"var jsonData = pm.response.json();",
											"",
											"pm.test(\"Status code should be ok 200\", function () {",
											"    pm.response.to.have.status(200);",
											"});"
										],
										"type": "text/javascript"
									}
								}
							],
							"request": {
								"auth": {
									"type": "basic",
									"basic": [
										{
											"key": "password",
											"value": "admin",
											"type": "string"
										},
										{
											"key": "username",
											"value": "admin@dotcms.com",
											"type": "string"
										},
										{
											"key": "saveHelperData",
											"type": "any"
										},
										{
											"key": "showPassword",
											"value": false,
											"type": "boolean"
										}
									]
								},
								"method": "PUT",
								"header": [],
								"body": {
									"mode": "raw",
									"raw": " {}",
									"options": {
										"raw": {
											"language": "json"
										}
									}
								},
								"url": {
									"raw": "{{serverURL}}/api/v1/workflow/actions/1e0f1c6b-b67f-4c99-983d-db2b4bfa88b2/fire?identifier={{contentletID}}",
									"host": [
										"{{serverURL}}"
									],
									"path": [
										"api",
										"v1",
										"workflow",
										"actions",
										"1e0f1c6b-b67f-4c99-983d-db2b4bfa88b2",
										"fire"
									],
									"query": [
										{
											"key": "identifier",
											"value": "{{contentletID}}"
										}
									]
								}
							},
							"response": []
						}
					]
				},
				{
					"name": "invalidateSession",
					"event": [
						{
							"listen": "test",
							"script": {
								"exec": [
									"pm.test(\"Status code is 200\", function () {",
									"    pm.response.to.have.status(200);",
									"});"
								],
								"type": "text/javascript"
							}
						}
					],
					"request": {
						"method": "GET",
						"header": [],
						"url": {
							"raw": "{{serverURL}}/api/v1/logout",
							"host": [
								"{{serverURL}}"
							],
							"path": [
								"api",
								"v1",
								"logout"
							]
						}
					},
					"response": []
				},
				{
					"name": "SuccessRequest",
					"event": [
						{
							"listen": "test",
							"script": {
								"exec": [
									"pm.test(\"Status code is 200 \", function () {",
									"    pm.response.to.have.status(200);",
									"});",
									"",
									"",
									"",
									"pm.test(\"Valid response\", function () {",
									"    pm.expect(pm.response.text()).to.include(\"SucessRequest\");",
									"});",
									"",
									"var jsonData = pm.response.json();",
									"pm.collectionVariables.set(\"contentletIdentifier\", jsonData.entity.identifier);",
									"pm.collectionVariables.set(\"contentletInode\", jsonData.entity.inode);",
									"pm.collectionVariables.set(\"fireActionLanguageKey\", jsonData.entity.key);",
									"// pm.collectionVariables.set(\"contentletIdShorty\", jsonData.entity.id.replace(\"-\",\"\").substring(0,10));",
									"",
									""
								],
								"type": "text/javascript"
							}
						}
					],
					"request": {
						"auth": {
							"type": "basic",
							"basic": [
								{
									"key": "password",
									"value": "admin",
									"type": "string"
								},
								{
									"key": "username",
									"value": "admin@dotcms.com",
									"type": "string"
								},
								{
									"key": "saveHelperData",
									"type": "any"
								},
								{
									"key": "showPassword",
									"value": false,
									"type": "boolean"
								}
							]
						},
						"method": "PUT",
						"header": [
							{
								"key": "Content-Type",
								"value": "application/json"
							}
						],
						"body": {
							"mode": "raw",
							"raw": "{ \"contentlet\" : {\n  \"stInode\" : \"f4d7c1b8-2c88-4071-abf1-a5328977b07d\",\n  \"languageId\" : 1,\n  \"key\": \"SucessRequest{{$timestamp}}\",\n  \"value\": \"SucessRequest{{$timestamp}}\"\n}\n}"
						},
						"url": {
							"raw": "{{serverURL}}/api/v1/workflow/actions/b9d89c80-3d88-4311-8365-187323c96436/fire",
							"host": [
								"{{serverURL}}"
							],
							"path": [
								"api",
								"v1",
								"workflow",
								"actions",
								"b9d89c80-3d88-4311-8365-187323c96436",
								"fire"
							]
						},
						"description": "Fire any action using the actionId\n\nOptional: If you pass ?inode={inode}, you don't need body here.\n\n@Path(\"/actions/{actionId}/fire\")"
					},
					"response": []
				},
				{
					"name": "InvalidActionId",
					"event": [
						{
							"listen": "test",
							"script": {
								"exec": [
									"pm.test(\"Status code is 404\", function () {",
									"    pm.response.to.have.status(404);",
									"});",
									"",
									"",
									"",
									"pm.test(\"Valid response\", function () {",
									"    pm.expect(pm.response.text()).to.include(\"The Workflow Action does not exist\");",
									"});"
								],
								"type": "text/javascript"
							}
						}
					],
					"request": {
						"auth": {
							"type": "basic",
							"basic": [
								{
									"key": "password",
									"value": "admin",
									"type": "string"
								},
								{
									"key": "username",
									"value": "admin@dotcms.com",
									"type": "string"
								},
								{
									"key": "saveHelperData",
									"type": "any"
								},
								{
									"key": "showPassword",
									"value": false,
									"type": "boolean"
								}
							]
						},
						"method": "PUT",
						"header": [
							{
								"key": "Content-Type",
								"value": "application/json"
							}
						],
						"body": {
							"mode": "raw",
							"raw": "{ \"contentlet\" : {\n  \"stInode\" : \"f4d7c1b8-2c88-4071-abf1-a5328977b07d\",\n  \"languageId\" : 1,\n  \"key\": \"postman\",\n  \"value\": \"postman\"\n}\n}"
						},
						"url": {
							"raw": "{{serverURL}}/api/v1/workflow/actions/ab9d89c80-3d88-4311-8365-187323c96436/fire",
							"host": [
								"{{serverURL}}"
							],
							"path": [
								"api",
								"v1",
								"workflow",
								"actions",
								"ab9d89c80-3d88-4311-8365-187323c96436",
								"fire"
							]
						},
						"description": "Fire any action uysing the actionId\n\nOptional: If you pass ?inode={inode}, you don't need body here. \n\n@Path(\"/actions/{actionId}/fire\")"
					},
					"response": []
				},
				{
					"name": "InvalidContentTypeId",
					"event": [
						{
							"listen": "test",
							"script": {
								"exec": [
									"pm.test(\"Status code is 400\", function () {",
									"    pm.response.to.have.status(400);",
									"});",
									"",
									"",
									"",
									"pm.test(\"Valid response\", function () {",
									"    pm.expect(pm.response.text()).to.include(\"Content Type with id\");",
									"    pm.expect(pm.response.text()).to.include(\"not found\");",
									"});"
								],
								"type": "text/javascript"
							}
						}
					],
					"request": {
						"auth": {
							"type": "basic",
							"basic": [
								{
									"key": "password",
									"value": "chris",
									"type": "string"
								},
								{
									"key": "username",
									"value": "chris@dotcms.com",
									"type": "string"
								},
								{
									"key": "saveHelperData",
									"type": "any"
								},
								{
									"key": "showPassword",
									"value": false,
									"type": "boolean"
								}
							]
						},
						"method": "PUT",
						"header": [
							{
								"key": "Content-Type",
								"value": "application/json"
							}
						],
						"body": {
							"mode": "raw",
							"raw": "{ \"contentlet\" : {\n  \"stInode\" : \"af4d7c1b8-2c88-4071-abf1-a5328977b07d\",\n  \"languageId\" : 1,\n  \"key\": \"postman\",\n  \"value\": \"postman\"\n}\n}"
						},
						"url": {
							"raw": "{{serverURL}}/api/v1/workflow/actions/b9d89c80-3d88-4311-8365-187323c96436/fire",
							"host": [
								"{{serverURL}}"
							],
							"path": [
								"api",
								"v1",
								"workflow",
								"actions",
								"b9d89c80-3d88-4311-8365-187323c96436",
								"fire"
							]
						},
						"description": "Fire any action uysing the actionId\n\nOptional: If you pass ?inode={inode}, you don't need body here. \n\n@Path(\"/actions/{actionId}/fire\")"
					},
					"response": []
				},
				{
					"name": "SupportShorlty",
					"event": [
						{
							"listen": "test",
							"script": {
								"exec": [
									"pm.test(\"Status code is 200 \", function () {",
									"    pm.response.to.have.status(200);",
									"});",
									"",
									"",
									"",
									"pm.test(\"Valid response\", function () {",
									"    pm.expect(pm.response.text()).to.include(\"SupportShorty\");",
									"});"
								],
								"type": "text/javascript"
							}
						}
					],
					"request": {
						"auth": {
							"type": "basic",
							"basic": [
								{
									"key": "password",
									"value": "admin",
									"type": "string"
								},
								{
									"key": "username",
									"value": "admin@dotcms.com",
									"type": "string"
								},
								{
									"key": "saveHelperData",
									"type": "any"
								},
								{
									"key": "showPassword",
									"value": false,
									"type": "boolean"
								}
							]
						},
						"method": "PUT",
						"header": [
							{
								"key": "Content-Type",
								"value": "application/json"
							}
						],
						"body": {
							"mode": "raw",
							"raw": "{ \"contentlet\" : {\n  \"stInode\" : \"f4d7c1b8-2c88-4071-abf1-a5328977b07d\",\n  \"languageId\" : 1,\n  \"key\": \"SupportShorty{{$timestamp}}\",\n  \"value\": \"SupportShorty{{$timestamp}}\"\n}\n}"
						},
						"url": {
							"raw": "{{serverURL}}/api/v1/workflow/actions/b9d89c80-3d8843/fire",
							"host": [
								"{{serverURL}}"
							],
							"path": [
								"api",
								"v1",
								"workflow",
								"actions",
								"b9d89c80-3d8843",
								"fire"
							]
						},
						"description": "Fire any action uysing the actionId\n\nOptional: If you pass ?inode={inode}, you don't need body here. \n\n@Path(\"/actions/{actionId}/fire\")"
					},
					"response": []
				},
				{
					"name": "FireActionWithoutBody",
					"event": [
						{
							"listen": "test",
							"script": {
								"exec": [
									"pm.test(\"Status code is 200 \", function () {",
									"    pm.response.to.have.status(200);",
									"});",
									"",
									"",
									"",
									"pm.test(\"Valid response\", function () {",
									"    pm.expect(pm.response.text()).to.include(\"SucessRequest\");",
									"});"
								],
								"type": "text/javascript"
							}
						}
					],
					"request": {
						"auth": {
							"type": "basic",
							"basic": [
								{
									"key": "password",
									"value": "admin",
									"type": "string"
								},
								{
									"key": "username",
									"value": "admin@dotcms.com",
									"type": "string"
								},
								{
									"key": "saveHelperData",
									"type": "any"
								},
								{
									"key": "showPassword",
									"value": false,
									"type": "boolean"
								}
							]
						},
						"method": "PUT",
						"header": [
							{
								"key": "Content-Type",
								"value": "application/json"
							}
						],
						"body": {
							"mode": "raw",
							"raw": ""
						},
						"url": {
							"raw": "{{serverURL}}/api/v1/workflow/actions/b9d89c80-3d8843/fire?inode={{contentletInode}}",
							"host": [
								"{{serverURL}}"
							],
							"path": [
								"api",
								"v1",
								"workflow",
								"actions",
								"b9d89c80-3d8843",
								"fire"
							],
							"query": [
								{
									"key": "inode",
									"value": "{{contentletInode}}"
								}
							]
						},
						"description": "Fire any action uysing the actionId\n\nOptional: If you pass ?inode={inode}, you don't need body here. \n\n@Path(\"/actions/{actionId}/fire\")"
					},
					"response": []
				},
				{
					"name": "ExistingUniqueContent_ShouldRespond400",
					"event": [
						{
							"listen": "test",
							"script": {
								"exec": [
									"pm.test(\"Status code is 400, BadRequest\", function () {",
									"    pm.response.to.have.status(400);",
									"});",
									"",
									"",
									"",
									"pm.test(\"Valid response\", function () {",
									"    pm.expect(pm.response.text()).to.include(\"unique\");",
									"});"
								],
								"type": "text/javascript"
							}
						}
					],
					"request": {
						"auth": {
							"type": "basic",
							"basic": [
								{
									"key": "password",
									"value": "admin",
									"type": "string"
								},
								{
									"key": "username",
									"value": "admin@dotcms.com",
									"type": "string"
								},
								{
									"key": "saveHelperData",
									"type": "any"
								},
								{
									"key": "showPassword",
									"value": false,
									"type": "boolean"
								}
							]
						},
						"method": "PUT",
						"header": [
							{
								"key": "Content-Type",
								"value": "application/json"
							}
						],
						"body": {
							"mode": "raw",
							"raw": "{ \"contentlet\" : {\n  \"stInode\" : \"f4d7c1b8-2c88-4071-abf1-a5328977b07d\",\n  \"languageId\" : 1,\n  \"key\": \"{{fireActionLanguageKey}}\",\n  \"value\": \"postman3\"\n}\n}"
						},
						"url": {
							"raw": "{{serverURL}}/api/v1/workflow/actions/b9d89c80-3d88-4311-8365-187323c96436/fire",
							"host": [
								"{{serverURL}}"
							],
							"path": [
								"api",
								"v1",
								"workflow",
								"actions",
								"b9d89c80-3d88-4311-8365-187323c96436",
								"fire"
							]
						},
						"description": "Fire any action uysing the actionId\n\nOptional: If you pass ?inode={inode}, you don't need body here. \n\n@Path(\"/actions/{actionId}/fire\")"
					},
					"response": []
				},
				{
					"name": "BadRequest",
					"event": [
						{
							"listen": "test",
							"script": {
								"exec": [
									"pm.test(\"Status code is 400 \", function () {",
									"    pm.response.to.have.status(400);",
									"});",
									"",
									""
								],
								"type": "text/javascript"
							}
						}
					],
					"request": {
						"auth": {
							"type": "basic",
							"basic": [
								{
									"key": "password",
									"value": "admin",
									"type": "string"
								},
								{
									"key": "username",
									"value": "admin@dotcms.com",
									"type": "string"
								},
								{
									"key": "saveHelperData",
									"type": "any"
								},
								{
									"key": "showPassword",
									"value": false,
									"type": "boolean"
								}
							]
						},
						"method": "PUT",
						"header": [
							{
								"key": "Content-Type",
								"value": "application/json"
							}
						],
						"body": {
							"mode": "raw",
							"raw": ""
						},
						"url": {
							"raw": "{{serverURL}}/api/v1/workflow/actions/b9d89c80-3d88-4311-8365-187323c96436/fire",
							"host": [
								"{{serverURL}}"
							],
							"path": [
								"api",
								"v1",
								"workflow",
								"actions",
								"b9d89c80-3d88-4311-8365-187323c96436",
								"fire"
							]
						},
						"description": "Fire any action uysing the actionId\n\nOptional: If you pass ?inode={inode}, you don't need body here. \n\n@Path(\"/actions/{actionId}/fire\")"
					},
					"response": []
				},
				{
					"name": "SuccessRequest_Mutipart",
					"event": [
						{
							"listen": "test",
							"script": {
								"exec": [
									"pm.test(\"Status code is 200 \", function () {",
									"    pm.response.to.have.status(200);",
									"});",
									"",
									"var jsonData = pm.response.json();",
									"",
									"pm.test(\"First binary included\", function () {",
									"    pm.expect(jsonData.entity.asset).include(\"james.jpeg\"); ",
									"});",
									"",
									"",
									"",
									""
								],
								"type": "text/javascript"
							}
						}
					],
					"request": {
						"auth": {
							"type": "basic",
							"basic": [
								{
									"key": "password",
									"value": "admin",
									"type": "string"
								},
								{
									"key": "username",
									"value": "admin@dotcms.com",
									"type": "string"
								},
								{
									"key": "saveHelperData",
									"type": "any"
								},
								{
									"key": "showPassword",
									"value": false,
									"type": "boolean"
								}
							]
						},
						"method": "PUT",
						"header": [
							{
								"key": "Content-Type",
								"value": "application/json"
							}
						],
						"body": {
							"mode": "formdata",
							"formdata": [
								{
									"key": "json",
									"value": "{ \"contentlet\" : {\n  \"stInode\" : \"f2d8a1c7-2b77-2081-bcf1-b5348988c08d\"\n}\n}",
									"type": "text"
								},
								{
									"key": "file",
									"type": "file",
									"src": "resources/WorkflowResource/testImages/james.jpeg"
								},
								{
									"key": "file",
									"type": "file",
									"src": [],
									"disabled": true
								}
							]
						},
						"url": {
							"raw": "{{serverURL}}/api/v1/workflow/actions/b9d89c80-3d88-4311-8365-187323c96436/fire",
							"host": [
								"{{serverURL}}"
							],
							"path": [
								"api",
								"v1",
								"workflow",
								"actions",
								"b9d89c80-3d88-4311-8365-187323c96436",
								"fire"
							]
						},
						"description": "Fire any action using the actionId\n\nOptional: If you pass ?inode={inode}, you don't need body here.\n\n@Path(\"/actions/{actionId}/fire\")"
					},
					"response": []
				}
			]
		},
		{
			"name": "FireDefaultAction",
			"item": [
				{
					"name": "invalidateSession",
					"event": [
						{
							"listen": "test",
							"script": {
								"exec": [
									"pm.test(\"Status code is 200\", function () {",
									"    pm.response.to.have.status(200);",
									"});"
								],
								"type": "text/javascript"
							}
						}
					],
					"request": {
						"method": "GET",
						"header": [],
						"url": {
							"raw": "{{serverURL}}/api/v1/logout",
							"host": [
								"{{serverURL}}"
							],
							"path": [
								"api",
								"v1",
								"logout"
							]
						}
					},
					"response": []
				},
				{
					"name": "SuccessRequest",
					"event": [
						{
							"listen": "test",
							"script": {
								"exec": [
									"pm.test(\"Status code is 200 \", function () {",
									"    pm.response.to.have.status(200);",
									"});",
									"",
									"",
									"",
									"pm.test(\"Valid response\", function () {",
									"    pm.expect(pm.response.text()).to.include(\"SucessRequest\");",
									"});",
									"",
									"var jsonData = pm.response.json();",
									"pm.collectionVariables.set(\"contentletIdentifier\", jsonData.entity.identifier);",
									"pm.collectionVariables.set(\"contentletInode\", jsonData.entity.inode);",
									"pm.collectionVariables.set(\"fireActionLanguageKey\", jsonData.entity.key);",
									"// pm.collectionVariables.set(\"contentletIdShorty\", jsonData.entity.id.replace(\"-\",\"\").substring(0,10));",
									"",
									""
								],
								"type": "text/javascript"
							}
						}
					],
					"request": {
						"auth": {
							"type": "basic",
							"basic": [
								{
									"key": "password",
									"value": "admin",
									"type": "string"
								},
								{
									"key": "username",
									"value": "admin@dotcms.com",
									"type": "string"
								},
								{
									"key": "saveHelperData",
									"type": "any"
								},
								{
									"key": "showPassword",
									"value": false,
									"type": "boolean"
								}
							]
						},
						"method": "PUT",
						"header": [
							{
								"key": "Content-Type",
								"value": "application/json"
							}
						],
						"body": {
							"mode": "raw",
							"raw": "{ \"contentlet\" : {\n  \"stInode\" : \"f4d7c1b8-2c88-4071-abf1-a5328977b07d\",\n  \"languageId\" : 1,\n  \"key\": \"SucessRequest{{$timestamp}}\",\n  \"value\": \"SucessRequest{{$timestamp}}\"\n}\n}"
						},
						"url": {
							"raw": "{{serverURL}}/api/v1/workflow/actions/default/fire/PUBLISH",
							"host": [
								"{{serverURL}}"
							],
							"path": [
								"api",
								"v1",
								"workflow",
								"actions",
								"default",
								"fire",
								"PUBLISH"
							]
						},
						"description": "Fire any action using the actionId\n\nOptional: If you pass ?inode={inode}, you don't need body here.\n\n@Path(\"/actions/{actionId}/fire\")"
					},
					"response": []
				},
				{
					"name": "Fire Publish BaseType Can Not Be Resolved BadRequest",
					"event": [
						{
							"listen": "test",
							"script": {
								"exec": [
									"pm.test(\"Status code is 200 \", function () {",
									"    pm.response.to.have.status(400);",
									"});"
								],
								"type": "text/javascript"
							}
						}
					],
					"request": {
						"auth": {
							"type": "basic",
							"basic": [
								{
									"key": "password",
									"value": "admin",
									"type": "string"
								},
								{
									"key": "username",
									"value": "admin@dotcms.com",
									"type": "string"
								},
								{
									"key": "saveHelperData",
									"type": "any"
								},
								{
									"key": "showPassword",
									"value": false,
									"type": "boolean"
								}
							]
						},
						"method": "PUT",
						"header": [
							{
								"key": "Content-Type",
								"value": "application/json"
							}
						],
						"body": {
							"mode": "raw",
							"raw": "{\n    \"contentlet\":{\n        \"baseType\":\"BaseTypeNotExist\",\n        \"asset\":\"temp_c41afefd64\",\n        \"hostFolder\":\"48190c8c-42c4-46af-8d1a-0cd5db894797\",\n        \"indexPolicy\":\"WAIT_FOR\"\n        }\n}"
						},
						"url": {
							"raw": "{{serverURL}}/api/v1/workflow/actions/default/fire/PUBLISH",
							"host": [
								"{{serverURL}}"
							],
							"path": [
								"api",
								"v1",
								"workflow",
								"actions",
								"default",
								"fire",
								"PUBLISH"
							]
						},
						"description": "Fire a publish action. In the body the contentType is not sent, just the baseType but it doesn't exists so 400."
					},
					"response": []
				},
				{
					"name": "InvalidActionId",
					"event": [
						{
							"listen": "test",
							"script": {
								"exec": [
									"pm.test(\"Status code is 400\", function () {",
									"    pm.response.to.have.status(400);",
									"});",
									"",
									"",
									"",
									"pm.test(\"Valid response\", function () {",
									"    pm.expect(pm.response.text()).to.include(\"No enum constant\");",
									"});"
								],
								"type": "text/javascript"
							}
						}
					],
					"request": {
						"auth": {
							"type": "basic",
							"basic": [
								{
									"key": "password",
									"value": "admin",
									"type": "string"
								},
								{
									"key": "username",
									"value": "admin@dotcms.com",
									"type": "string"
								},
								{
									"key": "saveHelperData",
									"type": "any"
								},
								{
									"key": "showPassword",
									"value": false,
									"type": "boolean"
								}
							]
						},
						"method": "PUT",
						"header": [
							{
								"key": "Content-Type",
								"value": "application/json"
							}
						],
						"body": {
							"mode": "raw",
							"raw": "{ \"contentlet\" : {\n  \"stInode\" : \"f4d7c1b8-2c88-4071-abf1-a5328977b07d\",\n  \"languageId\" : 1,\n  \"key\": \"postman\",\n  \"value\": \"postman\"\n}\n}"
						},
						"url": {
							"raw": "{{serverURL}}/api/v1/workflow/actions/default/fire/NONEXISTING",
							"host": [
								"{{serverURL}}"
							],
							"path": [
								"api",
								"v1",
								"workflow",
								"actions",
								"default",
								"fire",
								"NONEXISTING"
							]
						},
						"description": "Fire any action uysing the actionId\n\nOptional: If you pass ?inode={inode}, you don't need body here. \n\n@Path(\"/actions/{actionId}/fire\")"
					},
					"response": []
				},
				{
					"name": "InvalidContentTypeId",
					"event": [
						{
							"listen": "test",
							"script": {
								"exec": [
									"pm.test(\"Status code is 400\", function () {",
									"    pm.response.to.have.status(400);",
									"});",
									"",
									"",
									"",
									"pm.test(\"Valid response\", function () {",
									"    pm.expect(pm.response.text()).to.include(\"Content Type with id\");",
									"    pm.expect(pm.response.text()).to.include(\"not found\");",
									"});"
								],
								"type": "text/javascript"
							}
						}
					],
					"request": {
						"auth": {
							"type": "basic",
							"basic": [
								{
									"key": "password",
									"value": "chris",
									"type": "string"
								},
								{
									"key": "username",
									"value": "chris@dotcms.com",
									"type": "string"
								},
								{
									"key": "saveHelperData",
									"type": "any"
								},
								{
									"key": "showPassword",
									"value": false,
									"type": "boolean"
								}
							]
						},
						"method": "PUT",
						"header": [
							{
								"key": "Content-Type",
								"value": "application/json"
							}
						],
						"body": {
							"mode": "raw",
							"raw": "{ \"contentlet\" : {\n  \"stInode\" : \"af4d7c1b8-2c88-4071-abf1-a5328977b07d\",\n  \"languageId\" : 1,\n  \"key\": \"postman\",\n  \"value\": \"postman\"\n}\n}"
						},
						"url": {
							"raw": "{{serverURL}}/api/v1/workflow/actions/b9d89c80-3d88-4311-8365-187323c96436/fire",
							"host": [
								"{{serverURL}}"
							],
							"path": [
								"api",
								"v1",
								"workflow",
								"actions",
								"b9d89c80-3d88-4311-8365-187323c96436",
								"fire"
							]
						},
						"description": "Fire any action uysing the actionId\n\nOptional: If you pass ?inode={inode}, you don't need body here. \n\n@Path(\"/actions/{actionId}/fire\")"
					},
					"response": []
				},
				{
					"name": "FireActionWithoutBody",
					"event": [
						{
							"listen": "test",
							"script": {
								"exec": [
									"pm.test(\"Status code is 200 \", function () {",
									"    pm.response.to.have.status(200);",
									"});",
									"",
									"",
									"",
									"pm.test(\"Valid response\", function () {",
									"    pm.expect(pm.response.text()).to.include(\"SucessRequest\");",
									"});"
								],
								"type": "text/javascript"
							}
						}
					],
					"request": {
						"auth": {
							"type": "basic",
							"basic": [
								{
									"key": "password",
									"value": "admin",
									"type": "string"
								},
								{
									"key": "username",
									"value": "admin@dotcms.com",
									"type": "string"
								},
								{
									"key": "saveHelperData",
									"type": "any"
								},
								{
									"key": "showPassword",
									"value": false,
									"type": "boolean"
								}
							]
						},
						"method": "PUT",
						"header": [
							{
								"key": "Content-Type",
								"value": "application/json"
							}
						],
						"body": {
							"mode": "raw",
							"raw": ""
						},
						"url": {
							"raw": "{{serverURL}}/api/v1/workflow/actions/b9d89c80-3d8843/fire?inode={{contentletInode}}",
							"host": [
								"{{serverURL}}"
							],
							"path": [
								"api",
								"v1",
								"workflow",
								"actions",
								"b9d89c80-3d8843",
								"fire"
							],
							"query": [
								{
									"key": "inode",
									"value": "{{contentletInode}}"
								}
							]
						},
						"description": "Fire any action uysing the actionId\n\nOptional: If you pass ?inode={inode}, you don't need body here. \n\n@Path(\"/actions/{actionId}/fire\")"
					},
					"response": []
				},
				{
					"name": "ExistingUniqueContent_ShouldRespond400",
					"event": [
						{
							"listen": "test",
							"script": {
								"exec": [
									"pm.test(\"Status code is 400, BadRequest\", function () {",
									"    pm.response.to.have.status(400);",
									"});",
									"",
									"",
									"",
									"pm.test(\"Valid response\", function () {",
									"    pm.expect(pm.response.text()).to.include(\"unique\");",
									"});"
								],
								"type": "text/javascript"
							}
						}
					],
					"request": {
						"auth": {
							"type": "basic",
							"basic": [
								{
									"key": "password",
									"value": "admin",
									"type": "string"
								},
								{
									"key": "username",
									"value": "admin@dotcms.com",
									"type": "string"
								},
								{
									"key": "saveHelperData",
									"type": "any"
								},
								{
									"key": "showPassword",
									"value": false,
									"type": "boolean"
								}
							]
						},
						"method": "PUT",
						"header": [
							{
								"key": "Content-Type",
								"value": "application/json"
							}
						],
						"body": {
							"mode": "raw",
							"raw": "{ \"contentlet\" : {\n  \"stInode\" : \"f4d7c1b8-2c88-4071-abf1-a5328977b07d\",\n  \"languageId\" : 1,\n  \"key\": \"{{fireActionLanguageKey}}\",\n  \"value\": \"postman3\"\n}\n}"
						},
						"url": {
							"raw": "{{serverURL}}/api/v1/workflow/actions/default/fire/PUBLISH",
							"host": [
								"{{serverURL}}"
							],
							"path": [
								"api",
								"v1",
								"workflow",
								"actions",
								"default",
								"fire",
								"PUBLISH"
							]
						},
						"description": "Fire any action uysing the actionId\n\nOptional: If you pass ?inode={inode}, you don't need body here. \n\n@Path(\"/actions/{actionId}/fire\")"
					},
					"response": []
				},
				{
					"name": "BadRequest",
					"event": [
						{
							"listen": "test",
							"script": {
								"exec": [
									"pm.test(\"Status code is 400 \", function () {",
									"    pm.response.to.have.status(400);",
									"});",
									"",
									""
								],
								"type": "text/javascript"
							}
						}
					],
					"request": {
						"auth": {
							"type": "basic",
							"basic": [
								{
									"key": "password",
									"value": "admin",
									"type": "string"
								},
								{
									"key": "username",
									"value": "admin@dotcms.com",
									"type": "string"
								},
								{
									"key": "saveHelperData",
									"type": "any"
								},
								{
									"key": "showPassword",
									"value": false,
									"type": "boolean"
								}
							]
						},
						"method": "PUT",
						"header": [
							{
								"key": "Content-Type",
								"value": "application/json"
							}
						],
						"body": {
							"mode": "raw",
							"raw": ""
						},
						"url": {
							"raw": "{{serverURL}}/api/v1/workflow/actions/b9d89c80-3d88-4311-8365-187323c96436/fire",
							"host": [
								"{{serverURL}}"
							],
							"path": [
								"api",
								"v1",
								"workflow",
								"actions",
								"b9d89c80-3d88-4311-8365-187323c96436",
								"fire"
							]
						},
						"description": "Fire any action uysing the actionId\n\nOptional: If you pass ?inode={inode}, you don't need body here. \n\n@Path(\"/actions/{actionId}/fire\")"
					},
					"response": []
				},
				{
					"name": "SuccessRequest_Mutipart",
					"event": [
						{
							"listen": "test",
							"script": {
								"exec": [
									"pm.test(\"Status code is 200 \", function () {",
									"    pm.response.to.have.status(200);",
									"});",
									"",
									"var jsonData = pm.response.json();",
									"",
									"pm.test(\"First binary included\", function () {",
									"    pm.expect(jsonData.entity.asset).include(\"james.jpeg\"); ",
									"});",
									"",
									"",
									"",
									""
								],
								"type": "text/javascript"
							}
						}
					],
					"request": {
						"auth": {
							"type": "basic",
							"basic": [
								{
									"key": "password",
									"value": "admin",
									"type": "string"
								},
								{
									"key": "username",
									"value": "admin@dotcms.com",
									"type": "string"
								},
								{
									"key": "saveHelperData",
									"type": "any"
								},
								{
									"key": "showPassword",
									"value": false,
									"type": "boolean"
								}
							]
						},
						"method": "PUT",
						"header": [
							{
								"key": "Content-Type",
								"value": "application/json"
							}
						],
						"body": {
							"mode": "formdata",
							"formdata": [
								{
									"key": "json",
									"value": "{ \"contentlet\" : {\n  \"stInode\" : \"f2d8a1c7-2b77-2081-bcf1-b5348988c08d\"\n}\n}",
									"type": "text"
								},
								{
									"key": "file",
									"type": "file",
									"src": "resources/WorkflowResource/testImages/james.jpeg"
								},
								{
									"key": "file",
									"type": "file",
									"src": [],
									"disabled": true
								}
							]
						},
						"url": {
							"raw": "{{serverURL}}/api/v1/workflow/actions/default/fire/PUBLISH",
							"host": [
								"{{serverURL}}"
							],
							"path": [
								"api",
								"v1",
								"workflow",
								"actions",
								"default",
								"fire",
								"PUBLISH"
							]
						},
						"description": "Fire any action using the actionId\n\nOptional: If you pass ?inode={inode}, you don't need body here.\n\n@Path(\"/actions/{actionId}/fire\")"
					},
					"response": []
				}
			]
		},
		{
			"name": "CopyScheme",
			"item": [
				{
					"name": "invalidateSession",
					"event": [
						{
							"listen": "test",
							"script": {
								"exec": [
									"pm.test(\"Status code is 200\", function () {",
									"    pm.response.to.have.status(200);",
									"});"
								],
								"type": "text/javascript"
							}
						}
					],
					"request": {
						"method": "GET",
						"header": [],
						"url": {
							"raw": "{{serverURL}}/api/v1/logout",
							"host": [
								"{{serverURL}}"
							],
							"path": [
								"api",
								"v1",
								"logout"
							]
						}
					},
					"response": []
				},
				{
					"name": "UserCredentialsValidation",
					"event": [
						{
							"listen": "test",
							"script": {
								"type": "text/javascript",
								"exec": [
									"pm.test(\"Status code is 401, You need credentials\", function () {",
									"    pm.response.to.have.status(401);",
									"});",
									"",
									"",
									"",
									"pm.test(\"Valid response\", function () {",
									"    pm.expect(pm.response.text()).to.include(\"Invalid User\");",
									"});pm.test(\"Status code is 401, You need credentials\", function () {",
									"    pm.response.to.have.status(401);",
									"});",
									"",
									"",
									"",
									"pm.test(\"Valid response\", function () {",
									"    pm.expect(pm.response.text()).to.include(\"Invalid User\");",
									"});"
								]
							}
						}
					],
					"request": {
						"auth": {
							"type": "noauth"
						},
						"method": "POST",
						"header": [],
						"url": {
							"raw": "{{serverURL}}/api/v1/workflow/schemes/d61a59e1a4/copy",
							"host": [
								"{{serverURL}}"
							],
							"path": [
								"api",
								"v1",
								"workflow",
								"schemes",
								"d61a59e1a4",
								"copy"
							]
						},
						"description": "Do a copy of an existing scheme \n\n@Path(\"/schemes/{schemeId}/copy\")"
					},
					"response": []
				},
				{
					"name": "SuccessCopy",
					"event": [
						{
							"listen": "test",
							"script": {
								"exec": [
									"pm.test(\"Status code is 200 \", function () {",
									"    pm.response.to.have.status(200);",
									"});",
									"",
									"",
									"",
									"pm.test(\"Valid response\", function () {",
									"    pm.expect(pm.response.text()).to.include(\"Copy from REST (automatic)\");",
									"});",
									"",
									"",
									"pm.test(\"Valid response\", function () {",
									"    pm.expect(pm.response.text()).to.include(\"creationDate\");",
									"});",
									"",
									""
								],
								"type": "text/javascript"
							}
						}
					],
					"request": {
						"auth": {
							"type": "basic",
							"basic": [
								{
									"key": "password",
									"value": "admin",
									"type": "string"
								},
								{
									"key": "username",
									"value": "admin@dotcms.com",
									"type": "string"
								},
								{
									"key": "saveHelperData",
									"type": "any"
								},
								{
									"key": "showPassword",
									"value": false,
									"type": "boolean"
								}
							]
						},
						"method": "POST",
						"header": [
							{
								"key": "Content-Type",
								"value": "application/json"
							}
						],
						"body": {
							"mode": "raw",
							"raw": ""
						},
						"url": {
							"raw": "{{serverURL}}/api/v1/workflow/schemes/{{schemeId}}/copy?name=Copy from REST (automatic)",
							"host": [
								"{{serverURL}}"
							],
							"path": [
								"api",
								"v1",
								"workflow",
								"schemes",
								"{{schemeId}}",
								"copy"
							],
							"query": [
								{
									"key": "name",
									"value": "Copy from REST (automatic)"
								}
							]
						},
						"description": "Do a copy of an existing scheme \n\n@Path(\"/schemes/{schemeId}/copy\")"
					},
					"response": []
				},
				{
					"name": "InvalidSchemeId",
					"event": [
						{
							"listen": "test",
							"script": {
								"exec": [
									"pm.test(\"Status code is 404\", function () {",
									"    pm.response.to.have.status(404);",
									"});",
									"",
									"",
									"",
									"pm.test(\"Valid response\", function () {",
									"    pm.expect(pm.response.text()).to.include(\"Workflow scheme [ad61a59e1-a49c-46f2-a929-db2b4bfa88b2] not found\");",
									"});"
								],
								"type": "text/javascript",
								"packages": {}
							}
						}
					],
					"request": {
						"auth": {
							"type": "basic",
							"basic": [
								{
									"key": "password",
									"value": "admin",
									"type": "string"
								},
								{
									"key": "username",
									"value": "admin@dotcms.com",
									"type": "string"
								},
								{
									"key": "saveHelperData",
									"type": "any"
								},
								{
									"key": "showPassword",
									"value": false,
									"type": "boolean"
								}
							]
						},
						"method": "POST",
						"header": [
							{
								"key": "Content-Type",
								"value": "application/json"
							}
						],
						"body": {
							"mode": "raw",
							"raw": ""
						},
						"url": {
							"raw": "{{serverURL}}/api/v1/workflow/schemes/ad61a59e1-a49c-46f2-a929-db2b4bfa88b2/copy?name=Copy from REST (automatic)_limited",
							"host": [
								"{{serverURL}}"
							],
							"path": [
								"api",
								"v1",
								"workflow",
								"schemes",
								"ad61a59e1-a49c-46f2-a929-db2b4bfa88b2",
								"copy"
							],
							"query": [
								{
									"key": "name",
									"value": "Copy from REST (automatic)_limited"
								}
							]
						},
						"description": "Do a copy of an existing scheme \n\n@Path(\"/schemes/{schemeId}/copy\")"
					},
					"response": []
				},
				{
					"name": "CopyWithAlreadyExistingName",
					"event": [
						{
							"listen": "test",
							"script": {
								"exec": [
									"pm.test(\"Status code is 200\", function () {",
									"    pm.response.to.have.status(200);",
									"});",
									"",
									"",
									"",
									"pm.test(\"Valid response\", function () {",
									"    pm.expect(pm.response.text()).to.include(\"Copy from REST (automatic)_limited\");",
									"});"
								],
								"type": "text/javascript"
							}
						}
					],
					"request": {
						"auth": {
							"type": "basic",
							"basic": [
								{
									"key": "password",
									"value": "admin",
									"type": "string"
								},
								{
									"key": "username",
									"value": "admin@dotcms.com",
									"type": "string"
								},
								{
									"key": "saveHelperData",
									"type": "any"
								},
								{
									"key": "showPassword",
									"value": false,
									"type": "boolean"
								}
							]
						},
						"method": "POST",
						"header": [
							{
								"key": "Content-Type",
								"value": "application/json"
							}
						],
						"body": {
							"mode": "raw",
							"raw": ""
						},
						"url": {
							"raw": "{{serverURL}}/api/v1/workflow/schemes/{{schemeId}}/copy?name=Copy from REST (automatic)_limited",
							"host": [
								"{{serverURL}}"
							],
							"path": [
								"api",
								"v1",
								"workflow",
								"schemes",
								"{{schemeId}}",
								"copy"
							],
							"query": [
								{
									"key": "name",
									"value": "Copy from REST (automatic)_limited"
								}
							]
						},
						"description": "Do a copy of an existing scheme \n\n@Path(\"/schemes/{schemeId}/copy\")"
					},
					"response": []
				},
				{
					"name": "CopyWithotNameParam",
					"event": [
						{
							"listen": "test",
							"script": {
								"exec": [
									"pm.test(\"Status code is 200\", function () {",
									"    pm.response.to.have.status(200);",
									"});",
									"",
									"",
									"pm.test(\"Valid response\", function () {",
									"    pm.expect(pm.response.text()).to.include(\"Copy from REST (automatic)_limited\");",
									"});"
								],
								"type": "text/javascript"
							}
						}
					],
					"request": {
						"auth": {
							"type": "basic",
							"basic": [
								{
									"key": "password",
									"value": "admin",
									"type": "string"
								},
								{
									"key": "username",
									"value": "admin@dotcms.com",
									"type": "string"
								},
								{
									"key": "saveHelperData",
									"type": "any"
								},
								{
									"key": "showPassword",
									"value": false,
									"type": "boolean"
								}
							]
						},
						"method": "POST",
						"header": [
							{
								"key": "Content-Type",
								"value": "application/json"
							}
						],
						"body": {
							"mode": "raw",
							"raw": "{ \"name\":\"Copy from REST (automatic)_limited\" }"
						},
						"url": {
							"raw": "{{serverURL}}/api/v1/workflow/schemes/{{schemeId}}/copy",
							"host": [
								"{{serverURL}}"
							],
							"path": [
								"api",
								"v1",
								"workflow",
								"schemes",
								"{{schemeId}}",
								"copy"
							]
						},
						"description": "Do a copy of an existing scheme \n\n@Path(\"/schemes/{schemeId}/copy\")"
					},
					"response": []
				},
				{
					"name": "SupportShortly",
					"event": [
						{
							"listen": "test",
							"script": {
								"exec": [
									"pm.test(\"Status code is 200 \", function () {",
									"    pm.response.to.have.status(200);",
									"});",
									"",
									"",
									"",
									"pm.test(\"Valid response\", function () {",
									"    pm.expect(pm.response.text()).to.include(\"Copy Using ShortlyID\");",
									"});",
									"",
									"",
									"pm.test(\"Valid response\", function () {",
									"    pm.expect(pm.response.text()).to.include(\"creationDate\");",
									"});",
									""
								],
								"type": "text/javascript"
							}
						}
					],
					"request": {
						"auth": {
							"type": "basic",
							"basic": [
								{
									"key": "password",
									"value": "admin",
									"type": "string"
								},
								{
									"key": "username",
									"value": "admin@dotcms.com",
									"type": "string"
								},
								{
									"key": "saveHelperData",
									"type": "any"
								},
								{
									"key": "showPassword",
									"value": false,
									"type": "boolean"
								}
							]
						},
						"method": "POST",
						"header": [
							{
								"key": "Content-Type",
								"value": "application/json"
							}
						],
						"body": {
							"mode": "raw",
							"raw": "{ \"name\":\"Copy from REST (automatic)_limited\" }"
						},
						"url": {
							"raw": "{{serverURL}}/api/v1/workflow/schemes/{{schemeIdShorty}}/copy?name=Copy Using ShortlyID",
							"host": [
								"{{serverURL}}"
							],
							"path": [
								"api",
								"v1",
								"workflow",
								"schemes",
								"{{schemeIdShorty}}",
								"copy"
							],
							"query": [
								{
									"key": "name",
									"value": "Copy Using ShortlyID"
								}
							]
						},
						"description": "Do a copy of an existing scheme \n\n@Path(\"/schemes/{schemeId}/copy\")"
					},
					"response": []
				}
			]
		},
		{
			"name": "DeleteStep",
			"item": [
				{
					"name": "invalidateSession",
					"event": [
						{
							"listen": "test",
							"script": {
								"exec": [
									"pm.test(\"Status code is 200\", function () {",
									"    pm.response.to.have.status(200);",
									"});"
								],
								"type": "text/javascript"
							}
						}
					],
					"request": {
						"method": "GET",
						"header": [],
						"url": {
							"raw": "{{serverURL}}/api/v1/logout",
							"host": [
								"{{serverURL}}"
							],
							"path": [
								"api",
								"v1",
								"logout"
							]
						}
					},
					"response": []
				},
				{
					"name": "UserCredentialsValidation",
					"event": [
						{
							"listen": "test",
							"script": {
								"type": "text/javascript",
								"exec": [
									"pm.test(\"Status code is 401, You need credentials\", function () {",
									"    pm.response.to.have.status(401);",
									"});",
									"",
									"",
									"",
									"pm.test(\"Valid response\", function () {",
									"    pm.expect(pm.response.text()).to.include(\"Invalid User\");",
									"});"
								]
							}
						}
					],
					"request": {
						"auth": {
							"type": "noauth"
						},
						"method": "DELETE",
						"header": [],
						"url": {
							"raw": "{{serverURL}}/api/v1/workflow/steps/c6035d07-8e8f-4a71-ad93-93adabf13906",
							"host": [
								"{{serverURL}}"
							],
							"path": [
								"api",
								"v1",
								"workflow",
								"steps",
								"c6035d07-8e8f-4a71-ad93-93adabf13906"
							]
						},
						"description": "This method deletes a step using the ID\n\n@Path(\"/steps/{stepId}\")\n"
					},
					"response": []
				},
				{
					"name": "SuccessDelete",
					"event": [
						{
							"listen": "test",
							"script": {
								"exec": [
									"pm.test(\"Status code is 200 \", function () {",
									"    pm.response.to.have.status(200);",
									"});",
									"",
									"",
									"",
									"pm.test(\"Valid response\", function () {",
									"    pm.expect(pm.response.text()).to.include(pm.collectionVariables.get(\"stepId\"));",
									"});",
									"",
									"",
									"",
									""
								],
								"type": "text/javascript"
							}
						}
					],
					"request": {
						"auth": {
							"type": "basic",
							"basic": [
								{
									"key": "password",
									"value": "admin",
									"type": "string"
								},
								{
									"key": "username",
									"value": "admin@dotcms.com",
									"type": "string"
								},
								{
									"key": "saveHelperData",
									"type": "any"
								},
								{
									"key": "showPassword",
									"value": false,
									"type": "boolean"
								}
							]
						},
						"method": "DELETE",
						"header": [],
						"url": {
							"raw": "{{serverURL}}/api/v1/workflow/steps/{{stepId}}",
							"host": [
								"{{serverURL}}"
							],
							"path": [
								"api",
								"v1",
								"workflow",
								"steps",
								"{{stepId}}"
							]
						},
						"description": "This method deletes a step using the ID\n\n@Path(\"/steps/{stepId}\")\n"
					},
					"response": []
				},
				{
					"name": "ReferencedStepValidation",
					"event": [
						{
							"listen": "test",
							"script": {
								"type": "text/javascript",
								"exec": [
									"pm.test(\"Status code is 400\", function () {",
									"    pm.response.to.have.status(400);",
									"});",
									"",
									"",
									"",
									"pm.test(\"Valid response\", function () {",
									"    pm.expect(pm.response.text()).to.include(\"is being referenced by\");",
									"});"
								]
							}
						}
					],
					"request": {
						"auth": {
							"type": "basic",
							"basic": [
								{
									"key": "password",
									"value": "admin",
									"type": "string"
								},
								{
									"key": "username",
									"value": "admin@dotcms.com",
									"type": "string"
								},
								{
									"key": "saveHelperData",
									"type": "any"
								},
								{
									"key": "showPassword",
									"value": false,
									"type": "boolean"
								}
							]
						},
						"method": "DELETE",
						"header": [],
						"url": {
							"raw": "{{serverURL}}/api/v1/workflow/steps/ee24a4cb-2d15-4c98-b1bd-6327126451f3",
							"host": [
								"{{serverURL}}"
							],
							"path": [
								"api",
								"v1",
								"workflow",
								"steps",
								"ee24a4cb-2d15-4c98-b1bd-6327126451f3"
							]
						},
						"description": "This method deletes a step using the ID\n\n@Path(\"/steps/{stepId}\")\n"
					},
					"response": []
				},
				{
					"name": "InvalidStepId",
					"event": [
						{
							"listen": "test",
							"script": {
								"exec": [
									"pm.test(\"Status code is 404\", function () {",
									"    pm.response.to.have.status(404);",
									"});",
									"",
									"",
									"",
									"pm.test(\"Valid response\", function () {",
									"    pm.expect(pm.response.text()).to.include(\"The Workflow Step does not exist\");",
									"});"
								],
								"type": "text/javascript"
							}
						}
					],
					"request": {
						"auth": {
							"type": "basic",
							"basic": [
								{
									"key": "password",
									"value": "admin",
									"type": "string"
								},
								{
									"key": "username",
									"value": "admin@dotcms.com",
									"type": "string"
								},
								{
									"key": "saveHelperData",
									"type": "any"
								},
								{
									"key": "showPassword",
									"value": false,
									"type": "boolean"
								}
							]
						},
						"method": "DELETE",
						"header": [],
						"url": {
							"raw": "{{serverURL}}/api/v1/workflow/steps/zee24a4cb-2d15-4c98-b1bd-6327126451f3",
							"host": [
								"{{serverURL}}"
							],
							"path": [
								"api",
								"v1",
								"workflow",
								"steps",
								"zee24a4cb-2d15-4c98-b1bd-6327126451f3"
							]
						},
						"description": "This method deletes a step using the ID\n\n@Path(\"/steps/{stepId}\")\n"
					},
					"response": []
				},
				{
					"name": "GivenValidStep_shouldSave",
					"event": [
						{
							"listen": "test",
							"script": {
								"exec": [
									"pm.test(\"Status code is 200 \", function () {",
									"    pm.response.to.have.status(200);",
									"});",
									"",
									"",
									"",
									"pm.test(\"Valid response\", function () {",
									"    pm.expect(pm.response.text()).to.include(\"\\\"name\\\":\\\"My REST step\\\"\");",
									"});",
									"",
									"var jsonData = pm.response.json();",
									"pm.collectionVariables.set(\"stepId\", jsonData.entity.id);",
									"pm.collectionVariables.set(\"stepIdShorty\", jsonData.entity.id.replace(\"-\",\"\").substring(0,10));"
								],
								"type": "text/javascript"
							}
						}
					],
					"request": {
						"auth": {
							"type": "basic",
							"basic": [
								{
									"key": "password",
									"value": "admin",
									"type": "string"
								},
								{
									"key": "username",
									"value": "admin@dotcms.com",
									"type": "string"
								},
								{
									"key": "saveHelperData",
									"type": "any"
								},
								{
									"key": "showPassword",
									"value": false,
									"type": "boolean"
								}
							]
						},
						"method": "POST",
						"header": [
							{
								"key": "Content-Type",
								"value": "application/json"
							}
						],
						"body": {
							"mode": "raw",
							"raw": " { \"schemeId\" : \"{{schemeId}}\", \"stepName\":\"My REST step\", \"enableEscalation\":false, \"escalationAction\":\"\", \"escalationTime\":\"0\",\"stepResolved\":false} "
						},
						"url": {
							"raw": "{{serverURL}}/api/v1/workflow/steps",
							"host": [
								"{{serverURL}}"
							],
							"path": [
								"api",
								"v1",
								"workflow",
								"steps"
							]
						},
						"description": "Add a new workflow step \n\n@Path(\"/steps\")"
					},
					"response": []
				},
				{
					"name": "SupportShortly",
					"event": [
						{
							"listen": "test",
							"script": {
								"exec": [
									"pm.test(\"Status code is 200 \", function () {",
									"    pm.response.to.have.status(200);",
									"});",
									"",
									"",
									"",
									"pm.test(\"Valid response\", function () {",
									"    pm.expect(pm.response.text()).to.include(pm.collectionVariables.get(\"stepId\"));",
									"});",
									"",
									"",
									"",
									""
								],
								"type": "text/javascript"
							}
						}
					],
					"request": {
						"auth": {
							"type": "basic",
							"basic": [
								{
									"key": "password",
									"value": "admin",
									"type": "string"
								},
								{
									"key": "username",
									"value": "admin@dotcms.com",
									"type": "string"
								},
								{
									"key": "saveHelperData",
									"type": "any"
								},
								{
									"key": "showPassword",
									"value": false,
									"type": "boolean"
								}
							]
						},
						"method": "DELETE",
						"header": [],
						"url": {
							"raw": "{{serverURL}}/api/v1/workflow/steps/{{stepIdShorty}}",
							"host": [
								"{{serverURL}}"
							],
							"path": [
								"api",
								"v1",
								"workflow",
								"steps",
								"{{stepIdShorty}}"
							]
						},
						"description": "This method deletes a step using the ID\n\n@Path(\"/steps/{stepId}\")\n"
					},
					"response": []
				}
			]
		},
		{
			"name": "DeleteAction (Permanently)",
			"item": [
				{
					"name": "invalidateSession",
					"event": [
						{
							"listen": "test",
							"script": {
								"exec": [
									"pm.test(\"Status code is 200\", function () {",
									"    pm.response.to.have.status(200);",
									"});"
								],
								"type": "text/javascript"
							}
						}
					],
					"request": {
						"method": "GET",
						"header": [],
						"url": {
							"raw": "{{serverURL}}/api/v1/logout",
							"host": [
								"{{serverURL}}"
							],
							"path": [
								"api",
								"v1",
								"logout"
							]
						}
					},
					"response": []
				},
				{
					"name": "UserCredentialValidation",
					"event": [
						{
							"listen": "test",
							"script": {
								"type": "text/javascript",
								"exec": [
									"pm.test(\"Status code is 401, You need credentials\", function () {",
									"    pm.response.to.have.status(401);",
									"});",
									"",
									"",
									"",
									"pm.test(\"Valid response\", function () {",
									"    pm.expect(pm.response.text()).to.include(\"Invalid User\");",
									"});pm.test(\"Status code is 401, You need credentials\", function () {",
									"    pm.response.to.have.status(401);",
									"});",
									"",
									"",
									"",
									"pm.test(\"Valid response\", function () {",
									"    pm.expect(pm.response.text()).to.include(\"Invalid User\");",
									"});"
								]
							}
						}
					],
					"request": {
						"auth": {
							"type": "noauth"
						},
						"method": "DELETE",
						"header": [],
						"url": {
							"raw": "{{serverURL}}/api/v1/workflow/actions/9012b349-e8ce-446f-86df-50b4f82a82ff",
							"host": [
								"{{serverURL}}"
							],
							"path": [
								"api",
								"v1",
								"workflow",
								"actions",
								"9012b349-e8ce-446f-86df-50b4f82a82ff"
							]
						},
						"description": "Deletes an action associated to the scheme and all references into steps\n\n@Path(\"/actions/{actionId}\")\n"
					},
					"response": []
				},
				{
					"name": "SuccessRequest",
					"event": [
						{
							"listen": "test",
							"script": {
								"exec": [
									"pm.test(\"Status code is 200 \", function () {",
									"    pm.response.to.have.status(200);",
									"});",
									"",
									"",
									"",
									"pm.test(\"Valid response\", function () {",
									"    pm.expect(pm.response.text()).to.include(\"Ok\");",
									"});"
								],
								"type": "text/javascript"
							}
						}
					],
					"request": {
						"auth": {
							"type": "basic",
							"basic": [
								{
									"key": "password",
									"value": "admin",
									"type": "string"
								},
								{
									"key": "username",
									"value": "admin@dotcms.com",
									"type": "string"
								},
								{
									"key": "saveHelperData",
									"type": "any"
								},
								{
									"key": "showPassword",
									"value": false,
									"type": "boolean"
								}
							]
						},
						"method": "DELETE",
						"header": [],
						"url": {
							"raw": "{{serverURL}}/api/v1/workflow/actions/{{actionId}}",
							"host": [
								"{{serverURL}}"
							],
							"path": [
								"api",
								"v1",
								"workflow",
								"actions",
								"{{actionId}}"
							]
						},
						"description": "Deletes an action associated to the scheme and all references into steps\n\n@Path(\"/actions/{actionId}\")\n"
					},
					"response": []
				},
				{
					"name": "InvalidActionId",
					"event": [
						{
							"listen": "test",
							"script": {
								"exec": [
									"pm.test(\"Status code is 404\", function () {",
									"    pm.response.to.have.status(404);",
									"});",
									"",
									"",
									"",
									"pm.test(\"Valid response\", function () {",
									"    pm.expect(pm.response.text()).to.include(\"The Workflow Action does not exist\");",
									"});"
								],
								"type": "text/javascript"
							}
						}
					],
					"request": {
						"auth": {
							"type": "basic",
							"basic": [
								{
									"key": "password",
									"value": "chris",
									"type": "string"
								},
								{
									"key": "username",
									"value": "chris@dotcms.com",
									"type": "string"
								},
								{
									"key": "saveHelperData",
									"type": "any"
								},
								{
									"key": "showPassword",
									"value": false,
									"type": "boolean"
								}
							]
						},
						"method": "DELETE",
						"header": [],
						"url": {
							"raw": "{{serverURL}}/api/v1/workflow/actions/123",
							"host": [
								"{{serverURL}}"
							],
							"path": [
								"api",
								"v1",
								"workflow",
								"actions",
								"123"
							]
						},
						"description": "Deletes an action associated to the scheme and all references into steps\n\n@Path(\"/actions/{actionId}\")\n"
					},
					"response": []
				},
				{
					"name": "GivenValidStep_shouldSave",
					"event": [
						{
							"listen": "test",
							"script": {
								"exec": [
									"pm.test(\"Status code is 200 \", function () {",
									"    pm.response.to.have.status(200);",
									"});",
									"",
									"",
									"",
									"pm.test(\"Valid response\", function () {",
									"    pm.expect(pm.response.text()).to.include(\"\\\"name\\\":\\\"My REST step\\\"\");",
									"});",
									"",
									"var jsonData = pm.response.json();",
									"pm.collectionVariables.set(\"stepId\", jsonData.entity.id);",
									"pm.collectionVariables.set(\"stepIdShorty\", jsonData.entity.id.replace(\"-\",\"\").substring(0,10));"
								],
								"type": "text/javascript"
							}
						}
					],
					"request": {
						"auth": {
							"type": "basic",
							"basic": [
								{
									"key": "password",
									"value": "admin",
									"type": "string"
								},
								{
									"key": "username",
									"value": "admin@dotcms.com",
									"type": "string"
								},
								{
									"key": "saveHelperData",
									"type": "any"
								},
								{
									"key": "showPassword",
									"value": false,
									"type": "boolean"
								}
							]
						},
						"method": "POST",
						"header": [
							{
								"key": "Content-Type",
								"value": "application/json"
							}
						],
						"body": {
							"mode": "raw",
							"raw": " { \"schemeId\" : \"{{schemeId}}\", \"stepName\":\"My REST step\", \"enableEscalation\":false, \"escalationAction\":\"\", \"escalationTime\":\"0\",\"stepResolved\":false} "
						},
						"url": {
							"raw": "{{serverURL}}/api/v1/workflow/steps",
							"host": [
								"{{serverURL}}"
							],
							"path": [
								"api",
								"v1",
								"workflow",
								"steps"
							]
						},
						"description": "Add a new workflow step \n\n@Path(\"/steps\")"
					},
					"response": []
				},
				{
					"name": "ValidAction_shouldSave",
					"event": [
						{
							"listen": "test",
							"script": {
								"exec": [
									"pm.test(\"Status code is 200 \", function () {",
									"    pm.response.to.have.status(200);",
									"});",
									"",
									"",
									"",
									"pm.test(\"Valid response\", function () {",
									"    pm.expect(pm.response.text()).to.include(\"\\\"name\\\":\\\"saveContent FROM REST NEW\\\"\");",
									"});",
									"",
									"var jsonData = pm.response.json();",
									"pm.collectionVariables.set(\"actionId\", jsonData.entity.id);",
									"pm.collectionVariables.set(\"actionIdShorty\", jsonData.entity.id.replace(\"-\",\"\").substring(0,10));"
								],
								"type": "text/javascript"
							}
						}
					],
					"request": {
						"auth": {
							"type": "basic",
							"basic": [
								{
									"key": "password",
									"value": "admin",
									"type": "string"
								},
								{
									"key": "username",
									"value": "admin@dotcms.com",
									"type": "string"
								},
								{
									"key": "saveHelperData",
									"type": "any"
								},
								{
									"key": "showPassword",
									"value": false,
									"type": "boolean"
								}
							]
						},
						"method": "POST",
						"header": [
							{
								"key": "Content-Type",
								"value": "application/json"
							}
						],
						"body": {
							"mode": "raw",
							"raw": "{\n   \"stepId\": \"{{stepId}}\",\n      \"actionName\": \"saveContent FROM REST NEW\",\n      \"schemeId\": \"{{schemeId}}\",\n      \"actionCondition\": \"\",\n      \"actionNextStep\": \"currentstep\",\n      \"actionNextAssign\": \"654b0931-1027-41f7-ad4d-173115ed8ec1\",\n      \"actionRoleHierarchyForAssign\": false,\n      \"actionAssignable\": false,\n      \"actionCommentable\": true,\n      \"whoCanUse\":[],\n      \"showOn\": [\n        \"UNPUBLISHED\",\n        \"NEW\",\n        \"LOCKED\",\n        \"PUBLISHED\"\n      ]\n}"
						},
						"url": {
							"raw": "{{serverURL}}/api/v1/workflow/actions",
							"host": [
								"{{serverURL}}"
							],
							"path": [
								"api",
								"v1",
								"workflow",
								"actions"
							]
						},
						"description": "Saves an action, by default the action is associated to the schema, however if the stepId is set will be automatically associated to the step too.\n\n@Path(\"/actions\")"
					},
					"response": []
				},
				{
					"name": "SupportShortly",
					"event": [
						{
							"listen": "test",
							"script": {
								"exec": [
									"pm.test(\"Status code is 200\", function () {",
									"    pm.response.to.have.status(200);",
									"});",
									"",
									"",
									"",
									"pm.test(\"Valid response\", function () {",
									"    pm.expect(pm.response.text()).to.include(\"Ok\");",
									"});"
								],
								"type": "text/javascript"
							}
						}
					],
					"request": {
						"auth": {
							"type": "basic",
							"basic": [
								{
									"key": "password",
									"value": "admin",
									"type": "string"
								},
								{
									"key": "username",
									"value": "admin@dotcms.com",
									"type": "string"
								},
								{
									"key": "saveHelperData",
									"type": "any"
								},
								{
									"key": "showPassword",
									"value": false,
									"type": "boolean"
								}
							]
						},
						"method": "DELETE",
						"header": [],
						"url": {
							"raw": "{{serverURL}}/api/v1/workflow/actions/{{actionIdShorty}}",
							"host": [
								"{{serverURL}}"
							],
							"path": [
								"api",
								"v1",
								"workflow",
								"actions",
								"{{actionIdShorty}}"
							]
						},
						"description": "Deletes an action associated to the scheme and all references into steps\n\n@Path(\"/actions/{actionId}\")\n"
					},
					"response": []
				}
			]
		},
		{
			"name": "DeleteAction (from step)",
			"item": [
				{
					"name": "GivenValidStep_shouldSave",
					"event": [
						{
							"listen": "test",
							"script": {
								"exec": [
									"pm.test(\"Status code is 200 \", function () {",
									"    pm.response.to.have.status(200);",
									"});",
									"",
									"",
									"",
									"pm.test(\"Valid response\", function () {",
									"    pm.expect(pm.response.text()).to.include(\"\\\"name\\\":\\\"My REST step\\\"\");",
									"});",
									"",
									"var jsonData = pm.response.json();",
									"pm.collectionVariables.set(\"stepId\", jsonData.entity.id);",
									"pm.collectionVariables.set(\"stepIdShorty\", jsonData.entity.id.replace(\"-\",\"\").substring(0,10));"
								],
								"type": "text/javascript"
							}
						}
					],
					"request": {
						"auth": {
							"type": "basic",
							"basic": [
								{
									"key": "password",
									"value": "admin",
									"type": "string"
								},
								{
									"key": "username",
									"value": "admin@dotcms.com",
									"type": "string"
								},
								{
									"key": "saveHelperData",
									"type": "any"
								},
								{
									"key": "showPassword",
									"value": false,
									"type": "boolean"
								}
							]
						},
						"method": "POST",
						"header": [
							{
								"key": "Content-Type",
								"value": "application/json"
							}
						],
						"body": {
							"mode": "raw",
							"raw": " { \"schemeId\" : \"{{schemeId}}\", \"stepName\":\"My REST step\", \"enableEscalation\":false, \"escalationAction\":\"\", \"escalationTime\":\"0\",\"stepResolved\":false} "
						},
						"url": {
							"raw": "{{serverURL}}/api/v1/workflow/steps",
							"host": [
								"{{serverURL}}"
							],
							"path": [
								"api",
								"v1",
								"workflow",
								"steps"
							]
						},
						"description": "Add a new workflow step \n\n@Path(\"/steps\")"
					},
					"response": []
				},
				{
					"name": "ValidAction_shouldSave",
					"event": [
						{
							"listen": "test",
							"script": {
								"exec": [
									"pm.test(\"Status code is 200 \", function () {",
									"    pm.response.to.have.status(200);",
									"});",
									"",
									"",
									"",
									"pm.test(\"Valid response\", function () {",
									"    pm.expect(pm.response.text()).to.include(\"\\\"name\\\":\\\"saveContent FROM REST NEW\\\"\");",
									"});",
									"",
									"var jsonData = pm.response.json();",
									"pm.collectionVariables.set(\"actionId\", jsonData.entity.id);",
									"pm.collectionVariables.set(\"actionIdShorty\", jsonData.entity.id.replace(\"-\",\"\").substring(0,10));"
								],
								"type": "text/javascript"
							}
						}
					],
					"request": {
						"auth": {
							"type": "basic",
							"basic": [
								{
									"key": "password",
									"value": "admin",
									"type": "string"
								},
								{
									"key": "username",
									"value": "admin@dotcms.com",
									"type": "string"
								},
								{
									"key": "saveHelperData",
									"type": "any"
								},
								{
									"key": "showPassword",
									"value": false,
									"type": "boolean"
								}
							]
						},
						"method": "POST",
						"header": [
							{
								"key": "Content-Type",
								"value": "application/json"
							}
						],
						"body": {
							"mode": "raw",
							"raw": "{\n   \"stepId\": \"{{stepId}}\",\n      \"actionName\": \"saveContent FROM REST NEW\",\n      \"schemeId\": \"{{schemeId}}\",\n      \"actionCondition\": \"\",\n      \"actionNextStep\": \"currentstep\",\n      \"actionNextAssign\": \"654b0931-1027-41f7-ad4d-173115ed8ec1\",\n      \"actionRoleHierarchyForAssign\": false,\n      \"actionAssignable\": false,\n      \"actionCommentable\": true,\n      \"whoCanUse\":[],\n      \"showOn\": [\n        \"UNPUBLISHED\",\n        \"NEW\",\n        \"LOCKED\",\n        \"PUBLISHED\"\n      ]\n}"
						},
						"url": {
							"raw": "{{serverURL}}/api/v1/workflow/actions",
							"host": [
								"{{serverURL}}"
							],
							"path": [
								"api",
								"v1",
								"workflow",
								"actions"
							]
						},
						"description": "Saves an action, by default the action is associated to the schema, however if the stepId is set will be automatically associated to the step too.\n\n@Path(\"/actions\")"
					},
					"response": []
				},
				{
					"name": "invalidateSession",
					"event": [
						{
							"listen": "test",
							"script": {
								"exec": [
									"pm.test(\"Status code is 200\", function () {",
									"    pm.response.to.have.status(200);",
									"});"
								],
								"type": "text/javascript"
							}
						}
					],
					"request": {
						"method": "GET",
						"header": [],
						"url": {
							"raw": "{{serverURL}}/api/v1/logout",
							"host": [
								"{{serverURL}}"
							],
							"path": [
								"api",
								"v1",
								"logout"
							]
						}
					},
					"response": []
				},
				{
					"name": "UserCredentialValidation",
					"event": [
						{
							"listen": "test",
							"script": {
								"type": "text/javascript",
								"exec": [
									"pm.test(\"Status code is 401, You need credentials\", function () {",
									"    pm.response.to.have.status(401);",
									"});",
									"",
									"",
									"",
									"pm.test(\"Valid response\", function () {",
									"    pm.expect(pm.response.text()).to.include(\"Invalid User\");",
									"});pm.test(\"Status code is 401, You need credentials\", function () {",
									"    pm.response.to.have.status(401);",
									"});",
									"",
									"",
									"",
									"pm.test(\"Valid response\", function () {",
									"    pm.expect(pm.response.text()).to.include(\"Invalid User\");",
									"});"
								]
							}
						}
					],
					"request": {
						"auth": {
							"type": "noauth"
						},
						"method": "DELETE",
						"header": [],
						"url": {
							"raw": "{{serverURL}}/api/v1/workflow/steps/0c5018fc-4773-4524-9ba8-328ca4c3d0b2/actions/658278d3-aa3b-4ce4-a028-c9e1656e4f9e",
							"host": [
								"{{serverURL}}"
							],
							"path": [
								"api",
								"v1",
								"workflow",
								"steps",
								"0c5018fc-4773-4524-9ba8-328ca4c3d0b2",
								"actions",
								"658278d3-aa3b-4ce4-a028-c9e1656e4f9e"
							]
						},
						"description": "Deletes an action associated to the step\n\n@Path(\"/steps/{stepId}/actions/{actionId}\")"
					},
					"response": []
				},
				{
					"name": "SuceessDelete",
					"event": [
						{
							"listen": "test",
							"script": {
								"exec": [
									"pm.test(\"Status code is 200 \", function () {",
									"    pm.response.to.have.status(200);",
									"});",
									"",
									"",
									"",
									"pm.test(\"Valid response\", function () {",
									"    pm.expect(pm.response.text()).to.include(\"Ok\");",
									"});"
								],
								"type": "text/javascript"
							}
						}
					],
					"request": {
						"auth": {
							"type": "basic",
							"basic": [
								{
									"key": "password",
									"value": "admin",
									"type": "string"
								},
								{
									"key": "username",
									"value": "admin@dotcms.com",
									"type": "string"
								},
								{
									"key": "saveHelperData",
									"type": "any"
								},
								{
									"key": "showPassword",
									"value": false,
									"type": "boolean"
								}
							]
						},
						"method": "DELETE",
						"header": [],
						"url": {
							"raw": "{{serverURL}}/api/v1/workflow/steps/{{stepId}}/actions/{{actionId}}",
							"host": [
								"{{serverURL}}"
							],
							"path": [
								"api",
								"v1",
								"workflow",
								"steps",
								"{{stepId}}",
								"actions",
								"{{actionId}}"
							]
						},
						"description": "Deletes an action associated to the step\n\n@Path(\"/steps/{stepId}/actions/{actionId}\")"
					},
					"response": []
				},
				{
					"name": "InvalidStepId",
					"event": [
						{
							"listen": "test",
							"script": {
								"exec": [
									"pm.test(\"Status code is 404\", function () {",
									"    pm.response.to.have.status(404);",
									"});",
									"",
									"",
									"",
									"pm.test(\"Valid response\", function () {",
									"    pm.expect(pm.response.text()).to.include(\"The Workflow Step does not exist\");",
									"});"
								],
								"type": "text/javascript"
							}
						}
					],
					"request": {
						"auth": {
							"type": "basic",
							"basic": [
								{
									"key": "password",
									"value": "admin",
									"type": "string"
								},
								{
									"key": "username",
									"value": "admin@dotcms.com",
									"type": "string"
								},
								{
									"key": "saveHelperData",
									"type": "any"
								},
								{
									"key": "showPassword",
									"value": false,
									"type": "boolean"
								}
							]
						},
						"method": "DELETE",
						"header": [],
						"url": {
							"raw": "{{serverURL}}/api/v1/workflow/steps/123/actions/c92f9aa1-9503-4567-ac30-d3242b54d02d",
							"host": [
								"{{serverURL}}"
							],
							"path": [
								"api",
								"v1",
								"workflow",
								"steps",
								"123",
								"actions",
								"c92f9aa1-9503-4567-ac30-d3242b54d02d"
							]
						},
						"description": "Deletes an action associated to the step\n\n@Path(\"/steps/{stepId}/actions/{actionId}\")"
					},
					"response": []
				},
				{
					"name": "InvalidActionId",
					"event": [
						{
							"listen": "test",
							"script": {
								"exec": [
									"pm.test(\"Status code is 404\", function () {",
									"    pm.response.to.have.status(404);",
									"});",
									"",
									"",
									"",
									"pm.test(\"Valid response\", function () {",
									"    pm.expect(pm.response.text()).to.include(\"The Workflow Action does not exist\");",
									"});"
								],
								"type": "text/javascript"
							}
						}
					],
					"request": {
						"auth": {
							"type": "basic",
							"basic": [
								{
									"key": "password",
									"value": "admin",
									"type": "string"
								},
								{
									"key": "username",
									"value": "admin@dotcms.com",
									"type": "string"
								},
								{
									"key": "saveHelperData",
									"type": "any"
								},
								{
									"key": "showPassword",
									"value": false,
									"type": "boolean"
								}
							]
						},
						"method": "DELETE",
						"header": [],
						"url": {
							"raw": "{{serverURL}}/api/v1/workflow/steps/{{stepId}}/actions/123",
							"host": [
								"{{serverURL}}"
							],
							"path": [
								"api",
								"v1",
								"workflow",
								"steps",
								"{{stepId}}",
								"actions",
								"123"
							]
						},
						"description": "Deletes an action associated to the step\n\n@Path(\"/steps/{stepId}/actions/{actionId}\")"
					},
					"response": []
				},
				{
					"name": "GivenValidStep_shouldSave",
					"event": [
						{
							"listen": "test",
							"script": {
								"exec": [
									"pm.test(\"Status code is 200 \", function () {",
									"    pm.response.to.have.status(200);",
									"});",
									"",
									"",
									"",
									"pm.test(\"Valid response\", function () {",
									"    pm.expect(pm.response.text()).to.include(\"\\\"name\\\":\\\"My REST step\\\"\");",
									"});",
									"",
									"var jsonData = pm.response.json();",
									"pm.collectionVariables.set(\"stepId\", jsonData.entity.id);",
									"pm.collectionVariables.set(\"stepIdShorty\", jsonData.entity.id.replace(\"-\",\"\").substring(0,10));"
								],
								"type": "text/javascript"
							}
						}
					],
					"request": {
						"auth": {
							"type": "basic",
							"basic": [
								{
									"key": "password",
									"value": "admin",
									"type": "string"
								},
								{
									"key": "username",
									"value": "admin@dotcms.com",
									"type": "string"
								},
								{
									"key": "saveHelperData",
									"type": "any"
								},
								{
									"key": "showPassword",
									"value": false,
									"type": "boolean"
								}
							]
						},
						"method": "POST",
						"header": [
							{
								"key": "Content-Type",
								"value": "application/json"
							}
						],
						"body": {
							"mode": "raw",
							"raw": " { \"schemeId\" : \"{{schemeId}}\", \"stepName\":\"My REST step\", \"enableEscalation\":false, \"escalationAction\":\"\", \"escalationTime\":\"0\",\"stepResolved\":false} "
						},
						"url": {
							"raw": "{{serverURL}}/api/v1/workflow/steps",
							"host": [
								"{{serverURL}}"
							],
							"path": [
								"api",
								"v1",
								"workflow",
								"steps"
							]
						},
						"description": "Add a new workflow step \n\n@Path(\"/steps\")"
					},
					"response": []
				},
				{
					"name": "ValidAction_shouldSave",
					"event": [
						{
							"listen": "test",
							"script": {
								"exec": [
									"pm.test(\"Status code is 200 \", function () {",
									"    pm.response.to.have.status(200);",
									"});",
									"",
									"",
									"",
									"pm.test(\"Valid response\", function () {",
									"    pm.expect(pm.response.text()).to.include(\"\\\"name\\\":\\\"saveContent FROM REST NEW\\\"\");",
									"});",
									"",
									"var jsonData = pm.response.json();",
									"pm.collectionVariables.set(\"actionId\", jsonData.entity.id);",
									"pm.collectionVariables.set(\"actionIdShorty\", jsonData.entity.id.replace(\"-\",\"\").substring(0,10));"
								],
								"type": "text/javascript"
							}
						}
					],
					"request": {
						"auth": {
							"type": "basic",
							"basic": [
								{
									"key": "password",
									"value": "admin",
									"type": "string"
								},
								{
									"key": "username",
									"value": "admin@dotcms.com",
									"type": "string"
								},
								{
									"key": "saveHelperData",
									"type": "any"
								},
								{
									"key": "showPassword",
									"value": false,
									"type": "boolean"
								}
							]
						},
						"method": "POST",
						"header": [
							{
								"key": "Content-Type",
								"value": "application/json"
							}
						],
						"body": {
							"mode": "raw",
							"raw": "{\n   \"stepId\": \"{{stepId}}\",\n      \"actionName\": \"saveContent FROM REST NEW\",\n      \"schemeId\": \"{{schemeId}}\",\n      \"actionCondition\": \"\",\n      \"actionNextStep\": \"currentstep\",\n      \"actionNextAssign\": \"654b0931-1027-41f7-ad4d-173115ed8ec1\",\n      \"actionRoleHierarchyForAssign\": false,\n      \"actionAssignable\": false,\n      \"actionCommentable\": true,\n      \"whoCanUse\":[],\n      \"showOn\": [\n        \"UNPUBLISHED\",\n        \"NEW\",\n        \"LOCKED\",\n        \"PUBLISHED\"\n      ]\n}"
						},
						"url": {
							"raw": "{{serverURL}}/api/v1/workflow/actions",
							"host": [
								"{{serverURL}}"
							],
							"path": [
								"api",
								"v1",
								"workflow",
								"actions"
							]
						},
						"description": "Saves an action, by default the action is associated to the schema, however if the stepId is set will be automatically associated to the step too.\n\n@Path(\"/actions\")"
					},
					"response": []
				},
				{
					"name": "SupportShortlyId",
					"event": [
						{
							"listen": "test",
							"script": {
								"exec": [
									"pm.test(\"Status code is 200 \", function () {",
									"    pm.response.to.have.status(200);",
									"});",
									"",
									"",
									"",
									"pm.test(\"Valid response\", function () {",
									"    pm.expect(pm.response.text()).to.include(\"Ok\");",
									"});"
								],
								"type": "text/javascript"
							}
						}
					],
					"request": {
						"auth": {
							"type": "basic",
							"basic": [
								{
									"key": "password",
									"value": "admin",
									"type": "string"
								},
								{
									"key": "username",
									"value": "admin@dotcms.com",
									"type": "string"
								},
								{
									"key": "saveHelperData",
									"type": "any"
								},
								{
									"key": "showPassword",
									"value": false,
									"type": "boolean"
								}
							]
						},
						"method": "DELETE",
						"header": [],
						"url": {
							"raw": "{{serverURL}}/api/v1/workflow/steps/{{stepIdShorty}}/actions/{{actionIdShorty}}",
							"host": [
								"{{serverURL}}"
							],
							"path": [
								"api",
								"v1",
								"workflow",
								"steps",
								"{{stepIdShorty}}",
								"actions",
								"{{actionIdShorty}}"
							]
						},
						"description": "Deletes an action associated to the step\n\n@Path(\"/steps/{stepId}/actions/{actionId}\")"
					},
					"response": []
				}
			]
		},
		{
			"name": "DeleteScheme",
			"item": [
				{
					"name": "invalidateSession",
					"event": [
						{
							"listen": "test",
							"script": {
								"exec": [
									"pm.test(\"Status code is 200\", function () {",
									"    pm.response.to.have.status(200);",
									"});"
								],
								"type": "text/javascript"
							}
						}
					],
					"request": {
						"method": "GET",
						"header": [],
						"url": {
							"raw": "{{serverURL}}/api/v1/logout",
							"host": [
								"{{serverURL}}"
							],
							"path": [
								"api",
								"v1",
								"logout"
							]
						}
					},
					"response": []
				},
				{
					"name": "UserCredentialsValidation",
					"event": [
						{
							"listen": "test",
							"script": {
								"type": "text/javascript",
								"exec": [
									"pm.test(\"Status code is 401, You need credentials\", function () {",
									"    pm.response.to.have.status(401);",
									"});",
									"",
									"pm.test(\"Valid response\", function () {",
									"    pm.expect(pm.response.text()).to.include(\"Invalid User\");",
									"});"
								]
							}
						}
					],
					"request": {
						"auth": {
							"type": "noauth"
						},
						"method": "DELETE",
						"header": [],
						"url": {
							"raw": "{{serverURL}}/api/v1/workflow/schemes/85c1515c-c4f3-463c-bac2-860b8fcacc34",
							"host": [
								"{{serverURL}}"
							],
							"path": [
								"api",
								"v1",
								"workflow",
								"schemes",
								"85c1515c-c4f3-463c-bac2-860b8fcacc34"
							]
						},
						"description": "Deletes an existing scheme (the response is async)\n\n@Path(\"/schemes/{schemeId}\")"
					},
					"response": []
				},
				{
					"name": "archiveScheme",
					"event": [
						{
							"listen": "test",
							"script": {
								"exec": [
									"pm.test(\"Status code is 200 \", function () {",
									"    pm.response.to.have.status(200);",
									"});",
									"",
									"",
									"",
									"pm.test(\"Valid response\", function () {",
									"    pm.expect(pm.response.text()).to.include(\"\\\"name\\\":\\\"WF_Import_AsAdmin_edited\\\"\");",
									"});"
								],
								"type": "text/javascript"
							}
						}
					],
					"request": {
						"auth": {
							"type": "basic",
							"basic": [
								{
									"key": "password",
									"value": "admin",
									"type": "string"
								},
								{
									"key": "username",
									"value": "admin@dotcms.com",
									"type": "string"
								},
								{
									"key": "saveHelperData",
									"type": "any"
								},
								{
									"key": "showPassword",
									"value": false,
									"type": "boolean"
								}
							]
						},
						"method": "PUT",
						"header": [
							{
								"key": "Content-Type",
								"value": "application/json"
							}
						],
						"body": {
							"mode": "raw",
							"raw": "{\"schemeName\": \"WF_Import_AsAdmin_edited\", \"schemeDescription\": \"AutomaticTest\", \"schemeArchived\": \"true\"}"
						},
						"url": {
							"raw": "{{serverURL}}/api/v1/workflow/schemes/{{schemeId}}",
							"host": [
								"{{serverURL}}"
							],
							"path": [
								"api",
								"v1",
								"workflow",
								"schemes",
								"{{schemeId}}"
							]
						},
						"description": "Updates an existing scheme\n\n@Path(\"/schemes/{schemeId}\")"
					},
					"response": []
				},
				{
					"name": "SuccessDelete",
					"event": [
						{
							"listen": "test",
							"script": {
								"exec": [
									"pm.test(\"Status code is 200 \", function () {",
									"    pm.response.to.have.status(200);",
									"});",
									"",
									"",
									"",
									"pm.test(\"Valid response\", function () {",
									"    pm.expect(pm.response.text()).to.include(\"id\");",
									"});",
									"",
									"pm.test(\"Valid response\", function () {",
									"    pm.expect(pm.response.text()).to.include(\"name\");",
									"});"
								],
								"type": "text/javascript"
							}
						}
					],
					"request": {
						"auth": {
							"type": "basic",
							"basic": [
								{
									"key": "password",
									"value": "admin",
									"type": "string"
								},
								{
									"key": "username",
									"value": "admin@dotcms.com",
									"type": "string"
								},
								{
									"key": "saveHelperData",
									"type": "any"
								},
								{
									"key": "showPassword",
									"value": false,
									"type": "boolean"
								}
							]
						},
						"method": "DELETE",
						"header": [],
						"url": {
							"raw": "{{serverURL}}/api/v1/workflow/schemes/{{schemeId}}",
							"host": [
								"{{serverURL}}"
							],
							"path": [
								"api",
								"v1",
								"workflow",
								"schemes",
								"{{schemeId}}"
							]
						},
						"description": "Deletes an existing scheme (the response is async)\n\n@Path(\"/schemes/{schemeId}\")"
					},
					"response": []
				},
				{
					"name": "InvalidSchemeId",
					"event": [
						{
							"listen": "test",
							"script": {
								"exec": [
									"pm.test(\"Status code is 404\", function () {",
									"    pm.response.to.have.status(404);",
									"});",
									"",
									"",
									"",
									"pm.test(\"Valid response\", function () {",
									"    pm.expect(pm.response.text()).to.include(\"Workflow scheme [123] not found\");",
									"});"
								],
								"type": "text/javascript",
								"packages": {}
							}
						}
					],
					"request": {
						"auth": {
							"type": "basic",
							"basic": [
								{
									"key": "password",
									"value": "admin",
									"type": "string"
								},
								{
									"key": "username",
									"value": "admin@dotcms.com",
									"type": "string"
								},
								{
									"key": "saveHelperData",
									"type": "any"
								},
								{
									"key": "showPassword",
									"value": false,
									"type": "boolean"
								}
							]
						},
						"method": "DELETE",
						"header": [],
						"url": {
							"raw": "{{serverURL}}/api/v1/workflow/schemes/123",
							"host": [
								"{{serverURL}}"
							],
							"path": [
								"api",
								"v1",
								"workflow",
								"schemes",
								"123"
							]
						},
						"description": "Deletes an existing scheme (the response is async)\n\n@Path(\"/schemes/{schemeId}\")"
					},
					"response": []
				},
				{
					"name": "GivenValidScheme_ShouldSave",
					"event": [
						{
							"listen": "test",
							"script": {
								"exec": [
									"pm.test(\"Status code is 200 \", function () {",
									"    pm.response.to.have.status(200);",
									"});",
									"",
									"pm.test(\"Response includes name\", function () {",
									"    pm.expect(pm.response.text()).to.include(\"\\\"name\\\":\\\"REST Schema\\\"\");",
									"});",
									"",
									"var jsonData = pm.response.json();",
									"pm.collectionVariables.set(\"schemeId\", jsonData.entity.id);",
									"pm.collectionVariables.set(\"schemeIdShorty\", jsonData.entity.id.replace(\"-\",\"\").substring(0,10));"
								],
								"type": "text/javascript"
							}
						}
					],
					"request": {
						"auth": {
							"type": "basic",
							"basic": [
								{
									"key": "password",
									"value": "admin",
									"type": "string"
								},
								{
									"key": "username",
									"value": "admin@dotcms.com",
									"type": "string"
								},
								{
									"key": "saveHelperData",
									"type": "any"
								},
								{
									"key": "showPassword",
									"value": false,
									"type": "boolean"
								}
							]
						},
						"method": "POST",
						"header": [
							{
								"key": "Content-Type",
								"value": "application/json"
							}
						],
						"body": {
							"mode": "raw",
							"raw": "{\"schemeName\": \"REST Schema\", \"schemeDescription\": \"rest1\", \"schemeArchived\": \"false\"}"
						},
						"url": {
							"raw": "{{serverURL}}/api/v1/workflow/schemes",
							"host": [
								"{{serverURL}}"
							],
							"path": [
								"api",
								"v1",
								"workflow",
								"schemes"
							]
						},
						"description": "Creates a new scheme \n\n@Path(\"/schemes\")"
					},
					"response": []
				},
				{
					"name": "archiveScheme",
					"event": [
						{
							"listen": "test",
							"script": {
								"exec": [
									"pm.test(\"Status code is 200 \", function () {",
									"    pm.response.to.have.status(200);",
									"});",
									"",
									"",
									"",
									"pm.test(\"Valid response\", function () {",
									"    pm.expect(pm.response.text()).to.include(\"\\\"name\\\":\\\"WF_Import_AsAdmin_edited\\\"\");",
									"});"
								],
								"type": "text/javascript"
							}
						}
					],
					"request": {
						"auth": {
							"type": "basic",
							"basic": [
								{
									"key": "password",
									"value": "admin",
									"type": "string"
								},
								{
									"key": "username",
									"value": "admin@dotcms.com",
									"type": "string"
								},
								{
									"key": "saveHelperData",
									"type": "any"
								},
								{
									"key": "showPassword",
									"value": false,
									"type": "boolean"
								}
							]
						},
						"method": "PUT",
						"header": [
							{
								"key": "Content-Type",
								"value": "application/json"
							}
						],
						"body": {
							"mode": "raw",
							"raw": "{\"schemeName\": \"WF_Import_AsAdmin_edited\", \"schemeDescription\": \"AutomaticTest\", \"schemeArchived\": \"true\"}"
						},
						"url": {
							"raw": "{{serverURL}}/api/v1/workflow/schemes/{{schemeId}}",
							"host": [
								"{{serverURL}}"
							],
							"path": [
								"api",
								"v1",
								"workflow",
								"schemes",
								"{{schemeId}}"
							]
						},
						"description": "Updates an existing scheme\n\n@Path(\"/schemes/{schemeId}\")"
					},
					"response": []
				},
				{
					"name": "SupportShorlty",
					"event": [
						{
							"listen": "test",
							"script": {
								"exec": [
									"pm.test(\"Status code is 200, You need credentials\", function () {",
									"    pm.response.to.have.status(200);",
									"});",
									"",
									"",
									"",
									"pm.test(\"Valid response\", function () {",
									"    pm.expect(pm.response.text()).to.include(\"WF_Import_AsAdmin_edited\");",
									"});"
								],
								"type": "text/javascript"
							}
						}
					],
					"request": {
						"auth": {
							"type": "basic",
							"basic": [
								{
									"key": "password",
									"value": "admin",
									"type": "string"
								},
								{
									"key": "username",
									"value": "admin@dotcms.com",
									"type": "string"
								},
								{
									"key": "saveHelperData",
									"type": "any"
								},
								{
									"key": "showPassword",
									"value": false,
									"type": "boolean"
								}
							]
						},
						"method": "DELETE",
						"header": [],
						"url": {
							"raw": "{{serverURL}}/api/v1/workflow/schemes/{{schemeIdShorty}}",
							"host": [
								"{{serverURL}}"
							],
							"path": [
								"api",
								"v1",
								"workflow",
								"schemes",
								"{{schemeIdShorty}}"
							]
						},
						"description": "Deletes an existing scheme (the response is async)\n\n@Path(\"/schemes/{schemeId}\")"
					},
					"response": []
				}
			],
			"description": "Deletes an existing scheme (the response is async)\n\n@Path(\"/schemes/{schemeId}\")",
			"event": [
				{
					"listen": "prerequest",
					"script": {
						"type": "text/javascript",
						"exec": [
							""
						]
					}
				},
				{
					"listen": "test",
					"script": {
						"type": "text/javascript",
						"exec": [
							""
						]
					}
				}
			]
		},
		{
			"name": "systemActions",
			"item": [
				{
					"name": "Creates a Content Type",
					"event": [
						{
							"listen": "test",
							"script": {
								"exec": [
									"pm.test(\"Status code is 200\", function () {",
									"    pm.response.to.have.status(200);",
									"});",
									"",
									"",
									""
								],
								"type": "text/javascript"
							}
						}
					],
					"request": {
						"auth": {
							"type": "basic",
							"basic": [
								{
									"key": "username",
									"value": "admin@dotcms.com",
									"type": "string"
								},
								{
									"key": "password",
									"value": "admin",
									"type": "string"
								}
							]
						},
						"method": "POST",
						"header": [
							{
								"key": "Content-Type",
								"value": "application/json"
							}
						],
						"body": {
							"mode": "raw",
							"raw": "{\n   \"defaultType\":false,\n   \"fixed\":false,\n   \"system\":false,\n   \"clazz\":\"com.dotcms.contenttype.model.type.ImmutableSimpleContentType\",\n   \"description\":\"\",\n   \"host\":\"8a7d5e23-da1e-420a-b4f0-471e7da8ea2d\",\n   \"folder\":\"SYSTEM_FOLDER\",\n   \"name\":\"TestContentTypeSystemActions\",\n   \"systemActionMappings\":{\n      \"NEW\":\"ceca71a0-deee-4999-bd47-b01baa1bcfc8\"\n   },\n   \"workflow\":[\n      \"d61a59e1-a49c-46f2-a929-db2b4bfa88b2\"\n   ]\n}",
							"options": {
								"raw": {
									"language": "json"
								}
							}
						},
						"url": {
							"raw": "{{serverURL}}/api/v1/contenttype/",
							"host": [
								"{{serverURL}}"
							],
							"path": [
								"api",
								"v1",
								"contenttype",
								""
							]
						},
						"description": "Creates a content type to associate a system workflow"
					},
					"response": []
				},
				{
					"name": "Create System Workflow Action for New Content Type",
					"event": [
						{
							"listen": "test",
							"script": {
								"exec": [
									"pm.test(\"Status code is 200\", function () {",
									"    pm.response.to.have.status(200);",
									"});",
									"",
									"",
									""
								],
								"type": "text/javascript"
							}
						}
					],
					"request": {
						"auth": {
							"type": "basic",
							"basic": [
								{
									"key": "username",
									"value": "admin@dotcms.com",
									"type": "string"
								},
								{
									"key": "password",
									"value": "admin",
									"type": "string"
								}
							]
						},
						"method": "PUT",
						"header": [
							{
								"key": "Content-Type",
								"value": "application/json"
							}
						],
						"body": {
							"mode": "raw",
							"raw": "{\n\t\"actionId\":\"b9d89c80-3d88-4311-8365-187323c96436\",\n\t\"systemAction\":\"EDIT\",\n\t\"contentTypeVariable\":\"TestContentTypeSystemActions\"\n}",
							"options": {
								"raw": {
									"language": "json"
								}
							}
						},
						"url": {
							"raw": "{{serverURL}}/api/v1/workflow/system/actions",
							"host": [
								"{{serverURL}}"
							],
							"path": [
								"api",
								"v1",
								"workflow",
								"system",
								"actions"
							]
						},
						"description": "Create for the new content type a new mapping for EDIT"
					},
					"response": []
				},
				{
					"name": "Get Content Type System Actions",
					"event": [
						{
							"listen": "test",
							"script": {
								"exec": [
									"pm.test(\"No errors\", function () {",
									"    ",
									"    var jsonData = pm.response.json();",
									"    pm.expect(jsonData.errors.length).to.eql(0);",
									"});",
									"",
									"pm.test(\"Return 2 items\", function () {",
									"    ",
									"    var jsonData = pm.response.json();",
									"    pm.expect(jsonData.entity.length).to.eql(2);",
									"});",
									"",
									"pm.test(\"Has New System Action\", function () {",
									"    ",
									"    var jsonData = pm.response.json();",
									"    pm.expect(jsonData.entity[0].systemAction).to.eql(\"NEW\");",
									"});",
									"",
									"pm.test(\"New  has a Save Action\", function () {",
									"    ",
									"    var jsonData = pm.response.json();",
									"    pm.expect(jsonData.entity[0].workflowAction.id).to.eql(\"ceca71a0-deee-4999-bd47-b01baa1bcfc8\");",
									"});",
									"",
									"pm.test(\"Has Edit System Action\", function () {",
									"    ",
									"    var jsonData = pm.response.json();",
									"    pm.expect(jsonData.entity[1].systemAction).to.eql(\"EDIT\");",
									"});",
									"",
									"pm.test(\"New  has a Save/Publish Action\", function () {",
									"    ",
									"    var jsonData = pm.response.json();",
									"    pm.expect(jsonData.entity[1].workflowAction.id).to.eql(\"b9d89c80-3d88-4311-8365-187323c96436\");",
									"});",
									"",
									""
								],
								"type": "text/javascript"
							}
						}
					],
					"request": {
						"auth": {
							"type": "basic",
							"basic": [
								{
									"key": "username",
									"value": "admin@dotcms.com",
									"type": "string"
								},
								{
									"key": "password",
									"value": "admin",
									"type": "string"
								}
							]
						},
						"method": "GET",
						"header": [],
						"url": {
							"raw": "{{serverURL}}/api/v1/workflow/contenttypes/TestContentTypeSystemActions/system/actions",
							"host": [
								"{{serverURL}}"
							],
							"path": [
								"api",
								"v1",
								"workflow",
								"contenttypes",
								"TestContentTypeSystemActions",
								"system",
								"actions"
							]
						},
						"description": "Get the two content types"
					},
					"response": []
				},
				{
					"name": "Fires a default New Action",
					"event": [
						{
							"listen": "test",
							"script": {
								"exec": [
									"pm.test(\"No errors\", function () {",
									"    ",
									"    var jsonData = pm.response.json();",
									"    pm.expect(jsonData.errors.length).to.eql(0);",
									"});",
									"",
									"pm.test(\"Information Saved Correctly\", function () {",
									"    ",
									"    var jsonData = pm.response.json();",
									"    pm.expect(jsonData.entity.baseType).to.eql(\"CONTENT\");",
									"    pm.expect(jsonData.entity.contentType).to.eql(\"TestContentTypeSystemActions\");",
									"});",
									"",
									"",
									"",
									""
								],
								"type": "text/javascript"
							}
						}
					],
					"request": {
						"auth": {
							"type": "basic",
							"basic": [
								{
									"key": "username",
									"value": "admin@dotcms.com",
									"type": "string"
								},
								{
									"key": "password",
									"value": "admin",
									"type": "string"
								}
							]
						},
						"method": "PUT",
						"header": [
							{
								"key": "Content-Type",
								"value": "application/json"
							}
						],
						"body": {
							"mode": "raw",
							"raw": "{\n\t\"comments\":\"Adding New Content type\",\n\t\"contentlet\": {\n\t\t\"contentType\":\"TestContentTypeSystemActions\"\n\t\t\n\t}\n}",
							"options": {
								"raw": {
									"language": "json"
								}
							}
						},
						"url": {
							"raw": "{{serverURL}}/api/v1/workflow/actions/default/fire/NEW",
							"host": [
								"{{serverURL}}"
							],
							"path": [
								"api",
								"v1",
								"workflow",
								"actions",
								"default",
								"fire",
								"NEW"
							]
						}
					},
					"response": []
				},
				{
					"name": "Fires a default EDIT Action",
					"event": [
						{
							"listen": "test",
							"script": {
								"exec": [
									"pm.test(\"No errors\", function () {",
									"    ",
									"    var jsonData = pm.response.json();",
									"    pm.expect(jsonData.errors.length).to.eql(0);",
									"});",
									"",
									"pm.test(\"Information Saved Correctly\", function () {",
									"    ",
									"    var jsonData = pm.response.json();",
									"    pm.expect(jsonData.entity.baseType).to.eql(\"CONTENT\");",
									"    pm.expect(jsonData.entity.contentType).to.eql(\"TestContentTypeSystemActions\");",
									"});",
									"",
									"",
									"",
									""
								],
								"type": "text/javascript"
							}
						}
					],
					"request": {
						"auth": {
							"type": "basic",
							"basic": [
								{
									"key": "username",
									"value": "admin@dotcms.com",
									"type": "string"
								},
								{
									"key": "password",
									"value": "admin",
									"type": "string"
								}
							]
						},
						"method": "PUT",
						"header": [
							{
								"key": "Content-Type",
								"value": "application/json"
							}
						],
						"body": {
							"mode": "raw",
							"raw": "{\n\t\"comments\":\"Adding New Content type\",\n\t\"contentlet\": {\n\t\t\"contentType\":\"TestContentTypeSystemActions\"\n\t\t\n\t}\n}",
							"options": {
								"raw": {
									"language": "json"
								}
							}
						},
						"url": {
							"raw": "{{serverURL}}/api/v1/workflow/actions/default/fire/EDIT",
							"host": [
								"{{serverURL}}"
							],
							"path": [
								"api",
								"v1",
								"workflow",
								"actions",
								"default",
								"fire",
								"EDIT"
							]
						},
						"description": "Fires an EDIT default action"
					},
					"response": []
				},
				{
					"name": "Fires a default PUBLISH Action ",
					"event": [
						{
							"listen": "test",
							"script": {
								"exec": [
									"pm.test(\"No errors\", function () {",
									"    ",
									"    var jsonData = pm.response.json();",
									"    pm.expect(jsonData.errors.length).to.eql(0);",
									"});",
									"",
									"pm.test(\"Information Publish Correctly\", function () {",
									"    ",
									"    var jsonData = pm.response.json();",
									"    pm.expect(jsonData.entity.baseType).to.eql(\"CONTENT\");",
									"    pm.expect(jsonData.entity.contentType).to.eql(\"TestContentTypeSystemActions\");",
									"     pm.expect(jsonData.entity.live).to.eql(true);",
									"});",
									"",
									"",
									"",
									""
								],
								"type": "text/javascript"
							}
						}
					],
					"request": {
						"auth": {
							"type": "basic",
							"basic": [
								{
									"key": "username",
									"value": "admin@dotcms.com",
									"type": "string"
								},
								{
									"key": "password",
									"value": "admin",
									"type": "string"
								}
							]
						},
						"method": "PUT",
						"header": [
							{
								"key": "Content-Type",
								"value": "application/json"
							}
						],
						"body": {
							"mode": "raw",
							"raw": "{\n\t\"comments\":\"Adding New Content type\",\n\t\"contentlet\": {\n\t\t\"contentType\":\"TestContentTypeSystemActions\"\n\t\t\n\t}\n}",
							"options": {
								"raw": {
									"language": "json"
								}
							}
						},
						"url": {
							"raw": "{{serverURL}}/api/v1/workflow/actions/default/fire/PUBLISH",
							"host": [
								"{{serverURL}}"
							],
							"path": [
								"api",
								"v1",
								"workflow",
								"actions",
								"default",
								"fire",
								"PUBLISH"
							]
						},
						"description": "Fires an PUBLISH default action"
					},
					"response": []
				}
			]
		},
		{
			"name": "mergeAction",
			"item": [
				{
					"name": "SetDefaultHostJustInCase",
					"request": {
						"method": "PUT",
						"header": [],
						"url": {
							"raw": "{{serverURL}}/api/v1/site/switch/8a7d5e23-da1e-420a-b4f0-471e7da8ea2d",
							"host": [
								"{{serverURL}}"
							],
							"path": [
								"api",
								"v1",
								"site",
								"switch",
								"8a7d5e23-da1e-420a-b4f0-471e7da8ea2d"
							]
						}
					},
					"response": []
				},
				{
					"name": "AddMergeContentlet",
					"event": [
						{
							"listen": "test",
							"script": {
								"exec": [
									"",
									"pm.test(\"No errors\", function () {",
									"    ",
									"    var jsonData = pm.response.json();",
									"    pm.expect(jsonData.errors.length).to.eql(0);",
									"});",
									"",
									"pm.test(\"Information Saved Correctly\", function () {",
									"    ",
									"    var jsonData = pm.response.json();",
									"    pm.expect(jsonData.entity.baseType).to.eql(\"CONTENT\");",
									"    pm.expect(jsonData.entity.contentType).to.eql(\"webPageContent\");",
									"});",
									"",
									"var requestcounter = pm.environment.get(\"requestcounter\");",
									"console.log(\"requestcounter #: \" + requestcounter)",
									"",
									"if(!requestcounter || requestcounter > 10) {",
									"",
									"    pm.environment.set(\"requestcounter\", 1);",
									"} else {",
									"",
									"    pm.environment.set(\"requestcounter\", requestcounter+1);",
									"}",
									"",
									"if (requestcounter <= 10) {",
									"    ",
									"    console.log(\"Calling AddMergeContentlet again #: \" + requestcounter)",
									"    postman.setNextRequest(\"AddMergeContentlet\");",
									"}",
									"",
									"",
									""
								],
								"type": "text/javascript"
							}
						}
					],
					"request": {
						"auth": {
							"type": "basic",
							"basic": [
								{
									"key": "password",
									"value": "admin",
									"type": "string"
								},
								{
									"key": "username",
									"value": "admin@dotcms.com",
									"type": "string"
								}
							]
						},
						"method": "PUT",
						"header": [],
						"body": {
							"mode": "raw",
							"raw": "{\n\t\"comments\":\"Adding New Generic content\",\n\t\"contentlet\": {\n\t\t\"contentType\":\"webPageContent\",\n        \"title\":\"Test Merge Content\",\n        \"body\":\"Test Merge Body\",\n\t\t\"contentHost\":\"default\"\n\t}\n}",
							"options": {
								"raw": {
									"language": "json"
								}
							}
						},
						"url": {
							"raw": "{{serverURL}}/api/v1/workflow/actions/default/fire/NEW?indexPolicty=WAIT_FOR",
							"host": [
								"{{serverURL}}"
							],
							"path": [
								"api",
								"v1",
								"workflow",
								"actions",
								"default",
								"fire",
								"NEW"
							],
							"query": [
								{
									"key": "indexPolicty",
									"value": "WAIT_FOR"
								}
							]
						}
					},
					"response": []
				},
				{
					"name": "PublishMerge",
					"event": [
						{
							"listen": "test",
							"script": {
								"exec": [
									"console.log(\"Running test\")",
									"",
									"pm.test(\"No errors\", function () {",
									"    ",
									"    var jsonData = pm.response.json();",
									"    pm.expect(jsonData.errors.length).to.eql(0);",
									"});",
									"",
									"pm.test(\"Information Saved Correctly\", function () {",
									"    ",
									"    var jsonData = pm.response.json();",
									"    pm.expect(jsonData.entity.summary.affected).to.above(0);",
									"});"
								],
								"type": "text/javascript"
							}
						}
					],
					"request": {
						"auth": {
							"type": "basic",
							"basic": [
								{
									"key": "password",
									"value": "admin",
									"type": "string"
								},
								{
									"key": "username",
									"value": "admin@dotcms.com",
									"type": "string"
								}
							]
						},
						"method": "PATCH",
						"header": [],
						"body": {
							"mode": "raw",
							"raw": "{\n\t\"comments\":\"Publish an existing Generic content\",\n    \"query\":\"+contentType:webPageContent AND title:\\\"Test Merge Content\\\"\",\n\t\"contentlet\": {\n        \"title\":\"Test Merge Content Published\"\n\t}\n}",
							"options": {
								"raw": {
									"language": "json"
								}
							}
						},
						"url": {
							"raw": "{{serverURL}}/api/v1/workflow/actions/default/fire/PUBLISH",
							"host": [
								"{{serverURL}}"
							],
							"path": [
								"api",
								"v1",
								"workflow",
								"actions",
								"default",
								"fire",
								"PUBLISH"
							]
						}
					},
					"response": []
				},
				{
					"name": "CreateNewGenericContentlet",
					"event": [
						{
							"listen": "test",
							"script": {
								"exec": [
									"console.log(\"Running test\")",
									"",
									"pm.test(\"No errors\", function () {",
									"    ",
									"    var jsonData = pm.response.json();",
									"    pm.expect(jsonData.errors.length).to.eql(0);",
									"    pm.environment.set(\"genericContentletInode\", jsonData.entity.inode);",
									"});",
									""
								],
								"type": "text/javascript"
							}
						}
					],
					"request": {
						"auth": {
							"type": "basic",
							"basic": [
								{
									"key": "password",
									"value": "admin",
									"type": "string"
								},
								{
									"key": "username",
									"value": "admin@dotcms.com",
									"type": "string"
								}
							]
						},
						"method": "PUT",
						"header": [],
						"body": {
							"mode": "raw",
							"raw": "{\n\t\"contentlet\": {\n        \"contentType\":\"webPageContent\",\n        \"title\":\"Test title\",\n        \"body\":\"Test body\",\n        \"contentHost\":\"default\"\n\t}\n}",
							"options": {
								"raw": {
									"language": "json"
								}
							}
						},
						"url": {
							"raw": "{{serverURL}}/api/v1/workflow/actions/default/fire/NEW?indexPolicty=WAIT_FOR",
							"host": [
								"{{serverURL}}"
							],
							"path": [
								"api",
								"v1",
								"workflow",
								"actions",
								"default",
								"fire",
								"NEW"
							],
							"query": [
								{
									"key": "indexPolicty",
									"value": "WAIT_FOR"
								}
							]
						}
					},
					"response": []
				},
				{
					"name": "PublishMergeIndividual",
					"event": [
						{
							"listen": "test",
							"script": {
								"exec": [
									"console.log(\"Running test\")",
									"",
									"pm.test(\"No errors\", function () {",
									"    ",
									"    var jsonData = pm.response.json();",
									"    pm.expect(jsonData.errors.length).to.eql(0);",
									"});",
									"",
									"pm.test(\"Information Saved Correctly\", function () {",
									"    ",
									"    var jsonData = pm.response.json();",
									"    pm.expect(jsonData.entity.summary.affected).to.eql(1);",
									"});"
								],
								"type": "text/javascript"
							}
						}
					],
					"request": {
						"auth": {
							"type": "basic",
							"basic": [
								{
									"key": "password",
									"value": "admin",
									"type": "string"
								},
								{
									"key": "username",
									"value": "admin@dotcms.com",
									"type": "string"
								}
							]
						},
						"method": "PATCH",
						"header": [],
						"body": {
							"mode": "raw",
							"raw": "{\n\t\"comments\":\"Publish an existing Generic content\",\n\t\"contentlet\": {\n        \"title\":\"Test Merge Content Published\"\n\t}\n}",
							"options": {
								"raw": {
									"language": "json"
								}
							}
						},
						"url": {
							"raw": "{{serverURL}}/api/v1/workflow/actions/default/fire/PUBLISH?inode={{genericContentletInode}}&indexPolicty=WAIT_FOR",
							"host": [
								"{{serverURL}}"
							],
							"path": [
								"api",
								"v1",
								"workflow",
								"actions",
								"default",
								"fire",
								"PUBLISH"
							],
							"query": [
								{
									"key": "inode",
									"value": "{{genericContentletInode}}"
								},
								{
									"key": "indexPolicty",
									"value": "WAIT_FOR"
								}
							]
						}
					},
					"response": []
				},
				{
					"name": "PublishMergeNotExists",
					"event": [
						{
							"listen": "test",
							"script": {
								"exec": [
									"console.log(\"Running test\")",
									"",
									"pm.test(\"No errors\", function () {",
									"    ",
									"    var jsonData = pm.response.json();",
									"    pm.expect(jsonData.errors.length).to.eql(0);",
									"});",
									"",
									"pm.test(\"Information Saved Correctly\", function () {",
									"    ",
									"    var jsonData = pm.response.json();",
									"    pm.expect(jsonData.entity.summary.affected).to.eql(1);",
									"});",
									"",
									"pm.test(\"Content Not Found\", function () {",
									"    ",
									"    var jsonData = pm.response.json();",
									"    pm.expect(jsonData.entity.results[0].xxxx.errorMessage).to.eql(\"Content not found\");",
									"});"
								],
								"type": "text/javascript"
							}
						}
					],
					"request": {
						"auth": {
							"type": "basic",
							"basic": [
								{
									"key": "password",
									"value": "admin",
									"type": "string"
								},
								{
									"key": "username",
									"value": "admin@dotcms.com",
									"type": "string"
								}
							]
						},
						"method": "PATCH",
						"header": [],
						"body": {
							"mode": "raw",
							"raw": "{\n\t\"comments\":\"Publish an existing Generic content\",\n\t\"contentlet\": {\n        \"title\":\"Test Merge Content Published\"\n\t}\n}",
							"options": {
								"raw": {
									"language": "json"
								}
							}
						},
						"url": {
							"raw": "{{serverURL}}/api/v1/workflow/actions/default/fire/PUBLISH?inode=xxxx&indexPolicty=WAIT_FOR",
							"host": [
								"{{serverURL}}"
							],
							"path": [
								"api",
								"v1",
								"workflow",
								"actions",
								"default",
								"fire",
								"PUBLISH"
							],
							"query": [
								{
									"key": "inode",
									"value": "xxxx"
								},
								{
									"key": "indexPolicty",
									"value": "WAIT_FOR"
								}
							]
						}
					},
					"response": []
				},
				{
					"name": "PublishMergeWithoutContentNode",
					"event": [
						{
							"listen": "test",
							"script": {
								"exec": [
									"console.log(\"Running test\")",
									"",
									"pm.test(\"No errors\", function () {",
									"    ",
									"    var jsonData = pm.response.json();",
									"    pm.expect(jsonData.errors.length).to.eql(0);",
									"});",
									"",
									"pm.test(\"Information Saved Correctly\", function () {",
									"    ",
									"    var jsonData = pm.response.json();",
									"    pm.expect(jsonData.entity.summary.affected).to.above(0);",
									"});"
								],
								"type": "text/javascript"
							}
						}
					],
					"request": {
						"auth": {
							"type": "basic",
							"basic": [
								{
									"key": "password",
									"value": "admin",
									"type": "string"
								},
								{
									"key": "username",
									"value": "admin@dotcms.com",
									"type": "string"
								}
							]
						},
						"method": "PATCH",
						"header": [],
						"body": {
							"mode": "raw",
							"raw": "{\n\t\"comments\":\"Publish an existing Generic content\",\n    \"query\":\"+contentType:webPageContent AND title:\\\"Test Merge Content\\\"\",\n\t\"contentlet\": {\n        \"title\":\"Test Merge Content Published\"\n\t}\n}",
							"options": {
								"raw": {
									"language": "json"
								}
							}
						},
						"url": {
							"raw": "{{serverURL}}/api/v1/workflow/actions/default/fire/PUBLISH",
							"host": [
								"{{serverURL}}"
							],
							"path": [
								"api",
								"v1",
								"workflow",
								"actions",
								"default",
								"fire",
								"PUBLISH"
							]
						}
					},
					"response": []
				}
			],
			"auth": {
				"type": "basic",
				"basic": [
					{
						"key": "password",
						"value": "admin",
						"type": "string"
					},
					{
						"key": "username",
						"value": "admin@dotcms.com",
						"type": "string"
					}
				]
			},
			"event": [
				{
					"listen": "prerequest",
					"script": {
						"type": "text/javascript",
						"exec": [
							""
						]
					}
				},
				{
					"listen": "test",
					"script": {
						"type": "text/javascript",
						"exec": [
							""
						]
					}
				}
			]
		},
		{
			"name": "saveMultiple",
			"item": [
				{
					"name": "Save Multiple Generic Contentlets",
					"event": [
						{
							"listen": "test",
							"script": {
								"exec": [
									"console.log(\"Running test\")",
									"",
									"pm.test(\"No errors\", function () {",
									"    ",
									"    var jsonData = pm.response.json();",
									"    pm.expect(jsonData.errors.length).to.eql(0);",
									"});",
									"",
									"pm.test(\"Information Saved Correctly\", function () {",
									"    ",
									"    var jsonData = pm.response.json();",
									"    pm.expect(jsonData.entity.summary.affected).to.eql(20);",
									"});"
								],
								"type": "text/javascript"
							}
						}
					],
					"request": {
						"auth": {
							"type": "basic",
							"basic": [
								{
									"key": "password",
									"value": "admin",
									"type": "string"
								},
								{
									"key": "username",
									"value": "admin@dotcms.com",
									"type": "string"
								},
								{
									"key": "saveHelperData",
									"type": "any"
								},
								{
									"key": "showPassword",
									"value": false,
									"type": "boolean"
								}
							]
						},
						"method": "POST",
						"header": [],
						"body": {
							"mode": "raw",
							"raw": "{\n\n    \"contentlets\":[\n        {\n            \"contentType\":\"webPageContent\",\n            \"title\":\"Content1\",\n            \"contentHost\":\"default\",\n            \"body\":\"Body Content1\"\n        },\n        {\n            \"contentType\":\"webPageContent\",\n            \"title\":\"Content2\",\n            \"contentHost\":\"default\",\n            \"body\":\"Body Content2\"\n        },\n        {\n            \"contentType\":\"webPageContent\",\n            \"title\":\"Content3\",\n            \"contentHost\":\"default\",\n            \"body\":\"Body Content3\"\n        },\n        {\n            \"contentType\":\"webPageContent\",\n            \"title\":\"Content4\",\n            \"contentHost\":\"default\",\n            \"body\":\"Body Content4\"\n        },\n         {\n             \"contentType\":\"webPageContent\",\n            \"title\":\"Content5\",\n            \"contentHost\":\"default\",\n            \"body\":\"Body Content5\"\n        },\n        {\n            \"contentType\":\"webPageContent\",\n            \"title\":\"Content6\",\n            \"contentHost\":\"default\",\n            \"body\":\"Body Content6\"\n        },\n        {\n            \"contentType\":\"webPageContent\",\n            \"title\":\"Content7\",\n            \"contentHost\":\"default\",\n            \"body\":\"Body Content7\"\n        },\n        {\n            \"contentType\":\"webPageContent\",\n            \"title\":\"Content8\",\n            \"contentHost\":\"default\",\n            \"body\":\"Body Content8\"\n        },\n         {\n             \"contentType\":\"webPageContent\",\n            \"title\":\"Content9\",\n            \"contentHost\":\"default\",\n            \"body\":\"Body Content9\"\n        },\n        {\n            \"contentType\":\"webPageContent\",\n            \"title\":\"Content10\",\n            \"contentHost\":\"default\",\n            \"body\":\"Body Content10\"\n        },\n        {\n            \"contentType\":\"webPageContent\",\n            \"title\":\"Content11\",\n            \"contentHost\":\"default\",\n            \"body\":\"Body Content11\"\n        },\n        {\n            \"contentType\":\"webPageContent\",\n            \"title\":\"Content12\",\n            \"contentHost\":\"default\",\n            \"body\":\"Body Content12\"\n        },\n         {\n             \"contentType\":\"webPageContent\",\n            \"title\":\"Content13\",\n            \"contentHost\":\"default\",\n            \"body\":\"Body Content13\"\n        },\n        {\n            \"contentType\":\"webPageContent\",\n            \"title\":\"Content14\",\n            \"contentHost\":\"default\",\n            \"body\":\"Body Content14\"\n        },\n        {\n            \"contentType\":\"webPageContent\",\n            \"title\":\"Content15\",\n            \"contentHost\":\"default\",\n            \"body\":\"Body Content15\"\n        },\n        {\n            \"contentType\":\"webPageContent\",\n            \"title\":\"Content16\",\n            \"contentHost\":\"default\",\n            \"body\":\"Body Content16\"\n        },\n         {\n             \"contentType\":\"webPageContent\",\n            \"title\":\"Content17\",\n            \"contentHost\":\"default\",\n            \"body\":\"Body Content17\"\n        },\n        {\n            \"contentType\":\"webPageContent\",\n            \"title\":\"Content18\",\n            \"contentHost\":\"default\",\n            \"body\":\"Body Content18\"\n        },\n        {\n            \"contentType\":\"webPageContent\",\n            \"title\":\"Content19\",\n            \"contentHost\":\"default\",\n            \"body\":\"Body Content19\"\n        },\n        {\n            \"contentType\":\"webPageContent\",\n            \"title\":\"Content20\",\n            \"contentHost\":\"default\",\n            \"body\":\"Body Content20\"\n        }\n        \n    ]\n}",
							"options": {
								"raw": {
									"language": "json"
								}
							}
						},
						"url": {
							"raw": "{{serverURL}}/api/v1/workflow/actions/default/fire/PUBLISH",
							"host": [
								"{{serverURL}}"
							],
							"path": [
								"api",
								"v1",
								"workflow",
								"actions",
								"default",
								"fire",
								"PUBLISH"
							]
						}
					},
					"response": []
				},
				{
					"name": "Save Multiple Generic Contentlets Some Without Content Type",
					"event": [
						{
							"listen": "test",
							"script": {
								"exec": [
									"var jsonData = pm.response.json();",
									"",
									"pm.test(\"Errors\", function () {",
									"    pm.expect(jsonData.entity.summary.failCount).to.eql(1);",
									"});",
									"",
									"pm.test(\"Success\", function () {",
									"    pm.expect(jsonData.entity.summary.successCount).to.eql(1);",
									"});",
									"",
									"pm.test(\"Affected\", function () {",
									"    pm.expect(jsonData.entity.summary.affected).to.eql(2);",
									"});"
								],
								"type": "text/javascript"
							}
						}
					],
					"request": {
						"auth": {
							"type": "basic",
							"basic": [
								{
									"key": "password",
									"value": "admin",
									"type": "string"
								},
								{
									"key": "username",
									"value": "admin@dotcms.com",
									"type": "string"
								},
								{
									"key": "saveHelperData",
									"type": "any"
								},
								{
									"key": "showPassword",
									"value": false,
									"type": "boolean"
								}
							]
						},
						"method": "POST",
						"header": [],
						"body": {
							"mode": "raw",
							"raw": "{\n\n    \"contentlets\":[\n        {\n            \"contentType\":\"webPageContent\",\n            \"title\":\"Content1 SUCCESS\",\n            \"contentHost\":\"default\",\n            \"body\":\"Body Content1\"\n        },\n        {\n            \"title\":\"Content2 FAIL\",\n            \"contentHost\":\"default\",\n            \"body\":\"Body Content2\"\n        }\n    ]\n}",
							"options": {
								"raw": {
									"language": "json"
								}
							}
						},
						"url": {
							"raw": "{{serverURL}}/api/v1/workflow/actions/default/fire/PUBLISH",
							"host": [
								"{{serverURL}}"
							],
							"path": [
								"api",
								"v1",
								"workflow",
								"actions",
								"default",
								"fire",
								"PUBLISH"
							]
						},
						"description": "Creates several contentlets but some of them are sent without ContentType so it should fail"
					},
					"response": []
				},
				{
					"name": "Create Temporal File",
					"event": [
						{
							"listen": "test",
							"script": {
								"exec": [
									"var jsonData = pm.response.json();",
									"",
									"pm.test(\"File name check\", function () {",
									"    pm.expect(jsonData.tempFiles[0].fileName).to.eql('250px-Bocas2.jpg');",
									"});",
									"pm.collectionVariables.set(\"temporalFileOneId\", jsonData.tempFiles[0].id);",
									""
								],
								"type": "text/javascript"
							}
						}
					],
					"request": {
						"auth": {
							"type": "basic",
							"basic": [
								{
									"key": "password",
									"value": "admin",
									"type": "string"
								},
								{
									"key": "username",
									"value": "admin@dotcms.com",
									"type": "string"
								}
							]
						},
						"method": "POST",
						"header": [
							{
								"key": "Content-Type",
								"value": "application/json"
							},
							{
								"key": "Origin",
								"value": "{{serverURL}}"
							}
						],
						"body": {
							"mode": "raw",
							"raw": "{\n\t\"fileName\":\"250px-Bocas2.jpg\",\n\t\"remoteUrl\": \"https://upload.wikimedia.org/wikipedia/commons/thumb/b/b8/Bocas2.jpg/250px-Bocas2.jpg\"\n}",
							"options": {
								"raw": {
									"language": "json"
								}
							}
						},
						"url": {
							"raw": "{{serverURL}}/api/v1/temp/byUrl",
							"host": [
								"{{serverURL}}"
							],
							"path": [
								"api",
								"v1",
								"temp",
								"byUrl"
							]
						},
						"description": "Creates a temporal file to be uploaded later"
					},
					"response": []
				},
				{
					"name": "Save Multiple With Temp File",
					"event": [
						{
							"listen": "test",
							"script": {
								"exec": [
									"var jsonData = pm.response.json();",
									"",
									"pm.test(\"Errors\", function () {",
									"    pm.expect(jsonData.entity.summary.failCount).to.eql(0);",
									"});",
									"",
									"pm.test(\"Success\", function () {",
									"    pm.expect(jsonData.entity.summary.successCount).to.eql(1);",
									"});",
									"",
									"pm.test(\"Affected\", function () {",
									"    pm.expect(jsonData.entity.summary.affected).to.eql(1);",
									"});"
								],
								"type": "text/javascript"
							}
						}
					],
					"request": {
						"auth": {
							"type": "basic",
							"basic": [
								{
									"key": "password",
									"value": "admin",
									"type": "string"
								},
								{
									"key": "username",
									"value": "admin@dotcms.com",
									"type": "string"
								},
								{
									"key": "saveHelperData",
									"type": "any"
								},
								{
									"key": "showPassword",
									"value": false,
									"type": "boolean"
								}
							]
						},
						"method": "POST",
						"header": [],
						"body": {
							"mode": "raw",
							"raw": "{\n\n    \"contentlets\":[\n        {\n            \"contentType\":\"DotAsset\",\n            \"asset\":\"{{temporalFileOneId}}\",\n            \"hostFolder\":\"default\"\n        }\n    ]\n}",
							"options": {
								"raw": {
									"language": "json"
								}
							}
						},
						"url": {
							"raw": "{{serverURL}}/api/v1/workflow/actions/default/fire/PUBLISH",
							"host": [
								"{{serverURL}}"
							],
							"path": [
								"api",
								"v1",
								"workflow",
								"actions",
								"default",
								"fire",
								"PUBLISH"
							]
						},
						"description": "Creates several contentlets with binary fields on them, to achieve this the file must be uploaded first using the temp resource."
					},
					"response": []
				}
			]
		},
		{
			"name": "Move",
			"item": [
				{
					"name": "Content Already Exist At New Path",
					"item": [
						{
							"name": "CreateMoveSystemWorkflow",
							"event": [
								{
									"listen": "test",
									"script": {
										"exec": [
											"console.log(\"Running test\")",
											"",
											"pm.test(\"No errors\", function () {",
											"    ",
											"    var jsonData = pm.response.json();",
											"    pm.expect(jsonData.errors.length).to.eql(0);",
											"});",
											"",
											"var jsonData = pm.response.json();",
											"pm.collectionVariables.set(\"actionId\", jsonData.entity.id);"
										],
										"type": "text/javascript"
									}
								}
							],
							"request": {
								"auth": {
									"type": "basic",
									"basic": [
										{
											"key": "password",
											"value": "admin",
											"type": "string"
										},
										{
											"key": "username",
											"value": "admin@dotcms.com",
											"type": "string"
										}
									]
								},
								"method": "POST",
								"header": [],
								"body": {
									"mode": "raw",
									"raw": "{\n    \"stepId\": \"dc3c9cd0-8467-404b-bf95-cb7df3fbc293\",\n    \"actionName\": \"Move Test\",\n    \"schemeId\": \"d61a59e1-a49c-46f2-a929-db2b4bfa88b2\",\n    \"actionCondition\": \"\",\n    \"actionNextStep\": \"currentstep\",\n    \"actionNextAssign\": \"654b0931-1027-41f7-ad4d-173115ed8ec1\",\n    \"actionRoleHierarchyForAssign\": false,\n    \"actionAssignable\": false,\n    \"actionCommentable\": true,\n    \"whoCanUse\": [],\n    \"showOn\": [\n        \"UNPUBLISHED\",\n        \"NEW\",\n        \"LOCKED\",\n        \"PUBLISHED\"\n    ]\n}",
									"options": {
										"raw": {
											"language": "json"
										}
									}
								},
								"url": {
									"raw": "{{serverURL}}/api/v1/workflow/actions",
									"host": [
										"{{serverURL}}"
									],
									"path": [
										"api",
										"v1",
										"workflow",
										"actions"
									]
								}
							},
							"response": []
						},
						{
							"name": "Add move actionlet",
							"request": {
								"auth": {
									"type": "basic",
									"basic": [
										{
											"key": "password",
											"value": "admin",
											"type": "string"
										},
										{
											"key": "username",
											"value": "admin@dotcms.com",
											"type": "string"
										}
									]
								},
								"method": "POST",
								"header": [],
								"body": {
									"mode": "raw",
									"raw": "{\n    \"actionletClass\":\"com.dotmarketing.portlets.workflows.actionlet.MoveContentActionlet\"\n}",
									"options": {
										"raw": {
											"language": "json"
										}
									}
								},
								"url": {
									"raw": "{{serverURL}}/api/v1/workflow/actions/{{actionId}}/actionlets",
									"host": [
										"{{serverURL}}"
									],
									"path": [
										"api",
										"v1",
										"workflow",
										"actions",
										"{{actionId}}",
										"actionlets"
									]
								}
							},
							"response": []
						},
						{
							"name": "Create Page One",
							"event": [
								{
									"listen": "test",
									"script": {
										"exec": [
											"pm.test(\"Status code should be 200\", function () {",
											"    pm.response.to.have.status(200);",
											"});",
											"",
											"var jsonData = pm.response.json();",
											"",
											"pm.test(\"Identifier must contains path\", function () {",
											"    pm.expect(jsonData.entity.template).contains(\"//default/application/templates/system/\");",
											"});",
											"",
											"pm.collectionVariables.set(\"pageOneToMoveIdentifier\", jsonData.entity.identifier);"
										],
										"type": "text/javascript"
									}
								}
							],
							"request": {
								"method": "PUT",
								"header": [],
								"body": {
									"mode": "raw",
									"raw": "{\n\t\"contentlet\":{\n\t\t\"stName\": \"htmlpageasset\",\n\t\t\"title\": \"PageAsset ContentAlreadyExists Move\",\n        \"url\": \"pageassetcontentalreadyexistsmove\",\n        \"friendlyName\":\"pageassetsystemtemplate\",\n        \"template\": \"//default/application/templates/system/\",\n        \"sortOrder\": \"0\",\n        \"cachettl\": \"100\",\n        \"hostFolder\":\"8a7d5e23-da1e-420a-b4f0-471e7da8ea2d\"\n\t}\n}",
									"options": {
										"raw": {
											"language": "json"
										}
									}
								},
								"url": {
									"raw": "{{serverURL}}/api/v1/workflow/actions/default/fire/PUBLISH",
									"host": [
										"{{serverURL}}"
									],
									"path": [
										"api",
										"v1",
										"workflow",
										"actions",
										"default",
										"fire",
										"PUBLISH"
									]
								}
							},
							"response": []
						},
						{
							"name": "Fire Move Over Page One",
							"event": [
								{
									"listen": "test",
									"script": {
										"exec": [
											"pm.test(\"Status code is 200 \", function () {",
											"    pm.response.to.have.status(200);",
											"});",
											"",
											"",
											"",
											"",
											"var jsonData = pm.response.json();",
											"",
											"",
											"pm.collectionVariables.set(\"folderId\", jsonData.entity.folder);"
										],
										"type": "text/javascript"
									}
								}
							],
							"request": {
								"auth": {
									"type": "basic",
									"basic": [
										{
											"key": "password",
											"value": "admin",
											"type": "string"
										},
										{
											"key": "username",
											"value": "admin@dotcms.com",
											"type": "string"
										},
										{
											"key": "saveHelperData",
											"type": "any"
										},
										{
											"key": "showPassword",
											"value": false,
											"type": "boolean"
										}
									]
								},
								"method": "PUT",
								"header": [
									{
										"key": "Content-Type",
										"value": "application/json"
									}
								],
								"body": {
									"mode": "raw",
									"raw": "{\n    \"pathToMove\":\"//default/moveto\",\n    \"contentlet\":{}\n}"
								},
								"url": {
									"raw": "{{serverURL}}/api/v1/workflow/actions/{{actionId}}/fire?identifier={{pageOneToMoveIdentifier}}",
									"host": [
										"{{serverURL}}"
									],
									"path": [
										"api",
										"v1",
										"workflow",
										"actions",
										"{{actionId}}",
										"fire"
									],
									"query": [
										{
											"key": "identifier",
											"value": "{{pageOneToMoveIdentifier}}"
										}
									]
								},
								"description": "Fire any action using the actionId\n\nOptional: If you pass ?inode={inode}, you don't need body here.\n\n@Path(\"/actions/{actionId}/fire\")"
							},
							"response": []
						},
						{
							"name": "Create Page Two",
							"event": [
								{
									"listen": "test",
									"script": {
										"exec": [
											"pm.test(\"Status code should be 200\", function () {",
											"    pm.response.to.have.status(200);",
											"});",
											"",
											"var jsonData = pm.response.json();",
											"",
											"pm.test(\"Identifier must contains path\", function () {",
											"    pm.expect(jsonData.entity.template).contains(\"//default/application/templates/system/\");",
											"});",
											"",
											"pm.collectionVariables.set(\"pageTwoToMoveIdentifier\", jsonData.entity.identifier);"
										],
										"type": "text/javascript"
									}
								}
							],
							"request": {
								"method": "PUT",
								"header": [],
								"body": {
									"mode": "raw",
									"raw": "{\n\t\"contentlet\":{\n\t\t\"stName\": \"htmlpageasset\",\n\t\t\"title\": \"PageAsset ContentAlreadyExists Move\",\n        \"url\": \"pageassetcontentalreadyexistsmove\",\n        \"friendlyName\":\"pageassetsystemtemplate\",\n        \"template\": \"//default/application/templates/system/\",\n        \"sortOrder\": \"0\",\n        \"cachettl\": \"100\",\n        \"hostFolder\":\"8a7d5e23-da1e-420a-b4f0-471e7da8ea2d\"\n\t}\n}",
									"options": {
										"raw": {
											"language": "json"
										}
									}
								},
								"url": {
									"raw": "{{serverURL}}/api/v1/workflow/actions/default/fire/PUBLISH",
									"host": [
										"{{serverURL}}"
									],
									"path": [
										"api",
										"v1",
										"workflow",
										"actions",
										"default",
										"fire",
										"PUBLISH"
									]
								}
							},
							"response": []
						},
						{
							"name": "Fire Move Over Page Two",
							"event": [
								{
									"listen": "test",
									"script": {
										"exec": [
											"pm.test(\"Status code is 400 \", function () {",
											"    pm.response.to.have.status(400);",
											"});"
										],
										"type": "text/javascript"
									}
								}
							],
							"request": {
								"auth": {
									"type": "basic",
									"basic": [
										{
											"key": "password",
											"value": "admin",
											"type": "string"
										},
										{
											"key": "username",
											"value": "admin@dotcms.com",
											"type": "string"
										},
										{
											"key": "saveHelperData",
											"type": "any"
										},
										{
											"key": "showPassword",
											"value": false,
											"type": "boolean"
										}
									]
								},
								"method": "PUT",
								"header": [
									{
										"key": "Content-Type",
										"value": "application/json"
									}
								],
								"body": {
									"mode": "raw",
									"raw": "{\n    \"pathToMove\":\"//default/moveto\",\n    \"contentlet\":{}\n}"
								},
								"url": {
									"raw": "{{serverURL}}/api/v1/workflow/actions/{{actionId}}/fire?identifier={{pageTwoToMoveIdentifier}}",
									"host": [
										"{{serverURL}}"
									],
									"path": [
										"api",
										"v1",
										"workflow",
										"actions",
										"{{actionId}}",
										"fire"
									],
									"query": [
										{
											"key": "identifier",
											"value": "{{pageTwoToMoveIdentifier}}"
										}
									]
								},
								"description": "Fire any action using the actionId\n\nOptional: If you pass ?inode={inode}, you don't need body here.\n\n@Path(\"/actions/{actionId}/fire\")"
							},
							"response": []
						}
					],
					"description": "This is for testing the following case:\nIf you try to move a contentlet to a folder but there already exist content with the same name, should throw a 400."
				},
				{
					"name": "Success",
					"item": [
						{
							"name": "CreateMoveSystemWorkflow",
							"event": [
								{
									"listen": "test",
									"script": {
										"exec": [
											"console.log(\"Running test\")",
											"",
											"pm.test(\"No errors\", function () {",
											"    ",
											"    var jsonData = pm.response.json();",
											"    pm.expect(jsonData.errors.length).to.eql(0);",
											"});",
											"",
											"var jsonData = pm.response.json();",
											"pm.collectionVariables.set(\"actionId\", jsonData.entity.id);"
										],
										"type": "text/javascript"
									}
								}
							],
							"request": {
								"auth": {
									"type": "basic",
									"basic": [
										{
											"key": "password",
											"value": "admin",
											"type": "string"
										},
										{
											"key": "username",
											"value": "admin@dotcms.com",
											"type": "string"
										}
									]
								},
								"method": "POST",
								"header": [],
								"body": {
									"mode": "raw",
									"raw": "{\n    \"stepId\": \"dc3c9cd0-8467-404b-bf95-cb7df3fbc293\",\n    \"actionName\": \"Move Test\",\n    \"schemeId\": \"d61a59e1-a49c-46f2-a929-db2b4bfa88b2\",\n    \"actionCondition\": \"\",\n    \"actionNextStep\": \"currentstep\",\n    \"actionNextAssign\": \"654b0931-1027-41f7-ad4d-173115ed8ec1\",\n    \"actionRoleHierarchyForAssign\": false,\n    \"actionAssignable\": false,\n    \"actionCommentable\": true,\n    \"whoCanUse\": [],\n    \"showOn\": [\n        \"UNPUBLISHED\",\n        \"NEW\",\n        \"LOCKED\",\n        \"PUBLISHED\"\n    ]\n}",
									"options": {
										"raw": {
											"language": "json"
										}
									}
								},
								"url": {
									"raw": "{{serverURL}}/api/v1/workflow/actions",
									"host": [
										"{{serverURL}}"
									],
									"path": [
										"api",
										"v1",
										"workflow",
										"actions"
									]
								}
							},
							"response": []
						},
						{
							"name": "Add move actionlet",
							"request": {
								"auth": {
									"type": "basic",
									"basic": [
										{
											"key": "password",
											"value": "admin",
											"type": "string"
										},
										{
											"key": "username",
											"value": "admin@dotcms.com",
											"type": "string"
										}
									]
								},
								"method": "POST",
								"header": [],
								"body": {
									"mode": "raw",
									"raw": "{\n    \"actionletClass\":\"com.dotmarketing.portlets.workflows.actionlet.MoveContentActionlet\"\n}",
									"options": {
										"raw": {
											"language": "json"
										}
									}
								},
								"url": {
									"raw": "{{serverURL}}/api/v1/workflow/actions/{{actionId}}/actionlets",
									"host": [
										"{{serverURL}}"
									],
									"path": [
										"api",
										"v1",
										"workflow",
										"actions",
										"{{actionId}}",
										"actionlets"
									]
								}
							},
							"response": []
						},
						{
							"name": "CreatesTestingContentlet",
							"event": [
								{
									"listen": "test",
									"script": {
										"exec": [
											"pm.test(\"Status code is 200 \", function () {",
											"    pm.response.to.have.status(200);",
											"});",
											"",
											"",
											"var jsonData = pm.response.json();",
											"pm.collectionVariables.set(\"contentletIdentifier\", jsonData.entity.identifier);",
											"pm.collectionVariables.set(\"contentletInode\", jsonData.entity.inode);",
											"",
											""
										],
										"type": "text/javascript"
									}
								}
							],
							"request": {
								"auth": {
									"type": "basic",
									"basic": [
										{
											"key": "password",
											"value": "admin",
											"type": "string"
										},
										{
											"key": "username",
											"value": "admin@dotcms.com",
											"type": "string"
										},
										{
											"key": "saveHelperData",
											"type": "any"
										},
										{
											"key": "showPassword",
											"value": false,
											"type": "boolean"
										}
									]
								},
								"method": "PUT",
								"header": [
									{
										"key": "Content-Type",
										"value": "application/json"
									}
								],
								"body": {
									"mode": "raw",
									"raw": "{\n    \"contentlet\": {\n        \"contentType\": \"webPageContent\",\n        \"title\":\"Test\",\n        \"body\":\"Test\",\n        \"contentHost\":\"SYSTEM_HOST\"\n\n    }\n}"
								},
								"url": {
									"raw": "{{serverURL}}/api/v1/workflow/actions/default/fire/PUBLISH",
									"host": [
										"{{serverURL}}"
									],
									"path": [
										"api",
										"v1",
										"workflow",
										"actions",
										"default",
										"fire",
										"PUBLISH"
									]
								},
								"description": "Fire any action using the actionId\n\nOptional: If you pass ?inode={inode}, you don't need body here.\n\n@Path(\"/actions/{actionId}/fire\")"
							},
							"response": []
						},
						{
							"name": "Fire Move",
							"event": [
								{
									"listen": "test",
									"script": {
										"exec": [
											"pm.test(\"Status code is 200 \", function () {",
											"    pm.response.to.have.status(200);",
											"});",
											"",
											"",
											"",
											"",
											"var jsonData = pm.response.json();",
											"",
											"",
											"pm.collectionVariables.set(\"folderId\", jsonData.entity.folder);"
										],
										"type": "text/javascript"
									}
								}
							],
							"request": {
								"auth": {
									"type": "basic",
									"basic": [
										{
											"key": "password",
											"value": "admin",
											"type": "string"
										},
										{
											"key": "username",
											"value": "admin@dotcms.com",
											"type": "string"
										},
										{
											"key": "saveHelperData",
											"type": "any"
										},
										{
											"key": "showPassword",
											"value": false,
											"type": "boolean"
										}
									]
								},
								"method": "PUT",
								"header": [
									{
										"key": "Content-Type",
										"value": "application/json"
									}
								],
								"body": {
									"mode": "raw",
									"raw": "{\n    \"pathToMove\":\"//default/moveto\",\n    \"contentlet\":{}\n}"
								},
								"url": {
									"raw": "{{serverURL}}/api/v1/workflow/actions/{{actionId}}/fire?identifier={{contentletIdentifier}}",
									"host": [
										"{{serverURL}}"
									],
									"path": [
										"api",
										"v1",
										"workflow",
										"actions",
										"{{actionId}}",
										"fire"
									],
									"query": [
										{
											"key": "identifier",
											"value": "{{contentletIdentifier}}"
										}
									]
								},
								"description": "Fire any action using the actionId\n\nOptional: If you pass ?inode={inode}, you don't need body here.\n\n@Path(\"/actions/{actionId}/fire\")"
							},
							"response": []
						},
						{
							"name": "Check Folder",
							"event": [
								{
									"listen": "test",
									"script": {
										"exec": [
											"pm.test(\"Status code is 200 \", function () {",
											"    pm.response.to.have.status(200);",
											"});",
											"",
											"",
											"var jsonData = pm.response.json();",
											"",
											"pm.test(\"Valid response\", function () {",
											"    pm.expect(jsonData.entity.path).to.eq(\"/moveto/\");",
											"});",
											"",
											""
										],
										"type": "text/javascript"
									}
								}
							],
							"request": {
								"auth": {
									"type": "basic",
									"basic": [
										{
											"key": "password",
											"value": "admin",
											"type": "string"
										},
										{
											"key": "username",
											"value": "admin@dotcms.com",
											"type": "string"
										}
									]
								},
								"method": "GET",
								"header": [],
								"url": {
									"raw": "{{serverURL}}/api/v1/folder/{{folderId}}",
									"host": [
										"{{serverURL}}"
									],
									"path": [
										"api",
										"v1",
										"folder",
										"{{folderId}}"
									]
								}
							},
							"response": []
						}
					]
				}
			]
		},
		{
			"name": "fire",
			"item": [
				{
					"name": "Broken-Binary-Field-Update",
					"item": [
						{
							"name": "create-content-type-with-binaries",
							"event": [
								{
									"listen": "test",
									"script": {
										"exec": [
											"pm.test(\"Status code is 200\", function () {",
											"    pm.response.to.have.status(200);        ",
											"});"
										],
										"type": "text/javascript"
									}
								}
							],
							"request": {
								"auth": {
									"type": "basic",
									"basic": [
										{
											"key": "password",
											"value": "admin",
											"type": "string"
										},
										{
											"key": "username",
											"value": "admin@dotcms.com",
											"type": "string"
										},
										{
											"key": "saveHelperData",
											"type": "any"
										},
										{
											"key": "showPassword",
											"value": false,
											"type": "boolean"
										}
									]
								},
								"method": "POST",
								"header": [],
								"body": {
									"mode": "formdata",
									"formdata": [
										{
											"key": "file",
											"type": "file",
											"src": "resources/issue-21482-01G2AM0CE9G41M4B0P7HAYDNWT.tar.gz"
										}
									]
								},
								"url": {
									"raw": "{{serverURL}}/api/bundle/sync",
									"host": [
										"{{serverURL}}"
									],
									"path": [
										"api",
										"bundle",
										"sync"
									]
								}
							},
							"response": []
						},
						{
							"name": "get-contentlet-identifier-by-contnet-type",
							"event": [
								{
									"listen": "test",
									"script": {
										"exec": [
											"pm.test(\"Status code is 200\", function () {",
											"    pm.response.to.have.status(200); ",
											"    let jsonData = pm.response.json();",
											"    let entiry = (jsonData.entity);",
											"    let identifier = entiry.jsonObjectView.contentlets[0].identifier;       ",
											"    pm.collectionVariables.set(\"identifier21482\", identifier);",
											"});"
										],
										"type": "text/javascript"
									}
								}
							],
							"request": {
								"auth": {
									"type": "basic",
									"basic": [
										{
											"key": "password",
											"value": "admin",
											"type": "string"
										},
										{
											"key": "username",
											"value": "admin@dotcms.com",
											"type": "string"
										},
										{
											"key": "saveHelperData",
											"type": "any"
										},
										{
											"key": "showPassword",
											"value": false,
											"type": "boolean"
										}
									]
								},
								"method": "POST",
								"header": [],
								"body": {
									"mode": "raw",
									"raw": "{\"query\":\"+contentType:Issue21482 +languageId:1 +deleted:false +working:true\",\"sort\":\"modDate desc\",\"offset\":0}",
									"options": {
										"raw": {
											"language": "json"
										}
									}
								},
								"url": {
									"raw": "{{serverURL}}/api/content/_search",
									"host": [
										"{{serverURL}}"
									],
									"path": [
										"api",
										"content",
										"_search"
									]
								}
							},
							"response": []
						},
						{
							"name": "update-contentlet-no-binaries-sent-expect-binaries-not-modified",
							"event": [
								{
									"listen": "test",
									"script": {
										"exec": [
											"pm.test(\"Status code is 200\", function () {",
											"    pm.response.to.have.status(200);    ",
											"    let jsonData = pm.response.json();",
											"    let entiry = (jsonData.entity);",
											"    pm.expect(entiry.image).to.not.eql(undefined);",
											"    pm.expect(entiry.video).to.not.eql(undefined);    ",
											"});"
										],
										"type": "text/javascript"
									}
								}
							],
							"request": {
								"auth": {
									"type": "basic",
									"basic": [
										{
											"key": "password",
											"value": "admin",
											"type": "string"
										},
										{
											"key": "username",
											"value": "admin@dotcms.com",
											"type": "string"
										},
										{
											"key": "saveHelperData",
											"type": "any"
										},
										{
											"key": "showPassword",
											"value": false,
											"type": "boolean"
										}
									]
								},
								"method": "PUT",
								"header": [],
								"body": {
									"mode": "raw",
									"raw": "{\n    \"actionName\": \"publish\",\n    \"comments\": \"Publishing content\",\n    \"contentlet\":{\n       \"title\": \"Iron Maiden - Somewhere in time\",\n       \"contentHost\": \"demo.dotcms.com\",\n       \"identifier\": \"{{identifier21482}}\",              \n       \"contentType\":\"Issue21482\"\n   }\n}",
									"options": {
										"raw": {
											"language": "json"
										}
									}
								},
								"url": {
									"raw": "{{serverURL}}/api/v1/workflow/actions/fire",
									"host": [
										"{{serverURL}}"
									],
									"path": [
										"api",
										"v1",
										"workflow",
										"actions",
										"fire"
									]
								}
							},
							"response": []
						},
						{
							"name": "update-contentlet-remove-one-binary",
							"event": [
								{
									"listen": "test",
									"script": {
										"exec": [
											"pm.test(\"Status code is 200\", function () {",
											"    pm.response.to.have.status(200);    ",
											"    let jsonData = pm.response.json();",
											"    let entiry = (jsonData.entity);",
											"    pm.expect(entiry.image).to.be.eql(undefined);",
											"    pm.expect(entiry.video).to.not.eql(undefined);    ",
											"});"
										],
										"type": "text/javascript"
									}
								}
							],
							"request": {
								"auth": {
									"type": "basic",
									"basic": [
										{
											"key": "password",
											"value": "admin",
											"type": "string"
										},
										{
											"key": "username",
											"value": "admin@dotcms.com",
											"type": "string"
										},
										{
											"key": "saveHelperData",
											"type": "any"
										},
										{
											"key": "showPassword",
											"value": false,
											"type": "boolean"
										}
									]
								},
								"method": "PUT",
								"header": [],
								"body": {
									"mode": "raw",
									"raw": "{\n    \"actionName\": \"publish\",\n    \"comments\": \"Publishing content\",\n    \"contentlet\":{\n       \"title\": \"Iron Maiden - Somewhere in time\",\n       \"contentHost\": \"demo.dotcms.com\",\n       \"identifier\": \"{{identifier21482}}\",              \n       \"contentType\":\"Issue21482\",\n       \"image\":null\n   }\n}",
									"options": {
										"raw": {
											"language": "json"
										}
									}
								},
								"url": {
									"raw": "{{serverURL}}/api/v1/workflow/actions/fire",
									"host": [
										"{{serverURL}}"
									],
									"path": [
										"api",
										"v1",
										"workflow",
										"actions",
										"fire"
									]
								}
							},
							"response": []
						}
					]
				}
			]
		},
		{
			"name": "FireContentWithPermissions",
			"item": [
				{
					"name": "RequestRoles",
					"event": [
						{
							"listen": "test",
							"script": {
								"exec": [
									"pm.test(\"Status code should be 200\", function () {",
									"    pm.response.to.have.status(200);",
									"});",
									"",
									"var jsonData = pm.response.json();",
									"",
									"var resultLength = jsonData.entity.length;",
									"pm.test(\"length check\", function () {",
									"    pm.expect(resultLength).to.greaterThan(1);",
									"});",
									"",
									"pm.collectionVariables.set(\"role1\", jsonData.entity[0].id);",
									"pm.collectionVariables.set(\"role1\", jsonData.entity[1].id);"
								],
								"type": "text/javascript"
							}
						}
					],
					"request": {
						"auth": {
							"type": "basic",
							"basic": [
								{
									"key": "password",
									"value": "admin",
									"type": "string"
								},
								{
									"key": "username",
									"value": "admin@dotcms.com",
									"type": "string"
								}
							]
						},
						"method": "GET",
						"header": [],
						"url": {
							"raw": "{{serverURL}}/api/v1/roles/_search",
							"host": [
								"{{serverURL}}"
							],
							"path": [
								"api",
								"v1",
								"roles",
								"_search"
							]
						}
					},
					"response": []
				},
				{
					"name": "FireWithPermissions",
					"event": [
						{
							"listen": "test",
							"script": {
								"exec": [
									"pm.test(\"Status code should be 200\", function () {",
									"    pm.response.to.have.status(200);",
									"});",
									"",
									"var jsonData = pm.response.json();",
									"",
									"",
									"",
									"pm.collectionVariables.set(\"identifier\", jsonData.entity.identifier);"
								],
								"type": "text/javascript"
							}
						}
					],
					"request": {
						"auth": {
							"type": "basic",
							"basic": [
								{
									"key": "password",
									"value": "admin",
									"type": "string"
								},
								{
									"key": "username",
									"value": "admin@dotcms.com",
									"type": "string"
								}
							]
						},
						"method": "PUT",
						"header": [],
						"body": {
							"mode": "raw",
							"raw": "{\n    \"contentlet\":{\n        \"contentType\":\"webPageContent\",\n        \"title\":\"Test3-11\",\n        \"contentHost\":\"default\",\n        \"body\":\"Test body\"\n    },\n    \"individualPermissions\": {\n        \"READ\":[\"{{role1}}\"],\n        \"WRITE\":[\"{{role1}}\"]\n    }\n}",
							"options": {
								"raw": {
									"language": "json"
								}
							}
						},
						"url": {
							"raw": "{{serverURL}}/api/v1/workflow/actions/default/fire/PUBLISH?indexPolicy=WAIT_FOR",
							"host": [
								"{{serverURL}}"
							],
							"path": [
								"api",
								"v1",
								"workflow",
								"actions",
								"default",
								"fire",
								"PUBLISH"
							],
							"query": [
								{
									"key": "indexPolicy",
									"value": "WAIT_FOR"
								}
							]
						}
					},
					"response": []
				},
				{
					"name": "Check the permissions",
					"event": [
						{
							"listen": "test",
							"script": {
								"exec": [
									"pm.test(\"Status code should be 200\", function () {",
									"    pm.response.to.have.status(200);",
									"});",
									"",
									"var textBody = pm.response.text();",
									"",
									"",
									"pm.test(\"The permission should be EDIT\", function () {",
									"    pm.expect(textBody).to.contains(\"EDIT\");",
									"    pm.expect(textBody).to.contains(\"READ\");",
									"});",
									"",
									"",
									""
								],
								"type": "text/javascript"
							}
						}
					],
					"request": {
						"auth": {
							"type": "basic",
							"basic": [
								{
									"key": "password",
									"value": "admin",
									"type": "string"
								},
								{
									"key": "username",
									"value": "admin@dotcms.com",
									"type": "string"
								}
							]
						},
						"method": "GET",
						"header": [],
						"url": {
							"raw": "http://localhost:8080/api/v1/permissions/_bycontent?contentletId={{identifier}}&type=ALL",
							"protocol": "http",
							"host": [
								"localhost"
							],
							"port": "8080",
							"path": [
								"api",
								"v1",
								"permissions",
								"_bycontent"
							],
							"query": [
								{
									"key": "contentletId",
									"value": "{{identifier}}"
								},
								{
									"key": "type",
									"value": "ALL"
								}
							]
						}
					},
					"response": []
				}
			],
			"description": "This set of test, try the fire with permissions"
		},
		{
			"name": "Categories",
			"item": [
				{
					"name": "create-content-type-with-categories",
					"event": [
						{
							"listen": "test",
							"script": {
								"exec": [
									"pm.test(\"Status code is 200\", function () {",
									"    pm.response.to.have.status(200);        ",
									"    let jsonData = pm.response.json();",
									"    pm.expect(jsonData[\"bundleName\"]).to.eql(\"issue-22756-categories-01GCAK78NPY1JH8TRGX8SWCVN3.tar.gz\");",
									"    pm.expect(jsonData[\"status\"]).to.eql(\"SUCCESS\");",
									"});",
									"",
									""
								],
								"type": "text/javascript"
							}
						}
					],
					"request": {
						"auth": {
							"type": "basic",
							"basic": [
								{
									"key": "password",
									"value": "admin",
									"type": "string"
								},
								{
									"key": "username",
									"value": "admin@dotcms.com",
									"type": "string"
								},
								{
									"key": "saveHelperData",
									"type": "any"
								},
								{
									"key": "showPassword",
									"value": false,
									"type": "boolean"
								}
							]
						},
						"method": "POST",
						"header": [],
						"body": {
							"mode": "formdata",
							"formdata": [
								{
									"key": "file",
									"type": "file",
									"src": "resources/issue-22756-categories-01GCAK78NPY1JH8TRGX8SWCVN3.tar.gz"
								}
							]
						},
						"url": {
							"raw": "{{serverURL}}/api/bundle/sync",
							"host": [
								"{{serverURL}}"
							],
							"path": [
								"api",
								"bundle",
								"sync"
							]
						},
						"description": "This endpoint imports a bundle that contains an instance of a Content Type that contains 2 category fields."
					},
					"response": []
				},
				{
					"name": "get-contentlet-identifier-by-contnet-type",
					"event": [
						{
							"listen": "test",
							"script": {
								"exec": [
									"pm.test(\"Status code is 200\", function () {",
									"    pm.response.to.have.status(200); ",
									"    const jsonData = pm.response.json();",
									"    const entity = (jsonData.entity);",
									"    const identifier = entity.jsonObjectView.contentlets[0].identifier;       ",
									"    pm.collectionVariables.set(\"identifier22756\", identifier);",
									"});"
								],
								"type": "text/javascript"
							}
						}
					],
					"request": {
						"auth": {
							"type": "basic",
							"basic": [
								{
									"key": "password",
									"value": "admin",
									"type": "string"
								},
								{
									"key": "username",
									"value": "admin@dotcms.com",
									"type": "string"
								},
								{
									"key": "saveHelperData",
									"type": "any"
								},
								{
									"key": "showPassword",
									"value": false,
									"type": "boolean"
								}
							]
						},
						"method": "POST",
						"header": [],
						"body": {
							"mode": "raw",
							"raw": "{\"query\":\"+contentType:BikeNameAndCategory +languageId:1 +deleted:false +working:true\",\"sort\":\"modDate desc\",\"offset\":0}",
							"options": {
								"raw": {
									"language": "json"
								}
							}
						},
						"url": {
							"raw": "{{serverURL}}/api/content/_search",
							"host": [
								"{{serverURL}}"
							],
							"path": [
								"api",
								"content",
								"_search"
							]
						},
						"description": "Once the Content type that contains the category fields has been imported this request finds it and gets the identifier from it."
					},
					"response": []
				},
				{
					"name": "update-contentlet-add-category",
					"event": [
						{
							"listen": "test",
							"script": {
								"exec": [
									"pm.test(\"Status code is 200\", function () {",
									"    pm.response.to.have.status(200);    ",
									"    let jsonData = pm.response.json();",
									"    let entity = (jsonData.entity);",
									"    pm.expect(entity.bikeType).to.eql([{\"MTB\":\"MTB\"},{\"Road\":\"Road\"}]);    ",
									"    pm.expect(entity.make).to.eql([{\"Norco\":\"Norco\"}]);    ",
									"});"
								],
								"type": "text/javascript"
							}
						}
					],
					"request": {
						"auth": {
							"type": "basic",
							"basic": [
								{
									"key": "password",
									"value": "admin",
									"type": "string"
								},
								{
									"key": "username",
									"value": "admin@dotcms.com",
									"type": "string"
								},
								{
									"key": "saveHelperData",
									"type": "any"
								},
								{
									"key": "showPassword",
									"value": false,
									"type": "boolean"
								}
							]
						},
						"method": "PUT",
						"header": [],
						"body": {
							"mode": "raw",
							"raw": "{\n    \"actionName\": \"publish\",\n    \"comments\": \"Updated Norco Revolver\",\n    \"contentlet\":{\n       \"title\": \"Update Norco Revolver\",\n       \"contentHost\": \"demo.dotcms.com\",\n       \"identifier\": \"{{identifier22756}}\",              \n       \"contentType\":\"BikeNameAndCategory\",\n       \"bikeType\":[\"MTB\",\"Road\"],\n       \"make\":[\"Norco\"]\n   }\n}",
							"options": {
								"raw": {
									"language": "json"
								}
							}
						},
						"url": {
							"raw": "{{serverURL}}/api/v1/workflow/actions/fire",
							"host": [
								"{{serverURL}}"
							],
							"path": [
								"api",
								"v1",
								"workflow",
								"actions",
								"fire"
							]
						},
						"description": "This is basically the happy path test. We validate that the content-type can be updated passing arrays of valid categories. Then verify the response to check the categories are the expected."
					},
					"response": []
				},
				{
					"name": "update-contentlet-add-category-ignore-fields",
					"event": [
						{
							"listen": "test",
							"script": {
								"exec": [
									"pm.test(\"Status code is 200\", function () {",
									"    pm.response.to.have.status(200);    ",
									"    const jsonData = pm.response.json();",
									"    const entity = (jsonData.entity);",
									"    pm.expect(entity.bikeType).to.eql([{\"MTB\":\"MTB\"},{\"Road\":\"Road\"}]);    ",
									"    pm.expect(entity.make).to.eql([{\"Norco\":\"Norco\"}]);    ",
									"});"
								],
								"type": "text/javascript"
							}
						}
					],
					"request": {
						"auth": {
							"type": "basic",
							"basic": [
								{
									"key": "password",
									"value": "admin",
									"type": "string"
								},
								{
									"key": "username",
									"value": "admin@dotcms.com",
									"type": "string"
								},
								{
									"key": "saveHelperData",
									"type": "any"
								},
								{
									"key": "showPassword",
									"value": false,
									"type": "boolean"
								}
							]
						},
						"method": "PUT",
						"header": [],
						"body": {
							"mode": "raw",
							"raw": "{\n    \"actionName\": \"publish\",\n    \"comments\": \"Updated Norco Revolver\",\n    \"contentlet\":{\n       \"title\": \"Update Norco Revolver\",\n       \"contentHost\": \"demo.dotcms.com\",\n       \"identifier\": \"{{identifier22756}}\",              \n       \"contentType\":\"BikeNameAndCategory\"      \n   }\n}",
							"options": {
								"raw": {
									"language": "json"
								}
							}
						},
						"url": {
							"raw": "{{serverURL}}/api/v1/workflow/actions/fire",
							"host": [
								"{{serverURL}}"
							],
							"path": [
								"api",
								"v1",
								"workflow",
								"actions",
								"fire"
							]
						},
						"description": "This test is meant to send a request without including any of the category fields. The categories on the target content should remain the same."
					},
					"response": []
				},
				{
					"name": "get-contentlet-identifier-by-contnet-type-verify-ignored-fields",
					"event": [
						{
							"listen": "test",
							"script": {
								"exec": [
									"pm.test(\"Status code is 200\", function () {",
									"    pm.response.to.have.status(200); ",
									"    let jsonData = pm.response.json();",
									"    let entiry = (jsonData.entity);",
									"    let contentlets = entiry.jsonObjectView.contentlets;       ",
									"",
									"    let identifier = pm.collectionVariables.get(\"identifier22756\");",
									"",
									"    const result = contentlets.filter(con => con.identifier === identifier); ",
									"    const entity = result[0];",
									"    console.log(entity.bikeType);",
									"    pm.expect(entity.bikeType).to.eql([{\"MTB\":\"MTB\"},{\"Road\":\"Road\"}]);    ",
									"    pm.expect(entity.make).to.eql([{\"Norco\":\"Norco\"}]);    ",
									"",
									"});"
								],
								"type": "text/javascript"
							}
						}
					],
					"request": {
						"auth": {
							"type": "basic",
							"basic": [
								{
									"key": "password",
									"value": "admin",
									"type": "string"
								},
								{
									"key": "username",
									"value": "admin@dotcms.com",
									"type": "string"
								},
								{
									"key": "saveHelperData",
									"type": "any"
								},
								{
									"key": "showPassword",
									"value": false,
									"type": "boolean"
								}
							]
						},
						"method": "POST",
						"header": [],
						"body": {
							"mode": "raw",
							"raw": "{\"query\":\"+contentType:BikeNameAndCategory +languageId:1 +deleted:false +working:true\",\"sort\":\"modDate desc\",\"offset\":0}",
							"options": {
								"raw": {
									"language": "json"
								}
							}
						},
						"url": {
							"raw": "{{serverURL}}/api/content/_search",
							"host": [
								"{{serverURL}}"
							],
							"path": [
								"api",
								"content",
								"_search"
							]
						},
						"description": "This request is intended to fetch the instance of our content with categories and verify it remains unmodified after the last request that had excluded the category fields."
					},
					"response": []
				},
				{
					"name": "update-contentlet-remove-category",
					"event": [
						{
							"listen": "test",
							"script": {
								"exec": [
									"pm.test(\"Status code is 200\", function () {",
									"    pm.response.to.have.status(200);    ",
									"    const jsonData = pm.response.json();",
									"    const entity = (jsonData.entity);",
									"    pm.expect(entity.bikeType).to.eql(undefined);    ",
									"    pm.expect(entity.make).to.eql([{\"Norco\":\"Norco\"}]);    ",
									"});"
								],
								"type": "text/javascript"
							}
						}
					],
					"request": {
						"auth": {
							"type": "basic",
							"basic": [
								{
									"key": "password",
									"value": "admin",
									"type": "string"
								},
								{
									"key": "username",
									"value": "admin@dotcms.com",
									"type": "string"
								},
								{
									"key": "saveHelperData",
									"type": "any"
								},
								{
									"key": "showPassword",
									"value": false,
									"type": "boolean"
								}
							]
						},
						"method": "PUT",
						"header": [],
						"body": {
							"mode": "raw",
							"raw": "{\n    \"actionName\": \"publish\",\n    \"comments\": \"Updated Norco Revolver\",\n    \"contentlet\":{\n       \"title\": \"Update Norco Revolver\",\n       \"contentHost\": \"demo.dotcms.com\",\n       \"identifier\": \"{{identifier22756}}\",              \n       \"contentType\":\"BikeNameAndCategory\",\n       \"bikeType\":[]\n   }\n}",
							"options": {
								"raw": {
									"language": "json"
								}
							}
						},
						"url": {
							"raw": "{{serverURL}}/api/v1/workflow/actions/fire",
							"host": [
								"{{serverURL}}"
							],
							"path": [
								"api",
								"v1",
								"workflow",
								"actions",
								"fire"
							]
						},
						"description": "Now we're gonna try removing the contents from one of the category fields and at the same time we're gonna ignore the second field.\n\nThe expected outcome is: Content withe the \"bikeType\" field cleared and the while \"make\" should still keep their values."
					},
					"response": []
				},
				{
					"name": "update-contentlet-add-invalid-category",
					"event": [
						{
							"listen": "test",
							"script": {
								"exec": [
									"pm.test(\"Status code is 400\", function () {",
									"    pm.response.to.have.status(400);    ",
									"    let jsonData = pm.response.json();    ",
									"    pm.expect(jsonData.message).to.eql(\"Unable to resolve the string value [lol] as a valid form of category name/var/key or identifier.\");    ",
									"});"
								],
								"type": "text/javascript"
							}
						}
					],
					"request": {
						"auth": {
							"type": "basic",
							"basic": [
								{
									"key": "password",
									"value": "admin",
									"type": "string"
								},
								{
									"key": "username",
									"value": "admin@dotcms.com",
									"type": "string"
								},
								{
									"key": "saveHelperData",
									"type": "any"
								},
								{
									"key": "showPassword",
									"value": false,
									"type": "boolean"
								}
							]
						},
						"method": "PUT",
						"header": [],
						"body": {
							"mode": "raw",
							"raw": "{\n    \"actionName\": \"publish\",\n    \"comments\": \"Updated Norco Revolver\",\n    \"contentlet\":{\n       \"title\": \"Update Norco Revolver\",\n       \"contentHost\": \"demo.dotcms.com\",\n       \"identifier\": \"{{identifier22756}}\",              \n       \"contentType\":\"BikeNameAndCategory\",\n       \"bikeType\":[\"lol\"]\n   }\n}",
							"options": {
								"raw": {
									"language": "json"
								}
							}
						},
						"url": {
							"raw": "{{serverURL}}/api/v1/workflow/actions/fire",
							"host": [
								"{{serverURL}}"
							],
							"path": [
								"api",
								"v1",
								"workflow",
								"actions",
								"fire"
							]
						},
						"description": "In this request we want to test that when sending an invalid category name we can expect an invalid request response."
					},
					"response": []
				},
				{
					"name": "update-contentlet-add-category-string",
					"event": [
						{
							"listen": "test",
							"script": {
								"exec": [
									"pm.test(\"Status code is 200\", function () {",
									"    pm.response.to.have.status(200);    ",
									"    const jsonData = pm.response.json();",
									"    const entity = (jsonData.entity);",
									"    pm.expect(entity.bikeType).to.eql([{\"MTB\":\"MTB\"},{\"Road\":\"Road\"}]);    ",
									"});"
								],
								"type": "text/javascript"
							}
						}
					],
					"request": {
						"auth": {
							"type": "basic",
							"basic": [
								{
									"key": "password",
									"value": "admin",
									"type": "string"
								},
								{
									"key": "username",
									"value": "admin@dotcms.com",
									"type": "string"
								},
								{
									"key": "saveHelperData",
									"type": "any"
								},
								{
									"key": "showPassword",
									"value": false,
									"type": "boolean"
								}
							]
						},
						"method": "PUT",
						"header": [],
						"body": {
							"mode": "raw",
							"raw": "{\n    \"actionName\": \"publish\",\n    \"comments\": \"Updated Norco Revolver\",\n    \"contentlet\":{\n       \"title\": \"Update Norco Revolver\",\n       \"contentHost\": \"demo.dotcms.com\",\n       \"identifier\": \"{{identifier22756}}\",              \n       \"contentType\":\"BikeNameAndCategory\",\n       \"bikeType\":\"MTB,Road\"\n   }\n}",
							"options": {
								"raw": {
									"language": "json"
								}
							}
						},
						"url": {
							"raw": "{{serverURL}}/api/v1/workflow/actions/fire",
							"host": [
								"{{serverURL}}"
							],
							"path": [
								"api",
								"v1",
								"workflow",
								"actions",
								"fire"
							]
						},
						"description": "This request is intended to test that we can also update categories sending them on the request as a comma separated string."
					},
					"response": []
				},
				{
					"name": "update-contentlet-add-category-pass-null",
					"event": [
						{
							"listen": "test",
							"script": {
								"exec": [
									"pm.test(\"Status code is 200\", function () {",
									"    pm.response.to.have.status(200);    ",
									"    let jsonData = pm.response.json();",
									"    let entity = (jsonData.entity);",
									"    pm.expect(entity.bikeType).to.eql([{\"MTB\":\"MTB\"},{\"Road\":\"Road\"}]);    ",
									"});"
								],
								"type": "text/javascript"
							}
						}
					],
					"request": {
						"auth": {
							"type": "basic",
							"basic": [
								{
									"key": "password",
									"value": "admin",
									"type": "string"
								},
								{
									"key": "username",
									"value": "admin@dotcms.com",
									"type": "string"
								},
								{
									"key": "saveHelperData",
									"type": "any"
								},
								{
									"key": "showPassword",
									"value": false,
									"type": "boolean"
								}
							]
						},
						"method": "PUT",
						"header": [],
						"body": {
							"mode": "raw",
							"raw": "{\n    \"actionName\": \"publish\",\n    \"comments\": \"Updated Norco Revolver\",\n    \"contentlet\":{\n       \"title\": \"Update Norco Revolver\",\n       \"contentHost\": \"demo.dotcms.com\",\n       \"identifier\": \"{{identifier22756}}\",              \n       \"contentType\":\"BikeNameAndCategory\",\n       \"bikeType\":null,\n       \"make\":null\n   }\n}",
							"options": {
								"raw": {
									"language": "json"
								}
							}
						},
						"url": {
							"raw": "{{serverURL}}/api/v1/workflow/actions/fire",
							"host": [
								"{{serverURL}}"
							],
							"path": [
								"api",
								"v1",
								"workflow",
								"actions",
								"fire"
							]
						},
						"description": "And finally we want to test that sending null as the value on the category field has the same effect as ignoring the field."
					},
					"response": []
				}
			]
		},
		{
			"name": "SaveContentWIthJSONField",
			"item": [
				{
					"name": "pre_ImportBundleWithContentType",
					"event": [
						{
							"listen": "test",
							"script": {
								"exec": [
									"pm.test(\"Bundle uploaded sucessfully\", function () {",
									"    pm.response.to.have.status(200);",
									"",
									"    var jsonData = pm.response.json();",
									"    console.log(jsonData);",
									"",
									"    pm.expect(jsonData[\"bundleName\"]).to.eql(\"experimentType.tar.gz\");",
									"    pm.expect(jsonData[\"status\"]).to.eql(\"SUCCESS\");",
									"});"
								],
								"type": "text/javascript"
							}
						}
					],
					"request": {
						"auth": {
							"type": "basic",
							"basic": [
								{
									"key": "username",
									"value": "admin@dotcms.com",
									"type": "string"
								},
								{
									"key": "password",
									"value": "admin",
									"type": "string"
								}
							]
						},
						"method": "POST",
						"header": [
							{
								"key": "Content-Type",
								"value": "application/octet-stream"
							},
							{
								"key": "Content-Disposition",
								"value": "attachment"
							}
						],
						"body": {
							"mode": "formdata",
							"formdata": [
								{
									"key": "file",
									"type": "file",
									"src": "resources/WorkflowResource/experimentType.tar.gz"
								}
							]
						},
						"url": {
							"raw": "{{serverURL}}/api/bundle/sync",
							"host": [
								"{{serverURL}}"
							],
							"path": [
								"api",
								"bundle",
								"sync"
							],
							"query": [
								{
									"key": "AUTH_TOKEN",
									"value": "",
									"disabled": true
								}
							]
						},
						"description": "Imports a Bundle that includes:\n* HTMLPage /blog/index\n* HTMLPage /blog/destinations/costa-rica\n* Contentlet [Blog] Ecotourism in Costa Rica\n* Blog Detail Page /blog/blog-detail"
					},
					"response": []
				},
				{
					"name": "GivenContentWithJSONFIeld_ShouldSave",
					"event": [
						{
							"listen": "test",
							"script": {
								"exec": [
									"pm.test(\"Status code is 200 \", function () {",
									"    pm.response.to.have.status(200);",
									"});",
									"",
									"",
									"",
									"pm.test(\"Valid JSON field in response\", function () {",
									"    var jsonData = pm.response.json();",
									"    pm.expect(jsonData.entity.trafficProportion.type).to.be.eql(\"SPLIT_EVENLY\");",
									"    pm.expect(jsonData.entity.trafficProportion.variants[0].name).to.be.eql(\"default\");",
									"});",
									"",
									"",
									"",
									"",
									""
								],
								"type": "text/javascript"
							}
						}
					],
					"request": {
						"auth": {
							"type": "basic",
							"basic": [
								{
									"key": "password",
									"value": "admin",
									"type": "string"
								},
								{
									"key": "username",
									"value": "admin@dotcms.com",
									"type": "string"
								},
								{
									"key": "saveHelperData",
									"type": "any"
								},
								{
									"key": "showPassword",
									"value": false,
									"type": "boolean"
								}
							]
						},
						"method": "PUT",
						"header": [
							{
								"key": "Content-Type",
								"value": "application/json"
							}
						],
						"body": {
							"mode": "raw",
							"raw": "{ \"contentlet\" : {\n  \"stInode\" : \"28ff0587887d2be07175b8b4fe06129f\",\n  \"languageId\" : 1,\n  \"name\": \"experiment 2\",\n  \"description\": \"exp desc\", \n  \"trafficAllocation\": 50.0, \n  \"trafficProportion\":  {\n        \"variants\": [\n            {\n                \"name\": \"default\",\n                \"trafficPercentage\": 50.0\n            },\n            {\n                \"name\": \"variant1\",\n                \"trafficPercentage\": 50.0\n            }\n        ],\n        \"type\": \"SPLIT_EVENLY\"\n    }\n}\n}"
						},
						"url": {
							"raw": "{{serverURL}}/api/v1/workflow/actions/default/fire/PUBLISH",
							"host": [
								"{{serverURL}}"
							],
							"path": [
								"api",
								"v1",
								"workflow",
								"actions",
								"default",
								"fire",
								"PUBLISH"
							]
						},
						"description": "Fire any action using the actionId\n\nOptional: If you pass ?inode={inode}, you don't need body here.\n\n@Path(\"/actions/{actionId}/fire\")"
					},
					"response": []
				}
			]
		},
		{
			"name": "SaveFileAssetWithPlainText",
			"item": [
				{
					"name": "SaveFileAssetSuccess",
					"event": [
						{
							"listen": "test",
							"script": {
								"exec": [
									"pm.test(\"Status code is 200 \", function () {",
									"    pm.response.to.have.status(200);",
									"});",
									"",
									"pm.test(\"Valid JSON field in response\", function () {",
									"    var jsonData = pm.response.json();",
									"    pm.expect(jsonData.entity.fileAsset).to.include(\"greetings.txt\");",
									"    pm.expect(jsonData.entity.contentType).to.be.eql(\"FileAsset\");",
									"    pm.expect(jsonData.entity.metaData.name).to.be.eql(\"greetings.txt\");",
									"    pm.expect(jsonData.entity.metaData.title).to.be.eql(\"greetings.txt\");",
									"});",
									"",
									"",
									""
								],
								"type": "text/javascript",
								"packages": {}
							}
						}
					],
					"request": {
						"auth": {
							"type": "basic",
							"basic": [
								{
									"key": "password",
									"value": "admin",
									"type": "string"
								},
								{
									"key": "username",
									"value": "admin@dotcms.com",
									"type": "string"
								}
							]
						},
						"method": "PUT",
						"header": [],
						"body": {
							"mode": "raw",
							"raw": "{\n    \"contentlet\": {\n        \"hostFolder\":\"default\",\n        \"title\": \"greetings.txt\",\n        \"fileName\": \"greetings.txt\",\n        \"fileAsset\": {\n            \"fileName\": \"greetings.txt\",\n           \"content\": \"Hello dotCMS\"\n         },\n        \"contentType\": \"FileAsset\"\n    }\n}",
							"options": {
								"raw": {
									"language": "json"
								}
							}
						},
						"url": {
							"raw": "{{serverURL}}/api/v1/workflow/actions/default/fire/PUBLISH",
							"host": [
								"{{serverURL}}"
							],
							"path": [
								"api",
								"v1",
								"workflow",
								"actions",
								"default",
								"fire",
								"PUBLISH"
							]
						}
					},
					"response": []
				}
			]
		},
		{
			"name": "404Test",
			"item": [
				{
					"name": "FirePublish404BodyId",
					"event": [
						{
							"listen": "test",
							"script": {
								"exec": [
									"pm.test(\"Status code is 404 \", function () {",
									"    pm.response.to.have.status(404);",
									"});",
									"",
									"",
									""
								],
								"type": "text/javascript"
							}
						}
					],
					"request": {
						"auth": {
							"type": "basic",
							"basic": [
								{
									"key": "password",
									"value": "admin",
									"type": "string"
								},
								{
									"key": "username",
									"value": "admin@dotcms.com",
									"type": "string"
								}
							]
						},
						"method": "PUT",
						"header": [],
						"body": {
							"mode": "raw",
							"raw": "{\n    \"contentlet\":{\n        \"identifier\":\"no-exist\",\n        \"contentType\":\"webPageContent\",\n        \"title\":\"Test3-11\",\n        \"contentHost\":\"default\",\n        \"body\":\"Test body\"\n    },\n    \"individualPermissions\": {\n        \"READ\":[\"7f58520c-aad6-4bec-8b50-2b3bc38ac0eb\"],\n        \"WRITE\":[\"7f58520c-aad6-4bec-8b50-2b3bc38ac0eb\"],\n        \"PUBLISH\":[\"7f58520c-aad6-4bec-8b50-2b3bc38ac0eb\"]\n    }\n}",
							"options": {
								"raw": {
									"language": "json"
								}
							}
						},
						"url": {
							"raw": "{{serverURL}}/api/v1/workflow/actions/default/fire/PUBLISH",
							"host": [
								"{{serverURL}}"
							],
							"path": [
								"api",
								"v1",
								"workflow",
								"actions",
								"default",
								"fire",
								"PUBLISH"
							]
						}
					},
					"response": []
				},
				{
					"name": "FirePublish404BodyInode",
					"event": [
						{
							"listen": "test",
							"script": {
								"exec": [
									"pm.test(\"Status code is 404 \", function () {",
									"    pm.response.to.have.status(404);",
									"});",
									"",
									"",
									""
								],
								"type": "text/javascript"
							}
						}
					],
					"request": {
						"auth": {
							"type": "basic",
							"basic": [
								{
									"key": "password",
									"value": "admin",
									"type": "string"
								},
								{
									"key": "username",
									"value": "admin@dotcms.com",
									"type": "string"
								}
							]
						},
						"method": "PUT",
						"header": [],
						"body": {
							"mode": "raw",
							"raw": "{\n    \"contentlet\":{\n        \"inode\":\"no-exist\",\n        \"contentType\":\"webPageContent\",\n        \"title\":\"Test3-11\",\n        \"contentHost\":\"default\",\n        \"body\":\"Test body\"\n    },\n    \"individualPermissions\": {\n        \"READ\":[\"7f58520c-aad6-4bec-8b50-2b3bc38ac0eb\"],\n        \"WRITE\":[\"7f58520c-aad6-4bec-8b50-2b3bc38ac0eb\"],\n        \"PUBLISH\":[\"7f58520c-aad6-4bec-8b50-2b3bc38ac0eb\"]\n    }\n}",
							"options": {
								"raw": {
									"language": "json"
								}
							}
						},
						"url": {
							"raw": "{{serverURL}}/api/v1/workflow/actions/default/fire/PUBLISH",
							"host": [
								"{{serverURL}}"
							],
							"path": [
								"api",
								"v1",
								"workflow",
								"actions",
								"default",
								"fire",
								"PUBLISH"
							]
						}
					},
					"response": []
				},
				{
					"name": "FirePublish404QueryId",
					"event": [
						{
							"listen": "test",
							"script": {
								"exec": [
									"pm.test(\"Status code is 404 \", function () {",
									"    pm.response.to.have.status(404);",
									"});",
									"",
									"",
									""
								],
								"type": "text/javascript"
							}
						}
					],
					"request": {
						"auth": {
							"type": "basic",
							"basic": [
								{
									"key": "password",
									"value": "admin",
									"type": "string"
								},
								{
									"key": "username",
									"value": "admin@dotcms.com",
									"type": "string"
								}
							]
						},
						"method": "PUT",
						"header": [],
						"body": {
							"mode": "raw",
							"raw": "{\n    \"contentlet\":{\n        \"contentType\":\"webPageContent\",\n        \"title\":\"Test3-11\",\n        \"contentHost\":\"default\",\n        \"body\":\"Test body\"\n    },\n    \"individualPermissions\": {\n        \"READ\":[\"7f58520c-aad6-4bec-8b50-2b3bc38ac0eb\"],\n        \"WRITE\":[\"7f58520c-aad6-4bec-8b50-2b3bc38ac0eb\"],\n        \"PUBLISH\":[\"7f58520c-aad6-4bec-8b50-2b3bc38ac0eb\"]\n    }\n}",
							"options": {
								"raw": {
									"language": "json"
								}
							}
						},
						"url": {
							"raw": "{{serverURL}}/api/v1/workflow/actions/default/fire/PUBLISH?identifier=no-exit",
							"host": [
								"{{serverURL}}"
							],
							"path": [
								"api",
								"v1",
								"workflow",
								"actions",
								"default",
								"fire",
								"PUBLISH"
							],
							"query": [
								{
									"key": "identifier",
									"value": "no-exit"
								}
							]
						}
					},
					"response": []
				},
				{
					"name": "FirePublish404QueryInode",
					"event": [
						{
							"listen": "test",
							"script": {
								"exec": [
									"pm.test(\"Status code is 404 \", function () {",
									"    pm.response.to.have.status(404);",
									"});",
									"",
									"",
									""
								],
								"type": "text/javascript"
							}
						}
					],
					"request": {
						"auth": {
							"type": "basic",
							"basic": [
								{
									"key": "password",
									"value": "admin",
									"type": "string"
								},
								{
									"key": "username",
									"value": "admin@dotcms.com",
									"type": "string"
								}
							]
						},
						"method": "PUT",
						"header": [],
						"body": {
							"mode": "raw",
							"raw": "{\n    \"contentlet\":{\n        \"contentType\":\"webPageContent\",\n        \"title\":\"Test3-11\",\n        \"contentHost\":\"default\",\n        \"body\":\"Test body\"\n    },\n    \"individualPermissions\": {\n        \"READ\":[\"7f58520c-aad6-4bec-8b50-2b3bc38ac0eb\"],\n        \"WRITE\":[\"7f58520c-aad6-4bec-8b50-2b3bc38ac0eb\"],\n        \"PUBLISH\":[\"7f58520c-aad6-4bec-8b50-2b3bc38ac0eb\"]\n    }\n}",
							"options": {
								"raw": {
									"language": "json"
								}
							}
						},
						"url": {
							"raw": "{{serverURL}}/api/v1/workflow/actions/default/fire/PUBLISH?inode=no-exist",
							"host": [
								"{{serverURL}}"
							],
							"path": [
								"api",
								"v1",
								"workflow",
								"actions",
								"default",
								"fire",
								"PUBLISH"
							],
							"query": [
								{
									"key": "inode",
									"value": "no-exist"
								}
							]
						}
					},
					"response": []
				}
			],
			"description": "Test to 404 scenarios for wf"
		},
		{
			"name": "UpdateRelationshipBetweenContentlets",
			"item": [
				{
					"name": "Create ContentType - Region",
					"event": [
						{
							"listen": "test",
							"script": {
								"exec": [
									"var jsonData = pm.response.json();",
									"",
									"pm.collectionVariables.set(\"contentTypeID\", jsonData.entity[0].id);",
									"pm.collectionVariables.set(\"contentTypeVAR\", jsonData.entity[0].variable);",
									"pm.collectionVariables.set(\"contentTypeFieldID\", jsonData.entity[0].fields[0].id);",
									"",
									"pm.test(\"Status code should be ok 200\", function () {",
									"    pm.response.to.have.status(200);",
									"});",
									"",
									"pm.test(\"fields check\", function () {",
									"    pm.expect(jsonData.entity[0].fields.length).to.eql(1);",
									"});",
									"",
									"pm.test(\"description check\", function () {",
									"    pm.expect(jsonData.entity[0].description).to.eql('Region');",
									"});"
								],
								"type": "text/javascript"
							}
						}
					],
					"request": {
						"auth": {
							"type": "basic",
							"basic": [
								{
									"key": "password",
									"value": "admin",
									"type": "string"
								},
								{
									"key": "username",
									"value": "admin@dotcms.com",
									"type": "string"
								},
								{
									"key": "saveHelperData",
									"type": "any"
								},
								{
									"key": "showPassword",
									"value": false,
									"type": "boolean"
								}
							]
						},
						"method": "POST",
						"header": [
							{
								"key": "Content-Type",
								"value": "application/json"
							}
						],
						"body": {
							"mode": "raw",
							"raw": "{\n    \"clazz\": \"com.dotcms.contenttype.model.type.ImmutableSimpleContentType\", \n    \"defaultType\": false, \n    \"name\": \"Region\", \n    \"description\": \"Region\", \n    \"host\": \"SYSTEM_HOST\", \n    \"owner\": \"dotcms.org.1\", \n    \"fixed\": false, \n    \"system\": false, \n    \"folder\": \"SYSTEM_FOLDER\",\n    \"fields\": [\n        {\n            \"clazz\": \"com.dotcms.contenttype.model.field.ImmutableTextField\",\n            \"dataType\": \"TEXT\",\n            \"fieldType\": \"Text\",\n            \"fieldTypeLabel\": \"Text\",\n            \"fieldVariables\": [],\n            \"fixed\": false,\n            \"iDate\": 1606168746000,\n            \"indexed\": true,\n            \"listed\": true,\n            \"modDate\": 1606168746000,\n            \"name\": \"Title\",\n            \"readOnly\": false,\n            \"required\": true,\n            \"searchable\": true,\n            \"sortOrder\": 1,\n            \"unique\": false,\n            \"variable\": \"title\"\n        }\n    ],\n    \"workflow\": []\n}\n"
						},
						"url": {
							"raw": "{{serverURL}}/api/v1/contenttype",
							"host": [
								"{{serverURL}}"
							],
							"path": [
								"api",
								"v1",
								"contenttype"
							]
						},
						"description": "Given a content type payload containing field variables.\nWhen sending a POST.\nExpect that code is 200.\nExpect content type is created with the provided fields.\nExpect that new properties of content types are set (icon and sortOrder)."
					},
					"response": []
				},
				{
					"name": "Create ContentType - Movie",
					"event": [
						{
							"listen": "test",
							"script": {
								"exec": [
									"var jsonData = pm.response.json();",
									"",
									"pm.collectionVariables.set(\"contentTypeID\", jsonData.entity[0].id);",
									"pm.collectionVariables.set(\"contentTypeVAR\", jsonData.entity[0].variable);",
									"pm.collectionVariables.set(\"contentTypeFieldID\", jsonData.entity[0].fields[0].id);",
									"",
									"pm.test(\"Status code should be ok 200\", function () {",
									"    pm.response.to.have.status(200);",
									"});",
									"",
									"pm.test(\"fields check\", function () {",
									"    pm.expect(jsonData.entity[0].fields.length).to.eql(1);",
									"});",
									"",
									"pm.test(\"description check\", function () {",
									"    pm.expect(jsonData.entity[0].description).to.eql('Movies');",
									"});"
								],
								"type": "text/javascript"
							}
						}
					],
					"request": {
						"auth": {
							"type": "basic",
							"basic": [
								{
									"key": "password",
									"value": "admin",
									"type": "string"
								},
								{
									"key": "username",
									"value": "admin@dotcms.com",
									"type": "string"
								},
								{
									"key": "saveHelperData",
									"type": "any"
								},
								{
									"key": "showPassword",
									"value": false,
									"type": "boolean"
								}
							]
						},
						"method": "POST",
						"header": [
							{
								"key": "Content-Type",
								"value": "application/json"
							}
						],
						"body": {
							"mode": "raw",
							"raw": "{\n    \"clazz\": \"com.dotcms.contenttype.model.type.ImmutableSimpleContentType\",\n    \"defaultType\": false,\n    \"name\": \"Movie\",\n    \"description\": \"Movies\",\n    \"host\": \"SYSTEM_HOST\",\n    \"owner\": \"dotcms.org.1\",\n    \"fixed\": false,\n    \"system\": false,\n    \"folder\": \"SYSTEM_FOLDER\",\n    \"fields\": [\n        {\n            \"clazz\": \"com.dotcms.contenttype.model.field.ImmutableRelationshipField\",\n            \"required\": false,\n            \"name\": \"Regions\",\n            \"relationships\": {\n                \"velocityVar\": \"Region\",\n                \"cardinality\": 0\n            },\n            \"searchable\": false\n        }\n    ],\n    \"workflow\": []\n}"
						},
						"url": {
							"raw": "{{serverURL}}/api/v1/contenttype",
							"host": [
								"{{serverURL}}"
							],
							"path": [
								"api",
								"v1",
								"contenttype"
							]
						},
						"description": "Given a content type payload containing field variables.\nWhen sending a POST.\nExpect that code is 200.\nExpect content type is created with the provided fields.\nExpect that new properties of content types are set (icon and sortOrder)."
					},
					"response": []
				},
				{
					"name": "Create Region - Africa",
					"event": [
						{
							"listen": "test",
							"script": {
								"exec": [
									"pm.test(\"Status code is 200 \", function () {",
									"    pm.response.to.have.status(200);",
									"});",
									"",
									"var jsonData = pm.response.json();",
									"pm.test(\"No errors\", function () {",
									"    pm.expect(jsonData.errors.length).to.eql(0);",
									"});"
								],
								"type": "text/javascript"
							}
						}
					],
					"request": {
						"auth": {
							"type": "basic",
							"basic": [
								{
									"key": "password",
									"value": "admin",
									"type": "string"
								},
								{
									"key": "username",
									"value": "admin@dotcms.com",
									"type": "string"
								},
								{
									"key": "saveHelperData",
									"type": "any"
								},
								{
									"key": "showPassword",
									"value": false,
									"type": "boolean"
								}
							]
						},
						"method": "PUT",
						"header": [
							{
								"key": "Content-Type",
								"value": "application/json"
							}
						],
						"body": {
							"mode": "raw",
							"raw": "{\n    \"contentlet\": {\n        \"languageId\": 1,\n        \"title\": \"Africa\",\n        \"contentType\": \"Region\"\n    }\n}"
						},
						"url": {
							"raw": "{{serverURL}}/api/v1/workflow/actions/default/fire/PUBLISH?indexPolicy=WAIT_FOR ",
							"host": [
								"{{serverURL}}"
							],
							"path": [
								"api",
								"v1",
								"workflow",
								"actions",
								"default",
								"fire",
								"PUBLISH"
							],
							"query": [
								{
									"key": "indexPolicy",
									"value": "WAIT_FOR "
								}
							]
						},
						"description": "Fire any action using the actionId\n\nOptional: If you pass ?inode={inode}, you don't need body here.\n\n@Path(\"/actions/{actionId}/fire\")"
					},
					"response": []
				},
				{
					"name": "Create Region - Asia",
					"event": [
						{
							"listen": "test",
							"script": {
								"exec": [
									"pm.test(\"Status code is 200 \", function () {",
									"    pm.response.to.have.status(200);",
									"});",
									"",
									"",
									"var jsonData = pm.response.json();",
									"pm.test(\"No errors\", function () {",
									"    pm.expect(jsonData.errors.length).to.eql(0);",
									"});"
								],
								"type": "text/javascript"
							}
						}
					],
					"request": {
						"auth": {
							"type": "basic",
							"basic": [
								{
									"key": "password",
									"value": "admin",
									"type": "string"
								},
								{
									"key": "username",
									"value": "admin@dotcms.com",
									"type": "string"
								},
								{
									"key": "saveHelperData",
									"type": "any"
								},
								{
									"key": "showPassword",
									"value": false,
									"type": "boolean"
								}
							]
						},
						"method": "PUT",
						"header": [
							{
								"key": "Content-Type",
								"value": "application/json"
							}
						],
						"body": {
							"mode": "raw",
							"raw": "{\n    \"contentlet\": {\n        \"languageId\": 1,\n        \"title\": \"Asia\",\n        \"contentType\": \"Region\"\n    }\n}"
						},
						"url": {
							"raw": "{{serverURL}}/api/v1/workflow/actions/default/fire/PUBLISH?indexPolicy=WAIT_FOR ",
							"host": [
								"{{serverURL}}"
							],
							"path": [
								"api",
								"v1",
								"workflow",
								"actions",
								"default",
								"fire",
								"PUBLISH"
							],
							"query": [
								{
									"key": "indexPolicy",
									"value": "WAIT_FOR "
								}
							]
						},
						"description": "Fire any action using the actionId\n\nOptional: If you pass ?inode={inode}, you don't need body here.\n\n@Path(\"/actions/{actionId}/fire\")"
					},
					"response": []
				},
				{
					"name": "Create Region - Movie",
					"event": [
						{
							"listen": "test",
							"script": {
								"exec": [
									"pm.test(\"Status code is 200 \", function () {",
									"    pm.response.to.have.status(200);",
									"});",
									"",
									"var jsonData = pm.response.json();",
									"pm.test(\"No errors\", function () {",
									"    pm.expect(jsonData.errors.length).to.eql(0);",
									"});",
									"",
									"pm.collectionVariables.set(\"contentletMovieIdentifier\", jsonData.entity.identifier);"
								],
								"type": "text/javascript"
							}
						}
					],
					"request": {
						"auth": {
							"type": "basic",
							"basic": [
								{
									"key": "password",
									"value": "admin",
									"type": "string"
								},
								{
									"key": "username",
									"value": "admin@dotcms.com",
									"type": "string"
								},
								{
									"key": "saveHelperData",
									"type": "any"
								},
								{
									"key": "showPassword",
									"value": false,
									"type": "boolean"
								}
							]
						},
						"method": "PUT",
						"header": [
							{
								"key": "Content-Type",
								"value": "application/json"
							}
						],
						"body": {
							"mode": "raw",
							"raw": "{\n    \"contentlet\": {\n        \"languageId\": 1,\n        \"contentType\": \"Movie\"\n    }\n}"
						},
						"url": {
							"raw": "{{serverURL}}/api/v1/workflow/actions/default/fire/PUBLISH?indexPolicy=WAIT_FOR ",
							"host": [
								"{{serverURL}}"
							],
							"path": [
								"api",
								"v1",
								"workflow",
								"actions",
								"default",
								"fire",
								"PUBLISH"
							],
							"query": [
								{
									"key": "indexPolicy",
									"value": "WAIT_FOR "
								}
							]
						},
						"description": "Fire any action using the actionId\n\nOptional: If you pass ?inode={inode}, you don't need body here.\n\n@Path(\"/actions/{actionId}/fire\")"
					},
					"response": []
				},
				{
					"name": "Create relationship",
					"event": [
						{
							"listen": "test",
							"script": {
								"exec": [
									"pm.test(\"Status code is 200 \", function () {",
									"    pm.response.to.have.status(200);",
									"});",
									"",
									"var jsonData = pm.response.json();",
									"pm.test(\"No errors\", function () {",
									"    pm.expect(jsonData.errors.length).to.eql(0);",
									"});",
									"",
									"pm.collectionVariables.set(\"contentRelIdentifier\", jsonData.entity.identifier);"
								],
								"type": "text/javascript"
							}
						}
					],
					"request": {
						"auth": {
							"type": "basic",
							"basic": [
								{
									"key": "password",
									"value": "admin",
									"type": "string"
								},
								{
									"key": "username",
									"value": "admin@dotcms.com",
									"type": "string"
								}
							]
						},
						"method": "PUT",
						"header": [],
						"body": {
							"mode": "raw",
							"raw": "{\"contentlet\": {\n    \"regions\":\"+contentType:Region +Region.title:*Asia*\"\n  }\n}",
							"options": {
								"raw": {
									"language": "json"
								}
							}
						},
						"url": {
							"raw": "{{serverURL}}/api/v1/workflow/actions/default/fire/PUBLISH?identifier={{contentletMovieIdentifier}}&language=-1",
							"host": [
								"{{serverURL}}"
							],
							"path": [
								"api",
								"v1",
								"workflow",
								"actions",
								"default",
								"fire",
								"PUBLISH"
							],
							"query": [
								{
									"key": "identifier",
									"value": "{{contentletMovieIdentifier}}"
								},
								{
									"key": "language",
									"value": "-1"
								}
							]
						}
					},
					"response": []
				},
				{
					"name": "CheckingTheRelationship",
					"event": [
						{
							"listen": "test",
							"script": {
								"exec": [
									"pm.test(\"Status code is 200 \", function () {",
									"    pm.response.to.have.status(200);",
									"});",
									"",
									"var jsonData = pm.response.json();",
									"pm.test(\"Check relationships\", function () {",
									"",
									"    pm.expect(jsonData.entity.jsonObjectView.contentlets[0].regions[0].title).to.eql('Asia');",
									"});",
									""
								],
								"type": "text/javascript"
							}
						}
					],
					"request": {
						"method": "POST",
						"header": [],
						"body": {
							"mode": "raw",
							"raw": "{\n\"query\": \"+contentType:Movie +identifier:{{contentletMovieIdentifier}}\",\n\"sort\": \"modDate desc\",\n\"limit\": 20,\n\"offset\": 0,\n\"depth\": 1\n}",
							"options": {
								"raw": {
									"language": "json"
								}
							}
						},
						"url": {
							"raw": "{{serverURL}}/api/content/_search?depth=0",
							"host": [
								"{{serverURL}}"
							],
							"path": [
								"api",
								"content",
								"_search"
							],
							"query": [
								{
									"key": "depth",
									"value": "0"
								}
							]
						}
					},
					"response": []
				}
			]
		},
		{
			"name": "fireActionByName",
			"item": [
				{
					"name": "testArchiveContentlet",
					"item": [
						{
							"name": "Create ContentType",
							"event": [
								{
									"listen": "test",
									"script": {
										"exec": [
											"var jsonData = pm.response.json();",
											"",
											"pm.collectionVariables.set(\"contentTypeID\", jsonData.entity[0].id);",
											"pm.collectionVariables.set(\"contentTypeVAR\", jsonData.entity[0].variable);",
											"pm.collectionVariables.set(\"contentTypeFieldID\", jsonData.entity[0].fields[0].id);",
											"",
											"pm.test(\"Status code should be ok 200\", function () {",
											"    pm.response.to.have.status(200);",
											"});",
											"",
											"pm.test(\"fields check\", function () {",
											"    pm.expect(jsonData.entity[0].fields.length).to.eql(1);",
											"});",
											"",
											"pm.test(\"description check\", function () {",
											"    pm.expect(jsonData.entity[0].description).to.eql('THE DESCRIPTION');",
											"});"
										],
										"type": "text/javascript"
									}
								}
							],
							"request": {
								"auth": {
									"type": "basic",
									"basic": [
										{
											"key": "undefined",
											"type": "any"
										}
									]
								},
								"method": "POST",
								"header": [
									{
										"key": "Content-Type",
										"value": "application/json"
									}
								],
								"body": {
									"mode": "raw",
									"raw": "{\n    \"clazz\": \"com.dotcms.contenttype.model.type.ImmutableSimpleContentType\", \n    \"defaultType\": false, \n    \"name\": \"Content Type Test\", \n    \"description\": \"THE DESCRIPTION\", \n    \"host\": \"SYSTEM_HOST\", \n    \"owner\": \"dotcms.org.1\", \n    \"fixed\": false, \n    \"system\": false, \n    \"folder\": \"SYSTEM_FOLDER\",\n    \"fields\": [\n            {\n                \"dataType\": \"LONG_TEXT\",\n                \"dbColumn\": \"text_area2\",\n                \"fieldVariables\": [],\n                \"fixed\": false,\n                \"iDate\": 1453474468000,\n                \"clazz\": \"com.dotcms.contenttype.model.field.ImmutableTextField\",\n                \"indexed\": true,\n                \"listed\": false,\n                \"modDate\": 1478557845000,\n                \"name\": \"Title\",\n                \"readOnly\": false,\n                \"required\": false,\n                \"searchable\": true,\n                \"sortOrder\": 3,\n                \"unique\": false,\n                \"variable\": \"title\"\n            }],\n            \"workflow\": [\"d61a59e1-a49c-46f2-a929-db2b4bfa88b2\"]\n}\n"
								},
								"url": {
									"raw": "{{serverURL}}/api/v1/contenttype",
									"host": [
										"{{serverURL}}"
									],
									"path": [
										"api",
										"v1",
										"contenttype"
									]
								},
								"description": "Given a content type payload containing field variables.\nWhen sending a POST.\nExpect that code is 200.\nExpect content type is created with the provided fields.\nExpect that new properties of content types are set (icon and sortOrder)."
							},
							"response": []
						},
						{
							"name": "Create contentlet",
							"event": [
								{
									"listen": "test",
									"script": {
										"exec": [
											"var jsonData = pm.response.json();",
											"",
											"pm.test(\"Status code should be ok 200\", function () {",
											"    pm.response.to.have.status(200);",
											"});",
											"",
											"pm.collectionVariables.set(\"contentletID\", jsonData.entity.identifier);",
											"pm.collectionVariables.set(\"contentletInode\", jsonData.entity.inode);"
										],
										"type": "text/javascript"
									}
								}
							],
							"request": {
								"auth": {
									"type": "basic",
									"basic": [
										{
											"key": "undefined",
											"type": "any"
										}
									]
								},
								"method": "PUT",
								"header": [
									{
										"key": "Content-Type",
										"value": "application/json"
									}
								],
								"body": {
									"mode": "raw",
									"raw": "{\n\t\"contentlet\":{\n\t\t\"stName\": \"{{contentTypeVAR}}\",\n\t\t\"title\": \"test contentlet\"\n\t}\n}"
								},
								"url": {
									"raw": "http://localhost:8080/api/v1/workflow/actions/default/fire/NEW",
									"protocol": "http",
									"host": [
										"localhost"
									],
									"port": "8080",
									"path": [
										"api",
										"v1",
										"workflow",
										"actions",
										"default",
										"fire",
										"NEW"
									]
								}
							},
							"response": []
						},
						{
							"name": "Archive contentlet",
							"event": [
								{
									"listen": "test",
									"script": {
										"exec": [
											"var jsonData = pm.response.json();",
											"",
											"pm.test(\"Status code should be ok 200\", function () {",
											"    pm.response.to.have.status(200);",
											"});",
											"",
											"pm.test(\"Test the variable value\", function () {",
											"  var jsonData = pm.response.json();",
											"  var expectedValue = pm.collectionVariables.get(\"contentletID\");",
											"  pm.expect(jsonData.entity.identifier).to.eql(expectedValue);",
											"});"
										],
										"type": "text/javascript"
									}
								}
							],
							"request": {
								"auth": {
									"type": "basic",
									"basic": [
										{
											"key": "undefined",
											"type": "any"
										}
									]
								},
								"method": "PUT",
								"header": [],
								"body": {
									"mode": "raw",
									"raw": " {\n  \"actionName\": \"Archive\",\n  \"contentlet\" : {\n        \"identifier\": \"{{contentletID}}\",\n        \"inode\": \"{{contentletInode}}\"\n  }\n}",
									"options": {
										"raw": {
											"language": "json"
										}
									}
								},
								"url": {
									"raw": "{{serverURL}}/api/v1/workflow/actions/fire",
									"host": [
										"{{serverURL}}"
									],
									"path": [
										"api",
										"v1",
										"workflow",
										"actions",
										"fire"
									]
								}
							},
							"response": []
						}
					]
				}
			]
		},
		{
			"name": "Get Status of Content in Workflow",
			"item": [
				{
					"name": "Create test Content Type",
					"event": [
						{
							"listen": "test",
							"script": {
								"exec": [
									"pm.test(\"HTTP Status code must be 200\", function () {",
									"    pm.response.to.have.status(200);",
									"});",
									"",
									"pm.test(\"Check that the test Content Type has the expected information\", function () {",
									"    var jsonData = pm.response.json();",
									"    pm.expect(jsonData.entity[0].fields.length).to.eql(1);",
									"    pm.expect(jsonData.entity[0].description).to.eql('THE DESCRIPTION');",
									"    pm.collectionVariables.set(\"contentTypeVar\", jsonData.entity[0].variable);",
									"});",
									""
								],
								"type": "text/javascript"
							}
						}
					],
					"request": {
						"auth": {
							"type": "basic",
							"basic": [
								{
									"key": "undefined",
									"type": "any"
								}
							]
						},
						"method": "POST",
						"header": [
							{
								"key": "Content-Type",
								"value": "application/json"
							}
						],
						"body": {
							"mode": "raw",
							"raw": "{\n    \"clazz\": \"com.dotcms.contenttype.model.type.ImmutableSimpleContentType\", \n    \"defaultType\": false, \n    \"name\": \"Content Type Test {{$randomInt}}\", \n    \"description\": \"THE DESCRIPTION\", \n    \"host\": \"SYSTEM_HOST\", \n    \"owner\": \"dotcms.org.1\", \n    \"fixed\": false, \n    \"system\": false, \n    \"folder\": \"SYSTEM_FOLDER\",\n    \"fields\": [\n            {\n                \"dataType\": \"LONG_TEXT\",\n                \"dbColumn\": \"text_area2\",\n                \"fieldVariables\": [],\n                \"fixed\": false,\n                \"iDate\": 1453474468000,\n                \"clazz\": \"com.dotcms.contenttype.model.field.ImmutableTextField\",\n                \"indexed\": true,\n                \"listed\": false,\n                \"modDate\": 1478557845000,\n                \"name\": \"Title\",\n                \"readOnly\": false,\n                \"required\": false,\n                \"searchable\": true,\n                \"sortOrder\": 3,\n                \"unique\": false,\n                \"variable\": \"title\"\n            }],\n            \"workflow\": [\"d61a59e1-a49c-46f2-a929-db2b4bfa88b2\"]\n}\n"
						},
						"url": {
							"raw": "{{serverURL}}/api/v1/contenttype",
							"host": [
								"{{serverURL}}"
							],
							"path": [
								"api",
								"v1",
								"contenttype"
							]
						},
						"description": "Given a content type payload containing field variables.\nWhen sending a POST.\nExpect that code is 200.\nExpect content type is created with the provided fields.\nExpect that new properties of content types are set (icon and sortOrder)."
					},
					"response": []
				},
				{
					"name": "Save test Contentlet",
					"event": [
						{
							"listen": "test",
							"script": {
								"exec": [
									"pm.test(\"HTTP Status code must be 200\", function () {",
									"    pm.response.to.have.status(200);",
									"});",
									"",
									"pm.test(\"Check that the Contentlet's title is the expected one\", function () {",
									"    var jsonData = pm.response.json();",
									"    pm.expect(jsonData.entity.title).to.eql(\"Test contentlet Workflow Status\");",
									"    pm.collectionVariables.set(\"contentletInode\", jsonData.entity.inode);",
									"});",
									""
								],
								"type": "text/javascript"
							}
						}
					],
					"request": {
						"auth": {
							"type": "basic",
							"basic": [
								{
									"key": "undefined",
									"type": "any"
								}
							]
						},
						"method": "PUT",
						"header": [
							{
								"key": "Content-Type",
								"value": "application/json"
							}
						],
						"body": {
							"mode": "raw",
							"raw": "{\n\t\"contentlet\":{\n\t\t\"stName\": \"{{contentTypeVar}}\",\n\t\t\"title\": \"Test contentlet Workflow Status\"\n\t}\n}"
						},
						"url": {
							"raw": "{{serverURL}}/api/v1/workflow/actions/default/fire/NEW",
							"host": [
								"{{serverURL}}"
							],
							"path": [
								"api",
								"v1",
								"workflow",
								"actions",
								"default",
								"fire",
								"NEW"
							]
						}
					},
					"response": []
				},
				{
					"name": "Get Workflow Status from test Contentlet",
					"event": [
						{
							"listen": "test",
							"script": {
								"exec": [
									"pm.test(\"HTTP Status code must be 200\", function () {",
									"    pm.response.to.have.status(200);",
									"});",
									"",
									"pm.test(\"Check that the Contentlet's Workflow Status is the expected one\", function () {",
									"    var jsonData = pm.response.json();",
									"    pm.expect(jsonData.entity.scheme.name).to.eql(\"System Workflow\");",
									"    pm.expect(jsonData.entity.step.name).to.eql(\"Draft\");",
									"    pm.expect(jsonData.entity.task.assignedTo).to.eql(\"Admin User\");",
									"});",
									""
								],
								"type": "text/javascript"
							}
						}
					],
					"request": {
						"auth": {
							"type": "basic",
							"basic": [
								{
									"key": "username",
									"value": "admin@dotcms.com",
									"type": "string"
								},
								{
									"key": "password",
									"value": "admin",
									"type": "string"
								}
							]
						},
						"method": "GET",
						"header": [],
						"url": {
							"raw": "{{serverURL}}/api/v1/workflow/status/{{contentletInode}}",
							"host": [
								"{{serverURL}}"
							],
							"path": [
								"api",
								"v1",
								"workflow",
								"status",
								"{{contentletInode}}"
							]
						}
					},
					"response": []
				}
			],
			"description": "Provides the current status of a given Contentlet within the current Step of the Worklow that it's going through. This is used by the Angular UI to show this data to the logged-in User."
		},
		{
			"name": "issue-26861",
			"item": [
				{
					"name": "CreateItalian",
					"event": [
						{
							"listen": "test",
							"script": {
								"exec": [
									"var jsonData = pm.response.json();",
									"",
									"pm.collectionVariables.set(\"italianLanguageId\", jsonData.entity.id);",
									"pm.test(\"Status code should be ok 200\", function () {",
									"    pm.response.to.have.status(200);",
									"});",
									"",
									""
								],
								"type": "text/javascript"
							}
						}
					],
					"request": {
						"auth": {
							"type": "basic",
							"basic": [
								{
									"key": "password",
									"value": "admin",
									"type": "string"
								},
								{
									"key": "username",
									"value": "admin@dotcms.com",
									"type": "string"
								}
							]
						},
						"method": "POST",
						"header": [],
						"body": {
							"mode": "raw",
							"raw": "{\n    \"languageCode\":\"it\",\n    \"countryCode\":\"it\",\n    \"language\":\"Italian\",\n    \"country\":\"Italy\"\n}",
							"options": {
								"raw": {
									"language": "json"
								}
							}
						},
						"url": {
							"raw": "{{serverURL}}/api/v2/languages",
							"host": [
								"{{serverURL}}"
							],
							"path": [
								"api",
								"v2",
								"languages"
							]
						}
					},
					"response": []
				},
				{
					"name": "CreateEnglish",
					"event": [
						{
							"listen": "test",
							"script": {
								"exec": [
									"var jsonData = pm.response.json();",
									"",
									"pm.collectionVariables.set(\"englishidentifier\", jsonData.entity.identifier);",
									"pm.test(\"Status code should be ok 200\", function () {",
									"    pm.response.to.have.status(200);",
									"});",
									"",
									"pm.test(\"Check that the Contentlet's english languageId\", function () {",
									"    pm.expect(jsonData.entity.languageId).to.eql(1);",
									"});"
								],
								"type": "text/javascript"
							}
						}
					],
					"request": {
						"auth": {
							"type": "basic",
							"basic": [
								{
									"key": "password",
									"value": "admin",
									"type": "string"
								},
								{
									"key": "username",
									"value": "admin@dotcms.com",
									"type": "string"
								}
							]
						},
						"method": "PUT",
						"header": [],
						"body": {
							"mode": "raw",
							"raw": "{\n    \"contentlet\":{\n        \"contentType\":\"webPageContent\",\n        \"title\":\"TestEnglishSpanish\",\n        \"contentHost\":\"default\",\n        \"body\":\"Body Test\",\n        \"languageId\":1\n    }\n}",
							"options": {
								"raw": {
									"language": "json"
								}
							}
						},
						"url": {
							"raw": "{{serverURL}}/api/v1/workflow/actions/default/fire/PUBLISH?indexPolicy=WAIT_FOR ",
							"host": [
								"{{serverURL}}"
							],
							"path": [
								"api",
								"v1",
								"workflow",
								"actions",
								"default",
								"fire",
								"PUBLISH"
							],
							"query": [
								{
									"key": "indexPolicy",
									"value": "WAIT_FOR "
								}
							]
						}
					},
					"response": []
				},
				{
					"name": "CreateItalian",
					"event": [
						{
							"listen": "test",
							"script": {
								"exec": [
									"var jsonData = pm.response.json();",
									"",
									"pm.test(\"Status code should be ok 200\", function () {",
									"    pm.response.to.have.status(200);",
									"});",
									"",
									"var italianLanguageId = pm.collectionVariables.get(\"italianLanguageId\");",
									"",
									"pm.test(\"Check that the Contentlet's english languageId\", function () {",
									"    pm.expect(jsonData.entity.languageId).to.eql(italianLanguageId);",
									"});"
								],
								"type": "text/javascript"
							}
						}
					],
					"request": {
						"auth": {
							"type": "basic",
							"basic": [
								{
									"key": "password",
									"value": "admin",
									"type": "string"
								},
								{
									"key": "username",
									"value": "admin@dotcms.com",
									"type": "string"
								}
							]
						},
						"method": "PUT",
						"header": [],
						"body": {
							"mode": "raw",
							"raw": "{\n    \"contentlet\":{\n        \"identifier\":\"{{englishidentifier}}\",\n        \"languageId\":{{italianLanguageId}},\n        \"contentType\":\"webPageContent\",\n        \"title\":\"TestEnglishSpanish\",\n        \"contentHost\":\"default\",\n        \"body\":\"Corpo di prova\"\n    }\n}",
							"options": {
								"raw": {
									"language": "json"
								}
							}
						},
						"url": {
							"raw": "{{serverURL}}/api/v1/workflow/actions/default/fire/PUBLISH?indexPolicy=WAIT_FOR ",
							"host": [
								"{{serverURL}}"
							],
							"path": [
								"api",
								"v1",
								"workflow",
								"actions",
								"default",
								"fire",
								"PUBLISH"
							],
							"query": [
								{
									"key": "indexPolicy",
									"value": "WAIT_FOR "
								}
							]
						}
					},
					"response": []
				}
			]
		}
	],
	"event": [
		{
			"listen": "prerequest",
			"script": {
				"type": "text/javascript",
				"exec": [
					""
				]
			}
		},
		{
			"listen": "test",
			"script": {
				"type": "text/javascript",
				"exec": [
					""
				]
			}
		}
	],
	"variable": [
		{
			"key": "italianLanguageId",
			"value": ""
		},
		{
			"key": "englishidentifier",
			"value": ""
		},
		{
			"key": "schemeId",
			"value": ""
		},
		{
			"key": "schemeIdShorty",
			"value": ""
		},
		{
			"key": "schemeVariableName",
			"value": ""
		}
	]
}<|MERGE_RESOLUTION|>--- conflicted
+++ resolved
@@ -1,14 +1,10 @@
 {
 	"info": {
-<<<<<<< HEAD
-		"_postman_id": "e23a58a0-1aff-4c1e-8ef1-5891723135ca",
-=======
 		"_postman_id": "79dc7a80-4564-43c5-8b9a-f46caecd5985",
->>>>>>> f319f849
 		"name": "Workflow Resource Tests [/api/v1/workflows]",
 		"description": "Test the necesary validations to every end point of the worlflow resource ",
 		"schema": "https://schema.getpostman.com/json/collection/v2.1.0/collection.json",
-		"_exporter_id": "31066048"
+		"_exporter_id": "781456"
 	},
 	"item": [
 		{
