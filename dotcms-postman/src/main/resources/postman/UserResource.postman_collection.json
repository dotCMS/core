--- conflicted
+++ resolved
@@ -1,10 +1,6 @@
 {
 	"info": {
-<<<<<<< HEAD
-		"_postman_id": "0d07b206-9fc7-4bc0-ac4e-02aa623c751b",
-=======
 		"_postman_id": "8698b68f-df47-47ff-84cc-d9ddd787f2a6",
->>>>>>> 4e9ea798
 		"name": "User Resource",
 		"description": "Verifies that commonly-used routines for interacting with User data are working as expected. Most of these are related to filtering operations and for back-end use only.",
 		"schema": "https://schema.getpostman.com/json/collection/v2.1.0/collection.json",
@@ -1788,21 +1784,6 @@
 									"    pm.expect(user.type, \"User 'type' must be user\").to.equal('user');",
 									"});",
 									"",
-<<<<<<< HEAD
-									"pm.test(\"User Roles and Access Flags are correctly set (Booleans)\", function () {",
-									"    // Asserting role and access flags",
-									"    pm.expect(user.admin, \"User must be an admin\").to.be.true;",
-									"    pm.expect(user.backendUser, \"User must be a backendUser\").to.be.true;",
-									"    pm.expect(user.frontendUser, \"User must NOT be a frontendUser\").to.be.false;",
-									"    pm.expect(user.hasConsoleAccess, \"User must have Console Access\").to.be.true;",
-									"    ",
-									"    // Asserting state and security fields",
-									"    pm.expect(user.active, \"User must be active\").to.be.true;",
-									"    pm.expect(user.passwordExpired, \"Password must not be expired\").to.be.false;",
-									"    pm.expect(user.failedLoginAttempts, \"Failed login attempts must be 0\").to.equal(0);",
-									"});",
-=======
->>>>>>> 4e9ea798
 									"",
 									"pm.test(\"User Company and Localization fields are correct\", function () {",
 									"    // Asserting organization and location data",
@@ -1863,268 +1844,6 @@
 					"response": []
 				}
 			]
-<<<<<<< HEAD
-		},
-		{
-			"name": "FilteringByPredicate",
-			"item": [
-				{
-					"name": "RetrieveActiveUsers",
-					"event": [
-						{
-							"listen": "test",
-							"script": {
-								"exec": [
-									"// Parse the JSON response body",
-									"const responseJson = pm.response.json();",
-									"const entity = responseJson.entity;",
-									"",
-									"// ===========================================",
-									"// STRUCTURAL AND SUCCESS TESTS",
-									"// ===========================================",
-									"",
-									"pm.test(\"Status code is 200 OK\", function () {",
-									"    // Assert the HTTP status code is 200",
-									"    pm.response.to.have.status(200);",
-									"});",
-									"",
-									"pm.test(\"Response is successful and contains no errors\", function () {",
-									"    // Assert the response is an object",
-									"    pm.expect(responseJson).to.be.an('object', \"Response should be a JSON object.\");",
-									"    // Assert the 'errors' array is present and empty",
-									"    pm.expect(responseJson.errors, \"Errors array should be empty on successful response\").to.be.an('array').and.is.empty;",
-									"});",
-									"",
-									""
-								],
-								"type": "text/javascript",
-								"packages": {},
-								"requests": {}
-							}
-						}
-					],
-					"protocolProfileBehavior": {
-						"disableBodyPruning": true
-					},
-					"request": {
-						"auth": {
-							"type": "bearer",
-							"bearer": [
-								{
-									"key": "token",
-									"value": "{{jwt}}",
-									"type": "string"
-								}
-							]
-						},
-						"method": "GET",
-						"header": [],
-						"body": {
-							"mode": "raw",
-							"raw": "return user.isFrontendUser();",
-							"options": {
-								"raw": {
-									"language": "javascript"
-								}
-							}
-						},
-						"url": {
-							"raw": "{{serverURL}}/api/v1/users/filter",
-							"host": [
-								"{{serverURL}}"
-							],
-							"path": [
-								"api",
-								"v1",
-								"users",
-								"filter"
-							]
-						}
-					},
-					"response": []
-				},
-				{
-					"name": "RetrieveInActiveUsers",
-					"event": [
-						{
-							"listen": "test",
-							"script": {
-								"exec": [
-									"// Parse the JSON response body",
-									"const responseJson = pm.response.json();",
-									"const entity = responseJson.entity;",
-									"",
-									"// ===========================================",
-									"// STRUCTURAL AND SUCCESS TESTS",
-									"// ===========================================",
-									"",
-									"pm.test(\"Status code is 200 OK\", function () {",
-									"    // Assert the HTTP status code is 200",
-									"    pm.response.to.have.status(200);",
-									"});",
-									""
-								],
-								"type": "text/javascript",
-								"packages": {},
-								"requests": {}
-							}
-						}
-					],
-					"protocolProfileBehavior": {
-						"disableBodyPruning": true
-					},
-					"request": {
-						"auth": {
-							"type": "bearer",
-							"bearer": [
-								{
-									"key": "token",
-									"value": "{{jwt}}",
-									"type": "string"
-								}
-							]
-						},
-						"method": "GET",
-						"header": [],
-						"body": {
-							"mode": "raw",
-							"raw": "return !user.isActive();",
-							"options": {
-								"raw": {
-									"language": "javascript"
-								}
-							}
-						},
-						"url": {
-							"raw": "{{serverURL}}/api/v1/users/filter",
-							"host": [
-								"{{serverURL}}"
-							],
-							"path": [
-								"api",
-								"v1",
-								"users",
-								"filter"
-							]
-						}
-					},
-					"response": []
-				},
-				{
-					"name": "RetrieveStartWith",
-					"event": [
-						{
-							"listen": "test",
-							"script": {
-								"exec": [
-									"// Parse the JSON response body",
-									"const responseJson = pm.response.json();",
-									"const entity = responseJson.entity;",
-									"",
-									"// ===========================================",
-									"// STRUCTURAL AND SUCCESS TESTS",
-									"// ===========================================",
-									"",
-									"pm.test(\"Status code is 200 OK\", function () {",
-									"    // Assert the HTTP status code is 200",
-									"    pm.response.to.have.status(200);",
-									"});",
-									"",
-									"pm.test(\"Response is successful and contains no errors\", function () {",
-									"    // Assert the response is an object",
-									"    pm.expect(responseJson).to.be.an('object', \"Response should be a JSON object.\");",
-									"    // Assert the 'errors' array is present and empty",
-									"    pm.expect(responseJson.errors, \"Errors array should be empty on successful response\").to.be.an('array').and.is.empty;",
-									"});",
-									"",
-									""
-								],
-								"type": "text/javascript",
-								"packages": {},
-								"requests": {}
-							}
-						}
-					],
-					"protocolProfileBehavior": {
-						"disableBodyPruning": true
-					},
-					"request": {
-						"auth": {
-							"type": "bearer",
-							"bearer": [
-								{
-									"key": "token",
-									"value": "{{jwt}}",
-									"type": "string"
-								}
-							]
-						},
-						"method": "GET",
-						"header": [],
-						"body": {
-							"mode": "raw",
-							"raw": "const name = user.getFirstName();\n\nreturn (typeof name === 'string' && name.startsWith('Adm'));",
-							"options": {
-								"raw": {
-									"language": "javascript"
-								}
-							}
-						},
-						"url": {
-							"raw": "{{serverURL}}/api/v1/users/filter",
-							"host": [
-								"{{serverURL}}"
-							],
-							"path": [
-								"api",
-								"v1",
-								"users",
-								"filter"
-							]
-						}
-					},
-					"response": []
-				},
-				{
-					"name": "Filtering by role 'Scripting Developer",
-					"protocolProfileBehavior": {
-						"disableBodyPruning": true
-					},
-					"request": {
-						"auth": {
-							"type": "bearer",
-							"bearer": [
-								{
-									"key": "token",
-									"value": "{{jwt}}",
-									"type": "string"
-								}
-							]
-						},
-						"method": "GET",
-						"header": [],
-						"body": {
-							"mode": "raw",
-							"raw": "const roles = rolesFetcher.asArray();\nconst arrayLength = roles.length;\n\nlet isScriptingUserRole = 0;\nfor (let i = 0; i < arrayLength; i++) {\n    const role = roles[i]; \n    const roleKey = role.getRoleKey();\n    isScriptingUserRole |= typeof roleKey === '\\''string'\\'' && roleKey === '\\''Scripting Developer'\\'';\n}\n\nreturn isScriptingUserRole === 1;"
-						},
-						"url": {
-							"raw": "{{serverURL}}/api/v1/users/filter",
-							"host": [
-								"{{serverURL}}"
-							],
-							"path": [
-								"api",
-								"v1",
-								"users",
-								"filter"
-							]
-						}
-					},
-					"response": []
-				}
-			]
-=======
->>>>>>> 4e9ea798
 		}
 	],
 	"auth": {
