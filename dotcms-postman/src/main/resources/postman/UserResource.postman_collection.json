--- conflicted
+++ resolved
@@ -1,6 +1,6 @@
 {
 	"info": {
-		"_postman_id": "da9e8700-f415-487d-a44b-f3a05a4b38d7",
+		"_postman_id": "b17959e9-9d59-4803-8993-41d03c217211",
 		"name": "User Resource",
 		"description": "Verifies that commonly-used routines for interacting with User data are working as expected. Most of these are related to filtering operations and for back-end use only.",
 		"schema": "https://schema.getpostman.com/json/collection/v2.1.0/collection.json",
@@ -1846,87 +1846,15 @@
 			]
 		},
 		{
-<<<<<<< HEAD
-			"name": "FilteringByPredicate",
-			"item": [
-				{
-					"name": "SetFFToTrue",
-					"request": {
-						"auth": {
-							"type": "bearer",
-							"bearer": [
-								{
-									"key": "token",
-									"value": "{{jwt}}",
-									"type": "string"
-								}
-							]
-						},
-						"method": "POST",
-						"header": [],
-						"body": {
-							"mode": "raw",
-							"raw": "{\n    \"key\":\"SCRIPTING_ENABLED_FOR_USERS_API\",\n    \"value\":\"true\"\n}",
-							"options": {
-								"raw": {
-									"language": "json"
-								}
-							}
-						},
-						"url": {
-							"raw": "{{serverURL}}/api/v1/system-table",
-							"host": [
-								"{{serverURL}}"
-							],
-							"path": [
-								"api",
-								"v1",
-								"system-table"
-							]
-						}
-					},
-					"response": []
-				},
-				{
-					"name": "RetrieveFEUsers",
-=======
 			"name": "User Permissions Tests",
 			"item": [
 				{
 					"name": "Test 1: Admin User Permissions",
->>>>>>> 3b4592cc
-					"event": [
-						{
-							"listen": "test",
-							"script": {
-								"exec": [
-<<<<<<< HEAD
-									"// Parse the JSON response body",
-									"const responseJson = pm.response.json();",
-									"const entity = responseJson.entity;",
-									"",
-									"// ===========================================",
-									"// STRUCTURAL AND SUCCESS TESTS",
-									"// ===========================================",
-									"",
-									"pm.test(\"Status code is 200 OK\", function () {",
-									"    // Assert the HTTP status code is 200",
-									"    pm.response.to.have.status(200);",
-									"});",
-									"",
-									"pm.test(\"Response is successful and contains no errors\", function () {",
-									"    // Assert the response is an object",
-									"    pm.expect(responseJson).to.be.an('object', \"Response should be a JSON object.\");",
-									"    // Assert the 'errors' array is present and empty",
-									"    pm.expect(responseJson.errors, \"Errors array should be empty on successful response\").to.be.an('array').and.is.empty;",
-									"});",
-									"",
-									""
-								],
-								"type": "text/javascript",
-								"packages": {},
-								"requests": {}
-=======
+					"event": [
+						{
+							"listen": "test",
+							"script": {
+								"exec": [
 									"// ===== TEST 1: ADMIN USER PERMISSIONS =====",
 									"// Testing with admin user (dotcms.org.1) who has comprehensive permissions",
 									"",
@@ -2076,19 +2004,11 @@
 								],
 								"type": "text/javascript",
 								"packages": {}
->>>>>>> 3b4592cc
 							}
 						}
 					],
 					"request": {
 						"auth": {
-<<<<<<< HEAD
-							"type": "bearer",
-							"bearer": [
-								{
-									"key": "token",
-									"value": "{{jwt}}",
-=======
 							"type": "basic",
 							"basic": [
 								{
@@ -2099,31 +2019,14 @@
 								{
 									"key": "password",
 									"value": "admin",
->>>>>>> 3b4592cc
-									"type": "string"
-								}
-							]
-						},
-<<<<<<< HEAD
-						"method": "POST",
-						"header": [],
-						"body": {
-							"mode": "raw",
-							"raw": "return user.isFrontendUser();",
-							"options": {
-								"raw": {
-									"language": "text"
-								}
-							}
-						},
-						"url": {
-							"raw": "{{serverURL}}/api/v1/users/filter",
-=======
+									"type": "string"
+								}
+							]
+						},
 						"method": "GET",
 						"header": [],
 						"url": {
 							"raw": "{{serverURL}}/api/v1/users/dotcms.org.1/permissions",
->>>>>>> 3b4592cc
 							"host": [
 								"{{serverURL}}"
 							],
@@ -2131,50 +2034,21 @@
 								"api",
 								"v1",
 								"users",
-<<<<<<< HEAD
-								"filter"
-							]
-						}
-=======
 								"dotcms.org.1",
 								"permissions"
 							]
 						},
 						"description": "Test admin user permissions - validates complete response structure and permission data"
->>>>>>> 3b4592cc
-					},
-					"response": []
-				},
-				{
-<<<<<<< HEAD
-					"name": "RetrieveInActiveUsers",
-=======
+					},
+					"response": []
+				},
+				{
 					"name": "Test 2: Email-based User Lookup",
->>>>>>> 3b4592cc
-					"event": [
-						{
-							"listen": "test",
-							"script": {
-								"exec": [
-<<<<<<< HEAD
-									"// Parse the JSON response body",
-									"const responseJson = pm.response.json();",
-									"const entity = responseJson.entity;",
-									"",
-									"// ===========================================",
-									"// STRUCTURAL AND SUCCESS TESTS",
-									"// ===========================================",
-									"",
-									"pm.test(\"Status code is 200 OK\", function () {",
-									"    // Assert the HTTP status code is 200",
-									"    pm.response.to.have.status(200);",
-									"});",
-									""
-								],
-								"type": "text/javascript",
-								"packages": {},
-								"requests": {}
-=======
+					"event": [
+						{
+							"listen": "test",
+							"script": {
+								"exec": [
 									"// ===== TEST 2: EMAIL-BASED LOOKUP =====",
 									"// Verify endpoint accepts email addresses as userId parameter",
 									"",
@@ -2204,19 +2078,11 @@
 								],
 								"type": "text/javascript",
 								"packages": {}
->>>>>>> 3b4592cc
 							}
 						}
 					],
 					"request": {
 						"auth": {
-<<<<<<< HEAD
-							"type": "bearer",
-							"bearer": [
-								{
-									"key": "token",
-									"value": "{{jwt}}",
-=======
 							"type": "basic",
 							"basic": [
 								{
@@ -2227,31 +2093,14 @@
 								{
 									"key": "password",
 									"value": "admin",
->>>>>>> 3b4592cc
-									"type": "string"
-								}
-							]
-						},
-<<<<<<< HEAD
-						"method": "POST",
-						"header": [],
-						"body": {
-							"mode": "raw",
-							"raw": "return user.isActive();",
-							"options": {
-								"raw": {
-									"language": "text"
-								}
-							}
-						},
-						"url": {
-							"raw": "{{serverURL}}/api/v1/users/filter",
-=======
+									"type": "string"
+								}
+							]
+						},
 						"method": "GET",
 						"header": [],
 						"url": {
 							"raw": "{{serverURL}}/api/v1/users/admin@dotcms.com/permissions",
->>>>>>> 3b4592cc
 							"host": [
 								"{{serverURL}}"
 							],
@@ -2259,58 +2108,21 @@
 								"api",
 								"v1",
 								"users",
-<<<<<<< HEAD
-								"filter"
-							]
-						}
-=======
 								"admin@dotcms.com",
 								"permissions"
 							]
 						},
 						"description": "Test that endpoint accepts email addresses for user lookup"
->>>>>>> 3b4592cc
-					},
-					"response": []
-				},
-				{
-<<<<<<< HEAD
-					"name": "RetrieveStartWith",
-=======
+					},
+					"response": []
+				},
+				{
 					"name": "Test 3: Self-Access Permissions",
->>>>>>> 3b4592cc
-					"event": [
-						{
-							"listen": "test",
-							"script": {
-								"exec": [
-<<<<<<< HEAD
-									"// Parse the JSON response body",
-									"const responseJson = pm.response.json();",
-									"const entity = responseJson.entity;",
-									"",
-									"// ===========================================",
-									"// STRUCTURAL AND SUCCESS TESTS",
-									"// ===========================================",
-									"",
-									"pm.test(\"Status code is 200 OK\", function () {",
-									"    // Assert the HTTP status code is 200",
-									"    pm.response.to.have.status(200);",
-									"});",
-									"",
-									"pm.test(\"Response is successful and contains no errors\", function () {",
-									"    // Assert the response is an object",
-									"    pm.expect(responseJson).to.be.an('object', \"Response should be a JSON object.\");",
-									"    // Assert the 'errors' array is present and empty",
-									"    pm.expect(responseJson.errors, \"Errors array should be empty on successful response\").to.be.an('array').and.is.empty;",
-									"});",
-									"",
-									""
-								],
-								"type": "text/javascript",
-								"packages": {},
-								"requests": {}
-=======
+					"event": [
+						{
+							"listen": "test",
+							"script": {
+								"exec": [
 									"// ===== TEST 3: SELF-ACCESS PERMISSIONS =====",
 									"// User viewing their own permissions (using 'current' user endpoint logic)",
 									"",
@@ -2344,19 +2156,11 @@
 								],
 								"type": "text/javascript",
 								"packages": {}
->>>>>>> 3b4592cc
 							}
 						}
 					],
 					"request": {
 						"auth": {
-<<<<<<< HEAD
-							"type": "bearer",
-							"bearer": [
-								{
-									"key": "token",
-									"value": "{{jwt}}",
-=======
 							"type": "basic",
 							"basic": [
 								{
@@ -2367,31 +2171,14 @@
 								{
 									"key": "password",
 									"value": "admin",
->>>>>>> 3b4592cc
-									"type": "string"
-								}
-							]
-						},
-<<<<<<< HEAD
-						"method": "POST",
-						"header": [],
-						"body": {
-							"mode": "raw",
-							"raw": "const name = user.getFirstName();\n\nreturn (typeof name === 'string' && name.startsWith('Adm'));",
-							"options": {
-								"raw": {
-									"language": "text"
-								}
-							}
-						},
-						"url": {
-							"raw": "{{serverURL}}/api/v1/users/filter",
-=======
+									"type": "string"
+								}
+							]
+						},
 						"method": "GET",
 						"header": [],
 						"url": {
 							"raw": "{{serverURL}}/api/v1/users/dotcms.org.1/permissions",
->>>>>>> 3b4592cc
 							"host": [
 								"{{serverURL}}"
 							],
@@ -2399,58 +2186,21 @@
 								"api",
 								"v1",
 								"users",
-<<<<<<< HEAD
-								"filter"
-							]
-						}
-=======
 								"dotcms.org.1",
 								"permissions"
 							]
 						},
 						"description": "Test user accessing their own permissions"
->>>>>>> 3b4592cc
-					},
-					"response": []
-				},
-				{
-<<<<<<< HEAD
-					"name": "Filtering by role 'Scripting Developer",
-=======
+					},
+					"response": []
+				},
+				{
 					"name": "Test 4: Permission Data Integrity",
->>>>>>> 3b4592cc
-					"event": [
-						{
-							"listen": "test",
-							"script": {
-								"exec": [
-<<<<<<< HEAD
-									"// Parse the JSON response body",
-									"const responseJson = pm.response.json();",
-									"const entity = responseJson.entity;",
-									"",
-									"// ===========================================",
-									"// STRUCTURAL AND SUCCESS TESTS",
-									"// ===========================================",
-									"",
-									"pm.test(\"Status code is 200 OK\", function () {",
-									"    // Assert the HTTP status code is 200",
-									"    pm.response.to.have.status(200);",
-									"});",
-									"",
-									"pm.test(\"Response is successful and contains no errors\", function () {",
-									"    // Assert the response is an object",
-									"    pm.expect(responseJson).to.be.an('object', \"Response should be a JSON object.\");",
-									"    // Assert the 'errors' array is present and empty",
-									"    pm.expect(responseJson.errors, \"Errors array should be empty on successful response\").to.be.an('array').and.is.empty;",
-									"});",
-									"",
-									""
-								],
-								"type": "text/javascript",
-								"packages": {},
-								"requests": {}
-=======
+					"event": [
+						{
+							"listen": "test",
+							"script": {
+								"exec": [
 									"// ===== TEST 4: DATA INTEGRITY VALIDATION =====",
 									"",
 									"pm.test('Status code is 200', () => {",
@@ -2533,35 +2283,341 @@
 								],
 								"type": "text/javascript",
 								"packages": {}
->>>>>>> 3b4592cc
 							}
 						}
 					],
 					"request": {
 						"auth": {
-<<<<<<< HEAD
+							"type": "basic",
+							"basic": [
+								{
+									"key": "username",
+									"value": "admin@dotcms.com",
+									"type": "string"
+								},
+								{
+									"key": "password",
+									"value": "admin",
+									"type": "string"
+								}
+							]
+						},
+						"method": "GET",
+						"header": [],
+						"url": {
+							"raw": "{{serverURL}}/api/v1/users/dotcms.org.1/permissions",
+							"host": [
+								"{{serverURL}}"
+							],
+							"path": [
+								"api",
+								"v1",
+								"users",
+								"dotcms.org.1",
+								"permissions"
+							]
+						},
+						"description": "Comprehensive data integrity validation"
+					},
+					"response": []
+				}
+			]
+		},
+		{
+			"name": "FilteringByPredicate",
+			"item": [
+				{
+					"name": "SetFFToTrue",
+					"request": {
+						"auth": {
 							"type": "bearer",
 							"bearer": [
 								{
 									"key": "token",
 									"value": "{{jwt}}",
-=======
-							"type": "basic",
-							"basic": [
-								{
-									"key": "username",
-									"value": "admin@dotcms.com",
-									"type": "string"
-								},
-								{
-									"key": "password",
-									"value": "admin",
->>>>>>> 3b4592cc
-									"type": "string"
-								}
-							]
-						},
-<<<<<<< HEAD
+									"type": "string"
+								}
+							]
+						},
+						"method": "POST",
+						"header": [],
+						"body": {
+							"mode": "raw",
+							"raw": "{\n    \"key\":\"SCRIPTING_ENABLED_FOR_USERS_API\",\n    \"value\":\"true\"\n}",
+							"options": {
+								"raw": {
+									"language": "json"
+								}
+							}
+						},
+						"url": {
+							"raw": "{{serverURL}}/api/v1/system-table",
+							"host": [
+								"{{serverURL}}"
+							],
+							"path": [
+								"api",
+								"v1",
+								"system-table"
+							]
+						}
+					},
+					"response": []
+				},
+				{
+					"name": "RetrieveFEUsers",
+					"event": [
+						{
+							"listen": "test",
+							"script": {
+								"exec": [
+									"// Parse the JSON response body",
+									"const responseJson = pm.response.json();",
+									"const entity = responseJson.entity;",
+									"",
+									"// ===========================================",
+									"// STRUCTURAL AND SUCCESS TESTS",
+									"// ===========================================",
+									"",
+									"pm.test(\"Status code is 200 OK\", function () {",
+									"    // Assert the HTTP status code is 200",
+									"    pm.response.to.have.status(200);",
+									"});",
+									"",
+									"pm.test(\"Response is successful and contains no errors\", function () {",
+									"    // Assert the response is an object",
+									"    pm.expect(responseJson).to.be.an('object', \"Response should be a JSON object.\");",
+									"    // Assert the 'errors' array is present and empty",
+									"    pm.expect(responseJson.errors, \"Errors array should be empty on successful response\").to.be.an('array').and.is.empty;",
+									"});",
+									"",
+									""
+								],
+								"type": "text/javascript",
+								"packages": {},
+								"requests": {}
+							}
+						}
+					],
+					"request": {
+						"auth": {
+							"type": "bearer",
+							"bearer": [
+								{
+									"key": "token",
+									"value": "{{jwt}}",
+									"type": "string"
+								}
+							]
+						},
+						"method": "POST",
+						"header": [],
+						"body": {
+							"mode": "raw",
+							"raw": "return user.isFrontendUser();",
+							"options": {
+								"raw": {
+									"language": "text"
+								}
+							}
+						},
+						"url": {
+							"raw": "{{serverURL}}/api/v1/users/filter",
+							"host": [
+								"{{serverURL}}"
+							],
+							"path": [
+								"api",
+								"v1",
+								"users",
+								"filter"
+							]
+						}
+					},
+					"response": []
+				},
+				{
+					"name": "RetrieveInActiveUsers",
+					"event": [
+						{
+							"listen": "test",
+							"script": {
+								"exec": [
+									"// Parse the JSON response body",
+									"const responseJson = pm.response.json();",
+									"const entity = responseJson.entity;",
+									"",
+									"// ===========================================",
+									"// STRUCTURAL AND SUCCESS TESTS",
+									"// ===========================================",
+									"",
+									"pm.test(\"Status code is 200 OK\", function () {",
+									"    // Assert the HTTP status code is 200",
+									"    pm.response.to.have.status(200);",
+									"});",
+									""
+								],
+								"type": "text/javascript",
+								"packages": {},
+								"requests": {}
+							}
+						}
+					],
+					"request": {
+						"auth": {
+							"type": "bearer",
+							"bearer": [
+								{
+									"key": "token",
+									"value": "{{jwt}}",
+									"type": "string"
+								}
+							]
+						},
+						"method": "POST",
+						"header": [],
+						"body": {
+							"mode": "raw",
+							"raw": "return user.isActive();",
+							"options": {
+								"raw": {
+									"language": "text"
+								}
+							}
+						},
+						"url": {
+							"raw": "{{serverURL}}/api/v1/users/filter",
+							"host": [
+								"{{serverURL}}"
+							],
+							"path": [
+								"api",
+								"v1",
+								"users",
+								"filter"
+							]
+						}
+					},
+					"response": []
+				},
+				{
+					"name": "RetrieveStartWith",
+					"event": [
+						{
+							"listen": "test",
+							"script": {
+								"exec": [
+									"// Parse the JSON response body",
+									"const responseJson = pm.response.json();",
+									"const entity = responseJson.entity;",
+									"",
+									"// ===========================================",
+									"// STRUCTURAL AND SUCCESS TESTS",
+									"// ===========================================",
+									"",
+									"pm.test(\"Status code is 200 OK\", function () {",
+									"    // Assert the HTTP status code is 200",
+									"    pm.response.to.have.status(200);",
+									"});",
+									"",
+									"pm.test(\"Response is successful and contains no errors\", function () {",
+									"    // Assert the response is an object",
+									"    pm.expect(responseJson).to.be.an('object', \"Response should be a JSON object.\");",
+									"    // Assert the 'errors' array is present and empty",
+									"    pm.expect(responseJson.errors, \"Errors array should be empty on successful response\").to.be.an('array').and.is.empty;",
+									"});",
+									"",
+									""
+								],
+								"type": "text/javascript",
+								"packages": {},
+								"requests": {}
+							}
+						}
+					],
+					"request": {
+						"auth": {
+							"type": "bearer",
+							"bearer": [
+								{
+									"key": "token",
+									"value": "{{jwt}}",
+									"type": "string"
+								}
+							]
+						},
+						"method": "POST",
+						"header": [],
+						"body": {
+							"mode": "raw",
+							"raw": "const name = user.getFirstName();\n\nreturn (typeof name === 'string' && name.startsWith('Adm'));",
+							"options": {
+								"raw": {
+									"language": "text"
+								}
+							}
+						},
+						"url": {
+							"raw": "{{serverURL}}/api/v1/users/filter",
+							"host": [
+								"{{serverURL}}"
+							],
+							"path": [
+								"api",
+								"v1",
+								"users",
+								"filter"
+							]
+						}
+					},
+					"response": []
+				},
+				{
+					"name": "Filtering by role 'Scripting Developer",
+					"event": [
+						{
+							"listen": "test",
+							"script": {
+								"exec": [
+									"// Parse the JSON response body",
+									"const responseJson = pm.response.json();",
+									"const entity = responseJson.entity;",
+									"",
+									"// ===========================================",
+									"// STRUCTURAL AND SUCCESS TESTS",
+									"// ===========================================",
+									"",
+									"pm.test(\"Status code is 200 OK\", function () {",
+									"    // Assert the HTTP status code is 200",
+									"    pm.response.to.have.status(200);",
+									"});",
+									"",
+									"pm.test(\"Response is successful and contains no errors\", function () {",
+									"    // Assert the response is an object",
+									"    pm.expect(responseJson).to.be.an('object', \"Response should be a JSON object.\");",
+									"    // Assert the 'errors' array is present and empty",
+									"    pm.expect(responseJson.errors, \"Errors array should be empty on successful response\").to.be.an('array').and.is.empty;",
+									"});",
+									"",
+									""
+								],
+								"type": "text/javascript",
+								"packages": {},
+								"requests": {}
+							}
+						}
+					],
+					"request": {
+						"auth": {
+							"type": "bearer",
+							"bearer": [
+								{
+									"key": "token",
+									"value": "{{jwt}}",
+									"type": "string"
+								}
+							]
+						},
 						"method": "POST",
 						"header": [],
 						"body": {
@@ -2575,12 +2631,6 @@
 						},
 						"url": {
 							"raw": "{{serverURL}}/api/v1/users/filter",
-=======
-						"method": "GET",
-						"header": [],
-						"url": {
-							"raw": "{{serverURL}}/api/v1/users/dotcms.org.1/permissions",
->>>>>>> 3b4592cc
 							"host": [
 								"{{serverURL}}"
 							],
@@ -2588,17 +2638,9 @@
 								"api",
 								"v1",
 								"users",
-<<<<<<< HEAD
 								"filter"
 							]
 						}
-=======
-								"dotcms.org.1",
-								"permissions"
-							]
-						},
-						"description": "Comprehensive data integrity validation"
->>>>>>> 3b4592cc
 					},
 					"response": []
 				}
