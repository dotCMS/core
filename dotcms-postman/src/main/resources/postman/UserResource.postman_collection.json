{
	"info": {
<<<<<<< HEAD
		"_postman_id": "ed475436-c760-4988-b584-39d75e4cd648",
		"name": "UserResource",
		"description": "Verifies that commonly-used routines for interacting with User data are working as expected. Most of these are related to filtering operations and for back-end use only.",
		"schema": "https://schema.getpostman.com/json/collection/v2.1.0/collection.json",
		"_exporter_id": "781456"
=======
		"_postman_id": "6d92db58-27ae-454c-81ac-b0898d981c53",
		"name": "UserResource",
		"description": "Verifies that commonly-used routines for interacting with User data are working as expected. Most of these are related to filtering operations and for back-end use only.",
		"schema": "https://schema.getpostman.com/json/collection/v2.1.0/collection.json",
		"_exporter_id": "28800751"
>>>>>>> 20fddd8e
	},
	"item": [
		{
			"name": "CreateUserOnFrench",
			"item": [
				{
					"name": "CreateFrench",
					"event": [
						{
							"listen": "test",
							"script": {
								"exec": [
									"var jsonData = pm.response.json();",
									"",
									"pm.collectionVariables.set(\"frenchLanguageId\", jsonData.entity.id);",
									"pm.test(\"Status code should be ok 200\", function () {",
									"    pm.response.to.have.status(200);",
									"});",
									"",
									""
								],
								"type": "text/javascript"
							}
						}
					],
					"request": {
						"auth": {
							"type": "basic",
							"basic": [
								{
									"key": "password",
									"value": "admin",
									"type": "string"
								},
								{
									"key": "username",
									"value": "admin@dotcms.com",
									"type": "string"
								}
							]
						},
						"method": "POST",
						"header": [],
						"body": {
							"mode": "raw",
							"raw": "{\n    \"languageCode\":\"fr\",\n    \"countryCode\":\"fr\",\n    \"language\":\"French\",\n    \"country\":\"French\"\n}",
							"options": {
								"raw": {
									"language": "json"
								}
							}
						},
						"url": {
							"raw": "{{serverURL}}/api/v2/languages",
							"host": [
								"{{serverURL}}"
							],
							"path": [
								"api",
								"v2",
								"languages"
							]
						}
					},
					"response": []
				},
				{
					"name": "CreateUserFrench",
					"event": [
						{
							"listen": "test",
							"script": {
								"exec": [
									"pm.test(\"User FE creation sucessfully\", function () {",
									"    pm.response.to.have.status(200);",
									"",
									"    var jsonData = pm.response.json();",
									"    console.log(jsonData);",
									"",
									"    pm.expect(jsonData.entity.user[\"emailAddress\"]).to.eql(\"french@dotcms.com\");",
									"    pm.expect(jsonData.entity.user[\"firstName\"]).to.eql(\"FrenchUser\");",
									"    pm.expect(jsonData.entity.user[\"languageId\"]).to.eql(\"fr_FR\");",
									"});"
								],
								"type": "text/javascript",
								"packages": {}
							}
						}
					],
					"request": {
						"auth": {
							"type": "basic",
							"basic": [
								{
									"key": "password",
									"value": "admin",
									"type": "string"
								},
								{
									"key": "username",
									"value": "admin@dotcms.com",
									"type": "string"
								}
							]
						},
						"method": "POST",
						"header": [],
						"body": {
							"mode": "raw",
							"raw": "{\n    \"userId\":\"userid-french-12345678\",\n    \"active\":true,\n    \"firstName\":\"FrenchUser\",\n    \"middleName\":\"S\",\n    \"lastName\":\"French\",\n    \"nickName\":\"French\",\n    \"email\":\"french@dotcms.com\",\n    \"male\":true,\n    \"languageId\":\"fr_FR\",\n    \"password\":[\"1\",\"2\",\"3\",\"4\",\"5\",\"6\",\"7\",\"8\"],\n    \"roles\":[\"DOTCMS_BACK_END_USER\", \"CMS Administrator\"]\n}",
							"options": {
								"raw": {
									"language": "json"
								}
							}
						},
						"url": {
							"raw": "{{serverURL}}/api/v1/users",
							"host": [
								"{{serverURL}}"
							],
							"path": [
								"api",
								"v1",
								"users"
							]
						}
					},
					"response": []
				},
				{
					"name": "UpdateFrenchUserNotFound",
					"event": [
						{
							"listen": "test",
							"script": {
								"exec": [
									"pm.test(\"User do not exist\", function () {",
									"    pm.response.to.have.status(404);",
									"",
									"});"
								],
								"type": "text/javascript",
								"packages": {}
							}
						},
						{
							"listen": "prerequest",
							"script": {
								"exec": [
									""
								],
								"type": "text/javascript",
								"packages": {}
							}
						}
					],
					"request": {
						"auth": {
							"type": "basic",
							"basic": [
								{
									"key": "password",
									"value": "admin",
									"type": "string"
								},
								{
									"key": "username",
									"value": "admin@dotcms.com",
									"type": "string"
								}
							]
						},
						"method": "PUT",
						"header": [],
						"body": {
							"mode": "raw",
							"raw": "{\n    \"userId\":\"userid-do-not-exist\",\n    \"active\":true,\n    \"firstName\":\"FrenchUser2\",\n    \"middleName\":\"S\",\n    \"lastName\":\"French2\",\n    \"nickName\":\"French2\",\n    \"email\":\"french@dotcms.com\",\n    \"male\":true,\n    \"languageId\":\"fr_FR\",\n    \"password\":[\"1\",\"2\",\"3\",\"4\",\"5\",\"6\",\"7\",\"8\"],\n    \"roles\":[\"DOTCMS_BACK_END_USER\", \"CMS Administrator\"]\n}",
							"options": {
								"raw": {
									"language": "json"
								}
							}
						},
						"url": {
							"raw": "{{serverURL}}/api/v1/users",
							"host": [
								"{{serverURL}}"
							],
							"path": [
								"api",
								"v1",
								"users"
							]
						}
					},
					"response": []
				},
				{
					"name": "UpdateUserFrenchBadBody",
					"event": [
						{
							"listen": "test",
							"script": {
								"exec": [
									"pm.test(\"User bad request\", function () {",
									"    pm.response.to.have.status(400);",
									"",
									"});"
								],
								"type": "text/javascript",
								"packages": {}
							}
						}
					],
					"request": {
						"auth": {
							"type": "basic",
							"basic": [
								{
									"key": "password",
									"value": "admin",
									"type": "string"
								},
								{
									"key": "username",
									"value": "admin@dotcms.com",
									"type": "string"
								}
							]
						},
						"method": "PUT",
						"header": [],
						"body": {
							"mode": "raw",
							"raw": "{\n    \"userId\":\"userid-french-12345678\",\n    \"active\":true,\n    \"middleName\":\"S\",\n    \"lastName\":\"French\",\n    \"nickName\":\"French\",\n    \"email\":\"french@dotcms.com\",\n    \"male\":true,\n    \"languageId\":\"fr_FR\",\n    \"roles\":[\"DOTCMS_BACK_END_USER\", \"CMS Administrator\"]\n}",
							"options": {
								"raw": {
									"language": "json"
								}
							}
						},
						"url": {
							"raw": "{{serverURL}}/api/v1/users",
							"host": [
								"{{serverURL}}"
							],
							"path": [
								"api",
								"v1",
								"users"
							]
						}
					},
					"response": []
				},
				{
					"name": "UpdateUserFrenchBadBody Copy",
					"event": [
						{
							"listen": "test",
							"script": {
								"exec": [
									"pm.test(\"User FE update sucessfully\", function () {",
									"    pm.response.to.have.status(200);",
									"",
									"    var jsonData = pm.response.json();",
									"    console.log(jsonData);",
									"",
									"    pm.expect(jsonData.entity.user[\"firstName\"]).to.eql(\"FrenchUser2\");",
									"    pm.expect(jsonData.entity.user[\"languageId\"]).to.eql(\"fr_FR\");",
									"});"
								],
								"type": "text/javascript",
								"packages": {}
							}
						}
					],
					"request": {
						"auth": {
							"type": "basic",
							"basic": [
								{
									"key": "password",
									"value": "admin",
									"type": "string"
								},
								{
									"key": "username",
									"value": "admin@dotcms.com",
									"type": "string"
								}
							]
						},
						"method": "PUT",
						"header": [],
						"body": {
							"mode": "raw",
							"raw": "{\n    \"userId\":\"userid-french-12345678\",\n    \"active\":true,\n    \"firstName\":\"FrenchUser2\",\n    \"middleName\":\"S\",\n    \"lastName\":\"French2\",\n    \"nickName\":\"French2\",\n    \"email\":\"french@dotcms.com\",\n    \"male\":true,\n    \"languageId\":\"fr_FR\",\n    \"password\":[\"1\",\"2\",\"3\",\"4\",\"5\",\"6\",\"7\",\"8\"],\n    \"roles\":[\"DOTCMS_BACK_END_USER\", \"CMS Administrator\"]\n}",
							"options": {
								"raw": {
									"language": "json"
								}
							}
						},
						"url": {
							"raw": "{{serverURL}}/api/v1/users",
							"host": [
								"{{serverURL}}"
							],
							"path": [
								"api",
								"v1",
								"users"
							]
						}
					},
					"response": []
				}
			]
		},
		{
			"name": "Get Users Include Anon and Default User",
			"event": [
				{
					"listen": "test",
					"script": {
						"exec": [
							"pm.test(\"Status code should be 200\", function () {",
							"    pm.response.to.have.status(200);",
							"});",
							"",
							"var jsonData = pm.response.json().entity;",
							"",
							"pm.test(\"Contains anonymous\", function () {",
							"    containsAttrAndValue = eval(pm.collectionVariables.get(\"containsAttrAndValue\", containsAttrAndValue.toString()));",
							"    pm.expect(containsAttrAndValue(jsonData, \"userId\" ,\"anonymous\")).to.be.true;",
							"});",
							"",
							"pm.test(\"Contains default\", function () {",
							"    containsAttrAndValue = eval(pm.collectionVariables.get(\"containsAttrAndValue\", containsAttrAndValue.toString()));",
							"    pm.expect(containsAttrAndValue(jsonData, \"userId\" ,\"dotcms.org.default\")).to.be.true;",
							"});",
							"",
							"pm.test(\"Check pagination data\", function () {",
							"    var paginationData = pm.response.json().pagination;",
							"    pm.expect(paginationData.currentPage).to.equal(1);",
							"    pm.expect(paginationData.perPage).to.equal(100);",
							"    pm.expect(paginationData.totalEntries).to.gte(2);",
							"});",
							""
						],
						"type": "text/javascript"
					}
				}
			],
			"request": {
				"auth": {
					"type": "basic",
					"basic": [
						{
							"key": "password",
							"value": "admin",
							"type": "string"
						},
						{
							"key": "username",
							"value": "admin@dotcms.com",
							"type": "string"
						},
						{
							"key": "saveHelperData",
							"type": "any"
						},
						{
							"key": "showPassword",
							"value": false,
							"type": "boolean"
						}
					]
				},
				"method": "GET",
				"header": [],
				"url": {
					"raw": "{{serverURL}}/api/v1/users/filter?per_page=100&includeanonymous=true&includedefault=true",
					"host": [
						"{{serverURL}}"
					],
					"path": [
						"api",
						"v1",
						"users",
						"filter"
					],
					"query": [
						{
							"key": "per_page",
							"value": "100"
						},
						{
							"key": "includeanonymous",
							"value": "true"
						},
						{
							"key": "includedefault",
							"value": "true"
						}
					]
				}
			},
			"response": []
		},
		{
			"name": "Get LoginAsData Success",
			"event": [
				{
					"listen": "test",
					"script": {
						"exec": [
							"pm.test(\"Status code should be 200\", function () {",
							"    pm.response.to.have.status(200);",
							"});",
							"",
							"var jsonData = pm.response.json().entity;",
							"",
							"pm.test('Must not contains Admin', () => {",
							"    _.any(jsonData, (item) => {",
							"        pm.expect(item.firstName).to.not.be.eql('Admin')",
							"    })",
							"})"
						],
						"type": "text/javascript"
					}
				}
			],
			"request": {
				"auth": {
					"type": "basic",
					"basic": [
						{
							"key": "password",
							"value": "admin",
							"type": "string"
						},
						{
							"key": "username",
							"value": "admin@dotcms.com",
							"type": "string"
						},
						{
							"key": "saveHelperData",
							"type": "any"
						},
						{
							"key": "showPassword",
							"value": false,
							"type": "boolean"
						}
					]
				},
				"method": "GET",
				"header": [],
				"url": {
					"raw": "{{serverURL}}/api/v1/users/loginAsData?per_page=40",
					"host": [
						"{{serverURL}}"
					],
					"path": [
						"api",
						"v1",
						"users",
						"loginAsData"
					],
					"query": [
						{
							"key": "per_page",
							"value": "40"
						}
					]
				},
				"description": "Get all the users the user can login as, must exclude itself."
			},
			"response": []
		},
		{
			"name": "Get Users Include Anon and Exclude Default User",
			"event": [
				{
					"listen": "test",
					"script": {
						"exec": [
							"pm.test(\"Status code should be 200\", function () {",
							"    pm.response.to.have.status(200);",
							"});",
							"",
							"var jsonData = pm.response.json().entity;",
							"",
							"pm.test(\"Contains anonymous\", function () {",
							"    containsAttrAndValue = eval(pm.collectionVariables.get(\"containsAttrAndValue\", containsAttrAndValue.toString()));",
							"    pm.expect(containsAttrAndValue(jsonData, \"userId\" ,\"anonymous\")).to.be.true;",
							"});",
							"",
							"pm.test(\"Does not contain default\", function () {",
							"    containsAttrAndValue = eval(pm.collectionVariables.get(\"containsAttrAndValue\", containsAttrAndValue.toString()));",
							"    pm.expect(containsAttrAndValue(jsonData, \"userId\" ,\"dotcms.org.default\")).to.be.false;",
							"});"
						],
						"type": "text/javascript"
					}
				}
			],
			"request": {
				"auth": {
					"type": "basic",
					"basic": [
						{
							"key": "password",
							"value": "admin",
							"type": "string"
						},
						{
							"key": "username",
							"value": "admin@dotcms.com",
							"type": "string"
						},
						{
							"key": "saveHelperData",
							"type": "any"
						},
						{
							"key": "showPassword",
							"value": false,
							"type": "boolean"
						}
					]
				},
				"method": "GET",
				"header": [],
				"url": {
					"raw": "{{serverURL}}/api/v1/users/filter?per_page=100&includeanonymous=true&includedefault=false",
					"host": [
						"{{serverURL}}"
					],
					"path": [
						"api",
						"v1",
						"users",
						"filter"
					],
					"query": [
						{
							"key": "per_page",
							"value": "100"
						},
						{
							"key": "includeanonymous",
							"value": "true"
						},
						{
							"key": "includedefault",
							"value": "false"
						}
					]
				}
			},
			"response": []
		},
		{
			"name": "Get Users Exclude Anon and Default User",
			"event": [
				{
					"listen": "test",
					"script": {
						"exec": [
							"pm.test(\"Status code should be 200\", function () {",
							"    pm.response.to.have.status(200);",
							"});",
							"",
							"var jsonData = pm.response.json().entity;",
							"",
							"pm.test(\"Does not contain anonymous\", function () {",
							"    containsAttrAndValue = eval(pm.collectionVariables.get(\"containsAttrAndValue\", containsAttrAndValue.toString()));",
							"    pm.expect(containsAttrAndValue(jsonData, \"userId\" ,\"anonymous\")).to.be.false;",
							"});",
							"",
							"pm.test(\"Does not contain default\", function () {",
							"    containsAttrAndValue = eval(pm.collectionVariables.get(\"containsAttrAndValue\", containsAttrAndValue.toString()));",
							"    pm.expect(containsAttrAndValue(jsonData, \"userId\" ,\"dotcms.org.default\")).to.be.false;",
							"});"
						],
						"type": "text/javascript"
					}
				}
			],
			"request": {
				"auth": {
					"type": "basic",
					"basic": [
						{
							"key": "password",
							"value": "admin",
							"type": "string"
						},
						{
							"key": "username",
							"value": "admin@dotcms.com",
							"type": "string"
						},
						{
							"key": "saveHelperData",
							"type": "any"
						},
						{
							"key": "showPassword",
							"value": false,
							"type": "boolean"
						}
					]
				},
				"method": "GET",
				"header": [],
				"url": {
					"raw": "{{serverURL}}/api/v1/users/filter?per_page=100&includeanonymous=false&includedefault=false",
					"host": [
						"{{serverURL}}"
					],
					"path": [
						"api",
						"v1",
						"users",
						"filter"
					],
					"query": [
						{
							"key": "per_page",
							"value": "100"
						},
						{
							"key": "includeanonymous",
							"value": "false"
						},
						{
							"key": "includedefault",
							"value": "false"
						}
					]
				}
			},
			"response": []
		},
		{
			"name": "Get Users Check Total Value",
			"event": [
				{
					"listen": "test",
					"script": {
						"exec": [
							"pm.test(\"Status code should be 200\", function () {",
							"    pm.response.to.have.status(200);",
							"});",
							"",
							"var jsonData = pm.response.json().entity;",
							"console.log(jsonData);",
							"console.log('Length = ' + jsonData.length);",
							"",
							"pm.test(\"Total User Count\", function () {",
							"    pm.expect(jsonData.length).to.be.greaterThan(0);",
							"});"
						],
						"type": "text/javascript"
					}
				}
			],
			"request": {
				"auth": {
					"type": "basic",
					"basic": [
						{
							"key": "password",
							"value": "admin",
							"type": "string"
						},
						{
							"key": "username",
							"value": "admin@dotcms.com",
							"type": "string"
						},
						{
							"key": "saveHelperData",
							"type": "any"
						},
						{
							"key": "showPassword",
							"value": false,
							"type": "boolean"
						}
					]
				},
				"method": "GET",
				"header": [],
				"url": {
					"raw": "{{serverURL}}/api/v1/users/filter",
					"host": [
						"{{serverURL}}"
					],
					"path": [
						"api",
						"v1",
						"users",
						"filter"
					]
				},
				"description": "* <b>Given scenario:</b> Get All the Users from the system.\n     * <b>Expected result:</b> The Total field should be greaterThan 0, so at least 1 user must be returned."
			},
			"response": []
		},
		{
			"name": "Get User Current",
			"event": [
				{
					"listen": "test",
					"script": {
						"exec": [
							"pm.test(\"Status code is 200 \", function () {",
							"    pm.response.to.have.status(200);",
							"});",
							"",
							"",
							"var jsonData = pm.response.json();",
							"",
							"pm.test(\"Valid response\", function () {",
							"    pm.expect(jsonData.email).to.eq(\"admin@dotcms.com\");",
							"    pm.expect(jsonData.loginAs).to.eq(true);",
							"});"
						],
						"type": "text/javascript"
					}
				}
			],
			"request": {
				"auth": {
					"type": "basic",
					"basic": [
						{
							"key": "password",
							"value": "admin",
							"type": "string"
						},
						{
							"key": "username",
							"value": "admin@dotcms.com",
							"type": "string"
						}
					]
				},
				"method": "GET",
				"header": [],
				"url": {
					"raw": "{{serverURL}}/api/v1/users/current",
					"host": [
						"{{serverURL}}"
					],
					"path": [
						"api",
						"v1",
						"users",
						"current"
					]
				},
				"description": "Method to test: current <br/>\nGiven Scenario: request the current endpoint and expects to recovery the loginAs <br/>\nExpectedResult: The login as should be true"
			},
			"response": []
		}
	],
	"event": [
		{
			"listen": "prerequest",
			"script": {
				"type": "text/javascript",
				"exec": [
					"/**",
					" * Traverses the provided JSON data looking for a specific attribute and value. If it exists, returns 'true'.",
					" */",
					"containsAttrAndValue = (json, keyname, value) => {",
					"",
					"    var isUserPresent = false;",
					"    json.every((userData) => {",
					"        console.log('DATA = ' + userData[keyname]);",
					"        if (userData[keyname] === value) {",
					"            isUserPresent = true;",
					"            return false;",
					"        }",
					"        return true;",
					"    });",
					"    return isUserPresent;",
					"",
					"};",
					"",
					"pm.collectionVariables.set(\"containsAttrAndValue\", containsAttrAndValue.toString());"
				]
			}
		},
		{
			"listen": "test",
			"script": {
				"type": "text/javascript",
				"exec": [
					""
				]
			}
		}
	],
	"variable": [
		{
			"key": "containsAttrAndValue",
			"value": ""
		},
		{
			"key": "frenchLanguageId",
			"value": ""
		}
	]
}<|MERGE_RESOLUTION|>--- conflicted
+++ resolved
@@ -1,18 +1,11 @@
 {
 	"info": {
-<<<<<<< HEAD
 		"_postman_id": "ed475436-c760-4988-b584-39d75e4cd648",
 		"name": "UserResource",
 		"description": "Verifies that commonly-used routines for interacting with User data are working as expected. Most of these are related to filtering operations and for back-end use only.",
 		"schema": "https://schema.getpostman.com/json/collection/v2.1.0/collection.json",
 		"_exporter_id": "781456"
-=======
-		"_postman_id": "6d92db58-27ae-454c-81ac-b0898d981c53",
-		"name": "UserResource",
-		"description": "Verifies that commonly-used routines for interacting with User data are working as expected. Most of these are related to filtering operations and for back-end use only.",
-		"schema": "https://schema.getpostman.com/json/collection/v2.1.0/collection.json",
-		"_exporter_id": "28800751"
->>>>>>> 20fddd8e
+
 	},
 	"item": [
 		{
