--- conflicted
+++ resolved
@@ -1667,23 +1667,194 @@
 			]
 		},
 		{
-<<<<<<< HEAD
+			"name": "FindUsers",
+			"item": [
+				{
+					"name": "FindUserByIdNotFound",
+					"event": [
+						{
+							"listen": "test",
+							"script": {
+								"exec": [
+									"// Parse the JSON response and set up variables",
+									"const responseJson = pm.response.json();",
+									"const entity = responseJson.entity;",
+									"const user = entity ? entity.user : null;",
+									"",
+									"// ===========================================",
+									"// STRUCTURAL AND SUCCESS TESTS",
+									"// ===========================================",
+									"",
+									"pm.test(\"Status code is 404 OK\", function () {",
+									"    pm.response.to.have.status(404);",
+									"});",
+									""
+								],
+								"type": "text/javascript",
+								"packages": {},
+								"requests": {}
+							}
+						}
+					],
+					"request": {
+						"auth": {
+							"type": "bearer",
+							"bearer": [
+								{
+									"key": "token",
+									"value": "{{jwt}}",
+									"type": "string"
+								}
+							]
+						},
+						"method": "GET",
+						"header": [],
+						"url": {
+							"raw": "{{serverURL}}/api/v1/users/dotcmsxxxx",
+							"host": [
+								"{{serverURL}}"
+							],
+							"path": [
+								"api",
+								"v1",
+								"users",
+								"dotcmsxxxx"
+							]
+						}
+					},
+					"response": []
+				},
+				{
+					"name": "FindUserById",
+					"event": [
+						{
+							"listen": "test",
+							"script": {
+								"exec": [
+									"// Parse the JSON response and set up variables",
+									"const responseJson = pm.response.json();",
+									"const entity = responseJson.entity;",
+									"const user = entity ? entity.user : null;",
+									"",
+									"// ===========================================",
+									"// STRUCTURAL AND SUCCESS TESTS",
+									"// ===========================================",
+									"",
+									"pm.test(\"Status code is 200 OK\", function () {",
+									"    pm.response.to.have.status(200);",
+									"});",
+									"",
+									"pm.test(\"Response structure is valid and contains no errors\", function () {",
+									"    pm.expect(responseJson).to.be.an('object');",
+									"    // Asserting the presence and type of the main 'entity' object",
+									"    pm.expect(responseJson).to.have.property('entity').that.is.an('object');",
+									"    // Asserting the 'errors' array is present and empty (success state)",
+									"    pm.expect(responseJson.errors, \"Errors array should be empty\").to.be.an('array').and.is.empty;",
+									"});",
+									"",
+									"// ===========================================",
+									"// STATIC ASSERTIONS FOR ENTITY LEVEL",
+									"// ===========================================",
+									"",
+									"pm.test(\"Entity: 'roleId' and 'userID' have expected static values\", function () {",
+									"    // Verifying the main IDs in the entity block",
+									"    pm.expect(entity.userID, \"Entity userID must be dotcms.org.1\").to.equal('dotcms.org.1');",
+									"    pm.expect(entity.roleId, \"Entity roleId must be e7d4e34e-5127-45fc-8123-d48b62d510e3\").to.equal('e7d4e34e-5127-45fc-8123-d48b62d510e3');",
+									"});",
+									"",
+									"// ===========================================",
+									"// STATIC ASSERTIONS FOR USER OBJECT (user)",
+									"// ===========================================",
+									"",
+									"pm.test(\"User Info: Name and Email fields are correct\", function () {",
+									"    // Asserting name consistency",
+									"    pm.expect(user.firstName, \"User firstName must be Admin\").to.equal('Admin');",
+									"    pm.expect(user.lastName, \"User lastName must be User\").to.equal('User');",
+									"    pm.expect(user.fullName, \"User fullName must be Admin User\").to.equal('Admin User');",
+									"    ",
+									"    // Asserting email consistency (checking both keys provided in the response)",
+									"    pm.expect(user.emailAddress, \"User emailAddress must be admin@dotcms.com\").to.equal('admin@dotcms.com');",
+									"    pm.expect(user.emailaddress, \"User emailaddress (lowercase) must be admin@dotcms.com\").to.equal('admin@dotcms.com');",
+									"});",
+									"",
+									"pm.test(\"User IDs and Type are correct\", function () {",
+									"    // Asserting all user ID fields",
+									"    pm.expect(user.id, \"User 'id' must be dotcms.org.1\").to.equal('dotcms.org.1');",
+									"    pm.expect(user.userId, \"User 'userId' must be dotcms.org.1\").to.equal('dotcms.org.1');",
+									"    pm.expect(user.type, \"User 'type' must be user\").to.equal('user');",
+									"});",
+									"",
+									"",
+									"pm.test(\"User Company and Localization fields are correct\", function () {",
+									"    // Asserting organization and location data",
+									"    pm.expect(user.companyId, \"CompanyId must be dotcms.org\").to.equal('dotcms.org');",
+									"    pm.expect(user.actualCompanyId, \"ActualCompanyId must be dotcms.org\").to.equal('dotcms.org');",
+									"});",
+									"",
+									"// ===========================================",
+									"// DYNAMIC/PRESENCE TESTS (Dates and Nulls)",
+									"// ===========================================",
+									"",
+									"pm.test(\"Dynamic fields (Dates) are present and numeric\", function () {",
+									"    // Dates validation (checking they are valid timestamps)",
+									"    pm.expect(user.createDate, \"createDate must be a number\").to.be.a('number');",
+									"    pm.expect(user.lastLoginDate, \"lastLoginDate must be a number\").to.be.a('number');",
+									"    pm.expect(user.modificationDate, \"modificationDate must be a number\").to.be.a('number');",
+									"    ",
+									"    // Gravitar hash length check",
+									"    pm.expect(user.gravitar, \"Gravitar hash must be 32 characters long\").to.be.a('string').and.to.have.lengthOf(32);",
+									"    ",
+									"    // Checking fields that should be null",
+									"    pm.expect(user.birthday, \"Birthday should be null\").to.be.null;",
+									"    pm.expect(user.deleteDate, \"deleteDate should be null\").to.be.null;",
+									"});"
+								],
+								"type": "text/javascript",
+								"packages": {},
+								"requests": {}
+							}
+						}
+					],
+					"request": {
+						"auth": {
+							"type": "bearer",
+							"bearer": [
+								{
+									"key": "token",
+									"value": "{{jwt}}",
+									"type": "string"
+								}
+							]
+						},
+						"method": "GET",
+						"header": [],
+						"url": {
+							"raw": "{{serverURL}}/api/v1/users/dotcms.org.1",
+							"host": [
+								"{{serverURL}}"
+							],
+							"path": [
+								"api",
+								"v1",
+								"users",
+								"dotcms.org.1"
+							]
+						}
+					},
+					"response": []
+				}
+			]
+		},
+		{
 			"name": "User Permissions Tests",
 			"item": [
 				{
 					"name": "Test 1: Admin User Permissions",
-=======
-			"name": "FindUsers",
-			"item": [
-				{
-					"name": "FindUserByIdNotFound",
->>>>>>> 4370975f
-					"event": [
-						{
-							"listen": "test",
-							"script": {
-								"exec": [
-<<<<<<< HEAD
+					"event": [
+						{
+							"listen": "test",
+							"script": {
+								"exec": [
 									"// ===== TEST 1: ADMIN USER PERMISSIONS =====",
 									"// Testing with admin user (dotcms.org.1) who has comprehensive permissions",
 									"",
@@ -1833,31 +2004,11 @@
 								],
 								"type": "text/javascript",
 								"packages": {}
-=======
-									"// Parse the JSON response and set up variables",
-									"const responseJson = pm.response.json();",
-									"const entity = responseJson.entity;",
-									"const user = entity ? entity.user : null;",
-									"",
-									"// ===========================================",
-									"// STRUCTURAL AND SUCCESS TESTS",
-									"// ===========================================",
-									"",
-									"pm.test(\"Status code is 404 OK\", function () {",
-									"    pm.response.to.have.status(404);",
-									"});",
-									""
-								],
-								"type": "text/javascript",
-								"packages": {},
-								"requests": {}
->>>>>>> 4370975f
 							}
 						}
 					],
 					"request": {
 						"auth": {
-<<<<<<< HEAD
 							"type": "basic",
 							"basic": [
 								{
@@ -1868,13 +2019,6 @@
 								{
 									"key": "password",
 									"value": "admin",
-=======
-							"type": "bearer",
-							"bearer": [
-								{
-									"key": "token",
-									"value": "{{jwt}}",
->>>>>>> 4370975f
 									"type": "string"
 								}
 							]
@@ -1882,11 +2026,7 @@
 						"method": "GET",
 						"header": [],
 						"url": {
-<<<<<<< HEAD
 							"raw": "{{serverURL}}/api/v1/users/dotcms.org.1/permissions",
-=======
-							"raw": "{{serverURL}}/api/v1/users/dotcmsxxxx",
->>>>>>> 4370975f
 							"host": [
 								"{{serverURL}}"
 							],
@@ -1894,7 +2034,6 @@
 								"api",
 								"v1",
 								"users",
-<<<<<<< HEAD
 								"dotcms.org.1",
 								"permissions"
 							]
@@ -1974,26 +2113,16 @@
 							]
 						},
 						"description": "Test that endpoint accepts email addresses for user lookup"
-=======
-								"dotcmsxxxx"
-							]
-						}
->>>>>>> 4370975f
-					},
-					"response": []
-				},
-				{
-<<<<<<< HEAD
+					},
+					"response": []
+				},
+				{
 					"name": "Test 3: Self-Access Permissions",
-=======
-					"name": "FindUserById",
->>>>>>> 4370975f
-					"event": [
-						{
-							"listen": "test",
-							"script": {
-								"exec": [
-<<<<<<< HEAD
+					"event": [
+						{
+							"listen": "test",
+							"script": {
+								"exec": [
 									"// ===== TEST 3: SELF-ACCESS PERMISSIONS =====",
 									"// User viewing their own permissions (using 'current' user endpoint logic)",
 									"",
@@ -2154,95 +2283,11 @@
 								],
 								"type": "text/javascript",
 								"packages": {}
-=======
-									"// Parse the JSON response and set up variables",
-									"const responseJson = pm.response.json();",
-									"const entity = responseJson.entity;",
-									"const user = entity ? entity.user : null;",
-									"",
-									"// ===========================================",
-									"// STRUCTURAL AND SUCCESS TESTS",
-									"// ===========================================",
-									"",
-									"pm.test(\"Status code is 200 OK\", function () {",
-									"    pm.response.to.have.status(200);",
-									"});",
-									"",
-									"pm.test(\"Response structure is valid and contains no errors\", function () {",
-									"    pm.expect(responseJson).to.be.an('object');",
-									"    // Asserting the presence and type of the main 'entity' object",
-									"    pm.expect(responseJson).to.have.property('entity').that.is.an('object');",
-									"    // Asserting the 'errors' array is present and empty (success state)",
-									"    pm.expect(responseJson.errors, \"Errors array should be empty\").to.be.an('array').and.is.empty;",
-									"});",
-									"",
-									"// ===========================================",
-									"// STATIC ASSERTIONS FOR ENTITY LEVEL",
-									"// ===========================================",
-									"",
-									"pm.test(\"Entity: 'roleId' and 'userID' have expected static values\", function () {",
-									"    // Verifying the main IDs in the entity block",
-									"    pm.expect(entity.userID, \"Entity userID must be dotcms.org.1\").to.equal('dotcms.org.1');",
-									"    pm.expect(entity.roleId, \"Entity roleId must be e7d4e34e-5127-45fc-8123-d48b62d510e3\").to.equal('e7d4e34e-5127-45fc-8123-d48b62d510e3');",
-									"});",
-									"",
-									"// ===========================================",
-									"// STATIC ASSERTIONS FOR USER OBJECT (user)",
-									"// ===========================================",
-									"",
-									"pm.test(\"User Info: Name and Email fields are correct\", function () {",
-									"    // Asserting name consistency",
-									"    pm.expect(user.firstName, \"User firstName must be Admin\").to.equal('Admin');",
-									"    pm.expect(user.lastName, \"User lastName must be User\").to.equal('User');",
-									"    pm.expect(user.fullName, \"User fullName must be Admin User\").to.equal('Admin User');",
-									"    ",
-									"    // Asserting email consistency (checking both keys provided in the response)",
-									"    pm.expect(user.emailAddress, \"User emailAddress must be admin@dotcms.com\").to.equal('admin@dotcms.com');",
-									"    pm.expect(user.emailaddress, \"User emailaddress (lowercase) must be admin@dotcms.com\").to.equal('admin@dotcms.com');",
-									"});",
-									"",
-									"pm.test(\"User IDs and Type are correct\", function () {",
-									"    // Asserting all user ID fields",
-									"    pm.expect(user.id, \"User 'id' must be dotcms.org.1\").to.equal('dotcms.org.1');",
-									"    pm.expect(user.userId, \"User 'userId' must be dotcms.org.1\").to.equal('dotcms.org.1');",
-									"    pm.expect(user.type, \"User 'type' must be user\").to.equal('user');",
-									"});",
-									"",
-									"",
-									"pm.test(\"User Company and Localization fields are correct\", function () {",
-									"    // Asserting organization and location data",
-									"    pm.expect(user.companyId, \"CompanyId must be dotcms.org\").to.equal('dotcms.org');",
-									"    pm.expect(user.actualCompanyId, \"ActualCompanyId must be dotcms.org\").to.equal('dotcms.org');",
-									"});",
-									"",
-									"// ===========================================",
-									"// DYNAMIC/PRESENCE TESTS (Dates and Nulls)",
-									"// ===========================================",
-									"",
-									"pm.test(\"Dynamic fields (Dates) are present and numeric\", function () {",
-									"    // Dates validation (checking they are valid timestamps)",
-									"    pm.expect(user.createDate, \"createDate must be a number\").to.be.a('number');",
-									"    pm.expect(user.lastLoginDate, \"lastLoginDate must be a number\").to.be.a('number');",
-									"    pm.expect(user.modificationDate, \"modificationDate must be a number\").to.be.a('number');",
-									"    ",
-									"    // Gravitar hash length check",
-									"    pm.expect(user.gravitar, \"Gravitar hash must be 32 characters long\").to.be.a('string').and.to.have.lengthOf(32);",
-									"    ",
-									"    // Checking fields that should be null",
-									"    pm.expect(user.birthday, \"Birthday should be null\").to.be.null;",
-									"    pm.expect(user.deleteDate, \"deleteDate should be null\").to.be.null;",
-									"});"
-								],
-								"type": "text/javascript",
-								"packages": {},
-								"requests": {}
->>>>>>> 4370975f
 							}
 						}
 					],
 					"request": {
 						"auth": {
-<<<<<<< HEAD
 							"type": "basic",
 							"basic": [
 								{
@@ -2253,13 +2298,6 @@
 								{
 									"key": "password",
 									"value": "admin",
-=======
-							"type": "bearer",
-							"bearer": [
-								{
-									"key": "token",
-									"value": "{{jwt}}",
->>>>>>> 4370975f
 									"type": "string"
 								}
 							]
@@ -2267,11 +2305,7 @@
 						"method": "GET",
 						"header": [],
 						"url": {
-<<<<<<< HEAD
 							"raw": "{{serverURL}}/api/v1/users/dotcms.org.1/permissions",
-=======
-							"raw": "{{serverURL}}/api/v1/users/dotcms.org.1",
->>>>>>> 4370975f
 							"host": [
 								"{{serverURL}}"
 							],
@@ -2279,17 +2313,11 @@
 								"api",
 								"v1",
 								"users",
-<<<<<<< HEAD
 								"dotcms.org.1",
 								"permissions"
 							]
 						},
 						"description": "Comprehensive data integrity validation"
-=======
-								"dotcms.org.1"
-							]
-						}
->>>>>>> 4370975f
 					},
 					"response": []
 				}
