{
	"info": {
		"_postman_id": "8698b68f-df47-47ff-84cc-d9ddd787f2a6",
		"name": "User Resource",
		"description": "Verifies that commonly-used routines for interacting with User data are working as expected. Most of these are related to filtering operations and for back-end use only.",
		"schema": "https://schema.getpostman.com/json/collection/v2.1.0/collection.json",
		"_exporter_id": "781456"
	},
	"item": [
		{
			"name": "Users Validations",
			"item": [
				{
					"name": "Get Users Include Anon and Default User",
					"event": [
						{
							"listen": "test",
							"script": {
								"exec": [
									"var jsonData = pm.response.json().entity;",
									"",
									"pm.test(\"Contains anonymous\", function () {",
									"    containsAttrAndValue = eval(pm.collectionVariables.get(\"containsAttrAndValue\", containsAttrAndValue.toString()));",
									"    pm.expect(containsAttrAndValue(jsonData, \"userId\" ,\"anonymous\")).to.be.true;",
									"});",
									"",
									"pm.test(\"Contains default\", function () {",
									"    containsAttrAndValue = eval(pm.collectionVariables.get(\"containsAttrAndValue\", containsAttrAndValue.toString()));",
									"    pm.expect(containsAttrAndValue(jsonData, \"userId\" ,\"dotcms.org.default\")).to.be.true;",
									"});",
									"",
									"pm.test(\"Check pagination data\", function () {",
									"    var paginationData = pm.response.json().pagination;",
									"    pm.expect(paginationData.currentPage).to.equal(1);",
									"    pm.expect(paginationData.perPage).to.equal(100);",
									"    pm.expect(paginationData.totalEntries).to.gte(2);",
									"});",
									""
								],
								"type": "text/javascript",
								"packages": {}
							}
						}
					],
					"request": {
						"method": "GET",
						"header": [],
						"url": {
							"raw": "{{serverURL}}/api/v1/users/filter?per_page=100&includeanonymous=true&includedefault=true",
							"host": [
								"{{serverURL}}"
							],
							"path": [
								"api",
								"v1",
								"users",
								"filter"
							],
							"query": [
								{
									"key": "per_page",
									"value": "100"
								},
								{
									"key": "includeanonymous",
									"value": "true"
								},
								{
									"key": "includedefault",
									"value": "true"
								}
							]
						},
						"description": "### GET /api/v1/users/filter\n\nThis endpoint retrieves a list of users based on specified filters.\n\n#### Request\n\n- Method: GET\n- URL: `{{serverURL}}/api/v1/users/filter`\n- Query Parameters:\n    - per_page (optional): The number of users to be included per page.\n    - includeanonymous (optional): Indicates whether to include anonymous users in the response.\n    - includedefault (optional): Indicates whether to include default users in the response.\n\n#### Response\n\nThe response is in JSON format and follows the schema below:\n\n``` json\n{\n  \"entity\": [\n    {\n      \"active\": true,\n      \"actualCompanyId\": \"\",\n      \"additionalInfo\": {},\n      \"admin\": true,\n      \"backendUser\": true,\n      \"birthday\": 0,\n      \"comments\": null,\n      \"companyId\": \"\",\n      \"createDate\": 0,\n      \"deleteDate\": null,\n      \"deleteInProgress\": true,\n      \"emailAddress\": \"\",\n      \"emailaddress\": \"\",\n      \"failedLoginAttempts\": 0,\n      \"female\": true,\n      \"firstName\": \"\",\n      \"frontendUser\": true,\n      \"fullName\": \"\",\n      \"gravitar\": \"\",\n      \"hasConsoleAccess\": true,\n      \"id\": \"\",\n      \"languageId\": \"\",\n      \"lastLoginDate\": null,\n      \"lastLoginIP\": null,\n      \"lastName\": \"\",\n      \"male\": true,\n      \"middleName\": \"\",\n      \"modificationDate\": 0,\n      \"name\": \"\",\n      \"nickname\": null,\n      \"passwordExpirationDate\": null,\n      \"passwordExpired\": true,\n      \"passwordReset\": true,\n      \"timeZoneId\": \"\",\n      \"type\": \"\",\n      \"userId\": \"\"\n    }\n  ],\n  \"errors\": [],\n  \"i18nMessagesMap\": {},\n  \"messages\": [],\n  \"pagination\": {\n    \"currentPage\": 0,\n    \"perPage\": 0,\n    \"totalEntries\": 0\n  },\n  \"permissions\": []\n}\n\n ```"
					},
					"response": []
				},
				{
					"name": "Get LoginAsData Success",
					"event": [
						{
							"listen": "test",
							"script": {
								"exec": [
									"var jsonData = pm.response.json().entity;",
									"",
									"pm.test('Must not contains Admin', () => {",
									"    _.any(jsonData, (item) => {",
									"        pm.expect(item.firstName).to.not.be.eql('Admin')",
									"    })",
									"})"
								],
								"type": "text/javascript",
								"packages": {}
							}
						}
					],
					"request": {
						"method": "GET",
						"header": [],
						"url": {
							"raw": "{{serverURL}}/api/v1/users/loginAsData?per_page=40",
							"host": [
								"{{serverURL}}"
							],
							"path": [
								"api",
								"v1",
								"users",
								"loginAsData"
							],
							"query": [
								{
									"key": "per_page",
									"value": "40"
								}
							]
						},
						"description": "\n### GET /api/v1/users/loginAsData\n\nThis endpoint retrieves user data with the option to specify the number of entries per page.\n\n#### Request\n\n- Method: GET\n- URL: `{{serverURL}}/api/v1/users/loginAsData?per_page=40`\n\n#### Response\n\nThe response is a JSON object with the following schema:\n\n```json\n{\n  \"type\": \"object\",\n  \"properties\": {\n    \"entity\": {\n      \"type\": \"array\",\n      \"items\": {\n        \"type\": \"object\",\n        \"properties\": {\n          \"active\": { \"type\": \"boolean\" },\n          \"actualCompanyId\": { \"type\": \"string\" },\n          \"additionalInfo\": { \"type\": \"object\" },\n          \"admin\": { \"type\": \"boolean\" },\n          \"backendUser\": { \"type\": \"boolean\" },\n          \"birthday\": { \"type\": \"null\" },\n          \"comments\": { \"type\": \"null\" },\n          \"companyId\": { \"type\": \"string\" },\n          \"createDate\": { \"type\": \"number\" },\n          \"deleteDate\": { \"type\": \"null\" },\n          \"deleteInProgress\": { \"type\": \"boolean\" },\n          \"emailAddress\": { \"type\": \"string\" },\n          \"emailaddress\": { \"type\": \"string\" },\n          \"failedLoginAttempts\": { \"type\": \"number\" },\n          \"female\": { \"type\": \"boolean\" },\n          \"firstName\": { \"type\": \"string\" },\n          \"frontendUser\": { \"type\": \"boolean\" },\n          \"fullName\": { \"type\": \"string\" },\n          \"gravitar\": { \"type\": \"string\" },\n          \"hasConsoleAccess\": { \"type\": \"boolean\" },\n          \"id\": { \"type\": \"string\" },\n          \"languageId\": { \"type\": \"string\" },\n          \"lastLoginDate\": { \"type\": \"number\" },\n          \"lastLoginIP\": { \"type\": \"string\" },\n          \"lastName\": { \"type\": \"string\" },\n          \"male\": { \"type\": \"boolean\" },\n          \"middleName\": { \"type\": \"null\" },\n          \"modificationDate\": { \"type\": \"number\" },\n          \"name\": { \"type\": \"string\" },\n          \"nickname\": { \"type\": \"null\" },\n          \"passwordExpirationDate\": { \"type\": \"null\" },\n          \"passwordExpired\": { \"type\": \"boolean\" },\n          \"passwordReset\": { \"type\": \"boolean\" },\n          \"requestPassword\": { \"type\": \"boolean\" },\n          \"timeZoneId\": { \"type\": \"string\" },\n          \"type\": { \"type\": \"string\" },\n          \"userId\": { \"type\": \"string\" }\n        }\n      }\n    },\n    \"errors\": { \"type\": \"array\" },\n    \"i18nMessagesMap\": { \"type\": \"object\" },\n    \"messages\": { \"type\": \"array\" },\n    \"pagination\": {\n      \"type\": \"object\",\n      \"properties\": {\n        \"currentPage\": { \"type\": \"number\" },\n        \"perPage\": { \"type\": \"number\" },\n        \"totalEntries\": { \"type\": \"number\" }\n      }\n    },\n    \"permissions\": { \"type\": \"array\" }\n  }\n}\n```\n"
					},
					"response": []
				},
				{
					"name": "Get Users Include Anon and Exclude Default User",
					"event": [
						{
							"listen": "test",
							"script": {
								"exec": [
									"var jsonData = pm.response.json().entity;",
									"",
									"pm.test(\"Contains anonymous\", function () {",
									"    containsAttrAndValue = eval(pm.collectionVariables.get(\"containsAttrAndValue\", containsAttrAndValue.toString()));",
									"    pm.expect(containsAttrAndValue(jsonData, \"userId\" ,\"anonymous\")).to.be.true;",
									"});",
									"",
									"pm.test(\"Does not contain default\", function () {",
									"    containsAttrAndValue = eval(pm.collectionVariables.get(\"containsAttrAndValue\", containsAttrAndValue.toString()));",
									"    pm.expect(containsAttrAndValue(jsonData, \"userId\" ,\"dotcms.org.default\")).to.be.false;",
									"});"
								],
								"type": "text/javascript",
								"packages": {}
							}
						}
					],
					"request": {
						"method": "GET",
						"header": [],
						"url": {
							"raw": "{{serverURL}}/api/v1/users/filter?per_page=100&includeanonymous=true&includedefault=false",
							"host": [
								"{{serverURL}}"
							],
							"path": [
								"api",
								"v1",
								"users",
								"filter"
							],
							"query": [
								{
									"key": "per_page",
									"value": "100"
								},
								{
									"key": "includeanonymous",
									"value": "true"
								},
								{
									"key": "includedefault",
									"value": "false"
								}
							]
						},
						"description": "### GET /api/v1/users/filter\n\nThis endpoint retrieves a list of users based on specified filter criteria.\n\n#### Request\n\n- Method: GET\n- URL: `{{serverURL}}/api/v1/users/filter`\n- Query Parameters:\n    - per_page (integer, optional): Number of users per page.\n    - includeanonymous (boolean, optional): Flag to include anonymous users.\n    - includedefault (boolean, optional): Flag to include default users.\n\n#### Response\n\nThe response is in JSON format and follows the schema below:\n\n``` json\n{\n  \"type\": \"object\",\n  \"properties\": {\n    \"entity\": {\n      \"type\": \"array\",\n      \"items\": {\n        \"type\": \"object\",\n        \"properties\": {\n          \"active\": { \"type\": \"boolean\" },\n          \"actualCompanyId\": { \"type\": \"string\" },\n          \"additionalInfo\": { \"type\": \"object\" },\n          \"admin\": { \"type\": \"boolean\" },\n          \"backendUser\": { \"type\": \"boolean\" },\n          \"birthday\": { \"type\": [\"string\", \"null\"] },\n          \"comments\": { \"type\": [\"string\", \"null\"] },\n          \"companyId\": { \"type\": \"string\" },\n          \"createDate\": { \"type\": \"number\" },\n          \"deleteDate\": { \"type\": [\"number\", \"null\"] },\n          \"deleteInProgress\": { \"type\": \"boolean\" },\n          \"emailAddress\": { \"type\": \"string\" },\n          \"failedLoginAttempts\": { \"type\": \"integer\" },\n          \"female\": { \"type\": \"boolean\" },\n          \"firstName\": { \"type\": \"string\" },\n          \"frontendUser\": { \"type\": \"boolean\" },\n          \"fullName\": { \"type\": \"string\" },\n          \"gravitar\": { \"type\": \"string\" },\n          \"hasConsoleAccess\": { \"type\": \"boolean\" },\n          \"id\": { \"type\": \"string\" },\n          \"languageId\": { \"type\": \"string\" },\n          \"lastLoginDate\": { \"type\": \"number\" },\n          \"lastLoginIP\": { \"type\": \"string\" },\n          \"lastName\": { \"type\": \"string\" },\n          \"male\": { \"type\": \"boolean\" },\n          \"middleName\": { \"type\": [\"string\", \"null\"] },\n          \"modificationDate\": { \"type\": \"number\" },\n          \"name\": { \"type\": \"string\" },\n          \"nickname\": { \"type\": [\"string\", \"null\"] },\n          \"passwordExpirationDate\": { \"type\": [\"string\", \"null\"] },\n          \"passwordExpired\": { \"type\": \"boolean\" },\n          \"passwordReset\": { \"type\": \"boolean\" },\n          \"timeZoneId\": { \"type\": \"string\" },\n          \"type\": { \"type\": \"string\" },\n          \"userId\": { \"type\": \"string\" }\n        },\n        \"required\": [\n          \"active\",\n          \"admin\",\n          \"backendUser\",\n          \"companyId\",\n          \"createDate\",\n          \"deleteInProgress\",\n          \"emailAddress\",\n          \"failedLoginAttempts\",\n          \"female\",\n          \"firstName\",\n          \"frontendUser\",\n          \"fullName\",\n          \"gravitar\",\n          \"hasConsoleAccess\",\n          \"id\",\n          \"languageId\",\n          \"lastLoginDate\",\n          \"lastLoginIP\",\n          \"lastName\",\n          \"male\",\n          \"modificationDate\",\n          \"name\",\n          \"passwordExpired\",\n          \"passwordReset\",\n          \"timeZoneId\",\n          \"type\",\n          \"userId\"\n        ]\n      }\n    },\n    \"errors\": { \"type\": \"array\" },\n    \"i18nMessagesMap\": { \"type\": \"object\" },\n    \"messages\": { \"type\": \"array\" },\n    \"pagination\": {\n      \"type\": \"object\",\n      \"properties\": {\n        \"currentPage\": { \"type\": \"integer\" },\n        \"perPage\": { \"type\": \"integer\" },\n        \"totalEntries\": { \"type\": \"integer\" }\n      }\n    },\n    \"permissions\": { \"type\": \"array\" }\n  },\n  \"required\": [\"entity\", \"errors\", \"i18nMessagesMap\", \"messages\", \"pagination\", \"permissions\"]\n}\n\n ```"
					},
					"response": []
				},
				{
					"name": "Get Users Exclude Anon and Default User",
					"event": [
						{
							"listen": "test",
							"script": {
								"exec": [
									"var jsonData = pm.response.json().entity;",
									"",
									"pm.test(\"Does not contain anonymous\", function () {",
									"    containsAttrAndValue = eval(pm.collectionVariables.get(\"containsAttrAndValue\", containsAttrAndValue.toString()));",
									"    pm.expect(containsAttrAndValue(jsonData, \"userId\" ,\"anonymous\")).to.be.false;",
									"});",
									"",
									"pm.test(\"Does not contain default\", function () {",
									"    containsAttrAndValue = eval(pm.collectionVariables.get(\"containsAttrAndValue\", containsAttrAndValue.toString()));",
									"    pm.expect(containsAttrAndValue(jsonData, \"userId\" ,\"dotcms.org.default\")).to.be.false;",
									"});"
								],
								"type": "text/javascript",
								"packages": {}
							}
						}
					],
					"request": {
						"method": "GET",
						"header": [],
						"url": {
							"raw": "{{serverURL}}/api/v1/users/filter?per_page=100&includeanonymous=false&includedefault=false",
							"host": [
								"{{serverURL}}"
							],
							"path": [
								"api",
								"v1",
								"users",
								"filter"
							],
							"query": [
								{
									"key": "per_page",
									"value": "100"
								},
								{
									"key": "includeanonymous",
									"value": "false"
								},
								{
									"key": "includedefault",
									"value": "false"
								}
							]
						},
						"description": "### API Request Description\n\nThis endpoint makes an HTTP GET request to retrieve a list of users with filtering options. The request includes query parameters for pagination, and filtering options to exclude anonymous and default users.\n\n### Request Body\n\nThis request does not contain a request body.\n\n### Response Body\n\nThe response is in JSON format and represents an array of user entities. Each user entity contains various attributes such as active status, company ID, admin status, user details, login information, and permissions. Additionally, the response includes error messages, internationalization messages, pagination details, and permissions.\n\n### JSON Schema\n\n``` json\n{\n  \"type\": \"object\",\n  \"properties\": {\n    \"entity\": {\n      \"type\": \"array\",\n      \"items\": {\n        \"type\": \"object\",\n        \"properties\": {\n          \"active\": { \"type\": \"boolean\" },\n          \"actualCompanyId\": { \"type\": \"string\" },\n          \"additionalInfo\": { \"type\": \"object\" },\n          \"admin\": { \"type\": \"boolean\" },\n          \"backendUser\": { \"type\": \"boolean\" },\n          \"birthday\": { \"type\": [\"string\", \"null\"] },\n          \"comments\": { \"type\": [\"string\", \"null\"] },\n          \"companyId\": { \"type\": \"string\" },\n          \"createDate\": { \"type\": \"number\" },\n          \"deleteDate\": { \"type\": [\"number\", \"null\"] },\n          \"deleteInProgress\": { \"type\": \"boolean\" },\n          \"emailAddress\": { \"type\": \"string\" },\n          \"emailaddress\": { \"type\": \"string\" },\n          \"failedLoginAttempts\": { \"type\": \"number\" },\n          \"female\": { \"type\": \"boolean\" },\n          \"firstName\": { \"type\": \"string\" },\n          \"frontendUser\": { \"type\": \"boolean\" },\n          \"fullName\": { \"type\": \"string\" },\n          \"gravitar\": { \"type\": \"string\" },\n          \"hasConsoleAccess\": { \"type\": \"boolean\" },\n          \"id\": { \"type\": \"string\" },\n          \"languageId\": { \"type\": \"string\" },\n          \"lastLoginDate\": { \"type\": \"number\" },\n          \"lastLoginIP\": { \"type\": \"string\" },\n          \"lastName\": { \"type\": \"string\" },\n          \"male\": { \"type\": \"boolean\" },\n          \"middleName\": { \"type\": [\"string\", \"null\"] },\n          \"modificationDate\": { \"type\": \"number\" },\n          \"name\": { \"type\": \"string\" },\n          \"nickname\": { \"type\": [\"string\", \"null\"] },\n          \"passwordExpirationDate\": { \"type\": [\"number\", \"null\"] },\n          \"passwordExpired\": { \"type\": \"boolean\" },\n          \"passwordReset\": { \"type\": \"boolean\" },\n          \"timeZoneId\": { \"type\": \"string\" },\n          \"type\": { \"type\": \"string\" },\n          \"userId\": { \"type\": \"string\" }\n        },\n        \"required\": [\n          \"active\",\n          \"admin\",\n          \"backendUser\",\n          \"companyId\",\n          \"createDate\",\n          \"deleteInProgress\",\n          \"emailAddress\",\n          \"emailaddress\",\n          \"failedLoginAttempts\",\n          \"female\",\n          \"firstName\",\n          \"frontendUser\",\n          \"fullName\",\n          \"gravitar\",\n          \"hasConsoleAccess\",\n          \"id\",\n          \"languageId\",\n          \"lastLoginDate\",\n          \"lastLoginIP\",\n          \"lastName\",\n          \"male\",\n          \"modificationDate\",\n          \"name\",\n          \"passwordExpired\",\n          \"passwordReset\",\n          \"timeZoneId\",\n          \"type\",\n          \"userId\"\n        ]\n      }\n    },\n    \"errors\": { \"type\": \"array\" },\n    \"i18nMessagesMap\": { \"type\": \"object\" },\n    \"messages\": { \"type\": \"array\" },\n    \"pagination\": {\n      \"type\": \"object\",\n      \"properties\": {\n        \"currentPage\": { \"type\": \"number\" },\n        \"perPage\": { \"type\": \"number\" },\n        \"totalEntries\": { \"type\": \"number\" }\n      },\n      \"required\": [\"currentPage\", \"perPage\", \"totalEntries\"]\n    },\n    \"permissions\": { \"type\": \"array\" }\n  },\n  \"required\": [\"entity\", \"errors\", \"i18nMessagesMap\", \"messages\", \"pagination\", \"permissions\"]\n}\n\n ```"
					},
					"response": []
				},
				{
					"name": "Get Users Check Total Value",
					"event": [
						{
							"listen": "test",
							"script": {
								"exec": [
									"var jsonData = pm.response.json().entity;",
									"console.log(jsonData);",
									"console.log('Length = ' + jsonData.length);",
									"",
									"pm.test(\"Total User Count\", function () {",
									"    pm.expect(jsonData.length).to.be.greaterThan(0);",
									"});"
								],
								"type": "text/javascript",
								"packages": {}
							}
						}
					],
					"request": {
						"method": "GET",
						"header": [],
						"url": {
							"raw": "{{serverURL}}/api/v1/users/filter",
							"host": [
								"{{serverURL}}"
							],
							"path": [
								"api",
								"v1",
								"users",
								"filter"
							]
						},
						"description": "\nThe API returns a JSON response with the following schema:\n\n```json\n{\n    \"entity\": [\n        {\n            \"active\": \"boolean\",\n            \"actualCompanyId\": \"string\",\n            \"additionalInfo\": \"object\",\n            \"admin\": \"boolean\",\n            \"backendUser\": \"boolean\",\n            \"birthday\": \"null\",\n            \"comments\": \"null\",\n            \"companyId\": \"string\",\n            \"createDate\": \"number\",\n            \"deleteDate\": \"null\",\n            \"deleteInProgress\": \"boolean\",\n            \"emailAddress\": \"string\",\n            \"emailaddress\": \"string\",\n            \"failedLoginAttempts\": \"number\",\n            \"female\": \"boolean\",\n            \"firstName\": \"string\",\n            \"frontendUser\": \"boolean\",\n            \"fullName\": \"string\",\n            \"gravitar\": \"string\",\n            \"hasConsoleAccess\": \"boolean\",\n            \"id\": \"string\",\n            \"languageId\": \"string\",\n            \"lastLoginDate\": \"number\",\n            \"lastLoginIP\": \"string\",\n            \"lastName\": \"string\",\n            \"male\": \"boolean\",\n            \"middleName\": \"null\",\n            \"modificationDate\": \"number\",\n            \"name\": \"string\",\n            \"nickname\": \"null\",\n            \"passwordExpirationDate\": \"null\",\n            \"passwordExpired\": \"boolean\",\n            \"passwordReset\": \"boolean\",\n            \"timeZoneId\": \"string\",\n            \"type\": \"string\",\n            \"userId\": \"string\"\n        }\n    ],\n    \"errors\": [],\n    \"i18nMessagesMap\": {},\n    \"messages\": [],\n    \"pagination\": {\n        \"currentPage\": \"number\",\n        \"perPage\": \"number\",\n        \"totalEntries\": \"number\"\n    },\n    \"permissions\": []\n}\n```\n"
					},
					"response": []
				},
				{
					"name": "Get User Current",
					"event": [
						{
							"listen": "test",
							"script": {
								"exec": [
									"var jsonData = pm.response.json();",
									"",
									"pm.test(\"Valid response\", function () {",
									"    pm.expect(jsonData.email).to.eq(\"admin@dotcms.com\");",
									"    pm.expect(jsonData.loginAs).to.eq(true);",
									"});"
								],
								"type": "text/javascript",
								"packages": {}
							}
						}
					],
					"request": {
						"auth": {
							"type": "basic",
							"basic": [
								{
									"key": "password",
									"value": "admin",
									"type": "string"
								},
								{
									"key": "username",
									"value": "admin@dotcms.com",
									"type": "string"
								}
							]
						},
						"method": "GET",
						"header": [],
						"url": {
							"raw": "{{serverURL}}/api/v1/users/current",
							"host": [
								"{{serverURL}}"
							],
							"path": [
								"api",
								"v1",
								"users",
								"current"
							]
						},
						"description": "### Retrieve Current User Information\n\nThis endpoint makes an HTTP GET request to `{{serverURL}}/api/v1/users/current` to retrieve the current user's information.\n\n#### Request\n\nNo request body is required for this request.\n\n#### Response\n\nThe response is in JSON format with the following schema:\n\n``` json\n{\n    \"admin\": boolean,\n    \"email\": string,\n    \"givenName\": string,\n    \"loginAs\": boolean,\n    \"roleId\": string,\n    \"surname\": string,\n    \"userId\": string\n}\n\n ```\n\n- `admin`: Indicates if the user is an admin (boolean).\n- `email`: User's email address (string).\n- `givenName`: User's given name (string).\n- `loginAs`: Indicates if the user is logged in (boolean).\n- `roleId`: User's role ID (string).\n- `surname`: User's surname (string).\n- `userId`: User's ID (string).\n    \n\nThe expected result is that the `loginAs` field should be `true`."
					},
					"response": []
				}
			],
			"event": [
				{
					"listen": "prerequest",
					"script": {
						"type": "text/javascript",
						"packages": {},
						"exec": [
							""
						]
					}
				},
				{
					"listen": "test",
					"script": {
						"type": "text/javascript",
						"packages": {},
						"exec": [
							"pm.test(\"Status code should be 200\", function () {",
							"    pm.response.to.have.status(200);",
							"});"
						]
					}
				}
			]
		},
		{
			"name": "CreateUserOnFrench",
			"item": [
				{
					"name": "CreateFrench",
					"event": [
						{
							"listen": "test",
							"script": {
								"exec": [
									"var jsonData = pm.response.json();",
									"",
									"pm.test(\"Errors array should be empty\", function () {",
									"    var responseData = pm.response.json();",
									"    pm.expect(responseData.errors.length).to.eql(0);",
									"});",
									"",
									"pm.collectionVariables.set(\"frenchLanguageId\", jsonData.entity.id);"
								],
								"type": "text/javascript",
								"packages": {}
							}
						}
					],
					"request": {
						"method": "POST",
						"header": [],
						"body": {
							"mode": "raw",
							"raw": "{\n    \"languageCode\":\"fr\",\n    \"countryCode\":\"fr\",\n    \"language\":\"French\",\n    \"country\":\"French\"\n}",
							"options": {
								"raw": {
									"language": "json"
								}
							}
						},
						"url": {
							"raw": "{{serverURL}}/api/v2/languages",
							"host": [
								"{{serverURL}}"
							],
							"path": [
								"api",
								"v2",
								"languages"
							]
						},
						"description": "### Add Language\n\nThis endpoint allows you to add a new language with its corresponding country using the HTTP POST method.\n\n#### Request Body\n\n- `languageCode` (string, required): The code for the language.\n- `countryCode` (string, required): The code for the country.\n- `language` (string, required): The name of the language.\n- `country` (string, required): The name of the country.\n    \n\n#### Response\n\nUpon a successful execution, the server will respond with a status code of 200 and a JSON object containing the following fields:\n\n- `entity`: An object containing the added language and country details, including their codes and IDs.\n- `errors`: An array of any errors encountered during the request.\n- `i18nMessagesMap`: An empty object for internationalization messages.\n- `messages`: An array of messages related to the request.\n- `pagination`: Null, as there is no pagination for this response.\n- `permissions`: An array of permissions related to the request."
					},
					"response": []
				},
				{
					"name": "CreateUserFrench",
					"event": [
						{
							"listen": "test",
							"script": {
								"exec": [
									"pm.test(\"User FE creation sucessfully\", function () {",
									"    var jsonData = pm.response.json();",
									"    console.log(jsonData);",
									"    pm.expect(jsonData.entity.user[\"emailAddress\"]).to.eql(\"french@dotcms.com\");",
									"    pm.expect(jsonData.entity.user[\"firstName\"]).to.eql(\"FrenchUser\");",
									"    pm.expect(jsonData.entity.user[\"languageId\"]).to.eql(\"fr_FR\");",
									"});"
								],
								"type": "text/javascript",
								"packages": {}
							}
						}
					],
					"request": {
						"method": "POST",
						"header": [],
						"body": {
							"mode": "raw",
							"raw": "{\n    \"userId\":\"userid-french-12345678\",\n    \"active\":true,\n    \"firstName\":\"FrenchUser\",\n    \"middleName\":\"S\",\n    \"lastName\":\"French\",\n    \"nickName\":\"French\",\n    \"email\":\"french@dotcms.com\",\n    \"male\":true,\n    \"languageId\":\"fr_FR\",\n    \"password\":[\"1\",\"2\",\"3\",\"4\",\"5\",\"6\",\"7\",\"8\"],\n    \"roles\":[\"DOTCMS_BACK_END_USER\", \"CMS Administrator\"]\n}",
							"options": {
								"raw": {
									"language": "json"
								}
							}
						},
						"url": {
							"raw": "{{serverURL}}/api/v1/users",
							"host": [
								"{{serverURL}}"
							],
							"path": [
								"api",
								"v1",
								"users"
							]
						},
						"description": "### Create User\n\nThis endpoint allows you to create a new user.\n\n#### Request Body\n\n- `userId` (string, optional): The unique identifier for the user.\n- `active` (boolean, required): Indicates if the user is active.\n- `firstName` (string, optional): The first name of the user.\n- `middleName` (string, optional): The middle name of the user.\n- `lastName` (string, optional): The last name of the user.\n- `nickName` (string, optional): The nickname of the user.\n- `email` (string, optional): The email address of the user.\n- `male` (boolean, required): Indicates the gender of the user.\n- `languageId` (string, optional): The language identifier for the user.\n- `password` (array, required): The password for the user.\n- `roles` (array, required): The roles assigned to the user.\n    \n\n#### Response Body (JSON Schema)\n\n``` json\n{\n  \"type\": \"object\",\n  \"properties\": {\n    \"entity\": {\n      \"type\": \"object\",\n      \"properties\": {\n        \"user\": {\n          \"type\": \"object\",\n          \"properties\": {\n            \"active\": { \"type\": \"boolean\" },\n            \"actualCompanyId\": { \"type\": \"string\" },\n            \"additionalInfo\": { \"type\": \"null\" },\n            \"admin\": { \"type\": \"boolean\" },\n            \"backendUser\": { \"type\": \"boolean\" },\n            \"birthday\": { \"type\": \"null\" },\n            \"comments\": { \"type\": \"null\" },\n            \"companyId\": { \"type\": \"string\" },\n            \"createDate\": { \"type\": \"number\" },\n            \"deleteDate\": { \"type\": \"null\" },\n            \"deleteInProgress\": { \"type\": \"boolean\" },\n            \"emailAddress\": { \"type\": \"string\" },\n            \"emailaddress\": { \"type\": \"string\" },\n            \"failedLoginAttempts\": { \"type\": \"number\" },\n            \"female\": { \"type\": \"boolean\" },\n            \"firstName\": { \"type\": \"string\" },\n            \"frontendUser\": { \"type\": \"boolean\" },\n            \"fullName\": { \"type\": \"string\" },\n            \"gravitar\": { \"type\": \"string\" },\n            \"hasConsoleAccess\": { \"type\": \"boolean\" },\n            \"id\": { \"type\": \"string\" },\n            \"languageId\": { \"type\": \"string\" },\n            \"lastLoginDate\": { \"type\": \"null\" },\n            \"lastLoginIP\": { \"type\": \"null\" },\n            \"lastName\": { \"type\": \"string\" },\n            \"male\": { \"type\": \"boolean\" },\n            \"middleName\": { \"type\": \"string\" },\n            \"modificationDate\": { \"type\": \"number\" },\n            \"name\": { \"type\": \"string\" },\n            \"nickname\": { \"type\": \"string\" },\n            \"passwordExpirationDate\": { \"type\": \"null\" },\n            \"passwordExpired\": { \"type\": \"boolean\" },\n            \"passwordReset\": { \"type\": \"boolean\" },\n            \"timeZoneId\": { \"type\": \"string\" },\n            \"type\": { \"type\": \"string\" },\n            \"userId\": { \"type\": \"string\" }\n          }\n        },\n        \"userID\": { \"type\": \"string\" }\n      }\n    },\n    \"errors\": { \"type\": \"array\" },\n    \"i18nMessagesMap\": { \"type\": \"object\" },\n    \"messages\": { \"type\": \"array\" },\n    \"pagination\": { \"type\": \"null\" },\n    \"permissions\": { \"type\": \"array\" }\n  }\n}\n\n ```"
					},
					"response": []
				}
			],
			"event": [
				{
					"listen": "prerequest",
					"script": {
						"type": "text/javascript",
						"packages": {},
						"exec": [
							""
						]
					}
				},
				{
					"listen": "test",
					"script": {
						"type": "text/javascript",
						"packages": {},
						"exec": [
							"pm.test(\"Success request 200\", function () {",
							"    pm.response.to.have.status(200);",
							"});"
						]
					}
				}
			]
		},
		{
			"name": "ValidateFiledsLimit",
			"item": [
				{
					"name": "First Name Limit",
					"event": [
						{
							"listen": "test",
							"script": {
								"exec": [
									"pm.test(\"Clear error message\", function () {",
									"    pm.expect(pm.response.text()).to.include(\"Length of First Name provided exceeds the maximum limit 100\");",
									"});"
								],
								"type": "text/javascript",
								"packages": {}
							}
						}
					],
					"request": {
						"method": "POST",
						"header": [],
						"body": {
							"mode": "raw",
							"raw": "{\n    \"active\":true,\n    \"firstName\":\"MaxtLengtOnName-aBC1dEF2gHI3jKL4mNO5pQR6sTU7vWX8yZA9bCD0eFGhIJkLMnOPqRsTtUVwXYzABCDEFGHIJKLMNOQRSTUVWXYZ123\",\n    \"lastName\":\"Spanish\",\n    \"email\":\"test1@dotcms.com\",\n    \"password\":[\"1\",\"2\",\"3\",\"4\",\"5\",\"6\",\"7\",\"8\"]\n}",
							"options": {
								"raw": {
									"language": "json"
								}
							}
						},
						"url": {
							"raw": "http://localhost:8080/api/v1/users",
							"protocol": "http",
							"host": [
								"localhost"
							],
							"port": "8080",
							"path": [
								"api",
								"v1",
								"users"
							]
						},
						"description": "This call validates if you are able to are able to create a user with more than 100 chars in the user name filed  \n  \nPOST /api/v1/users\n\nThis endpoint is used to create a new user.\n\n#### Request\n\nThe request should be sent as a JSON object in the request body with the following parameters:\n\n- `active` (boolean, required): Indicates if the user is active.\n- `firstName` (string, optional): The first name of the user.\n- `lastName` (string, optional): The last name of the user.\n- `email` (string, optional): The email address of the user.\n- `password` (array, required): An array containing the password of the user.\n    \n\n#### Response\n\nUpon sending the request, the server will respond with a status code of 400 and a JSON object with the following schema:\n\n``` json\n{\n    \"type\": \"object\",\n    \"properties\": {\n        \"message\": {\n            \"type\": \"string\"\n        }\n    }\n}\n\n ```\n\nThe `message` property in the response contains a description of the error encountered during the request."
					},
					"response": []
				},
				{
					"name": "Middle Name Limit",
					"event": [
						{
							"listen": "test",
							"script": {
								"exec": [
									"pm.test(\"Status code is 200\", function () {",
									"    pm.response.to.have.status(400);",
									"});",
									"",
									"pm.test(\"Clear error message\", function () {",
									"    pm.expect(pm.response.text()).to.include(\"Length of Middle Name provided exceeds the maximum limit 100\");",
									"});"
								],
								"type": "text/javascript",
								"packages": {}
							}
						}
					],
					"request": {
						"method": "POST",
						"header": [],
						"body": {
							"mode": "raw",
							"raw": "{\n    \"active\":true,\n    \"firstName\":\"test1\",\n    \"middleName\":\"MaxtLengtOnMiddleName-aBC1dEF2gHI3jKL4mNO5pQR6sTU7vWX8yZA9bCD0eFGhIJkLMnOPqRsTtUVwXYzABCDEFGHIJKLMNOQRSTUVWXYZ123\",\n    \"lastName\":\"test1\",\n    \"email\":\"test1@dotcms.com\",\n    \"password\":[\"1\",\"2\",\"3\",\"4\",\"5\",\"6\",\"7\",\"8\"]\n}",
							"options": {
								"raw": {
									"language": "json"
								}
							}
						},
						"url": {
							"raw": "http://localhost:8080/api/v1/users",
							"protocol": "http",
							"host": [
								"localhost"
							],
							"port": "8080",
							"path": [
								"api",
								"v1",
								"users"
							]
						},
						"description": "This call validates if you are able to are able to create a user with more than 100 chars in the Middle name filed"
					},
					"response": []
				},
				{
					"name": "Last Name Limit",
					"event": [
						{
							"listen": "test",
							"script": {
								"exec": [
									"pm.test(\"Clear error message\", function () {",
									"    pm.expect(pm.response.text()).to.include(\"Length of Last Name provided exceeds the maximum limit 100\");",
									"});"
								],
								"type": "text/javascript",
								"packages": {}
							}
						}
					],
					"request": {
						"method": "POST",
						"header": [],
						"body": {
							"mode": "raw",
							"raw": "{\n    \"active\":true,\n    \"firstName\":\"test1\",\n    \"lastName\":\"MaxtLengtOnLastName-aBC1dEF2gHI3jKL4mNO5pQR6sTU7vWX8yZA9bCD0eFGhIJkLMnOPqRsTtUVwXYzABCDEFGHIJKLMNOQRSTUVWXYZ123\",\n    \"email\":\"test1@dotcms.com\",\n    \"password\":[\"1\",\"2\",\"3\",\"4\",\"5\",\"6\",\"7\",\"8\"]\n}",
							"options": {
								"raw": {
									"language": "json"
								}
							}
						},
						"url": {
							"raw": "http://localhost:8080/api/v1/users",
							"protocol": "http",
							"host": [
								"localhost"
							],
							"port": "8080",
							"path": [
								"api",
								"v1",
								"users"
							]
						},
						"description": "This call validates if you are able to are able to create a user with more than 100 chars in the last name filed"
					},
					"response": []
				},
				{
					"name": "Nick Name Limit",
					"event": [
						{
							"listen": "test",
							"script": {
								"exec": [
									"pm.test(\"Clear error message\", function () {",
									"    pm.expect(pm.response.text()).to.include(\"Length of Nick Name provided exceeds the maximum limit 100\");",
									"});"
								],
								"type": "text/javascript",
								"packages": {}
							}
						}
					],
					"request": {
						"method": "POST",
						"header": [],
						"body": {
							"mode": "raw",
							"raw": "{\n    \"active\":true,\n    \"firstName\":\"test1\",\n    \"middleName\":\"test1\",\n    \"lastName\":\"test1\",\n    \"nickName\":\"MaxtLengtOnNickName-aBC1dEF2gHI3jKL4mNO5pQR6sTU7vWX8yZA9bCD0eFGhIJkLMnOPqRsTtUVwXYzABCDEFGHIJKLMNOQRSTUVWXYZ123\",\n    \"email\":\"test1@dotcms.com\",\n    \"password\":[\"1\",\"2\",\"3\",\"4\",\"5\",\"6\",\"7\",\"8\"]\n}",
							"options": {
								"raw": {
									"language": "json"
								}
							}
						},
						"url": {
							"raw": "http://localhost:8080/api/v1/users",
							"protocol": "http",
							"host": [
								"localhost"
							],
							"port": "8080",
							"path": [
								"api",
								"v1",
								"users"
							]
						},
						"description": "This call validates if you are able to are able to create a user with more than 100 chars in the Nick name filed"
					},
					"response": []
				},
				{
					"name": "Birthday Limit",
					"event": [
						{
							"listen": "test",
							"script": {
								"exec": [
									"pm.test(\"Clear error message\", function () {",
									"    pm.expect(pm.response.text()).to.include(\"Length of Birthday provided exceeds the maximum limit 100\");",
									"});"
								],
								"type": "text/javascript",
								"packages": {}
							}
						}
					],
					"request": {
						"method": "POST",
						"header": [],
						"body": {
							"mode": "raw",
							"raw": "{\n    \"active\":true,\n    \"firstName\":\"test1\",\n    \"middleName\":\"test1\",\n    \"lastName\":\"test1\",\n    \"nickName\":\"test1\",\n    \"birthday\":\"MaxtLengtOnBirthday-aBC1dEF2gHI3jKL4mNO5pQR6sTU7vWX8yZA9bCD0eFGhIJkLMnOPqRsTtUVwXYzABCDEFGHIJKLMNOQRSTUVWXYZ123\",\n    \"email\":\"test1@dotcms.com\",\n    \"password\":[\"1\",\"2\",\"3\",\"4\",\"5\",\"6\",\"7\",\"8\"]\n}",
							"options": {
								"raw": {
									"language": "json"
								}
							}
						},
						"url": {
							"raw": "http://localhost:8080/api/v1/users",
							"protocol": "http",
							"host": [
								"localhost"
							],
							"port": "8080",
							"path": [
								"api",
								"v1",
								"users"
							]
						}
					},
					"response": []
				},
				{
					"name": "Email Max Characters Limit",
					"event": [
						{
							"listen": "test",
							"script": {
								"exec": [
									"pm.test(\"Clear error message\", function () {",
									"    pm.expect(pm.response.text()).to.include(\"Length of Email Address provided exceeds the maximum limit 100\");",
									"});"
								],
								"type": "text/javascript",
								"packages": {}
							}
						}
					],
					"request": {
						"method": "POST",
						"header": [],
						"body": {
							"mode": "raw",
							"raw": "{\n    \"active\":true,\n    \"firstName\":\"Name1\",\n    \"lastName\":\"Last1\",\n    \"email\":\"MaxtLengtOnEmail-aBC1dEF2gHI3jKL4mNO5pQR6sTU7vWX8yZA9bCD0eFGhIJkLMnOPqRsTtUVwXYzABCDEFGHIJKLMNOQRSTUVWXYZ123@dotcms.com\",\n    \"password\":[\"1\",\"2\",\"3\",\"4\",\"5\",\"6\",\"7\",\"8\"]\n}",
							"options": {
								"raw": {
									"language": "json"
								}
							}
						},
						"url": {
							"raw": "http://localhost:8080/api/v1/users",
							"protocol": "http",
							"host": [
								"localhost"
							],
							"port": "8080",
							"path": [
								"api",
								"v1",
								"users"
							]
						},
						"description": "This call validates if you are able to are able to create a user with more than 100 chars in the email filed"
					},
					"response": []
				}
			],
			"event": [
				{
					"listen": "prerequest",
					"script": {
						"type": "text/javascript",
						"packages": {},
						"exec": [
							""
						]
					}
				},
				{
					"listen": "test",
					"script": {
						"type": "text/javascript",
						"packages": {},
						"exec": [
							"pm.test(\"Status code is 400\", function () {",
							"    pm.response.to.have.status(400);",
							"});",
							""
						]
					}
				}
			]
		},
		{
			"name": "ActiveDeactive",
			"item": [
				{
					"name": "CreateTestUser",
					"event": [
						{
							"listen": "test",
							"script": {
								"exec": [
									"pm.test(\"User FE creation sucessfully\", function () {",
									"    var jsonData = pm.response.json();",
									"    console.log(jsonData);",
									"    pm.expect(jsonData.entity.user[\"emailAddress\"]).to.eql(\"test-user@dotcms.com\");",
									"    pm.expect(jsonData.entity.user[\"firstName\"]).to.eql(\"TestUser\");",
									"});",
									"",
									"var jsonData = pm.response.json();",
									"",
									"pm.collectionVariables.set(\"userID\", jsonData.entity.userID);",
									""
								],
								"type": "text/javascript",
								"packages": {}
							}
						}
					],
					"request": {
						"auth": {
							"type": "bearer",
							"bearer": [
								{
									"key": "token",
									"value": "{{jwt}}",
									"type": "string"
								}
							]
						},
						"method": "POST",
						"header": [],
						"body": {
							"mode": "raw",
							"raw": "{\n    \"userId\":\"userid-test-12345678\",\n    \"active\":true,\n    \"firstName\":\"TestUser\",\n    \"middleName\":\"S\",\n    \"lastName\":\"LastTestuser\",\n    \"nickName\":\"LastTestuser\",\n    \"email\":\"test-user@dotcms.com\",\n    \"male\":true,\n    \"password\":[\"1\",\"2\",\"3\",\"4\",\"5\",\"6\",\"7\",\"8\"],\n    \"roles\":[\"DOTCMS_BACK_END_USER\", \"CMS Administrator\"]\n}",
							"options": {
								"raw": {
									"language": "json"
								}
							}
						},
						"url": {
							"raw": "{{serverURL}}/api/v1/users",
							"host": [
								"{{serverURL}}"
							],
							"path": [
								"api",
								"v1",
								"users"
							]
						},
						"description": "### Create User\n\nThis endpoint allows you to create a new user.\n\n#### Request Body\n\n- `userId` (string, optional): The unique identifier for the user.\n- `active` (boolean, required): Indicates if the user is active.\n- `firstName` (string, optional): The first name of the user.\n- `middleName` (string, optional): The middle name of the user.\n- `lastName` (string, optional): The last name of the user.\n- `nickName` (string, optional): The nickname of the user.\n- `email` (string, optional): The email address of the user.\n- `male` (boolean, required): Indicates the gender of the user.\n- `languageId` (string, optional): The language identifier for the user.\n- `password` (array, required): The password for the user.\n- `roles` (array, required): The roles assigned to the user.\n    \n\n#### Response Body (JSON Schema)\n\n``` json\n{\n  \"type\": \"object\",\n  \"properties\": {\n    \"entity\": {\n      \"type\": \"object\",\n      \"properties\": {\n        \"user\": {\n          \"type\": \"object\",\n          \"properties\": {\n            \"active\": { \"type\": \"boolean\" },\n            \"actualCompanyId\": { \"type\": \"string\" },\n            \"additionalInfo\": { \"type\": \"null\" },\n            \"admin\": { \"type\": \"boolean\" },\n            \"backendUser\": { \"type\": \"boolean\" },\n            \"birthday\": { \"type\": \"null\" },\n            \"comments\": { \"type\": \"null\" },\n            \"companyId\": { \"type\": \"string\" },\n            \"createDate\": { \"type\": \"number\" },\n            \"deleteDate\": { \"type\": \"null\" },\n            \"deleteInProgress\": { \"type\": \"boolean\" },\n            \"emailAddress\": { \"type\": \"string\" },\n            \"emailaddress\": { \"type\": \"string\" },\n            \"failedLoginAttempts\": { \"type\": \"number\" },\n            \"female\": { \"type\": \"boolean\" },\n            \"firstName\": { \"type\": \"string\" },\n            \"frontendUser\": { \"type\": \"boolean\" },\n            \"fullName\": { \"type\": \"string\" },\n            \"gravitar\": { \"type\": \"string\" },\n            \"hasConsoleAccess\": { \"type\": \"boolean\" },\n            \"id\": { \"type\": \"string\" },\n            \"languageId\": { \"type\": \"string\" },\n            \"lastLoginDate\": { \"type\": \"null\" },\n            \"lastLoginIP\": { \"type\": \"null\" },\n            \"lastName\": { \"type\": \"string\" },\n            \"male\": { \"type\": \"boolean\" },\n            \"middleName\": { \"type\": \"string\" },\n            \"modificationDate\": { \"type\": \"number\" },\n            \"name\": { \"type\": \"string\" },\n            \"nickname\": { \"type\": \"string\" },\n            \"passwordExpirationDate\": { \"type\": \"null\" },\n            \"passwordExpired\": { \"type\": \"boolean\" },\n            \"passwordReset\": { \"type\": \"boolean\" },\n            \"timeZoneId\": { \"type\": \"string\" },\n            \"type\": { \"type\": \"string\" },\n            \"userId\": { \"type\": \"string\" }\n          }\n        },\n        \"userID\": { \"type\": \"string\" }\n      }\n    },\n    \"errors\": { \"type\": \"array\" },\n    \"i18nMessagesMap\": { \"type\": \"object\" },\n    \"messages\": { \"type\": \"array\" },\n    \"pagination\": { \"type\": \"null\" },\n    \"permissions\": { \"type\": \"array\" }\n  }\n}\n\n ```"
					},
					"response": []
				},
				{
					"name": "Deactivate",
					"event": [
						{
							"listen": "test",
							"script": {
								"exec": [
									"",
									"let userID = pm.collectionVariables.get(\"userID\");",
									"",
									"pm.test(\"User FE creation sucessfully\", function () {",
									"    var jsonData = pm.response.json();",
									"    console.log(jsonData);",
									"    pm.expect(jsonData.entity.userID).to.eql(userID);",
									"    pm.expect(jsonData.entity.user[\"active\"]).to.eql(false);",
									"    pm.expect(jsonData.entity.user[\"firstName\"]).to.eql(\"TestUser\");",
									"});",
									"",
									"var jsonData = pm.response.json();",
									"",
									""
								],
								"type": "text/javascript",
								"packages": {}
							}
						}
					],
					"request": {
						"auth": {
							"type": "bearer",
							"bearer": [
								{
									"key": "token",
									"value": "{{jwt}}",
									"type": "string"
								}
							]
						},
						"method": "PATCH",
						"header": [],
						"url": {
							"raw": "{{serverURL}}/api/v1/users/deactivate/{{userID}}",
							"host": [
								"{{serverURL}}"
							],
							"path": [
								"api",
								"v1",
								"users",
								"deactivate",
								"{{userID}}"
							]
						}
					},
					"response": []
				},
				{
					"name": "Activate",
					"event": [
						{
							"listen": "test",
							"script": {
								"exec": [
									"",
									"let userID = pm.collectionVariables.get(\"userID\");",
									"",
									"pm.test(\"User FE creation sucessfully\", function () {",
									"    var jsonData = pm.response.json();",
									"    console.log(jsonData);",
									"    pm.expect(jsonData.entity.userID).to.eql(userID);",
									"    pm.expect(jsonData.entity.user[\"active\"]).to.eql(true);",
									"    pm.expect(jsonData.entity.user[\"firstName\"]).to.eql(\"TestUser\");",
									"});",
									"",
									"var jsonData = pm.response.json();",
									"",
									""
								],
								"type": "text/javascript",
								"packages": {}
							}
						}
					],
					"request": {
						"auth": {
							"type": "bearer",
							"bearer": [
								{
									"key": "token",
									"value": "{{jwt}}",
									"type": "string"
								}
							]
						},
						"method": "PATCH",
						"header": [],
						"url": {
							"raw": "{{serverURL}}/api/v1/users/activate/{{userID}}",
							"host": [
								"{{serverURL}}"
							],
							"path": [
								"api",
								"v1",
								"users",
								"activate",
								"{{userID}}"
							]
						}
					},
					"response": []
				},
				{
					"name": "Deleteuser",
					"request": {
						"auth": {
							"type": "bearer",
							"bearer": [
								{
									"key": "token",
									"value": "{{jwt}}",
									"type": "string"
								}
							]
						},
						"method": "DELETE",
						"header": [],
						"url": {
							"raw": "{{serverURL}}/api/v1/users/{{userID}}",
							"host": [
								"{{serverURL}}"
							],
							"path": [
								"api",
								"v1",
								"users",
								"{{userID}}"
							]
						}
					},
					"response": []
				}
			]
		},
		{
			"name": "DeleteUser",
			"item": [
				{
					"name": "CreateTestUser",
					"event": [
						{
							"listen": "test",
							"script": {
								"exec": [
									"pm.test(\"User FE creation sucessfully\", function () {",
									"    var jsonData = pm.response.json();",
									"    console.log(jsonData);",
									"    pm.expect(jsonData.entity.user[\"emailAddress\"]).to.eql(\"test-user1@dotcms.com\");",
									"    pm.expect(jsonData.entity.user[\"firstName\"]).to.eql(\"TestUser\");",
									"});",
									"",
									"var jsonData = pm.response.json();",
									"",
									"pm.collectionVariables.set(\"userID\", jsonData.entity.userID);",
									""
								],
								"type": "text/javascript",
								"packages": {}
							}
						}
					],
					"request": {
						"auth": {
							"type": "bearer",
							"bearer": [
								{
									"key": "token",
									"value": "{{jwt}}",
									"type": "string"
								}
							]
						},
						"method": "POST",
						"header": [],
						"body": {
							"mode": "raw",
							"raw": "{\n    \"userId\":\"userid-test-56789023\",\n    \"active\":true,\n    \"firstName\":\"TestUser\",\n    \"middleName\":\"S\",\n    \"lastName\":\"LastTestuser\",\n    \"nickName\":\"LastTestuser\",\n    \"email\":\"test-user1@dotcms.com\",\n    \"male\":true,\n    \"password\":[\"1\",\"2\",\"3\",\"4\",\"5\",\"6\",\"7\",\"8\"],\n    \"roles\":[\"DOTCMS_BACK_END_USER\", \"CMS Administrator\"]\n}",
							"options": {
								"raw": {
									"language": "json"
								}
							}
						},
						"url": {
							"raw": "{{serverURL}}/api/v1/users",
							"host": [
								"{{serverURL}}"
							],
							"path": [
								"api",
								"v1",
								"users"
							]
						},
						"description": "### Create User\n\nThis endpoint allows you to create a new user.\n\n#### Request Body\n\n- `userId` (string, optional): The unique identifier for the user.\n- `active` (boolean, required): Indicates if the user is active.\n- `firstName` (string, optional): The first name of the user.\n- `middleName` (string, optional): The middle name of the user.\n- `lastName` (string, optional): The last name of the user.\n- `nickName` (string, optional): The nickname of the user.\n- `email` (string, optional): The email address of the user.\n- `male` (boolean, required): Indicates the gender of the user.\n- `languageId` (string, optional): The language identifier for the user.\n- `password` (array, required): The password for the user.\n- `roles` (array, required): The roles assigned to the user.\n    \n\n#### Response Body (JSON Schema)\n\n``` json\n{\n  \"type\": \"object\",\n  \"properties\": {\n    \"entity\": {\n      \"type\": \"object\",\n      \"properties\": {\n        \"user\": {\n          \"type\": \"object\",\n          \"properties\": {\n            \"active\": { \"type\": \"boolean\" },\n            \"actualCompanyId\": { \"type\": \"string\" },\n            \"additionalInfo\": { \"type\": \"null\" },\n            \"admin\": { \"type\": \"boolean\" },\n            \"backendUser\": { \"type\": \"boolean\" },\n            \"birthday\": { \"type\": \"null\" },\n            \"comments\": { \"type\": \"null\" },\n            \"companyId\": { \"type\": \"string\" },\n            \"createDate\": { \"type\": \"number\" },\n            \"deleteDate\": { \"type\": \"null\" },\n            \"deleteInProgress\": { \"type\": \"boolean\" },\n            \"emailAddress\": { \"type\": \"string\" },\n            \"emailaddress\": { \"type\": \"string\" },\n            \"failedLoginAttempts\": { \"type\": \"number\" },\n            \"female\": { \"type\": \"boolean\" },\n            \"firstName\": { \"type\": \"string\" },\n            \"frontendUser\": { \"type\": \"boolean\" },\n            \"fullName\": { \"type\": \"string\" },\n            \"gravitar\": { \"type\": \"string\" },\n            \"hasConsoleAccess\": { \"type\": \"boolean\" },\n            \"id\": { \"type\": \"string\" },\n            \"languageId\": { \"type\": \"string\" },\n            \"lastLoginDate\": { \"type\": \"null\" },\n            \"lastLoginIP\": { \"type\": \"null\" },\n            \"lastName\": { \"type\": \"string\" },\n            \"male\": { \"type\": \"boolean\" },\n            \"middleName\": { \"type\": \"string\" },\n            \"modificationDate\": { \"type\": \"number\" },\n            \"name\": { \"type\": \"string\" },\n            \"nickname\": { \"type\": \"string\" },\n            \"passwordExpirationDate\": { \"type\": \"null\" },\n            \"passwordExpired\": { \"type\": \"boolean\" },\n            \"passwordReset\": { \"type\": \"boolean\" },\n            \"timeZoneId\": { \"type\": \"string\" },\n            \"type\": { \"type\": \"string\" },\n            \"userId\": { \"type\": \"string\" }\n          }\n        },\n        \"userID\": { \"type\": \"string\" }\n      }\n    },\n    \"errors\": { \"type\": \"array\" },\n    \"i18nMessagesMap\": { \"type\": \"object\" },\n    \"messages\": { \"type\": \"array\" },\n    \"pagination\": { \"type\": \"null\" },\n    \"permissions\": { \"type\": \"array\" }\n  }\n}\n\n ```"
					},
					"response": []
				},
				{
					"name": "CanNotDeleteTheirOwnUser",
					"event": [
						{
							"listen": "test",
							"script": {
								"exec": [
									"pm.test(\"Status code is 400\", function () {",
									"    pm.response.to.have.status(400);",
									"});"
								],
								"type": "text/javascript",
								"packages": {}
							}
						}
					],
					"request": {
						"auth": {
							"type": "bearer",
							"bearer": [
								{
									"key": "token",
									"value": "{{jwt}}",
									"type": "string"
								}
							]
						},
						"method": "DELETE",
						"header": [],
						"url": {
							"raw": "{{serverURL}}/api/v1/users/dotcms.org.1",
							"host": [
								"{{serverURL}}"
							],
							"path": [
								"api",
								"v1",
								"users",
								"dotcms.org.1"
							]
						}
					},
					"response": []
				},
				{
					"name": "DeleteNonExistingUser",
					"event": [
						{
							"listen": "test",
							"script": {
								"exec": [
									"pm.test(\"Status code is 400\", function () {",
									"    pm.response.to.have.status(400);",
									"});"
								],
								"type": "text/javascript",
								"packages": {}
							}
						}
					],
					"request": {
						"auth": {
							"type": "bearer",
							"bearer": [
								{
									"key": "token",
									"value": "{{jwt}}",
									"type": "string"
								}
							]
						},
						"method": "DELETE",
						"header": [],
						"url": {
							"raw": "{{serverURL}}/api/v1/users/xxxxxx",
							"host": [
								"{{serverURL}}"
							],
							"path": [
								"api",
								"v1",
								"users",
								"xxxxxx"
							]
						}
					},
					"response": []
				},
				{
					"name": "DeletingExistingUserButReplacementIsInvalid",
					"event": [
						{
							"listen": "test",
							"script": {
								"exec": [
									"pm.test(\"Status code is 400\", function () {",
									"    pm.response.to.have.status(400);",
									"});"
								],
								"type": "text/javascript",
								"packages": {}
							}
						}
					],
					"request": {
						"auth": {
							"type": "bearer",
							"bearer": [
								{
									"key": "token",
									"value": "{{jwt}}",
									"type": "string"
								}
							]
						},
						"method": "DELETE",
						"header": [],
						"url": {
							"raw": "{{serverURL}}/api/v1/users/{{userID}}?replacementUserId=XXXXXXX",
							"host": [
								"{{serverURL}}"
							],
							"path": [
								"api",
								"v1",
								"users",
								"{{userID}}"
							],
							"query": [
								{
									"key": "replacementUserId",
									"value": "XXXXXXX"
								}
							]
						}
					},
					"response": []
				},
				{
					"name": "DeleteSuccess",
					"event": [
						{
							"listen": "test",
							"script": {
								"exec": [
									"pm.test(\"Status code is 200\", function () {",
									"    pm.response.to.have.status(200);",
									"});"
								],
								"type": "text/javascript",
								"packages": {}
							}
						}
					],
					"request": {
						"auth": {
							"type": "bearer",
							"bearer": [
								{
									"key": "token",
									"value": "{{jwt}}",
									"type": "string"
								}
							]
						},
						"method": "DELETE",
						"header": [],
						"url": {
							"raw": "{{serverURL}}/api/v1/users/{{userID}}",
							"host": [
								"{{serverURL}}"
							],
							"path": [
								"api",
								"v1",
								"users",
								"{{userID}}"
							]
						}
					},
					"response": []
				}
			]
		},
		{
			"name": "CreateUserReturnRoleId",
			"item": [
				{
					"name": "CreateUserWithRoleId",
					"event": [
						{
							"listen": "test",
							"script": {
								"exec": [
									"// Verifica que el status de la respuesta sea 200",
									"pm.test(\"Status code is 200\", function () {",
									"    pm.response.to.have.status(200);",
									"});",
									"",
									"// Verifica que la respuesta sea un JSON válido",
									"pm.test(\"Response is a valid JSON\", function () {",
									"    pm.response.to.be.withBody;",
									"    pm.response.to.be.json;",
									"});",
									"",
									"// Parsear el body de la respuesta",
									"let jsonData = pm.response.json();",
									"",
									"// Verifica que el objeto entity existe",
									"pm.test(\"Entity object is present\", function () {",
									"    pm.expect(jsonData).to.have.property(\"entity\");",
									"});",
									"",
									"// Verifica que el user object existe dentro de entity",
									"pm.test(\"User object is present\", function () {",
									"    pm.expect(jsonData.entity).to.have.property(\"user\");",
									"});",
									"",
									"// Verifica que el user tiene un email válido",
									"pm.test(\"User has a valid email\", function () {",
									"    let email = jsonData.entity.user.emailAddress || \"\";",
									"    pm.expect(email).to.match(/^[^\\s@]+@[^\\s@]+\\.[^\\s@]+$/);",
									"});",
									"",
									"// Verifica que el user está activo",
									"pm.test(\"User is active\", function () {",
									"    pm.expect(jsonData.entity.user.active).to.be.true;",
									"});",
									"",
									"// Verifica que el ID del usuario esté presente y tenga formato",
									"pm.test(\"User ID is present\", function () {",
									"    let userId = jsonData.entity.user.id;",
									"    pm.expect(userId).to.be.a(\"string\");",
									"    pm.expect(userId).to.match(/^userid-/);",
									"});",
									"",
									"// Verifica que el roleId tenga un UUID válido",
									"pm.test(\"Role ID is a valid UUID\", function () {",
									"    let roleId = jsonData.entity.roleId;",
									"    pm.expect(roleId).to.match(/^[0-9a-f]{8}-[0-9a-f]{4}-[0-9a-f]{4}-[0-9a-f]{4}-[0-9a-f]{12}$/i);",
									"});",
									"",
									"// Verifica que no hay errores",
									"pm.test(\"No errors present\", function () {",
									"    pm.expect(jsonData.errors).to.be.an(\"array\").that.is.empty;",
									"});",
									"",
									"// Verifica que la propiedad frontendUser sea true",
									"pm.test(\"User is a frontendUser\", function () {",
									"    pm.expect(jsonData.entity.user.frontendUser).to.be.true;",
									"});",
									""
								],
								"type": "text/javascript",
								"packages": {}
							}
						}
					],
					"request": {
						"auth": {
							"type": "bearer",
							"bearer": [
								{
									"key": "token",
									"value": "{{jwt}}",
									"type": "string"
								}
							]
						},
						"method": "POST",
						"header": [],
						"body": {
							"mode": "raw",
							"raw": "{\n    \"firstName\": \"saad\",\n    \"lastName\": \"sher\",\n    \"email\": \"saadsher2@dotcms.com\",\n    \"password\": \"victory123\"\n}",
							"options": {
								"raw": {
									"language": "json"
								}
							}
						},
						"url": {
							"raw": "{{serverURL}}/api/v1/users",
							"host": [
								"{{serverURL}}"
							],
							"path": [
								"api",
								"v1",
								"users"
							]
						}
					},
					"response": []
				}
			]
		},
		{
			"name": "UpdateUserWhenNullRolesAndPass",
			"item": [
				{
					"name": "CreateTestUser",
					"event": [
						{
							"listen": "test",
							"script": {
								"exec": [
									"// Postman Tests: User Creation/Assignment Success",
									"",
									"// 1. Check for a successful status code (e.g., 200 OK or 201 Created)",
									"pm.test(\"Status code is 200 OK or 201 Created\", function () {",
									"    pm.expect(pm.response.code).to.be.oneOf([200, 201]);",
									"});",
									"",
									"// 2. Check if the response is valid JSON",
									"pm.test(\"Response is valid JSON\", function () {",
									"    pm.response.to.have.json;",
									"});",
									"",
									"// Get the JSON data for further checks",
									"const responseData = pm.response.json();",
									"",
									"// 3. Verify core structure and top-level fields",
									"pm.test(\"Response has the 'entity' object\", function () {",
									"    pm.expect(responseData).to.have.property('entity');",
									"    pm.expect(responseData.entity).to.be.an('object');",
									"});",
									"",
									"pm.test(\"Errors array is empty\", function () {",
									"    pm.expect(responseData).to.have.property('errors').that.is.an('array').and.is.empty;",
									"});",
									"",
									"// 4. Verify fields within the 'entity' object",
									"pm.test(\"'entity' contains roleId, userID, and user object\", function () {",
									"    pm.expect(responseData.entity).to.have.property('roleId').that.is.a('string');",
									"    pm.expect(responseData.entity).to.have.property('userID').that.is.a('string');",
									"    pm.expect(responseData.entity).to.have.property('user').that.is.an('object');",
									"});",
									"",
									"// 5. Verify key user attributes and types",
									"pm.test(\"User object has required fields and types\", function () {",
									"    const user = responseData.entity.user;",
									"    pm.expect(user).to.have.property('id').that.is.a('string');",
									"    pm.expect(user).to.have.property('firstName').that.is.a('string');",
									"    pm.expect(user).to.have.property('lastName').that.is.a('string');",
									"    pm.expect(user).to.have.property('emailAddress').that.is.a('string');",
									"    pm.expect(user).to.have.property('active').that.is.a('boolean');",
									"    pm.expect(user.active).to.be.true; // Assuming a newly created/assigned user is active",
									"});",
									"",
									"// 6. Capture the userID for subsequent requests (e.g., GET, PUT, DELETE)",
									"// This sets a collection or environment variable named 'new_user_id'",
									"pm.test(\"Set 'new_user_id' environment variable\", function () {",
									"    const userId = responseData.entity.userID;",
									"",
									"    // Use pm.environment.set() or pm.collectionVariables.set() as needed",
									"    pm.environment.set(\"new_user_id\", userId);",
									"",
									"    console.log(\"Captured new_user_id: \" + userId);",
									"    pm.expect(userId).to.be.a('string').and.to.have.length.above(0);",
									"});",
									"",
									"pm.environment.set(\"usertestid\", responseData.entity.userID)"
								],
								"type": "text/javascript",
								"packages": {},
								"requests": {}
							}
						}
					],
					"request": {
						"auth": {
							"type": "bearer",
							"bearer": [
								{
									"key": "token",
									"value": "{{jwt}}",
									"type": "string"
								}
							]
						},
						"method": "POST",
						"header": [],
						"body": {
							"mode": "raw",
							"raw": "{\n    \n    \"active\": true,\n    \"firstName\": \"TestUserUpdateName\",\n    \"lastName\": \"TestUserUpdateLastName\",\n    \"email\": \"allsitesv3@dotcms.com\",\n    \"password\":[\"1\",\"2\",\"3\",\"4\",\"5\",\"6\",\"7\",\"8\",\"9\"],\n    \"roles\": [\"DOTCMS_FRONT_END_USER\", \"Scripting Developer\"]\n  }",
							"options": {
								"raw": {
									"language": "json"
								}
							}
						},
						"url": {
							"raw": "{{serverURL}}/api/v1/users",
							"host": [
								"{{serverURL}}"
							],
							"path": [
								"api",
								"v1",
								"users"
							]
						}
					},
					"response": []
				},
				{
					"name": "UpdateWithoutPasswordAndLessRoles",
					"event": [
						{
							"listen": "test",
							"script": {
								"exec": [
									"// Postman Tests: User Creation/Assignment Success",
									"",
									"// 1. Check for a successful status code (e.g., 200 OK or 201 Created)",
									"pm.test(\"Status code is 200 OK or 201 Created\", function () {",
									"    pm.expect(pm.response.code).to.be.oneOf([200, 201]);",
									"});",
									"",
									"// 2. Check if the response is valid JSON",
									"pm.test(\"Response is valid JSON\", function () {",
									"    pm.response.to.have.json;",
									"});",
									"",
									"// Get the JSON data for further checks",
									"const responseData = pm.response.json();",
									"",
									"// 3. Verify core structure and top-level fields",
									"pm.test(\"Response has the 'entity' object\", function () {",
									"    pm.expect(responseData).to.have.property('entity');",
									"    pm.expect(responseData.entity).to.be.an('object');",
									"});",
									"",
									"pm.test(\"Errors array is empty\", function () {",
									"    pm.expect(responseData).to.have.property('errors').that.is.an('array').and.is.empty;",
									"});",
									"",
									"// 4. Verify fields within the 'entity' object",
									"pm.test(\"'entity' contains roleId, userID, and user object\", function () {",
									"    pm.expect(responseData.entity).to.have.property('userID').that.is.a('string');",
									"    pm.expect(responseData.entity).to.have.property('user').that.is.an('object');",
									"});",
									"",
									"// 5. Verify key user attributes and types",
									"pm.test(\"User object has required fields and types\", function () {",
									"    const user = responseData.entity.user;",
									"    pm.expect(user).to.have.property('id').that.is.a('string');",
									"    pm.expect(user).to.have.property('firstName').that.is.a('string');",
									"    pm.expect(user).to.have.property('lastName').that.is.a('string');",
									"    pm.expect(user).to.have.property('emailAddress').that.is.a('string');",
									"    pm.expect(user).to.have.property('active').that.is.a('boolean');",
									"    pm.expect(user.active).to.be.true; // Assuming a newly created/assigned user is active",
									"});",
									"",
									"// 6. Capture the userID for subsequent requests (e.g., GET, PUT, DELETE)",
									"// This sets a collection or environment variable named 'new_user_id'",
									"pm.test(\"Set 'new_user_id' environment variable\", function () {",
									"    const userId = responseData.entity.userID;",
									"",
									"    // Use pm.environment.set() or pm.collectionVariables.set() as needed",
									"    pm.environment.set(\"new_user_id\", userId);",
									"",
									"    console.log(\"Captured new_user_id: \" + userId);",
									"    pm.expect(userId).to.be.a('string').and.to.have.length.above(0);",
									"});",
									""
								],
								"type": "text/javascript",
								"packages": {},
								"requests": {}
							}
						}
					],
					"request": {
						"auth": {
							"type": "bearer",
							"bearer": [
								{
									"key": "token",
									"value": "{{jwt}}",
									"type": "string"
								}
							]
						},
						"method": "PUT",
						"header": [],
						"body": {
							"mode": "raw",
							"raw": "{\n    \"userId\": \"{{usertestid}}\",\n    \"active\": true,\n    \"firstName\": \"TestUserUpdateName2\",\n    \"lastName\": \"TestUserUpdateLastName2\",\n    \"email\": \"allsitesv3@dotcms.com\",\n    \"roles\": [\"DOTCMS_BACK_END_USER\"]\n  }",
							"options": {
								"raw": {
									"language": "json"
								}
							}
						},
						"url": {
							"raw": "{{serverURL}}/api/v1/users",
							"host": [
								"{{serverURL}}"
							],
							"path": [
								"api",
								"v1",
								"users"
							]
						}
					},
					"response": []
				},
				{
					"name": "UpdateUserWithoutAnyRolesAndPasswordSent",
					"event": [
						{
							"listen": "test",
							"script": {
								"exec": [
									"// Postman Tests: User Creation/Assignment Success",
									"",
									"// 1. Check for a successful status code (e.g., 200 OK or 201 Created)",
									"pm.test(\"Status code is 200 OK or 201 Created\", function () {",
									"    pm.expect(pm.response.code).to.be.oneOf([200, 201]);",
									"});",
									"",
									"// 2. Check if the response is valid JSON",
									"pm.test(\"Response is valid JSON\", function () {",
									"    pm.response.to.have.json;",
									"});",
									"",
									"// Get the JSON data for further checks",
									"const responseData = pm.response.json();",
									"",
									"// 3. Verify core structure and top-level fields",
									"pm.test(\"Response has the 'entity' object\", function () {",
									"    pm.expect(responseData).to.have.property('entity');",
									"    pm.expect(responseData.entity).to.be.an('object');",
									"});",
									"",
									"pm.test(\"Errors array is empty\", function () {",
									"    pm.expect(responseData).to.have.property('errors').that.is.an('array').and.is.empty;",
									"});",
									"",
									"// 4. Verify fields within the 'entity' object",
									"pm.test(\"'entity' contains roleId, userID, and user object\", function () {",
									"    pm.expect(responseData.entity).to.have.property('userID').that.is.a('string');",
									"    pm.expect(responseData.entity).to.have.property('user').that.is.an('object');",
									"});",
									"",
									"// 5. Verify key user attributes and types",
									"pm.test(\"User object has required fields and types\", function () {",
									"    const user = responseData.entity.user;",
									"    pm.expect(user).to.have.property('id').that.is.a('string');",
									"    pm.expect(user).to.have.property('firstName').that.is.a('string');",
									"    pm.expect(user).to.have.property('lastName').that.is.a('string');",
									"    pm.expect(user).to.have.property('emailAddress').that.is.a('string');",
									"    pm.expect(user).to.have.property('active').that.is.a('boolean');",
									"    pm.expect(user.active).to.be.true; // Assuming a newly created/assigned user is active",
									"});",
									"",
									"// 6. Capture the userID for subsequent requests (e.g., GET, PUT, DELETE)",
									"// This sets a collection or environment variable named 'new_user_id'",
									"pm.test(\"Set 'new_user_id' environment variable\", function () {",
									"    const userId = responseData.entity.userID;",
									"",
									"    // Use pm.environment.set() or pm.collectionVariables.set() as needed",
									"    pm.environment.set(\"new_user_id\", userId);",
									"",
									"    console.log(\"Captured new_user_id: \" + userId);",
									"    pm.expect(userId).to.be.a('string').and.to.have.length.above(0);",
									"});",
									""
								],
								"type": "text/javascript",
								"packages": {},
								"requests": {}
							}
						}
					],
					"request": {
						"auth": {
							"type": "bearer",
							"bearer": [
								{
									"key": "token",
									"value": "{{jwt}}",
									"type": "string"
								}
							]
						},
						"method": "PUT",
						"header": [],
						"body": {
							"mode": "raw",
							"raw": "{\n    \"userId\": \"{{usertestid}}\",\n    \"active\": true,\n    \"firstName\": \"TestUserUpdateName3\",\n    \"lastName\": \"TestUserUpdateLastName3\",\n    \"email\": \"allsitesv3@dotcms.com\"\n  }",
							"options": {
								"raw": {
									"language": "json"
								}
							}
						},
						"url": {
							"raw": "{{serverURL}}/api/v1/users",
							"host": [
								"{{serverURL}}"
							],
							"path": [
								"api",
								"v1",
								"users"
							]
						}
					},
					"response": []
				}
			]
		},
		{
<<<<<<< HEAD
=======
			"name": "FindUsers",
			"item": [
				{
					"name": "FindUserByIdNotFound",
					"event": [
						{
							"listen": "test",
							"script": {
								"exec": [
									"// Parse the JSON response and set up variables",
									"const responseJson = pm.response.json();",
									"const entity = responseJson.entity;",
									"const user = entity ? entity.user : null;",
									"",
									"// ===========================================",
									"// STRUCTURAL AND SUCCESS TESTS",
									"// ===========================================",
									"",
									"pm.test(\"Status code is 404 OK\", function () {",
									"    pm.response.to.have.status(404);",
									"});",
									""
								],
								"type": "text/javascript",
								"packages": {},
								"requests": {}
							}
						}
					],
					"request": {
						"auth": {
							"type": "bearer",
							"bearer": [
								{
									"key": "token",
									"value": "{{jwt}}",
									"type": "string"
								}
							]
						},
						"method": "GET",
						"header": [],
						"url": {
							"raw": "{{serverURL}}/api/v1/users/dotcmsxxxx",
							"host": [
								"{{serverURL}}"
							],
							"path": [
								"api",
								"v1",
								"users",
								"dotcmsxxxx"
							]
						}
					},
					"response": []
				},
				{
					"name": "FindUserById",
					"event": [
						{
							"listen": "test",
							"script": {
								"exec": [
									"// Parse the JSON response and set up variables",
									"const responseJson = pm.response.json();",
									"const entity = responseJson.entity;",
									"const user = entity ? entity.user : null;",
									"",
									"// ===========================================",
									"// STRUCTURAL AND SUCCESS TESTS",
									"// ===========================================",
									"",
									"pm.test(\"Status code is 200 OK\", function () {",
									"    pm.response.to.have.status(200);",
									"});",
									"",
									"pm.test(\"Response structure is valid and contains no errors\", function () {",
									"    pm.expect(responseJson).to.be.an('object');",
									"    // Asserting the presence and type of the main 'entity' object",
									"    pm.expect(responseJson).to.have.property('entity').that.is.an('object');",
									"    // Asserting the 'errors' array is present and empty (success state)",
									"    pm.expect(responseJson.errors, \"Errors array should be empty\").to.be.an('array').and.is.empty;",
									"});",
									"",
									"// ===========================================",
									"// STATIC ASSERTIONS FOR ENTITY LEVEL",
									"// ===========================================",
									"",
									"pm.test(\"Entity: 'roleId' and 'userID' have expected static values\", function () {",
									"    // Verifying the main IDs in the entity block",
									"    pm.expect(entity.userID, \"Entity userID must be dotcms.org.1\").to.equal('dotcms.org.1');",
									"    pm.expect(entity.roleId, \"Entity roleId must be e7d4e34e-5127-45fc-8123-d48b62d510e3\").to.equal('e7d4e34e-5127-45fc-8123-d48b62d510e3');",
									"});",
									"",
									"// ===========================================",
									"// STATIC ASSERTIONS FOR USER OBJECT (user)",
									"// ===========================================",
									"",
									"pm.test(\"User Info: Name and Email fields are correct\", function () {",
									"    // Asserting name consistency",
									"    pm.expect(user.firstName, \"User firstName must be Admin\").to.equal('Admin');",
									"    pm.expect(user.lastName, \"User lastName must be User\").to.equal('User');",
									"    pm.expect(user.fullName, \"User fullName must be Admin User\").to.equal('Admin User');",
									"    ",
									"    // Asserting email consistency (checking both keys provided in the response)",
									"    pm.expect(user.emailAddress, \"User emailAddress must be admin@dotcms.com\").to.equal('admin@dotcms.com');",
									"    pm.expect(user.emailaddress, \"User emailaddress (lowercase) must be admin@dotcms.com\").to.equal('admin@dotcms.com');",
									"});",
									"",
									"pm.test(\"User IDs and Type are correct\", function () {",
									"    // Asserting all user ID fields",
									"    pm.expect(user.id, \"User 'id' must be dotcms.org.1\").to.equal('dotcms.org.1');",
									"    pm.expect(user.userId, \"User 'userId' must be dotcms.org.1\").to.equal('dotcms.org.1');",
									"    pm.expect(user.type, \"User 'type' must be user\").to.equal('user');",
									"});",
									"",
									"",
									"pm.test(\"User Company and Localization fields are correct\", function () {",
									"    // Asserting organization and location data",
									"    pm.expect(user.companyId, \"CompanyId must be dotcms.org\").to.equal('dotcms.org');",
									"    pm.expect(user.actualCompanyId, \"ActualCompanyId must be dotcms.org\").to.equal('dotcms.org');",
									"});",
									"",
									"// ===========================================",
									"// DYNAMIC/PRESENCE TESTS (Dates and Nulls)",
									"// ===========================================",
									"",
									"pm.test(\"Dynamic fields (Dates) are present and numeric\", function () {",
									"    // Dates validation (checking they are valid timestamps)",
									"    pm.expect(user.createDate, \"createDate must be a number\").to.be.a('number');",
									"    pm.expect(user.lastLoginDate, \"lastLoginDate must be a number\").to.be.a('number');",
									"    pm.expect(user.modificationDate, \"modificationDate must be a number\").to.be.a('number');",
									"    ",
									"    // Gravitar hash length check",
									"    pm.expect(user.gravitar, \"Gravitar hash must be 32 characters long\").to.be.a('string').and.to.have.lengthOf(32);",
									"    ",
									"    // Checking fields that should be null",
									"    pm.expect(user.birthday, \"Birthday should be null\").to.be.null;",
									"    pm.expect(user.deleteDate, \"deleteDate should be null\").to.be.null;",
									"});"
								],
								"type": "text/javascript",
								"packages": {},
								"requests": {}
							}
						}
					],
					"request": {
						"auth": {
							"type": "bearer",
							"bearer": [
								{
									"key": "token",
									"value": "{{jwt}}",
									"type": "string"
								}
							]
						},
						"method": "GET",
						"header": [],
						"url": {
							"raw": "{{serverURL}}/api/v1/users/dotcms.org.1",
							"host": [
								"{{serverURL}}"
							],
							"path": [
								"api",
								"v1",
								"users",
								"dotcms.org.1"
							]
						}
					},
					"response": []
				}
			]
		},
		{
			"name": "User Permissions Tests",
			"item": [
				{
					"name": "Test 1: Admin User Permissions",
					"event": [
						{
							"listen": "test",
							"script": {
								"exec": [
									"// ===== TEST 1: ADMIN USER PERMISSIONS =====",
									"// Testing with admin user (dotcms.org.1) who has comprehensive permissions",
									"",
									"pm.test('Status code is 200', () => {",
									"    pm.response.to.have.status(200);",
									"});",
									"",
									"pm.test('Response time is acceptable', () => {",
									"    pm.expect(pm.response.responseTime).to.be.below(1000);",
									"});",
									"",
									"let response;",
									"pm.test('Response is valid JSON', () => {",
									"    response = pm.response.json();",
									"    pm.expect(response).to.be.an('object');",
									"});",
									"",
									"// Validate top-level structure",
									"pm.test('Response has correct top-level structure', () => {",
									"    pm.expect(response).to.have.property('entity');",
									"    pm.expect(response.entity).to.have.all.keys('userId', 'roleId', 'assets');",
									"});",
									"",
									"const entity = response.entity;",
									"",
									"// Validate user identification",
									"pm.test('User ID matches requested user', () => {",
									"    pm.expect(entity.userId).to.equal('dotcms.org.1');",
									"});",
									"",
									"pm.test('Role ID exists and is non-empty', () => {",
									"    pm.expect(entity.roleId).to.be.a('string');",
									"    pm.expect(entity.roleId).to.not.be.empty;",
									"    // Store for later comparison",
									"    pm.collectionVariables.set('adminRoleId', entity.roleId);",
									"});",
									"",
									"const assets = entity.assets;",
									"",
									"pm.test('Assets array exists and is not empty', () => {",
									"    pm.expect(assets).to.be.an('array');",
									"    pm.expect(assets.length).to.be.greaterThan(0);",
									"    console.log(`Found ${assets.length} assets with permissions`);",
									"});",
									"",
									"// Validate each asset structure",
									"pm.test('Each asset has required fields', () => {",
									"    assets.forEach((asset, index) => {",
									"        // Core fields",
									"        pm.expect(asset, `Asset ${index}`).to.have.property('id');",
									"        pm.expect(asset, `Asset ${index}`).to.have.property('type');",
									"        pm.expect(asset, `Asset ${index}`).to.have.property('name');",
									"        pm.expect(asset, `Asset ${index}`).to.have.property('permissions');",
									"        pm.expect(asset, `Asset ${index}`).to.have.property('canEditPermissions');",
									"        pm.expect(asset, `Asset ${index}`).to.have.property('inheritsPermissions');",
									"        ",
									"        // Type validation",
									"        pm.expect(asset.type).to.be.oneOf(['HOST', 'FOLDER']);",
									"        ",
									"        // Type-specific fields",
									"        if (asset.type === 'HOST') {",
									"            pm.expect(asset).to.have.property('path');",
									"            pm.expect(asset).to.have.property('hostId');",
									"            pm.expect(asset.hostId).to.equal(asset.id);",
									"        } else if (asset.type === 'FOLDER') {",
									"            pm.expect(asset).to.have.property('path');",
									"            pm.expect(asset).to.have.property('hostId');",
									"            pm.expect(asset.path).to.match(/^\\//, 'Folder path should start with /');",
									"        }",
									"    });",
									"});",
									"",
									"// Validate System Host presence",
									"pm.test('System Host is present in assets', () => {",
									"    const systemHost = assets.find(a => ",
									"        a.type === 'HOST' && ",
									"        (a.name === 'System Host' || a.id === 'SYSTEM_HOST' || a.name.toLowerCase().includes('system'))",
									"    );",
									"    pm.expect(systemHost, 'System Host not found').to.exist;",
									"    pm.expect(systemHost.type).to.equal('HOST');",
									"});",
									"",
									"// Validate permission structure and values",
									"pm.test('Permissions have valid structure and values', () => {",
									"    const validPermissionTypes = [",
									"        'INDIVIDUAL', 'PAGE', 'CONTAINER', 'FOLDER', ",
									"        'LINK', 'TEMPLATE', 'TEMPLATE_LAYOUT', ",
									"        'STRUCTURE', 'CONTENT', 'CATEGORY', 'RULE', 'HOST'",
									"    ];",
									"    ",
									"    const validPermissionValues = ['READ', 'WRITE', 'PUBLISH', 'EDIT_PERMISSIONS', 'CAN_ADD_CHILDREN'];",
									"    ",
									"    assets.forEach((asset, assetIndex) => {",
									"        const permissions = asset.permissions;",
									"        pm.expect(permissions, `Asset ${assetIndex} permissions`).to.be.an('object');",
									"        ",
									"        Object.entries(permissions).forEach(([permType, permValues]) => {",
									"            // Validate permission type",
									"            pm.expect(validPermissionTypes, `Invalid permission type: ${permType}`)",
									"                .to.include(permType);",
									"            ",
									"            // Validate permission values array",
									"            pm.expect(permValues, `Permission type ${permType}`).to.be.an('array');",
									"            ",
									"            // Each value should be valid",
									"            permValues.forEach(value => {",
									"                pm.expect(validPermissionValues, `Invalid permission value: ${value}`)",
									"                    .to.include(value);",
									"            });",
									"            ",
									"            // Check for duplicates",
									"            const uniqueValues = [...new Set(permValues)];",
									"            pm.expect(permValues.length, `Duplicates in ${permType}`)",
									"                .to.equal(uniqueValues.length);",
									"        });",
									"    });",
									"});",
									"",
									"// Admin-specific validations",
									"pm.test('Admin has edit permissions capability on some assets', () => {",
									"    const hasEditCapability = assets.some(a => a.canEditPermissions === true);",
									"    pm.expect(hasEditCapability, 'Admin should have edit permissions capability').to.be.true;",
									"});",
									"",
									"// Validate boolean fields",
									"pm.test('Boolean fields have correct types', () => {",
									"    assets.forEach((asset, index) => {",
									"        pm.expect(asset.canEditPermissions, `Asset ${index} canEditPermissions`)",
									"            .to.be.a('boolean');",
									"        pm.expect(asset.inheritsPermissions, `Asset ${index} inheritsPermissions`)",
									"            .to.be.a('boolean');",
									"    });",
									"});",
									"",
									"// Store data for cross-test validation",
									"pm.collectionVariables.set('adminPermissionsCount', assets.length);",
									"pm.collectionVariables.set('adminHasSystemHost', ",
									"    assets.some(a => a.type === 'HOST' && a.name === 'System Host'));",
									"",
									"// Log summary",
									"console.log('Test Summary:');",
									"console.log(`- Total assets: ${assets.length}`);",
									"console.log(`- Hosts: ${assets.filter(a => a.type === 'HOST').length}`);",
									"console.log(`- Folders: ${assets.filter(a => a.type === 'FOLDER').length}`);",
									"console.log(`- Assets with edit capability: ${assets.filter(a => a.canEditPermissions).length}`);",
									"console.log(`- Assets inheriting permissions: ${assets.filter(a => a.inheritsPermissions).length}`);"
								],
								"type": "text/javascript",
								"packages": {}
							}
						}
					],
					"request": {
						"auth": {
							"type": "basic",
							"basic": [
								{
									"key": "username",
									"value": "admin@dotcms.com",
									"type": "string"
								},
								{
									"key": "password",
									"value": "admin",
									"type": "string"
								}
							]
						},
						"method": "GET",
						"header": [],
						"url": {
							"raw": "{{serverURL}}/api/v1/users/dotcms.org.1/permissions",
							"host": [
								"{{serverURL}}"
							],
							"path": [
								"api",
								"v1",
								"users",
								"dotcms.org.1",
								"permissions"
							]
						},
						"description": "Test admin user permissions - validates complete response structure and permission data"
					},
					"response": []
				},
				{
					"name": "Test 2: Email-based User Lookup",
					"event": [
						{
							"listen": "test",
							"script": {
								"exec": [
									"// ===== TEST 2: EMAIL-BASED LOOKUP =====",
									"// Verify endpoint accepts email addresses as userId parameter",
									"",
									"pm.test('Status code is 200 for email lookup', () => {",
									"    pm.response.to.have.status(200);",
									"});",
									"",
									"const response = pm.response.json();",
									"const entity = response.entity;",
									"",
									"pm.test('Response structure is consistent with ID lookup', () => {",
									"    pm.expect(entity).to.have.all.keys('userId', 'roleId', 'assets');",
									"    pm.expect(entity.assets).to.be.an('array');",
									"});",
									"",
									"pm.test('Returns data for admin user via email', () => {",
									"    // The userId should be the actual ID, not the email",
									"    pm.expect(entity.userId).to.equal('dotcms.org.1');",
									"    // Role ID should match what we stored from previous test",
									"    pm.expect(entity.roleId).to.equal(pm.collectionVariables.get('adminRoleId'));",
									"});",
									"",
									"pm.test('Asset count matches ID-based lookup', () => {",
									"    const previousCount = pm.collectionVariables.get('adminPermissionsCount');",
									"    pm.expect(entity.assets.length).to.equal(previousCount);",
									"});"
								],
								"type": "text/javascript",
								"packages": {}
							}
						}
					],
					"request": {
						"auth": {
							"type": "basic",
							"basic": [
								{
									"key": "username",
									"value": "admin@dotcms.com",
									"type": "string"
								},
								{
									"key": "password",
									"value": "admin",
									"type": "string"
								}
							]
						},
						"method": "GET",
						"header": [],
						"url": {
							"raw": "{{serverURL}}/api/v1/users/admin@dotcms.com/permissions",
							"host": [
								"{{serverURL}}"
							],
							"path": [
								"api",
								"v1",
								"users",
								"admin@dotcms.com",
								"permissions"
							]
						},
						"description": "Test that endpoint accepts email addresses for user lookup"
					},
					"response": []
				},
				{
					"name": "Test 3: Self-Access Permissions",
					"event": [
						{
							"listen": "test",
							"script": {
								"exec": [
									"// ===== TEST 3: SELF-ACCESS PERMISSIONS =====",
									"// User viewing their own permissions (using 'current' user endpoint logic)",
									"",
									"pm.test('Status code is 200 for self-access', () => {",
									"    pm.response.to.have.status(200);",
									"});",
									"",
									"const response = pm.response.json();",
									"const entity = response.entity;",
									"",
									"pm.test('Can retrieve own permissions', () => {",
									"    pm.expect(entity).to.have.property('userId');",
									"    pm.expect(entity).to.have.property('roleId');",
									"    pm.expect(entity).to.have.property('assets');",
									"});",
									"",
									"pm.test('Returns individual role for user', () => {",
									"    pm.expect(entity.roleId).to.be.a('string');",
									"    pm.expect(entity.roleId).to.not.be.empty;",
									"    // Individual roles often contain the userId in some form",
									"    console.log(`User ${entity.userId} has role ${entity.roleId}`);",
									"});",
									"",
									"// Verify System Host is always present",
									"pm.test('System Host present even for regular users', () => {",
									"    const systemHost = entity.assets.find(a => ",
									"        a.type === 'HOST' && a.name === 'System Host'",
									"    );",
									"    pm.expect(systemHost).to.exist;",
									"});"
								],
								"type": "text/javascript",
								"packages": {}
							}
						}
					],
					"request": {
						"auth": {
							"type": "basic",
							"basic": [
								{
									"key": "username",
									"value": "admin@dotcms.com",
									"type": "string"
								},
								{
									"key": "password",
									"value": "admin",
									"type": "string"
								}
							]
						},
						"method": "GET",
						"header": [],
						"url": {
							"raw": "{{serverURL}}/api/v1/users/dotcms.org.1/permissions",
							"host": [
								"{{serverURL}}"
							],
							"path": [
								"api",
								"v1",
								"users",
								"dotcms.org.1",
								"permissions"
							]
						},
						"description": "Test user accessing their own permissions"
					},
					"response": []
				},
				{
					"name": "Test 4: Permission Data Integrity",
					"event": [
						{
							"listen": "test",
							"script": {
								"exec": [
									"// ===== TEST 4: DATA INTEGRITY VALIDATION =====",
									"",
									"pm.test('Status code is 200', () => {",
									"    pm.response.to.have.status(200);",
									"});",
									"",
									"const response = pm.response.json();",
									"const assets = response.entity.assets;",
									"",
									"// Validate no null or undefined values in critical fields",
									"pm.test('No null/undefined in critical fields', () => {",
									"    assets.forEach((asset, index) => {",
									"        pm.expect(asset.id, `Asset ${index} id`).to.not.be.null;",
									"        pm.expect(asset.id, `Asset ${index} id`).to.not.be.undefined;",
									"        pm.expect(asset.type, `Asset ${index} type`).to.not.be.null;",
									"        pm.expect(asset.name, `Asset ${index} name`).to.not.be.null;",
									"        pm.expect(asset.permissions, `Asset ${index} permissions`).to.not.be.null;",
									"    });",
									"});",
									"",
									"// Validate ID formats",
									"pm.test('Asset IDs have valid format', () => {",
									"    assets.forEach(asset => {",
									"        pm.expect(asset.id).to.be.a('string');",
									"        pm.expect(asset.id.length).to.be.greaterThan(0);",
									"        // IDs should not contain spaces or special characters",
									"        pm.expect(asset.id).to.not.match(/\\s/, 'ID should not contain spaces');",
									"    });",
									"});",
									"",
									"// Validate path formats",
									"pm.test('Paths are properly formatted', () => {",
									"    assets.forEach(asset => {",
									"        if (asset.type === 'FOLDER') {",
									"            // Folder paths should start with / and contain hostname",
									"            pm.expect(asset.path).to.match(/^\\/[^/]+/);",
									"            // Path should not end with / unless it's root",
									"            if (asset.path.length > 1) {",
									"                pm.expect(asset.path).to.not.match(/\\/$/);",
									"            }",
									"        } else if (asset.type === 'HOST') {",
									"            // Host path should be /hostname",
									"            pm.expect(asset.path).to.match(/^\\/[^/]+$/);",
									"        }",
									"    });",
									"});",
									"",
									"// Validate permission combinations",
									"pm.test('Permission combinations are logical', () => {",
									"    assets.forEach(asset => {",
									"        Object.values(asset.permissions).forEach(perms => {",
									"            if (perms.includes('EDIT_PERMISSIONS')) {",
									"                // If user can edit permissions, they should have WRITE",
									"                pm.expect(perms).to.include.oneOf(['WRITE', 'PUBLISH']);",
									"            }",
									"            if (perms.includes('PUBLISH')) {",
									"                // If user can publish, they should have WRITE",
									"                pm.expect(perms).to.include('WRITE');",
									"            }",
									"            if (perms.includes('WRITE')) {",
									"                // If user can write, they should have read",
									"                pm.expect(perms).to.include('read');",
									"            }",
									"        });",
									"    });",
									"});",
									"",
									"// Validate no duplicate assets",
									"pm.test('No duplicate asset IDs', () => {",
									"    const assetIds = assets.map(a => a.id);",
									"    const uniqueIds = [...new Set(assetIds)];",
									"    pm.expect(assetIds.length).to.equal(uniqueIds.length);",
									"});",
									"",
									"// Performance validation",
									"pm.test('Response time is acceptable', () => {",
									"    pm.expect(pm.response.responseTime).to.be.below(2000);",
									"    console.log(`Response time: ${pm.response.responseTime}ms`);",
									"});"
								],
								"type": "text/javascript",
								"packages": {}
							}
						}
					],
					"request": {
						"auth": {
							"type": "basic",
							"basic": [
								{
									"key": "username",
									"value": "admin@dotcms.com",
									"type": "string"
								},
								{
									"key": "password",
									"value": "admin",
									"type": "string"
								}
							]
						},
						"method": "GET",
						"header": [],
						"url": {
							"raw": "{{serverURL}}/api/v1/users/dotcms.org.1/permissions",
							"host": [
								"{{serverURL}}"
							],
							"path": [
								"api",
								"v1",
								"users",
								"dotcms.org.1",
								"permissions"
							]
						},
						"description": "Comprehensive data integrity validation"
					},
					"response": []
				}
			]
		},
		{
>>>>>>> 9aab8a52
			"name": "User Permissions Tests",
			"item": [
				{
					"name": "Test 1: Admin User Permissions",
					"event": [
						{
							"listen": "test",
							"script": {
								"exec": [
									"// ===== TEST 1: ADMIN USER PERMISSIONS =====",
									"// Testing with admin user (dotcms.org.1) who has comprehensive permissions",
									"",
									"pm.test('Status code is 200', () => {",
									"    pm.response.to.have.status(200);",
									"});",
									"",
									"pm.test('Response time is acceptable', () => {",
									"    pm.expect(pm.response.responseTime).to.be.below(1000);",
									"});",
									"",
									"let response;",
									"pm.test('Response is valid JSON', () => {",
									"    response = pm.response.json();",
									"    pm.expect(response).to.be.an('object');",
									"});",
									"",
									"// Validate top-level structure",
									"pm.test('Response has correct top-level structure', () => {",
									"    pm.expect(response).to.have.property('entity');",
									"    pm.expect(response.entity).to.have.all.keys('userId', 'roleId', 'assets');",
									"});",
									"",
									"const entity = response.entity;",
									"",
									"// Validate user identification",
									"pm.test('User ID matches requested user', () => {",
									"    pm.expect(entity.userId).to.equal('dotcms.org.1');",
									"});",
									"",
									"pm.test('Role ID exists and is non-empty', () => {",
									"    pm.expect(entity.roleId).to.be.a('string');",
									"    pm.expect(entity.roleId).to.not.be.empty;",
									"    // Store for later comparison",
									"    pm.collectionVariables.set('adminRoleId', entity.roleId);",
									"});",
									"",
									"const assets = entity.assets;",
									"",
									"pm.test('Assets array exists and is not empty', () => {",
									"    pm.expect(assets).to.be.an('array');",
									"    pm.expect(assets.length).to.be.greaterThan(0);",
									"    console.log(`Found ${assets.length} assets with permissions`);",
									"});",
									"",
									"// Validate each asset structure",
									"pm.test('Each asset has required fields', () => {",
									"    assets.forEach((asset, index) => {",
									"        // Core fields",
									"        pm.expect(asset, `Asset ${index}`).to.have.property('id');",
									"        pm.expect(asset, `Asset ${index}`).to.have.property('type');",
									"        pm.expect(asset, `Asset ${index}`).to.have.property('name');",
									"        pm.expect(asset, `Asset ${index}`).to.have.property('permissions');",
									"        pm.expect(asset, `Asset ${index}`).to.have.property('canEditPermissions');",
									"        pm.expect(asset, `Asset ${index}`).to.have.property('inheritsPermissions');",
									"        ",
									"        // Type validation",
									"        pm.expect(asset.type).to.be.oneOf(['HOST', 'FOLDER']);",
									"        ",
									"        // Type-specific fields",
									"        if (asset.type === 'HOST') {",
									"            pm.expect(asset).to.have.property('path');",
									"            pm.expect(asset).to.have.property('hostId');",
									"            pm.expect(asset.hostId).to.equal(asset.id);",
									"        } else if (asset.type === 'FOLDER') {",
									"            pm.expect(asset).to.have.property('path');",
									"            pm.expect(asset).to.have.property('hostId');",
									"            pm.expect(asset.path).to.match(/^\\//, 'Folder path should start with /');",
									"        }",
									"    });",
									"});",
									"",
									"// Validate System Host presence",
									"pm.test('System Host is present in assets', () => {",
									"    const systemHost = assets.find(a => ",
									"        a.type === 'HOST' && ",
									"        (a.name === 'System Host' || a.id === 'SYSTEM_HOST' || a.name.toLowerCase().includes('system'))",
									"    );",
									"    pm.expect(systemHost, 'System Host not found').to.exist;",
									"    pm.expect(systemHost.type).to.equal('HOST');",
									"});",
									"",
									"// Validate permission structure and values",
									"pm.test('Permissions have valid structure and values', () => {",
									"    const validPermissionTypes = [",
									"        'INDIVIDUAL', 'PAGE', 'CONTAINER', 'FOLDER', ",
									"        'LINK', 'TEMPLATE', 'TEMPLATE_LAYOUT', ",
									"        'STRUCTURE', 'CONTENT', 'CATEGORY', 'RULE', 'HOST'",
									"    ];",
									"    ",
									"    const validPermissionValues = ['READ', 'WRITE', 'PUBLISH', 'EDIT_PERMISSIONS', 'CAN_ADD_CHILDREN'];",
									"    ",
									"    assets.forEach((asset, assetIndex) => {",
									"        const permissions = asset.permissions;",
									"        pm.expect(permissions, `Asset ${assetIndex} permissions`).to.be.an('object');",
									"        ",
									"        Object.entries(permissions).forEach(([permType, permValues]) => {",
									"            // Validate permission type",
									"            pm.expect(validPermissionTypes, `Invalid permission type: ${permType}`)",
									"                .to.include(permType);",
									"            ",
									"            // Validate permission values array",
									"            pm.expect(permValues, `Permission type ${permType}`).to.be.an('array');",
									"            ",
									"            // Each value should be valid",
									"            permValues.forEach(value => {",
									"                pm.expect(validPermissionValues, `Invalid permission value: ${value}`)",
									"                    .to.include(value);",
									"            });",
									"            ",
									"            // Check for duplicates",
									"            const uniqueValues = [...new Set(permValues)];",
									"            pm.expect(permValues.length, `Duplicates in ${permType}`)",
									"                .to.equal(uniqueValues.length);",
									"        });",
									"    });",
									"});",
									"",
									"// Admin-specific validations",
									"pm.test('Admin has edit permissions capability on some assets', () => {",
									"    const hasEditCapability = assets.some(a => a.canEditPermissions === true);",
									"    pm.expect(hasEditCapability, 'Admin should have edit permissions capability').to.be.true;",
									"});",
									"",
									"// Validate boolean fields",
									"pm.test('Boolean fields have correct types', () => {",
									"    assets.forEach((asset, index) => {",
									"        pm.expect(asset.canEditPermissions, `Asset ${index} canEditPermissions`)",
									"            .to.be.a('boolean');",
									"        pm.expect(asset.inheritsPermissions, `Asset ${index} inheritsPermissions`)",
									"            .to.be.a('boolean');",
									"    });",
									"});",
									"",
									"// Store data for cross-test validation",
									"pm.collectionVariables.set('adminPermissionsCount', assets.length);",
									"pm.collectionVariables.set('adminHasSystemHost', ",
									"    assets.some(a => a.type === 'HOST' && a.name === 'System Host'));",
									"",
									"// Log summary",
									"console.log('Test Summary:');",
									"console.log(`- Total assets: ${assets.length}`);",
									"console.log(`- Hosts: ${assets.filter(a => a.type === 'HOST').length}`);",
									"console.log(`- Folders: ${assets.filter(a => a.type === 'FOLDER').length}`);",
									"console.log(`- Assets with edit capability: ${assets.filter(a => a.canEditPermissions).length}`);",
									"console.log(`- Assets inheriting permissions: ${assets.filter(a => a.inheritsPermissions).length}`);"
								],
								"type": "text/javascript",
								"packages": {}
							}
						}
					],
					"request": {
						"auth": {
							"type": "basic",
							"basic": [
								{
									"key": "username",
									"value": "admin@dotcms.com",
									"type": "string"
								},
								{
									"key": "password",
									"value": "admin",
									"type": "string"
								}
							]
						},
						"method": "GET",
						"header": [],
						"url": {
							"raw": "{{serverURL}}/api/v1/users/dotcms.org.1/permissions",
							"host": [
								"{{serverURL}}"
							],
							"path": [
								"api",
								"v1",
								"users",
								"dotcms.org.1",
								"permissions"
							]
						},
						"description": "Test admin user permissions - validates complete response structure and permission data"
					},
					"response": []
				},
				{
					"name": "Test 2: Email-based User Lookup",
					"event": [
						{
							"listen": "test",
							"script": {
								"exec": [
									"// ===== TEST 2: EMAIL-BASED LOOKUP =====",
									"// Verify endpoint accepts email addresses as userId parameter",
									"",
									"pm.test('Status code is 200 for email lookup', () => {",
									"    pm.response.to.have.status(200);",
									"});",
									"",
									"const response = pm.response.json();",
									"const entity = response.entity;",
									"",
									"pm.test('Response structure is consistent with ID lookup', () => {",
									"    pm.expect(entity).to.have.all.keys('userId', 'roleId', 'assets');",
									"    pm.expect(entity.assets).to.be.an('array');",
									"});",
									"",
									"pm.test('Returns data for admin user via email', () => {",
									"    // The userId should be the actual ID, not the email",
									"    pm.expect(entity.userId).to.equal('dotcms.org.1');",
									"    // Role ID should match what we stored from previous test",
									"    pm.expect(entity.roleId).to.equal(pm.collectionVariables.get('adminRoleId'));",
									"});",
									"",
									"pm.test('Asset count matches ID-based lookup', () => {",
									"    const previousCount = pm.collectionVariables.get('adminPermissionsCount');",
									"    pm.expect(entity.assets.length).to.equal(previousCount);",
									"});"
								],
								"type": "text/javascript",
								"packages": {}
							}
						}
					],
					"request": {
						"auth": {
							"type": "basic",
							"basic": [
								{
									"key": "username",
									"value": "admin@dotcms.com",
									"type": "string"
								},
								{
									"key": "password",
									"value": "admin",
									"type": "string"
								}
							]
						},
						"method": "GET",
						"header": [],
						"url": {
							"raw": "{{serverURL}}/api/v1/users/admin@dotcms.com/permissions",
							"host": [
								"{{serverURL}}"
							],
							"path": [
								"api",
								"v1",
								"users",
								"admin@dotcms.com",
								"permissions"
							]
						},
						"description": "Test that endpoint accepts email addresses for user lookup"
					},
					"response": []
				},
				{
					"name": "Test 3: Self-Access Permissions",
					"event": [
						{
							"listen": "test",
							"script": {
								"exec": [
									"// ===== TEST 3: SELF-ACCESS PERMISSIONS =====",
									"// User viewing their own permissions (using 'current' user endpoint logic)",
									"",
									"pm.test('Status code is 200 for self-access', () => {",
									"    pm.response.to.have.status(200);",
									"});",
									"",
									"const response = pm.response.json();",
									"const entity = response.entity;",
									"",
									"pm.test('Can retrieve own permissions', () => {",
									"    pm.expect(entity).to.have.property('userId');",
									"    pm.expect(entity).to.have.property('roleId');",
									"    pm.expect(entity).to.have.property('assets');",
									"});",
									"",
									"pm.test('Returns individual role for user', () => {",
									"    pm.expect(entity.roleId).to.be.a('string');",
									"    pm.expect(entity.roleId).to.not.be.empty;",
									"    // Individual roles often contain the userId in some form",
									"    console.log(`User ${entity.userId} has role ${entity.roleId}`);",
									"});",
									"",
									"// Verify System Host is always present",
									"pm.test('System Host present even for regular users', () => {",
									"    const systemHost = entity.assets.find(a => ",
									"        a.type === 'HOST' && a.name === 'System Host'",
									"    );",
									"    pm.expect(systemHost).to.exist;",
									"});"
								],
								"type": "text/javascript",
								"packages": {}
							}
						}
					],
					"request": {
						"auth": {
							"type": "basic",
							"basic": [
								{
									"key": "username",
									"value": "admin@dotcms.com",
									"type": "string"
								},
								{
									"key": "password",
									"value": "admin",
									"type": "string"
								}
							]
						},
						"method": "GET",
						"header": [],
						"url": {
							"raw": "{{serverURL}}/api/v1/users/dotcms.org.1/permissions",
							"host": [
								"{{serverURL}}"
							],
							"path": [
								"api",
								"v1",
								"users",
								"dotcms.org.1",
								"permissions"
							]
						},
						"description": "Test user accessing their own permissions"
					},
					"response": []
				},
				{
					"name": "Test 4: Permission Data Integrity",
					"event": [
						{
							"listen": "test",
							"script": {
								"exec": [
									"// ===== TEST 4: DATA INTEGRITY VALIDATION =====",
									"",
									"pm.test('Status code is 200', () => {",
									"    pm.response.to.have.status(200);",
									"});",
									"",
									"const response = pm.response.json();",
									"const assets = response.entity.assets;",
									"",
									"// Validate no null or undefined values in critical fields",
									"pm.test('No null/undefined in critical fields', () => {",
									"    assets.forEach((asset, index) => {",
									"        pm.expect(asset.id, `Asset ${index} id`).to.not.be.null;",
									"        pm.expect(asset.id, `Asset ${index} id`).to.not.be.undefined;",
									"        pm.expect(asset.type, `Asset ${index} type`).to.not.be.null;",
									"        pm.expect(asset.name, `Asset ${index} name`).to.not.be.null;",
									"        pm.expect(asset.permissions, `Asset ${index} permissions`).to.not.be.null;",
									"    });",
									"});",
									"",
									"// Validate ID formats",
									"pm.test('Asset IDs have valid format', () => {",
									"    assets.forEach(asset => {",
									"        pm.expect(asset.id).to.be.a('string');",
									"        pm.expect(asset.id.length).to.be.greaterThan(0);",
									"        // IDs should not contain spaces or special characters",
									"        pm.expect(asset.id).to.not.match(/\\s/, 'ID should not contain spaces');",
									"    });",
									"});",
									"",
									"// Validate path formats",
									"pm.test('Paths are properly formatted', () => {",
									"    assets.forEach(asset => {",
									"        if (asset.type === 'FOLDER') {",
									"            // Folder paths should start with / and contain hostname",
									"            pm.expect(asset.path).to.match(/^\\/[^/]+/);",
									"            // Path should not end with / unless it's root",
									"            if (asset.path.length > 1) {",
									"                pm.expect(asset.path).to.not.match(/\\/$/);",
									"            }",
									"        } else if (asset.type === 'HOST') {",
									"            // Host path should be /hostname",
									"            pm.expect(asset.path).to.match(/^\\/[^/]+$/);",
									"        }",
									"    });",
									"});",
									"",
									"// Validate permission combinations",
									"pm.test('Permission combinations are logical', () => {",
									"    assets.forEach(asset => {",
									"        Object.values(asset.permissions).forEach(perms => {",
									"            if (perms.includes('EDIT_PERMISSIONS')) {",
									"                // If user can edit permissions, they should have WRITE",
									"                pm.expect(perms).to.include.oneOf(['WRITE', 'PUBLISH']);",
									"            }",
									"            if (perms.includes('PUBLISH')) {",
									"                // If user can publish, they should have WRITE",
									"                pm.expect(perms).to.include('WRITE');",
									"            }",
									"            if (perms.includes('WRITE')) {",
									"                // If user can write, they should have read",
									"                pm.expect(perms).to.include('read');",
									"            }",
									"        });",
									"    });",
									"});",
									"",
									"// Validate no duplicate assets",
									"pm.test('No duplicate asset IDs', () => {",
									"    const assetIds = assets.map(a => a.id);",
									"    const uniqueIds = [...new Set(assetIds)];",
									"    pm.expect(assetIds.length).to.equal(uniqueIds.length);",
									"});",
									"",
									"// Performance validation",
									"pm.test('Response time is acceptable', () => {",
									"    pm.expect(pm.response.responseTime).to.be.below(2000);",
									"    console.log(`Response time: ${pm.response.responseTime}ms`);",
									"});"
								],
								"type": "text/javascript",
								"packages": {}
							}
						}
					],
					"request": {
						"auth": {
							"type": "basic",
							"basic": [
								{
									"key": "username",
									"value": "admin@dotcms.com",
									"type": "string"
								},
								{
									"key": "password",
									"value": "admin",
									"type": "string"
								}
							]
						},
						"method": "GET",
						"header": [],
						"url": {
							"raw": "{{serverURL}}/api/v1/users/dotcms.org.1/permissions",
							"host": [
								"{{serverURL}}"
							],
							"path": [
								"api",
								"v1",
								"users",
								"dotcms.org.1",
								"permissions"
							]
						},
						"description": "Comprehensive data integrity validation"
					},
					"response": []
				}
			]
		}
	],
	"auth": {
		"type": "bearer",
		"bearer": [
			{
				"key": "token",
				"value": "{{jwt}}",
				"type": "string"
			}
		]
	},
	"event": [
		{
			"listen": "prerequest",
			"script": {
				"type": "text/javascript",
				"packages": {},
				"exec": [
					"",
					"if (!pm.environment.get('jwt')) {",
					"    const serverURL = pm.environment.get('serverURL'); // Get the server URL from the environment variable",
					"    const apiUrl = `${serverURL}/api/v1/apitoken`; // Construct the full API URL",
					"",
					"    if (!pm.environment.get('jwt')) {",
					"        const username = 'admin@dotcms.com';",
					"        const password = 'admin';",
					"        const basicAuth = btoa(`${username}:${password}`);",
					"",
					"        const requestOptions = {",
					"            url: apiUrl,",
					"            method: \"POST\",",
					"            header: {",
					"                \"accept\": \"*/*\",",
					"                \"content-type\": \"application/json\",",
					"                \"Authorization\": `Basic ${basicAuth}`",
					"            },",
					"            body: {",
					"                mode: \"raw\",",
					"                raw: JSON.stringify({",
					"                    \"expirationSeconds\": 7200,",
					"                    \"userId\": \"dotcms.org.1\",",
					"                    \"network\": \"0.0.0.0/0\",",
					"                    \"claims\": {\"label\": \"postman-tests\"}",
					"                })",
					"            }",
					"        };",
					"",
					"        pm.sendRequest(requestOptions, function (err, response) {",
					"            if (err) {",
					"                console.log(err);",
					"            } else {",
					"                const jwt = response.json().entity.jwt;",
					"                pm.environment.set('jwt', jwt);",
					"            }",
					"        });",
					"    }",
					"}",
					"",
					"",
					"",
					"",
					"",
					"/**",
					" * Traverses the provided JSON data looking for a specific attribute and value. If it exists, returns 'true'.",
					" */",
					"containsAttrAndValue = (json, keyname, value) => {",
					"",
					"    var isUserPresent = false;",
					"    json.every((userData) => {",
					"        console.log('DATA = ' + userData[keyname]);",
					"        if (userData[keyname] === value) {",
					"            isUserPresent = true;",
					"            return false;",
					"        }",
					"        return true;",
					"    });",
					"    return isUserPresent;",
					"",
					"};",
					"",
					"pm.collectionVariables.set(\"containsAttrAndValue\", containsAttrAndValue.toString());",
					"",
					""
				]
			}
		},
		{
			"listen": "test",
			"script": {
				"type": "text/javascript",
				"packages": {},
				"exec": [
					""
				]
			}
		}
	],
	"variable": [
		{
			"key": "containsAttrAndValue",
			"value": ""
		},
		{
			"key": "frenchLanguageId",
			"value": ""
		},
		{
			"key": "userID",
			"value": ""
		},
		{
			"key": "adminRoleId",
			"value": "",
			"type": "string"
		},
		{
			"key": "adminPermissionsCount",
			"value": "",
			"type": "number"
		},
		{
			"key": "adminHasSystemHost",
			"value": "",
			"type": "boolean"
		}
	]
}<|MERGE_RESOLUTION|>--- conflicted
+++ resolved
@@ -1667,8 +1667,6 @@
 			]
 		},
 		{
-<<<<<<< HEAD
-=======
 			"name": "FindUsers",
 			"item": [
 				{
@@ -2326,7 +2324,6 @@
 			]
 		},
 		{
->>>>>>> 9aab8a52
 			"name": "User Permissions Tests",
 			"item": [
 				{
