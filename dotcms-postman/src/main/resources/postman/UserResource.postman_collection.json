{
	"info": {
<<<<<<< HEAD
		"_postman_id": "573b4633-456b-4b04-88ed-0affe4c27dfa",
=======
		"_postman_id": "d5e911d7-34a2-4553-9c35-053356d4164c",
>>>>>>> 57a9470f
		"name": "User Resource",
		"description": "Verifies that commonly-used routines for interacting with User data are working as expected. Most of these are related to filtering operations and for back-end use only.",
		"schema": "https://schema.getpostman.com/json/collection/v2.1.0/collection.json",
		"_exporter_id": "781456"
	},
	"item": [
		{
			"name": "Users Validations",
			"item": [
				{
					"name": "Get Users Include Anon and Default User",
					"event": [
						{
							"listen": "test",
							"script": {
								"exec": [
									"var jsonData = pm.response.json().entity;",
									"",
									"pm.test(\"Contains anonymous\", function () {",
									"    containsAttrAndValue = eval(pm.collectionVariables.get(\"containsAttrAndValue\", containsAttrAndValue.toString()));",
									"    pm.expect(containsAttrAndValue(jsonData, \"userId\" ,\"anonymous\")).to.be.true;",
									"});",
									"",
									"pm.test(\"Contains default\", function () {",
									"    containsAttrAndValue = eval(pm.collectionVariables.get(\"containsAttrAndValue\", containsAttrAndValue.toString()));",
									"    pm.expect(containsAttrAndValue(jsonData, \"userId\" ,\"dotcms.org.default\")).to.be.true;",
									"});",
									"",
									"pm.test(\"Check pagination data\", function () {",
									"    var paginationData = pm.response.json().pagination;",
									"    pm.expect(paginationData.currentPage).to.equal(1);",
									"    pm.expect(paginationData.perPage).to.equal(100);",
									"    pm.expect(paginationData.totalEntries).to.gte(2);",
									"});",
									""
								],
								"type": "text/javascript",
								"packages": {}
							}
						}
					],
					"request": {
						"method": "GET",
						"header": [],
						"url": {
							"raw": "{{serverURL}}/api/v1/users/filter?per_page=100&includeanonymous=true&includedefault=true",
							"host": [
								"{{serverURL}}"
							],
							"path": [
								"api",
								"v1",
								"users",
								"filter"
							],
							"query": [
								{
									"key": "per_page",
									"value": "100"
								},
								{
									"key": "includeanonymous",
									"value": "true"
								},
								{
									"key": "includedefault",
									"value": "true"
								}
							]
						},
						"description": "### GET /api/v1/users/filter\n\nThis endpoint retrieves a list of users based on specified filters.\n\n#### Request\n\n- Method: GET\n- URL: `{{serverURL}}/api/v1/users/filter`\n- Query Parameters:\n    - per_page (optional): The number of users to be included per page.\n    - includeanonymous (optional): Indicates whether to include anonymous users in the response.\n    - includedefault (optional): Indicates whether to include default users in the response.\n\n#### Response\n\nThe response is in JSON format and follows the schema below:\n\n``` json\n{\n  \"entity\": [\n    {\n      \"active\": true,\n      \"actualCompanyId\": \"\",\n      \"additionalInfo\": {},\n      \"admin\": true,\n      \"backendUser\": true,\n      \"birthday\": 0,\n      \"comments\": null,\n      \"companyId\": \"\",\n      \"createDate\": 0,\n      \"deleteDate\": null,\n      \"deleteInProgress\": true,\n      \"emailAddress\": \"\",\n      \"emailaddress\": \"\",\n      \"failedLoginAttempts\": 0,\n      \"female\": true,\n      \"firstName\": \"\",\n      \"frontendUser\": true,\n      \"fullName\": \"\",\n      \"gravitar\": \"\",\n      \"hasConsoleAccess\": true,\n      \"id\": \"\",\n      \"languageId\": \"\",\n      \"lastLoginDate\": null,\n      \"lastLoginIP\": null,\n      \"lastName\": \"\",\n      \"male\": true,\n      \"middleName\": \"\",\n      \"modificationDate\": 0,\n      \"name\": \"\",\n      \"nickname\": null,\n      \"passwordExpirationDate\": null,\n      \"passwordExpired\": true,\n      \"passwordReset\": true,\n      \"timeZoneId\": \"\",\n      \"type\": \"\",\n      \"userId\": \"\"\n    }\n  ],\n  \"errors\": [],\n  \"i18nMessagesMap\": {},\n  \"messages\": [],\n  \"pagination\": {\n    \"currentPage\": 0,\n    \"perPage\": 0,\n    \"totalEntries\": 0\n  },\n  \"permissions\": []\n}\n\n ```"
					},
					"response": []
				},
				{
					"name": "Get LoginAsData Success",
					"event": [
						{
							"listen": "test",
							"script": {
								"exec": [
									"var jsonData = pm.response.json().entity;",
									"",
									"pm.test('Must not contains Admin', () => {",
									"    _.any(jsonData, (item) => {",
									"        pm.expect(item.firstName).to.not.be.eql('Admin')",
									"    })",
									"})"
								],
								"type": "text/javascript",
								"packages": {}
							}
						}
					],
					"request": {
						"method": "GET",
						"header": [],
						"url": {
							"raw": "{{serverURL}}/api/v1/users/loginAsData?per_page=40",
							"host": [
								"{{serverURL}}"
							],
							"path": [
								"api",
								"v1",
								"users",
								"loginAsData"
							],
							"query": [
								{
									"key": "per_page",
									"value": "40"
								}
							]
						},
						"description": "\n### GET /api/v1/users/loginAsData\n\nThis endpoint retrieves user data with the option to specify the number of entries per page.\n\n#### Request\n\n- Method: GET\n- URL: `{{serverURL}}/api/v1/users/loginAsData?per_page=40`\n\n#### Response\n\nThe response is a JSON object with the following schema:\n\n```json\n{\n  \"type\": \"object\",\n  \"properties\": {\n    \"entity\": {\n      \"type\": \"array\",\n      \"items\": {\n        \"type\": \"object\",\n        \"properties\": {\n          \"active\": { \"type\": \"boolean\" },\n          \"actualCompanyId\": { \"type\": \"string\" },\n          \"additionalInfo\": { \"type\": \"object\" },\n          \"admin\": { \"type\": \"boolean\" },\n          \"backendUser\": { \"type\": \"boolean\" },\n          \"birthday\": { \"type\": \"null\" },\n          \"comments\": { \"type\": \"null\" },\n          \"companyId\": { \"type\": \"string\" },\n          \"createDate\": { \"type\": \"number\" },\n          \"deleteDate\": { \"type\": \"null\" },\n          \"deleteInProgress\": { \"type\": \"boolean\" },\n          \"emailAddress\": { \"type\": \"string\" },\n          \"emailaddress\": { \"type\": \"string\" },\n          \"failedLoginAttempts\": { \"type\": \"number\" },\n          \"female\": { \"type\": \"boolean\" },\n          \"firstName\": { \"type\": \"string\" },\n          \"frontendUser\": { \"type\": \"boolean\" },\n          \"fullName\": { \"type\": \"string\" },\n          \"gravitar\": { \"type\": \"string\" },\n          \"hasConsoleAccess\": { \"type\": \"boolean\" },\n          \"id\": { \"type\": \"string\" },\n          \"languageId\": { \"type\": \"string\" },\n          \"lastLoginDate\": { \"type\": \"number\" },\n          \"lastLoginIP\": { \"type\": \"string\" },\n          \"lastName\": { \"type\": \"string\" },\n          \"male\": { \"type\": \"boolean\" },\n          \"middleName\": { \"type\": \"null\" },\n          \"modificationDate\": { \"type\": \"number\" },\n          \"name\": { \"type\": \"string\" },\n          \"nickname\": { \"type\": \"null\" },\n          \"passwordExpirationDate\": { \"type\": \"null\" },\n          \"passwordExpired\": { \"type\": \"boolean\" },\n          \"passwordReset\": { \"type\": \"boolean\" },\n          \"requestPassword\": { \"type\": \"boolean\" },\n          \"timeZoneId\": { \"type\": \"string\" },\n          \"type\": { \"type\": \"string\" },\n          \"userId\": { \"type\": \"string\" }\n        }\n      }\n    },\n    \"errors\": { \"type\": \"array\" },\n    \"i18nMessagesMap\": { \"type\": \"object\" },\n    \"messages\": { \"type\": \"array\" },\n    \"pagination\": {\n      \"type\": \"object\",\n      \"properties\": {\n        \"currentPage\": { \"type\": \"number\" },\n        \"perPage\": { \"type\": \"number\" },\n        \"totalEntries\": { \"type\": \"number\" }\n      }\n    },\n    \"permissions\": { \"type\": \"array\" }\n  }\n}\n```\n"
					},
					"response": []
				},
				{
					"name": "Get Users Include Anon and Exclude Default User",
					"event": [
						{
							"listen": "test",
							"script": {
								"exec": [
									"var jsonData = pm.response.json().entity;",
									"",
									"pm.test(\"Contains anonymous\", function () {",
									"    containsAttrAndValue = eval(pm.collectionVariables.get(\"containsAttrAndValue\", containsAttrAndValue.toString()));",
									"    pm.expect(containsAttrAndValue(jsonData, \"userId\" ,\"anonymous\")).to.be.true;",
									"});",
									"",
									"pm.test(\"Does not contain default\", function () {",
									"    containsAttrAndValue = eval(pm.collectionVariables.get(\"containsAttrAndValue\", containsAttrAndValue.toString()));",
									"    pm.expect(containsAttrAndValue(jsonData, \"userId\" ,\"dotcms.org.default\")).to.be.false;",
									"});"
								],
								"type": "text/javascript",
								"packages": {}
							}
						}
					],
					"request": {
						"method": "GET",
						"header": [],
						"url": {
							"raw": "{{serverURL}}/api/v1/users/filter?per_page=100&includeanonymous=true&includedefault=false",
							"host": [
								"{{serverURL}}"
							],
							"path": [
								"api",
								"v1",
								"users",
								"filter"
							],
							"query": [
								{
									"key": "per_page",
									"value": "100"
								},
								{
									"key": "includeanonymous",
									"value": "true"
								},
								{
									"key": "includedefault",
									"value": "false"
								}
							]
						},
						"description": "### GET /api/v1/users/filter\n\nThis endpoint retrieves a list of users based on specified filter criteria.\n\n#### Request\n\n- Method: GET\n- URL: `{{serverURL}}/api/v1/users/filter`\n- Query Parameters:\n    - per_page (integer, optional): Number of users per page.\n    - includeanonymous (boolean, optional): Flag to include anonymous users.\n    - includedefault (boolean, optional): Flag to include default users.\n\n#### Response\n\nThe response is in JSON format and follows the schema below:\n\n``` json\n{\n  \"type\": \"object\",\n  \"properties\": {\n    \"entity\": {\n      \"type\": \"array\",\n      \"items\": {\n        \"type\": \"object\",\n        \"properties\": {\n          \"active\": { \"type\": \"boolean\" },\n          \"actualCompanyId\": { \"type\": \"string\" },\n          \"additionalInfo\": { \"type\": \"object\" },\n          \"admin\": { \"type\": \"boolean\" },\n          \"backendUser\": { \"type\": \"boolean\" },\n          \"birthday\": { \"type\": [\"string\", \"null\"] },\n          \"comments\": { \"type\": [\"string\", \"null\"] },\n          \"companyId\": { \"type\": \"string\" },\n          \"createDate\": { \"type\": \"number\" },\n          \"deleteDate\": { \"type\": [\"number\", \"null\"] },\n          \"deleteInProgress\": { \"type\": \"boolean\" },\n          \"emailAddress\": { \"type\": \"string\" },\n          \"failedLoginAttempts\": { \"type\": \"integer\" },\n          \"female\": { \"type\": \"boolean\" },\n          \"firstName\": { \"type\": \"string\" },\n          \"frontendUser\": { \"type\": \"boolean\" },\n          \"fullName\": { \"type\": \"string\" },\n          \"gravitar\": { \"type\": \"string\" },\n          \"hasConsoleAccess\": { \"type\": \"boolean\" },\n          \"id\": { \"type\": \"string\" },\n          \"languageId\": { \"type\": \"string\" },\n          \"lastLoginDate\": { \"type\": \"number\" },\n          \"lastLoginIP\": { \"type\": \"string\" },\n          \"lastName\": { \"type\": \"string\" },\n          \"male\": { \"type\": \"boolean\" },\n          \"middleName\": { \"type\": [\"string\", \"null\"] },\n          \"modificationDate\": { \"type\": \"number\" },\n          \"name\": { \"type\": \"string\" },\n          \"nickname\": { \"type\": [\"string\", \"null\"] },\n          \"passwordExpirationDate\": { \"type\": [\"string\", \"null\"] },\n          \"passwordExpired\": { \"type\": \"boolean\" },\n          \"passwordReset\": { \"type\": \"boolean\" },\n          \"timeZoneId\": { \"type\": \"string\" },\n          \"type\": { \"type\": \"string\" },\n          \"userId\": { \"type\": \"string\" }\n        },\n        \"required\": [\n          \"active\",\n          \"admin\",\n          \"backendUser\",\n          \"companyId\",\n          \"createDate\",\n          \"deleteInProgress\",\n          \"emailAddress\",\n          \"failedLoginAttempts\",\n          \"female\",\n          \"firstName\",\n          \"frontendUser\",\n          \"fullName\",\n          \"gravitar\",\n          \"hasConsoleAccess\",\n          \"id\",\n          \"languageId\",\n          \"lastLoginDate\",\n          \"lastLoginIP\",\n          \"lastName\",\n          \"male\",\n          \"modificationDate\",\n          \"name\",\n          \"passwordExpired\",\n          \"passwordReset\",\n          \"timeZoneId\",\n          \"type\",\n          \"userId\"\n        ]\n      }\n    },\n    \"errors\": { \"type\": \"array\" },\n    \"i18nMessagesMap\": { \"type\": \"object\" },\n    \"messages\": { \"type\": \"array\" },\n    \"pagination\": {\n      \"type\": \"object\",\n      \"properties\": {\n        \"currentPage\": { \"type\": \"integer\" },\n        \"perPage\": { \"type\": \"integer\" },\n        \"totalEntries\": { \"type\": \"integer\" }\n      }\n    },\n    \"permissions\": { \"type\": \"array\" }\n  },\n  \"required\": [\"entity\", \"errors\", \"i18nMessagesMap\", \"messages\", \"pagination\", \"permissions\"]\n}\n\n ```"
					},
					"response": []
				},
				{
					"name": "Get Users Exclude Anon and Default User",
					"event": [
						{
							"listen": "test",
							"script": {
								"exec": [
									"var jsonData = pm.response.json().entity;",
									"",
									"pm.test(\"Does not contain anonymous\", function () {",
									"    containsAttrAndValue = eval(pm.collectionVariables.get(\"containsAttrAndValue\", containsAttrAndValue.toString()));",
									"    pm.expect(containsAttrAndValue(jsonData, \"userId\" ,\"anonymous\")).to.be.false;",
									"});",
									"",
									"pm.test(\"Does not contain default\", function () {",
									"    containsAttrAndValue = eval(pm.collectionVariables.get(\"containsAttrAndValue\", containsAttrAndValue.toString()));",
									"    pm.expect(containsAttrAndValue(jsonData, \"userId\" ,\"dotcms.org.default\")).to.be.false;",
									"});"
								],
								"type": "text/javascript",
								"packages": {}
							}
						}
					],
					"request": {
						"method": "GET",
						"header": [],
						"url": {
							"raw": "{{serverURL}}/api/v1/users/filter?per_page=100&includeanonymous=false&includedefault=false",
							"host": [
								"{{serverURL}}"
							],
							"path": [
								"api",
								"v1",
								"users",
								"filter"
							],
							"query": [
								{
									"key": "per_page",
									"value": "100"
								},
								{
									"key": "includeanonymous",
									"value": "false"
								},
								{
									"key": "includedefault",
									"value": "false"
								}
							]
						},
						"description": "### API Request Description\n\nThis endpoint makes an HTTP GET request to retrieve a list of users with filtering options. The request includes query parameters for pagination, and filtering options to exclude anonymous and default users.\n\n### Request Body\n\nThis request does not contain a request body.\n\n### Response Body\n\nThe response is in JSON format and represents an array of user entities. Each user entity contains various attributes such as active status, company ID, admin status, user details, login information, and permissions. Additionally, the response includes error messages, internationalization messages, pagination details, and permissions.\n\n### JSON Schema\n\n``` json\n{\n  \"type\": \"object\",\n  \"properties\": {\n    \"entity\": {\n      \"type\": \"array\",\n      \"items\": {\n        \"type\": \"object\",\n        \"properties\": {\n          \"active\": { \"type\": \"boolean\" },\n          \"actualCompanyId\": { \"type\": \"string\" },\n          \"additionalInfo\": { \"type\": \"object\" },\n          \"admin\": { \"type\": \"boolean\" },\n          \"backendUser\": { \"type\": \"boolean\" },\n          \"birthday\": { \"type\": [\"string\", \"null\"] },\n          \"comments\": { \"type\": [\"string\", \"null\"] },\n          \"companyId\": { \"type\": \"string\" },\n          \"createDate\": { \"type\": \"number\" },\n          \"deleteDate\": { \"type\": [\"number\", \"null\"] },\n          \"deleteInProgress\": { \"type\": \"boolean\" },\n          \"emailAddress\": { \"type\": \"string\" },\n          \"emailaddress\": { \"type\": \"string\" },\n          \"failedLoginAttempts\": { \"type\": \"number\" },\n          \"female\": { \"type\": \"boolean\" },\n          \"firstName\": { \"type\": \"string\" },\n          \"frontendUser\": { \"type\": \"boolean\" },\n          \"fullName\": { \"type\": \"string\" },\n          \"gravitar\": { \"type\": \"string\" },\n          \"hasConsoleAccess\": { \"type\": \"boolean\" },\n          \"id\": { \"type\": \"string\" },\n          \"languageId\": { \"type\": \"string\" },\n          \"lastLoginDate\": { \"type\": \"number\" },\n          \"lastLoginIP\": { \"type\": \"string\" },\n          \"lastName\": { \"type\": \"string\" },\n          \"male\": { \"type\": \"boolean\" },\n          \"middleName\": { \"type\": [\"string\", \"null\"] },\n          \"modificationDate\": { \"type\": \"number\" },\n          \"name\": { \"type\": \"string\" },\n          \"nickname\": { \"type\": [\"string\", \"null\"] },\n          \"passwordExpirationDate\": { \"type\": [\"number\", \"null\"] },\n          \"passwordExpired\": { \"type\": \"boolean\" },\n          \"passwordReset\": { \"type\": \"boolean\" },\n          \"timeZoneId\": { \"type\": \"string\" },\n          \"type\": { \"type\": \"string\" },\n          \"userId\": { \"type\": \"string\" }\n        },\n        \"required\": [\n          \"active\",\n          \"admin\",\n          \"backendUser\",\n          \"companyId\",\n          \"createDate\",\n          \"deleteInProgress\",\n          \"emailAddress\",\n          \"emailaddress\",\n          \"failedLoginAttempts\",\n          \"female\",\n          \"firstName\",\n          \"frontendUser\",\n          \"fullName\",\n          \"gravitar\",\n          \"hasConsoleAccess\",\n          \"id\",\n          \"languageId\",\n          \"lastLoginDate\",\n          \"lastLoginIP\",\n          \"lastName\",\n          \"male\",\n          \"modificationDate\",\n          \"name\",\n          \"passwordExpired\",\n          \"passwordReset\",\n          \"timeZoneId\",\n          \"type\",\n          \"userId\"\n        ]\n      }\n    },\n    \"errors\": { \"type\": \"array\" },\n    \"i18nMessagesMap\": { \"type\": \"object\" },\n    \"messages\": { \"type\": \"array\" },\n    \"pagination\": {\n      \"type\": \"object\",\n      \"properties\": {\n        \"currentPage\": { \"type\": \"number\" },\n        \"perPage\": { \"type\": \"number\" },\n        \"totalEntries\": { \"type\": \"number\" }\n      },\n      \"required\": [\"currentPage\", \"perPage\", \"totalEntries\"]\n    },\n    \"permissions\": { \"type\": \"array\" }\n  },\n  \"required\": [\"entity\", \"errors\", \"i18nMessagesMap\", \"messages\", \"pagination\", \"permissions\"]\n}\n\n ```"
					},
					"response": []
				},
				{
					"name": "Get Users Check Total Value",
					"event": [
						{
							"listen": "test",
							"script": {
								"exec": [
									"var jsonData = pm.response.json().entity;",
									"console.log(jsonData);",
									"console.log('Length = ' + jsonData.length);",
									"",
									"pm.test(\"Total User Count\", function () {",
									"    pm.expect(jsonData.length).to.be.greaterThan(0);",
									"});"
								],
								"type": "text/javascript",
								"packages": {}
							}
						}
					],
					"request": {
						"method": "GET",
						"header": [],
						"url": {
							"raw": "{{serverURL}}/api/v1/users/filter",
							"host": [
								"{{serverURL}}"
							],
							"path": [
								"api",
								"v1",
								"users",
								"filter"
							]
						},
						"description": "\nThe API returns a JSON response with the following schema:\n\n```json\n{\n    \"entity\": [\n        {\n            \"active\": \"boolean\",\n            \"actualCompanyId\": \"string\",\n            \"additionalInfo\": \"object\",\n            \"admin\": \"boolean\",\n            \"backendUser\": \"boolean\",\n            \"birthday\": \"null\",\n            \"comments\": \"null\",\n            \"companyId\": \"string\",\n            \"createDate\": \"number\",\n            \"deleteDate\": \"null\",\n            \"deleteInProgress\": \"boolean\",\n            \"emailAddress\": \"string\",\n            \"emailaddress\": \"string\",\n            \"failedLoginAttempts\": \"number\",\n            \"female\": \"boolean\",\n            \"firstName\": \"string\",\n            \"frontendUser\": \"boolean\",\n            \"fullName\": \"string\",\n            \"gravitar\": \"string\",\n            \"hasConsoleAccess\": \"boolean\",\n            \"id\": \"string\",\n            \"languageId\": \"string\",\n            \"lastLoginDate\": \"number\",\n            \"lastLoginIP\": \"string\",\n            \"lastName\": \"string\",\n            \"male\": \"boolean\",\n            \"middleName\": \"null\",\n            \"modificationDate\": \"number\",\n            \"name\": \"string\",\n            \"nickname\": \"null\",\n            \"passwordExpirationDate\": \"null\",\n            \"passwordExpired\": \"boolean\",\n            \"passwordReset\": \"boolean\",\n            \"timeZoneId\": \"string\",\n            \"type\": \"string\",\n            \"userId\": \"string\"\n        }\n    ],\n    \"errors\": [],\n    \"i18nMessagesMap\": {},\n    \"messages\": [],\n    \"pagination\": {\n        \"currentPage\": \"number\",\n        \"perPage\": \"number\",\n        \"totalEntries\": \"number\"\n    },\n    \"permissions\": []\n}\n```\n"
					},
					"response": []
				},
				{
					"name": "Get User Current",
					"event": [
						{
							"listen": "test",
							"script": {
								"exec": [
									"var jsonData = pm.response.json();",
									"",
									"pm.test(\"Valid response\", function () {",
									"    pm.expect(jsonData.email).to.eq(\"admin@dotcms.com\");",
									"    pm.expect(jsonData.loginAs).to.eq(true);",
									"});"
								],
								"type": "text/javascript",
								"packages": {}
							}
						}
					],
					"request": {
						"auth": {
							"type": "basic",
							"basic": [
								{
									"key": "password",
									"value": "admin",
									"type": "string"
								},
								{
									"key": "username",
									"value": "admin@dotcms.com",
									"type": "string"
								}
							]
						},
						"method": "GET",
						"header": [],
						"url": {
							"raw": "{{serverURL}}/api/v1/users/current",
							"host": [
								"{{serverURL}}"
							],
							"path": [
								"api",
								"v1",
								"users",
								"current"
							]
						},
						"description": "### Retrieve Current User Information\n\nThis endpoint makes an HTTP GET request to `{{serverURL}}/api/v1/users/current` to retrieve the current user's information.\n\n#### Request\n\nNo request body is required for this request.\n\n#### Response\n\nThe response is in JSON format with the following schema:\n\n``` json\n{\n    \"admin\": boolean,\n    \"email\": string,\n    \"givenName\": string,\n    \"loginAs\": boolean,\n    \"roleId\": string,\n    \"surname\": string,\n    \"userId\": string\n}\n\n ```\n\n- `admin`: Indicates if the user is an admin (boolean).\n- `email`: User's email address (string).\n- `givenName`: User's given name (string).\n- `loginAs`: Indicates if the user is logged in (boolean).\n- `roleId`: User's role ID (string).\n- `surname`: User's surname (string).\n- `userId`: User's ID (string).\n    \n\nThe expected result is that the `loginAs` field should be `true`."
					},
					"response": []
				}
			],
			"event": [
				{
					"listen": "prerequest",
					"script": {
						"type": "text/javascript",
						"packages": {},
						"exec": [
							""
						]
					}
				},
				{
					"listen": "test",
					"script": {
						"type": "text/javascript",
						"packages": {},
						"exec": [
							"pm.test(\"Status code should be 200\", function () {",
							"    pm.response.to.have.status(200);",
							"});"
						]
					}
				}
			]
		},
		{
			"name": "CreateUserOnFrench",
			"item": [
				{
					"name": "CreateFrench",
					"event": [
						{
							"listen": "test",
							"script": {
								"exec": [
									"var jsonData = pm.response.json();",
									"",
									"pm.test(\"Errors array should be empty\", function () {",
									"    var responseData = pm.response.json();",
									"    pm.expect(responseData.errors.length).to.eql(0);",
									"});",
									"",
									"pm.collectionVariables.set(\"frenchLanguageId\", jsonData.entity.id);"
								],
								"type": "text/javascript",
								"packages": {}
							}
						}
					],
					"request": {
						"method": "POST",
						"header": [],
						"body": {
							"mode": "raw",
							"raw": "{\n    \"languageCode\":\"fr\",\n    \"countryCode\":\"fr\",\n    \"language\":\"French\",\n    \"country\":\"French\"\n}",
							"options": {
								"raw": {
									"language": "json"
								}
							}
						},
						"url": {
							"raw": "{{serverURL}}/api/v2/languages",
							"host": [
								"{{serverURL}}"
							],
							"path": [
								"api",
								"v2",
								"languages"
							]
						},
						"description": "### Add Language\n\nThis endpoint allows you to add a new language with its corresponding country using the HTTP POST method.\n\n#### Request Body\n\n- `languageCode` (string, required): The code for the language.\n- `countryCode` (string, required): The code for the country.\n- `language` (string, required): The name of the language.\n- `country` (string, required): The name of the country.\n    \n\n#### Response\n\nUpon a successful execution, the server will respond with a status code of 200 and a JSON object containing the following fields:\n\n- `entity`: An object containing the added language and country details, including their codes and IDs.\n- `errors`: An array of any errors encountered during the request.\n- `i18nMessagesMap`: An empty object for internationalization messages.\n- `messages`: An array of messages related to the request.\n- `pagination`: Null, as there is no pagination for this response.\n- `permissions`: An array of permissions related to the request."
					},
					"response": []
				},
				{
					"name": "CreateUserFrench",
					"event": [
						{
							"listen": "test",
							"script": {
								"exec": [
									"pm.test(\"User FE creation sucessfully\", function () {",
									"    var jsonData = pm.response.json();",
									"    console.log(jsonData);",
									"    pm.expect(jsonData.entity.user[\"emailAddress\"]).to.eql(\"french@dotcms.com\");",
									"    pm.expect(jsonData.entity.user[\"firstName\"]).to.eql(\"FrenchUser\");",
									"    pm.expect(jsonData.entity.user[\"languageId\"]).to.eql(\"fr_FR\");",
									"});"
								],
								"type": "text/javascript",
								"packages": {}
							}
						}
					],
					"request": {
						"method": "POST",
						"header": [],
						"body": {
							"mode": "raw",
							"raw": "{\n    \"userId\":\"userid-french-12345678\",\n    \"active\":true,\n    \"firstName\":\"FrenchUser\",\n    \"middleName\":\"S\",\n    \"lastName\":\"French\",\n    \"nickName\":\"French\",\n    \"email\":\"french@dotcms.com\",\n    \"male\":true,\n    \"languageId\":\"fr_FR\",\n    \"password\":[\"1\",\"2\",\"3\",\"4\",\"5\",\"6\",\"7\",\"8\"],\n    \"roles\":[\"DOTCMS_BACK_END_USER\", \"CMS Administrator\"]\n}",
							"options": {
								"raw": {
									"language": "json"
								}
							}
						},
						"url": {
							"raw": "{{serverURL}}/api/v1/users",
							"host": [
								"{{serverURL}}"
							],
							"path": [
								"api",
								"v1",
								"users"
							]
						},
						"description": "### Create User\n\nThis endpoint allows you to create a new user.\n\n#### Request Body\n\n- `userId` (string, optional): The unique identifier for the user.\n- `active` (boolean, required): Indicates if the user is active.\n- `firstName` (string, optional): The first name of the user.\n- `middleName` (string, optional): The middle name of the user.\n- `lastName` (string, optional): The last name of the user.\n- `nickName` (string, optional): The nickname of the user.\n- `email` (string, optional): The email address of the user.\n- `male` (boolean, required): Indicates the gender of the user.\n- `languageId` (string, optional): The language identifier for the user.\n- `password` (array, required): The password for the user.\n- `roles` (array, required): The roles assigned to the user.\n    \n\n#### Response Body (JSON Schema)\n\n``` json\n{\n  \"type\": \"object\",\n  \"properties\": {\n    \"entity\": {\n      \"type\": \"object\",\n      \"properties\": {\n        \"user\": {\n          \"type\": \"object\",\n          \"properties\": {\n            \"active\": { \"type\": \"boolean\" },\n            \"actualCompanyId\": { \"type\": \"string\" },\n            \"additionalInfo\": { \"type\": \"null\" },\n            \"admin\": { \"type\": \"boolean\" },\n            \"backendUser\": { \"type\": \"boolean\" },\n            \"birthday\": { \"type\": \"null\" },\n            \"comments\": { \"type\": \"null\" },\n            \"companyId\": { \"type\": \"string\" },\n            \"createDate\": { \"type\": \"number\" },\n            \"deleteDate\": { \"type\": \"null\" },\n            \"deleteInProgress\": { \"type\": \"boolean\" },\n            \"emailAddress\": { \"type\": \"string\" },\n            \"emailaddress\": { \"type\": \"string\" },\n            \"failedLoginAttempts\": { \"type\": \"number\" },\n            \"female\": { \"type\": \"boolean\" },\n            \"firstName\": { \"type\": \"string\" },\n            \"frontendUser\": { \"type\": \"boolean\" },\n            \"fullName\": { \"type\": \"string\" },\n            \"gravitar\": { \"type\": \"string\" },\n            \"hasConsoleAccess\": { \"type\": \"boolean\" },\n            \"id\": { \"type\": \"string\" },\n            \"languageId\": { \"type\": \"string\" },\n            \"lastLoginDate\": { \"type\": \"null\" },\n            \"lastLoginIP\": { \"type\": \"null\" },\n            \"lastName\": { \"type\": \"string\" },\n            \"male\": { \"type\": \"boolean\" },\n            \"middleName\": { \"type\": \"string\" },\n            \"modificationDate\": { \"type\": \"number\" },\n            \"name\": { \"type\": \"string\" },\n            \"nickname\": { \"type\": \"string\" },\n            \"passwordExpirationDate\": { \"type\": \"null\" },\n            \"passwordExpired\": { \"type\": \"boolean\" },\n            \"passwordReset\": { \"type\": \"boolean\" },\n            \"timeZoneId\": { \"type\": \"string\" },\n            \"type\": { \"type\": \"string\" },\n            \"userId\": { \"type\": \"string\" }\n          }\n        },\n        \"userID\": { \"type\": \"string\" }\n      }\n    },\n    \"errors\": { \"type\": \"array\" },\n    \"i18nMessagesMap\": { \"type\": \"object\" },\n    \"messages\": { \"type\": \"array\" },\n    \"pagination\": { \"type\": \"null\" },\n    \"permissions\": { \"type\": \"array\" }\n  }\n}\n\n ```"
					},
					"response": []
				}
			],
			"event": [
				{
					"listen": "prerequest",
					"script": {
						"type": "text/javascript",
						"packages": {},
						"exec": [
							""
						]
					}
				},
				{
					"listen": "test",
					"script": {
						"type": "text/javascript",
						"packages": {},
						"exec": [
							"pm.test(\"Success request 200\", function () {",
							"    pm.response.to.have.status(200);",
							"});"
						]
					}
				}
			]
		},
		{
			"name": "ValidateFiledsLimit",
			"item": [
				{
					"name": "First Name Limit",
					"event": [
						{
							"listen": "test",
							"script": {
								"exec": [
									"pm.test(\"Clear error message\", function () {",
									"    pm.expect(pm.response.text()).to.include(\"Length of First Name provided exceeds the maximum limit 100\");",
									"});"
								],
								"type": "text/javascript",
								"packages": {}
							}
						}
					],
					"request": {
						"method": "POST",
						"header": [],
						"body": {
							"mode": "raw",
							"raw": "{\n    \"active\":true,\n    \"firstName\":\"MaxtLengtOnName-aBC1dEF2gHI3jKL4mNO5pQR6sTU7vWX8yZA9bCD0eFGhIJkLMnOPqRsTtUVwXYzABCDEFGHIJKLMNOQRSTUVWXYZ123\",\n    \"lastName\":\"Spanish\",\n    \"email\":\"test1@dotcms.com\",\n    \"password\":[\"1\",\"2\",\"3\",\"4\",\"5\",\"6\",\"7\",\"8\"]\n}",
							"options": {
								"raw": {
									"language": "json"
								}
							}
						},
						"url": {
							"raw": "http://localhost:8080/api/v1/users",
							"protocol": "http",
							"host": [
								"localhost"
							],
							"port": "8080",
							"path": [
								"api",
								"v1",
								"users"
							]
						},
						"description": "This call validates if you are able to are able to create a user with more than 100 chars in the user name filed  \n  \nPOST /api/v1/users\n\nThis endpoint is used to create a new user.\n\n#### Request\n\nThe request should be sent as a JSON object in the request body with the following parameters:\n\n- `active` (boolean, required): Indicates if the user is active.\n- `firstName` (string, optional): The first name of the user.\n- `lastName` (string, optional): The last name of the user.\n- `email` (string, optional): The email address of the user.\n- `password` (array, required): An array containing the password of the user.\n    \n\n#### Response\n\nUpon sending the request, the server will respond with a status code of 400 and a JSON object with the following schema:\n\n``` json\n{\n    \"type\": \"object\",\n    \"properties\": {\n        \"message\": {\n            \"type\": \"string\"\n        }\n    }\n}\n\n ```\n\nThe `message` property in the response contains a description of the error encountered during the request."
					},
					"response": []
				},
				{
					"name": "Middle Name Limit",
					"event": [
						{
							"listen": "test",
							"script": {
								"exec": [
									"pm.test(\"Status code is 200\", function () {",
									"    pm.response.to.have.status(400);",
									"});",
									"",
									"pm.test(\"Clear error message\", function () {",
									"    pm.expect(pm.response.text()).to.include(\"Length of Middle Name provided exceeds the maximum limit 100\");",
									"});"
								],
								"type": "text/javascript",
								"packages": {}
							}
						}
					],
					"request": {
						"method": "POST",
						"header": [],
						"body": {
							"mode": "raw",
							"raw": "{\n    \"active\":true,\n    \"firstName\":\"test1\",\n    \"middleName\":\"MaxtLengtOnMiddleName-aBC1dEF2gHI3jKL4mNO5pQR6sTU7vWX8yZA9bCD0eFGhIJkLMnOPqRsTtUVwXYzABCDEFGHIJKLMNOQRSTUVWXYZ123\",\n    \"lastName\":\"test1\",\n    \"email\":\"test1@dotcms.com\",\n    \"password\":[\"1\",\"2\",\"3\",\"4\",\"5\",\"6\",\"7\",\"8\"]\n}",
							"options": {
								"raw": {
									"language": "json"
								}
							}
						},
						"url": {
							"raw": "http://localhost:8080/api/v1/users",
							"protocol": "http",
							"host": [
								"localhost"
							],
							"port": "8080",
							"path": [
								"api",
								"v1",
								"users"
							]
						},
						"description": "This call validates if you are able to are able to create a user with more than 100 chars in the Middle name filed"
					},
					"response": []
				},
				{
					"name": "Last Name Limit",
					"event": [
						{
							"listen": "test",
							"script": {
								"exec": [
									"pm.test(\"Clear error message\", function () {",
									"    pm.expect(pm.response.text()).to.include(\"Length of Last Name provided exceeds the maximum limit 100\");",
									"});"
								],
								"type": "text/javascript",
								"packages": {}
							}
						}
					],
					"request": {
						"method": "POST",
						"header": [],
						"body": {
							"mode": "raw",
							"raw": "{\n    \"active\":true,\n    \"firstName\":\"test1\",\n    \"lastName\":\"MaxtLengtOnLastName-aBC1dEF2gHI3jKL4mNO5pQR6sTU7vWX8yZA9bCD0eFGhIJkLMnOPqRsTtUVwXYzABCDEFGHIJKLMNOQRSTUVWXYZ123\",\n    \"email\":\"test1@dotcms.com\",\n    \"password\":[\"1\",\"2\",\"3\",\"4\",\"5\",\"6\",\"7\",\"8\"]\n}",
							"options": {
								"raw": {
									"language": "json"
								}
							}
						},
						"url": {
							"raw": "http://localhost:8080/api/v1/users",
							"protocol": "http",
							"host": [
								"localhost"
							],
							"port": "8080",
							"path": [
								"api",
								"v1",
								"users"
							]
						},
						"description": "This call validates if you are able to are able to create a user with more than 100 chars in the last name filed"
					},
					"response": []
				},
				{
					"name": "Nick Name Limit",
					"event": [
						{
							"listen": "test",
							"script": {
								"exec": [
									"pm.test(\"Clear error message\", function () {",
									"    pm.expect(pm.response.text()).to.include(\"Length of Nick Name provided exceeds the maximum limit 100\");",
									"});"
								],
								"type": "text/javascript",
								"packages": {}
							}
						}
					],
					"request": {
						"method": "POST",
						"header": [],
						"body": {
							"mode": "raw",
							"raw": "{\n    \"active\":true,\n    \"firstName\":\"test1\",\n    \"middleName\":\"test1\",\n    \"lastName\":\"test1\",\n    \"nickName\":\"MaxtLengtOnNickName-aBC1dEF2gHI3jKL4mNO5pQR6sTU7vWX8yZA9bCD0eFGhIJkLMnOPqRsTtUVwXYzABCDEFGHIJKLMNOQRSTUVWXYZ123\",\n    \"email\":\"test1@dotcms.com\",\n    \"password\":[\"1\",\"2\",\"3\",\"4\",\"5\",\"6\",\"7\",\"8\"]\n}",
							"options": {
								"raw": {
									"language": "json"
								}
							}
						},
						"url": {
							"raw": "http://localhost:8080/api/v1/users",
							"protocol": "http",
							"host": [
								"localhost"
							],
							"port": "8080",
							"path": [
								"api",
								"v1",
								"users"
							]
						},
						"description": "This call validates if you are able to are able to create a user with more than 100 chars in the Nick name filed"
					},
					"response": []
				},
				{
					"name": "Birthday Limit",
					"event": [
						{
							"listen": "test",
							"script": {
								"exec": [
									"pm.test(\"Clear error message\", function () {",
									"    pm.expect(pm.response.text()).to.include(\"Length of Birthday provided exceeds the maximum limit 100\");",
									"});"
								],
								"type": "text/javascript",
								"packages": {}
							}
						}
					],
					"request": {
						"method": "POST",
						"header": [],
						"body": {
							"mode": "raw",
							"raw": "{\n    \"active\":true,\n    \"firstName\":\"test1\",\n    \"middleName\":\"test1\",\n    \"lastName\":\"test1\",\n    \"nickName\":\"test1\",\n    \"birthday\":\"MaxtLengtOnBirthday-aBC1dEF2gHI3jKL4mNO5pQR6sTU7vWX8yZA9bCD0eFGhIJkLMnOPqRsTtUVwXYzABCDEFGHIJKLMNOQRSTUVWXYZ123\",\n    \"email\":\"test1@dotcms.com\",\n    \"password\":[\"1\",\"2\",\"3\",\"4\",\"5\",\"6\",\"7\",\"8\"]\n}",
							"options": {
								"raw": {
									"language": "json"
								}
							}
						},
						"url": {
							"raw": "http://localhost:8080/api/v1/users",
							"protocol": "http",
							"host": [
								"localhost"
							],
							"port": "8080",
							"path": [
								"api",
								"v1",
								"users"
							]
						}
					},
					"response": []
				},
				{
					"name": "Email Max Characters Limit",
					"event": [
						{
							"listen": "test",
							"script": {
								"exec": [
									"pm.test(\"Clear error message\", function () {",
									"    pm.expect(pm.response.text()).to.include(\"Length of Email Address provided exceeds the maximum limit 100\");",
									"});"
								],
								"type": "text/javascript",
								"packages": {}
							}
						}
					],
					"request": {
						"method": "POST",
						"header": [],
						"body": {
							"mode": "raw",
							"raw": "{\n    \"active\":true,\n    \"firstName\":\"Name1\",\n    \"lastName\":\"Last1\",\n    \"email\":\"MaxtLengtOnEmail-aBC1dEF2gHI3jKL4mNO5pQR6sTU7vWX8yZA9bCD0eFGhIJkLMnOPqRsTtUVwXYzABCDEFGHIJKLMNOQRSTUVWXYZ123@dotcms.com\",\n    \"password\":[\"1\",\"2\",\"3\",\"4\",\"5\",\"6\",\"7\",\"8\"]\n}",
							"options": {
								"raw": {
									"language": "json"
								}
							}
						},
						"url": {
							"raw": "http://localhost:8080/api/v1/users",
							"protocol": "http",
							"host": [
								"localhost"
							],
							"port": "8080",
							"path": [
								"api",
								"v1",
								"users"
							]
						},
						"description": "This call validates if you are able to are able to create a user with more than 100 chars in the email filed"
					},
					"response": []
				}
			],
			"event": [
				{
					"listen": "prerequest",
					"script": {
						"type": "text/javascript",
						"packages": {},
						"exec": [
							""
						]
					}
				},
				{
					"listen": "test",
					"script": {
						"type": "text/javascript",
						"packages": {},
						"exec": [
							"pm.test(\"Status code is 400\", function () {",
							"    pm.response.to.have.status(400);",
							"});",
							""
						]
					}
				}
			]
		},
		{
			"name": "ActiveDeactive",
			"item": [
				{
					"name": "CreateTestUser",
					"event": [
						{
							"listen": "test",
							"script": {
								"exec": [
									"pm.test(\"User FE creation sucessfully\", function () {",
									"    var jsonData = pm.response.json();",
									"    console.log(jsonData);",
									"    pm.expect(jsonData.entity.user[\"emailAddress\"]).to.eql(\"test-user@dotcms.com\");",
									"    pm.expect(jsonData.entity.user[\"firstName\"]).to.eql(\"TestUser\");",
									"});",
									"",
									"var jsonData = pm.response.json();",
									"",
									"pm.collectionVariables.set(\"userID\", jsonData.entity.userID);",
									""
								],
								"type": "text/javascript",
								"packages": {}
							}
						}
					],
					"request": {
						"auth": {
							"type": "bearer",
							"bearer": [
								{
									"key": "token",
									"value": "{{jwt}}",
									"type": "string"
								}
							]
						},
						"method": "POST",
						"header": [],
						"body": {
							"mode": "raw",
							"raw": "{\n    \"userId\":\"userid-test-12345678\",\n    \"active\":true,\n    \"firstName\":\"TestUser\",\n    \"middleName\":\"S\",\n    \"lastName\":\"LastTestuser\",\n    \"nickName\":\"LastTestuser\",\n    \"email\":\"test-user@dotcms.com\",\n    \"male\":true,\n    \"password\":[\"1\",\"2\",\"3\",\"4\",\"5\",\"6\",\"7\",\"8\"],\n    \"roles\":[\"DOTCMS_BACK_END_USER\", \"CMS Administrator\"]\n}",
							"options": {
								"raw": {
									"language": "json"
								}
							}
						},
						"url": {
							"raw": "{{serverURL}}/api/v1/users",
							"host": [
								"{{serverURL}}"
							],
							"path": [
								"api",
								"v1",
								"users"
							]
						},
						"description": "### Create User\n\nThis endpoint allows you to create a new user.\n\n#### Request Body\n\n- `userId` (string, optional): The unique identifier for the user.\n- `active` (boolean, required): Indicates if the user is active.\n- `firstName` (string, optional): The first name of the user.\n- `middleName` (string, optional): The middle name of the user.\n- `lastName` (string, optional): The last name of the user.\n- `nickName` (string, optional): The nickname of the user.\n- `email` (string, optional): The email address of the user.\n- `male` (boolean, required): Indicates the gender of the user.\n- `languageId` (string, optional): The language identifier for the user.\n- `password` (array, required): The password for the user.\n- `roles` (array, required): The roles assigned to the user.\n    \n\n#### Response Body (JSON Schema)\n\n``` json\n{\n  \"type\": \"object\",\n  \"properties\": {\n    \"entity\": {\n      \"type\": \"object\",\n      \"properties\": {\n        \"user\": {\n          \"type\": \"object\",\n          \"properties\": {\n            \"active\": { \"type\": \"boolean\" },\n            \"actualCompanyId\": { \"type\": \"string\" },\n            \"additionalInfo\": { \"type\": \"null\" },\n            \"admin\": { \"type\": \"boolean\" },\n            \"backendUser\": { \"type\": \"boolean\" },\n            \"birthday\": { \"type\": \"null\" },\n            \"comments\": { \"type\": \"null\" },\n            \"companyId\": { \"type\": \"string\" },\n            \"createDate\": { \"type\": \"number\" },\n            \"deleteDate\": { \"type\": \"null\" },\n            \"deleteInProgress\": { \"type\": \"boolean\" },\n            \"emailAddress\": { \"type\": \"string\" },\n            \"emailaddress\": { \"type\": \"string\" },\n            \"failedLoginAttempts\": { \"type\": \"number\" },\n            \"female\": { \"type\": \"boolean\" },\n            \"firstName\": { \"type\": \"string\" },\n            \"frontendUser\": { \"type\": \"boolean\" },\n            \"fullName\": { \"type\": \"string\" },\n            \"gravitar\": { \"type\": \"string\" },\n            \"hasConsoleAccess\": { \"type\": \"boolean\" },\n            \"id\": { \"type\": \"string\" },\n            \"languageId\": { \"type\": \"string\" },\n            \"lastLoginDate\": { \"type\": \"null\" },\n            \"lastLoginIP\": { \"type\": \"null\" },\n            \"lastName\": { \"type\": \"string\" },\n            \"male\": { \"type\": \"boolean\" },\n            \"middleName\": { \"type\": \"string\" },\n            \"modificationDate\": { \"type\": \"number\" },\n            \"name\": { \"type\": \"string\" },\n            \"nickname\": { \"type\": \"string\" },\n            \"passwordExpirationDate\": { \"type\": \"null\" },\n            \"passwordExpired\": { \"type\": \"boolean\" },\n            \"passwordReset\": { \"type\": \"boolean\" },\n            \"timeZoneId\": { \"type\": \"string\" },\n            \"type\": { \"type\": \"string\" },\n            \"userId\": { \"type\": \"string\" }\n          }\n        },\n        \"userID\": { \"type\": \"string\" }\n      }\n    },\n    \"errors\": { \"type\": \"array\" },\n    \"i18nMessagesMap\": { \"type\": \"object\" },\n    \"messages\": { \"type\": \"array\" },\n    \"pagination\": { \"type\": \"null\" },\n    \"permissions\": { \"type\": \"array\" }\n  }\n}\n\n ```"
					},
					"response": []
				},
				{
					"name": "Deactivate",
					"event": [
						{
							"listen": "test",
							"script": {
								"exec": [
									"",
									"let userID = pm.collectionVariables.get(\"userID\");",
									"",
									"pm.test(\"User FE creation sucessfully\", function () {",
									"    var jsonData = pm.response.json();",
									"    console.log(jsonData);",
									"    pm.expect(jsonData.entity.userID).to.eql(userID);",
									"    pm.expect(jsonData.entity.user[\"active\"]).to.eql(false);",
									"    pm.expect(jsonData.entity.user[\"firstName\"]).to.eql(\"TestUser\");",
									"});",
									"",
									"var jsonData = pm.response.json();",
									"",
									""
								],
								"type": "text/javascript",
								"packages": {}
							}
						}
					],
					"request": {
						"auth": {
							"type": "bearer",
							"bearer": [
								{
									"key": "token",
									"value": "{{jwt}}",
									"type": "string"
								}
							]
						},
						"method": "PATCH",
						"header": [],
						"url": {
							"raw": "{{serverURL}}/api/v1/users/deactivate/{{userID}}",
							"host": [
								"{{serverURL}}"
							],
							"path": [
								"api",
								"v1",
								"users",
								"deactivate",
								"{{userID}}"
							]
						}
					},
					"response": []
				},
				{
					"name": "Activate",
					"event": [
						{
							"listen": "test",
							"script": {
								"exec": [
									"",
									"let userID = pm.collectionVariables.get(\"userID\");",
									"",
									"pm.test(\"User FE creation sucessfully\", function () {",
									"    var jsonData = pm.response.json();",
									"    console.log(jsonData);",
									"    pm.expect(jsonData.entity.userID).to.eql(userID);",
									"    pm.expect(jsonData.entity.user[\"active\"]).to.eql(true);",
									"    pm.expect(jsonData.entity.user[\"firstName\"]).to.eql(\"TestUser\");",
									"});",
									"",
									"var jsonData = pm.response.json();",
									"",
									""
								],
								"type": "text/javascript",
								"packages": {}
							}
						}
					],
					"request": {
						"auth": {
							"type": "bearer",
							"bearer": [
								{
									"key": "token",
									"value": "{{jwt}}",
									"type": "string"
								}
							]
						},
						"method": "PATCH",
						"header": [],
						"url": {
							"raw": "{{serverURL}}/api/v1/users/activate/{{userID}}",
							"host": [
								"{{serverURL}}"
							],
							"path": [
								"api",
								"v1",
								"users",
								"activate",
								"{{userID}}"
							]
						}
					},
					"response": []
				},
				{
					"name": "Deleteuser",
					"request": {
						"auth": {
							"type": "bearer",
							"bearer": [
								{
									"key": "token",
									"value": "{{jwt}}",
									"type": "string"
								}
							]
						},
						"method": "DELETE",
						"header": [],
						"url": {
							"raw": "{{serverURL}}/api/v1/users/{{userID}}",
							"host": [
								"{{serverURL}}"
							],
							"path": [
								"api",
								"v1",
								"users",
								"{{userID}}"
							]
						}
					},
					"response": []
				}
			]
		},
		{
			"name": "DeleteUser",
			"item": [
				{
					"name": "CreateTestUser",
					"event": [
						{
							"listen": "test",
							"script": {
								"exec": [
									"pm.test(\"User FE creation sucessfully\", function () {",
									"    var jsonData = pm.response.json();",
									"    console.log(jsonData);",
									"    pm.expect(jsonData.entity.user[\"emailAddress\"]).to.eql(\"test-user1@dotcms.com\");",
									"    pm.expect(jsonData.entity.user[\"firstName\"]).to.eql(\"TestUser\");",
									"});",
									"",
									"var jsonData = pm.response.json();",
									"",
									"pm.collectionVariables.set(\"userID\", jsonData.entity.userID);",
									""
								],
								"type": "text/javascript",
								"packages": {}
							}
						}
					],
					"request": {
						"auth": {
							"type": "bearer",
							"bearer": [
								{
									"key": "token",
									"value": "{{jwt}}",
									"type": "string"
								}
							]
						},
						"method": "POST",
						"header": [],
						"body": {
							"mode": "raw",
							"raw": "{\n    \"userId\":\"userid-test-56789023\",\n    \"active\":true,\n    \"firstName\":\"TestUser\",\n    \"middleName\":\"S\",\n    \"lastName\":\"LastTestuser\",\n    \"nickName\":\"LastTestuser\",\n    \"email\":\"test-user1@dotcms.com\",\n    \"male\":true,\n    \"password\":[\"1\",\"2\",\"3\",\"4\",\"5\",\"6\",\"7\",\"8\"],\n    \"roles\":[\"DOTCMS_BACK_END_USER\", \"CMS Administrator\"]\n}",
							"options": {
								"raw": {
									"language": "json"
								}
							}
						},
						"url": {
							"raw": "{{serverURL}}/api/v1/users",
							"host": [
								"{{serverURL}}"
							],
							"path": [
								"api",
								"v1",
								"users"
							]
						},
						"description": "### Create User\n\nThis endpoint allows you to create a new user.\n\n#### Request Body\n\n- `userId` (string, optional): The unique identifier for the user.\n- `active` (boolean, required): Indicates if the user is active.\n- `firstName` (string, optional): The first name of the user.\n- `middleName` (string, optional): The middle name of the user.\n- `lastName` (string, optional): The last name of the user.\n- `nickName` (string, optional): The nickname of the user.\n- `email` (string, optional): The email address of the user.\n- `male` (boolean, required): Indicates the gender of the user.\n- `languageId` (string, optional): The language identifier for the user.\n- `password` (array, required): The password for the user.\n- `roles` (array, required): The roles assigned to the user.\n    \n\n#### Response Body (JSON Schema)\n\n``` json\n{\n  \"type\": \"object\",\n  \"properties\": {\n    \"entity\": {\n      \"type\": \"object\",\n      \"properties\": {\n        \"user\": {\n          \"type\": \"object\",\n          \"properties\": {\n            \"active\": { \"type\": \"boolean\" },\n            \"actualCompanyId\": { \"type\": \"string\" },\n            \"additionalInfo\": { \"type\": \"null\" },\n            \"admin\": { \"type\": \"boolean\" },\n            \"backendUser\": { \"type\": \"boolean\" },\n            \"birthday\": { \"type\": \"null\" },\n            \"comments\": { \"type\": \"null\" },\n            \"companyId\": { \"type\": \"string\" },\n            \"createDate\": { \"type\": \"number\" },\n            \"deleteDate\": { \"type\": \"null\" },\n            \"deleteInProgress\": { \"type\": \"boolean\" },\n            \"emailAddress\": { \"type\": \"string\" },\n            \"emailaddress\": { \"type\": \"string\" },\n            \"failedLoginAttempts\": { \"type\": \"number\" },\n            \"female\": { \"type\": \"boolean\" },\n            \"firstName\": { \"type\": \"string\" },\n            \"frontendUser\": { \"type\": \"boolean\" },\n            \"fullName\": { \"type\": \"string\" },\n            \"gravitar\": { \"type\": \"string\" },\n            \"hasConsoleAccess\": { \"type\": \"boolean\" },\n            \"id\": { \"type\": \"string\" },\n            \"languageId\": { \"type\": \"string\" },\n            \"lastLoginDate\": { \"type\": \"null\" },\n            \"lastLoginIP\": { \"type\": \"null\" },\n            \"lastName\": { \"type\": \"string\" },\n            \"male\": { \"type\": \"boolean\" },\n            \"middleName\": { \"type\": \"string\" },\n            \"modificationDate\": { \"type\": \"number\" },\n            \"name\": { \"type\": \"string\" },\n            \"nickname\": { \"type\": \"string\" },\n            \"passwordExpirationDate\": { \"type\": \"null\" },\n            \"passwordExpired\": { \"type\": \"boolean\" },\n            \"passwordReset\": { \"type\": \"boolean\" },\n            \"timeZoneId\": { \"type\": \"string\" },\n            \"type\": { \"type\": \"string\" },\n            \"userId\": { \"type\": \"string\" }\n          }\n        },\n        \"userID\": { \"type\": \"string\" }\n      }\n    },\n    \"errors\": { \"type\": \"array\" },\n    \"i18nMessagesMap\": { \"type\": \"object\" },\n    \"messages\": { \"type\": \"array\" },\n    \"pagination\": { \"type\": \"null\" },\n    \"permissions\": { \"type\": \"array\" }\n  }\n}\n\n ```"
					},
					"response": []
				},
				{
					"name": "CanNotDeleteTheirOwnUser",
					"event": [
						{
							"listen": "test",
							"script": {
								"exec": [
									"pm.test(\"Status code is 400\", function () {",
									"    pm.response.to.have.status(400);",
									"});"
								],
								"type": "text/javascript",
								"packages": {}
							}
						}
					],
					"request": {
						"auth": {
							"type": "bearer",
							"bearer": [
								{
									"key": "token",
									"value": "{{jwt}}",
									"type": "string"
								}
							]
						},
						"method": "DELETE",
						"header": [],
						"url": {
							"raw": "{{serverURL}}/api/v1/users/dotcms.org.1",
							"host": [
								"{{serverURL}}"
							],
							"path": [
								"api",
								"v1",
								"users",
								"dotcms.org.1"
							]
						}
					},
					"response": []
				},
				{
					"name": "DeleteNonExistingUser",
					"event": [
						{
							"listen": "test",
							"script": {
								"exec": [
									"pm.test(\"Status code is 400\", function () {",
									"    pm.response.to.have.status(400);",
									"});"
								],
								"type": "text/javascript",
								"packages": {}
							}
						}
					],
					"request": {
						"auth": {
							"type": "bearer",
							"bearer": [
								{
									"key": "token",
									"value": "{{jwt}}",
									"type": "string"
								}
							]
						},
						"method": "DELETE",
						"header": [],
						"url": {
							"raw": "{{serverURL}}/api/v1/users/xxxxxx",
							"host": [
								"{{serverURL}}"
							],
							"path": [
								"api",
								"v1",
								"users",
								"xxxxxx"
							]
						}
					},
					"response": []
				},
				{
					"name": "DeletingExistingUserButReplacementIsInvalid",
					"event": [
						{
							"listen": "test",
							"script": {
								"exec": [
									"pm.test(\"Status code is 400\", function () {",
									"    pm.response.to.have.status(400);",
									"});"
								],
								"type": "text/javascript",
								"packages": {}
							}
						}
					],
					"request": {
						"auth": {
							"type": "bearer",
							"bearer": [
								{
									"key": "token",
									"value": "{{jwt}}",
									"type": "string"
								}
							]
						},
						"method": "DELETE",
						"header": [],
						"url": {
							"raw": "{{serverURL}}/api/v1/users/{{userID}}?replacementUserId=XXXXXXX",
							"host": [
								"{{serverURL}}"
							],
							"path": [
								"api",
								"v1",
								"users",
								"{{userID}}"
							],
							"query": [
								{
									"key": "replacementUserId",
									"value": "XXXXXXX"
								}
							]
						}
					},
					"response": []
				},
				{
					"name": "DeleteSuccess",
					"event": [
						{
							"listen": "test",
							"script": {
								"exec": [
									"pm.test(\"Status code is 200\", function () {",
									"    pm.response.to.have.status(200);",
									"});"
								],
								"type": "text/javascript",
								"packages": {}
							}
						}
					],
					"request": {
						"auth": {
							"type": "bearer",
							"bearer": [
								{
									"key": "token",
									"value": "{{jwt}}",
									"type": "string"
								}
							]
						},
						"method": "DELETE",
						"header": [],
						"url": {
							"raw": "{{serverURL}}/api/v1/users/{{userID}}",
							"host": [
								"{{serverURL}}"
							],
							"path": [
								"api",
								"v1",
								"users",
								"{{userID}}"
							]
						}
					},
					"response": []
				}
			]
		},
		{
			"name": "CreateUserReturnRoleId",
			"item": [
				{
					"name": "CreateUserWithRoleId",
					"event": [
						{
							"listen": "test",
							"script": {
								"exec": [
									"// Verifica que el status de la respuesta sea 200",
									"pm.test(\"Status code is 200\", function () {",
									"    pm.response.to.have.status(200);",
									"});",
									"",
									"// Verifica que la respuesta sea un JSON válido",
									"pm.test(\"Response is a valid JSON\", function () {",
									"    pm.response.to.be.withBody;",
									"    pm.response.to.be.json;",
									"});",
									"",
									"// Parsear el body de la respuesta",
									"let jsonData = pm.response.json();",
									"",
									"// Verifica que el objeto entity existe",
									"pm.test(\"Entity object is present\", function () {",
									"    pm.expect(jsonData).to.have.property(\"entity\");",
									"});",
									"",
									"// Verifica que el user object existe dentro de entity",
									"pm.test(\"User object is present\", function () {",
									"    pm.expect(jsonData.entity).to.have.property(\"user\");",
									"});",
									"",
									"// Verifica que el user tiene un email válido",
									"pm.test(\"User has a valid email\", function () {",
									"    let email = jsonData.entity.user.emailAddress || \"\";",
									"    pm.expect(email).to.match(/^[^\\s@]+@[^\\s@]+\\.[^\\s@]+$/);",
									"});",
									"",
									"// Verifica que el user está activo",
									"pm.test(\"User is active\", function () {",
									"    pm.expect(jsonData.entity.user.active).to.be.true;",
									"});",
									"",
									"// Verifica que el ID del usuario esté presente y tenga formato",
									"pm.test(\"User ID is present\", function () {",
									"    let userId = jsonData.entity.user.id;",
									"    pm.expect(userId).to.be.a(\"string\");",
									"    pm.expect(userId).to.match(/^userid-/);",
									"});",
									"",
									"// Verifica que el roleId tenga un UUID válido",
									"pm.test(\"Role ID is a valid UUID\", function () {",
									"    let roleId = jsonData.entity.roleId;",
									"    pm.expect(roleId).to.match(/^[0-9a-f]{8}-[0-9a-f]{4}-[0-9a-f]{4}-[0-9a-f]{4}-[0-9a-f]{12}$/i);",
									"});",
									"",
									"// Verifica que no hay errores",
									"pm.test(\"No errors present\", function () {",
									"    pm.expect(jsonData.errors).to.be.an(\"array\").that.is.empty;",
									"});",
									"",
									"// Verifica que la propiedad frontendUser sea true",
									"pm.test(\"User is a frontendUser\", function () {",
									"    pm.expect(jsonData.entity.user.frontendUser).to.be.true;",
									"});",
									""
								],
								"type": "text/javascript",
								"packages": {}
							}
						}
					],
					"request": {
						"auth": {
							"type": "bearer",
							"bearer": [
								{
									"key": "token",
									"value": "{{jwt}}",
									"type": "string"
								}
							]
						},
						"method": "POST",
						"header": [],
						"body": {
							"mode": "raw",
							"raw": "{\n    \"firstName\": \"saad\",\n    \"lastName\": \"sher\",\n    \"email\": \"saadsher2@dotcms.com\",\n    \"password\": \"victory123\"\n}",
							"options": {
								"raw": {
									"language": "json"
								}
							}
						},
						"url": {
							"raw": "{{serverURL}}/api/v1/users",
							"host": [
								"{{serverURL}}"
							],
							"path": [
								"api",
								"v1",
								"users"
							]
						}
					},
					"response": []
				}
			]
		},
		{
<<<<<<< HEAD
			"name": "findUserById",
			"item": [
				{
					"name": "Find By Id",
=======
			"name": "UpdateUserWhenNullRolesAndPass",
			"item": [
				{
					"name": "CreateTestUser",
>>>>>>> 57a9470f
					"event": [
						{
							"listen": "test",
							"script": {
								"exec": [
<<<<<<< HEAD
									"const responseJson = pm.response.json();",
									"",
									"const entity = responseJson.entity;",
									"const user = entity ? entity.user : null;",
									"",
									"",
									"pm.test(\"Status code is 200 OK\", function () {",
									"    pm.response.to.have.status(200);",
									"});",
									"",
									"pm.test(\"Response is an object with required top-level properties\", function () {",
									"    pm.expect(responseJson).to.be.an('object');",
									"    pm.expect(responseJson).to.have.property('entity').that.is.an('object');",
									"    pm.expect(responseJson).to.have.property('errors').that.is.an('array').and.is.empty;",
									"    pm.expect(responseJson).to.have.property('messages').that.is.an('array');",
									"});",
									"",
									"// ===========================================",
									"// PRUEBAS DE LA ENTIDAD (entity) Y USERID",
									"// ===========================================",
									"",
									"pm.test(\"Entity contains userID and user object\", function () {",
									"    pm.expect(entity).to.have.property('userID').that.is.a('string');",
									"    pm.expect(entity.userID).to.equal('dotcms.org.1');",
									"    pm.expect(user).to.be.an('object');",
									"});",
									"",
									"",
									"// ===========================================",
									"// PRUEBAS DE PROPIEDADES DEL OBJETO USER",
									"// ===========================================",
									"",
									"// --- Propiedades Clave ---",
									"pm.test(\"User has expected identifier and email\", function () {",
									"    pm.expect(user).to.have.property('id').that.is.a('string').and.to.equal('dotcms.org.1');",
									"    pm.expect(user).to.have.property('userId').that.is.a('string').and.to.equal('dotcms.org.1');",
									"    pm.expect(user).to.have.property('emailAddress').that.is.a('string').and.to.equal('admin@dotcms.com');",
									"});",
									"",
									"// --- Propiedades de Nombres y Roles ---",
									"pm.test(\"User name and role flags are correct\", function () {",
									"    pm.expect(user).to.have.property('firstName').that.is.a('string').and.to.equal('Admin');",
									"    pm.expect(user).to.have.property('lastName').that.is.a('string').and.to.equal('User');",
									"    pm.expect(user).to.have.property('fullName').that.is.a('string').and.to.equal('Admin User');",
									"    pm.expect(user).to.have.property('admin').that.is.a('boolean').and.to.be.true;",
									"    pm.expect(user).to.have.property('backendUser').that.is.a('boolean').and.to.be.true;",
									"    pm.expect(user).to.have.property('frontendUser').that.is.a('boolean').and.to.be.false;",
									"});",
									"",
									"// --- Propiedades de Estado y Fechas ---",
									"pm.test(\"User status and dates fields exist\", function () {",
									"    pm.expect(user).to.have.property('active').that.is.a('boolean').and.to.be.true;",
									"    pm.expect(user).to.have.property('failedLoginAttempts').that.is.a('number').and.to.equal(0);",
									"    pm.expect(user).to.have.property('createDate').that.is.a('number');",
									"    pm.expect(user.createDate).to.be.above(0); // Verifica que sea un timestamp válido",
									"    pm.expect(user).to.have.property('lastLoginDate').that.is.a('number');",
									"});",
									"",
									"// --- Propiedades de la Compañía y Localización ---",
									"pm.test(\"Company and Localization fields are correct\", function () {",
									"    pm.expect(user).to.have.property('companyId').that.is.a('string').and.to.equal('dotcms.org');",
									"    pm.expect(user).to.have.property('actualCompanyId').that.is.a('string').and.to.equal('dotcms.org');",
									"    pm.expect(user).to.have.property('languageId').that.is.a('string').and.to.equal('en_US');",
									"    pm.expect(user).to.have.property('timeZoneId').that.is.a('string').and.to.equal('US/Eastern');",
									"});"
=======
									"// Postman Tests: User Creation/Assignment Success",
									"",
									"// 1. Check for a successful status code (e.g., 200 OK or 201 Created)",
									"pm.test(\"Status code is 200 OK or 201 Created\", function () {",
									"    pm.expect(pm.response.code).to.be.oneOf([200, 201]);",
									"});",
									"",
									"// 2. Check if the response is valid JSON",
									"pm.test(\"Response is valid JSON\", function () {",
									"    pm.response.to.have.json;",
									"});",
									"",
									"// Get the JSON data for further checks",
									"const responseData = pm.response.json();",
									"",
									"// 3. Verify core structure and top-level fields",
									"pm.test(\"Response has the 'entity' object\", function () {",
									"    pm.expect(responseData).to.have.property('entity');",
									"    pm.expect(responseData.entity).to.be.an('object');",
									"});",
									"",
									"pm.test(\"Errors array is empty\", function () {",
									"    pm.expect(responseData).to.have.property('errors').that.is.an('array').and.is.empty;",
									"});",
									"",
									"// 4. Verify fields within the 'entity' object",
									"pm.test(\"'entity' contains roleId, userID, and user object\", function () {",
									"    pm.expect(responseData.entity).to.have.property('roleId').that.is.a('string');",
									"    pm.expect(responseData.entity).to.have.property('userID').that.is.a('string');",
									"    pm.expect(responseData.entity).to.have.property('user').that.is.an('object');",
									"});",
									"",
									"// 5. Verify key user attributes and types",
									"pm.test(\"User object has required fields and types\", function () {",
									"    const user = responseData.entity.user;",
									"    pm.expect(user).to.have.property('id').that.is.a('string');",
									"    pm.expect(user).to.have.property('firstName').that.is.a('string');",
									"    pm.expect(user).to.have.property('lastName').that.is.a('string');",
									"    pm.expect(user).to.have.property('emailAddress').that.is.a('string');",
									"    pm.expect(user).to.have.property('active').that.is.a('boolean');",
									"    pm.expect(user.active).to.be.true; // Assuming a newly created/assigned user is active",
									"});",
									"",
									"// 6. Capture the userID for subsequent requests (e.g., GET, PUT, DELETE)",
									"// This sets a collection or environment variable named 'new_user_id'",
									"pm.test(\"Set 'new_user_id' environment variable\", function () {",
									"    const userId = responseData.entity.userID;",
									"",
									"    // Use pm.environment.set() or pm.collectionVariables.set() as needed",
									"    pm.environment.set(\"new_user_id\", userId);",
									"",
									"    console.log(\"Captured new_user_id: \" + userId);",
									"    pm.expect(userId).to.be.a('string').and.to.have.length.above(0);",
									"});",
									"",
									"pm.environment.set(\"usertestid\", responseData.entity.userID)"
								],
								"type": "text/javascript",
								"packages": {},
								"requests": {}
							}
						}
					],
					"request": {
						"auth": {
							"type": "bearer",
							"bearer": [
								{
									"key": "token",
									"value": "{{jwt}}",
									"type": "string"
								}
							]
						},
						"method": "POST",
						"header": [],
						"body": {
							"mode": "raw",
							"raw": "{\n    \n    \"active\": true,\n    \"firstName\": \"TestUserUpdateName\",\n    \"lastName\": \"TestUserUpdateLastName\",\n    \"email\": \"allsitesv3@dotcms.com\",\n    \"password\":[\"1\",\"2\",\"3\",\"4\",\"5\",\"6\",\"7\",\"8\",\"9\"],\n    \"roles\": [\"DOTCMS_FRONT_END_USER\", \"Scripting Developer\"]\n  }",
							"options": {
								"raw": {
									"language": "json"
								}
							}
						},
						"url": {
							"raw": "{{serverURL}}/api/v1/users",
							"host": [
								"{{serverURL}}"
							],
							"path": [
								"api",
								"v1",
								"users"
							]
						}
					},
					"response": []
				},
				{
					"name": "UpdateWithoutPasswordAndLessRoles",
					"event": [
						{
							"listen": "test",
							"script": {
								"exec": [
									"// Postman Tests: User Creation/Assignment Success",
									"",
									"// 1. Check for a successful status code (e.g., 200 OK or 201 Created)",
									"pm.test(\"Status code is 200 OK or 201 Created\", function () {",
									"    pm.expect(pm.response.code).to.be.oneOf([200, 201]);",
									"});",
									"",
									"// 2. Check if the response is valid JSON",
									"pm.test(\"Response is valid JSON\", function () {",
									"    pm.response.to.have.json;",
									"});",
									"",
									"// Get the JSON data for further checks",
									"const responseData = pm.response.json();",
									"",
									"// 3. Verify core structure and top-level fields",
									"pm.test(\"Response has the 'entity' object\", function () {",
									"    pm.expect(responseData).to.have.property('entity');",
									"    pm.expect(responseData.entity).to.be.an('object');",
									"});",
									"",
									"pm.test(\"Errors array is empty\", function () {",
									"    pm.expect(responseData).to.have.property('errors').that.is.an('array').and.is.empty;",
									"});",
									"",
									"// 4. Verify fields within the 'entity' object",
									"pm.test(\"'entity' contains roleId, userID, and user object\", function () {",
									"    pm.expect(responseData.entity).to.have.property('userID').that.is.a('string');",
									"    pm.expect(responseData.entity).to.have.property('user').that.is.an('object');",
									"});",
									"",
									"// 5. Verify key user attributes and types",
									"pm.test(\"User object has required fields and types\", function () {",
									"    const user = responseData.entity.user;",
									"    pm.expect(user).to.have.property('id').that.is.a('string');",
									"    pm.expect(user).to.have.property('firstName').that.is.a('string');",
									"    pm.expect(user).to.have.property('lastName').that.is.a('string');",
									"    pm.expect(user).to.have.property('emailAddress').that.is.a('string');",
									"    pm.expect(user).to.have.property('active').that.is.a('boolean');",
									"    pm.expect(user.active).to.be.true; // Assuming a newly created/assigned user is active",
									"});",
									"",
									"// 6. Capture the userID for subsequent requests (e.g., GET, PUT, DELETE)",
									"// This sets a collection or environment variable named 'new_user_id'",
									"pm.test(\"Set 'new_user_id' environment variable\", function () {",
									"    const userId = responseData.entity.userID;",
									"",
									"    // Use pm.environment.set() or pm.collectionVariables.set() as needed",
									"    pm.environment.set(\"new_user_id\", userId);",
									"",
									"    console.log(\"Captured new_user_id: \" + userId);",
									"    pm.expect(userId).to.be.a('string').and.to.have.length.above(0);",
									"});",
									""
>>>>>>> 57a9470f
								],
								"type": "text/javascript",
								"packages": {},
								"requests": {}
							}
						}
					],
					"request": {
						"auth": {
							"type": "bearer",
							"bearer": [
								{
									"key": "token",
									"value": "{{jwt}}",
									"type": "string"
								}
							]
						},
<<<<<<< HEAD
						"method": "GET",
						"header": [],
						"url": {
							"raw": "{{serverURL}}/api/v1/users/dotcms.org.1",
=======
						"method": "PUT",
						"header": [],
						"body": {
							"mode": "raw",
							"raw": "{\n    \"userId\": \"{{usertestid}}\",\n    \"active\": true,\n    \"firstName\": \"TestUserUpdateName2\",\n    \"lastName\": \"TestUserUpdateLastName2\",\n    \"email\": \"allsitesv3@dotcms.com\",\n    \"roles\": [\"DOTCMS_BACK_END_USER\"]\n  }",
							"options": {
								"raw": {
									"language": "json"
								}
							}
						},
						"url": {
							"raw": "{{serverURL}}/api/v1/users",
							"host": [
								"{{serverURL}}"
							],
							"path": [
								"api",
								"v1",
								"users"
							]
						}
					},
					"response": []
				},
				{
					"name": "UpdateUserWithoutAnyRolesAndPasswordSent",
					"event": [
						{
							"listen": "test",
							"script": {
								"exec": [
									"// Postman Tests: User Creation/Assignment Success",
									"",
									"// 1. Check for a successful status code (e.g., 200 OK or 201 Created)",
									"pm.test(\"Status code is 200 OK or 201 Created\", function () {",
									"    pm.expect(pm.response.code).to.be.oneOf([200, 201]);",
									"});",
									"",
									"// 2. Check if the response is valid JSON",
									"pm.test(\"Response is valid JSON\", function () {",
									"    pm.response.to.have.json;",
									"});",
									"",
									"// Get the JSON data for further checks",
									"const responseData = pm.response.json();",
									"",
									"// 3. Verify core structure and top-level fields",
									"pm.test(\"Response has the 'entity' object\", function () {",
									"    pm.expect(responseData).to.have.property('entity');",
									"    pm.expect(responseData.entity).to.be.an('object');",
									"});",
									"",
									"pm.test(\"Errors array is empty\", function () {",
									"    pm.expect(responseData).to.have.property('errors').that.is.an('array').and.is.empty;",
									"});",
									"",
									"// 4. Verify fields within the 'entity' object",
									"pm.test(\"'entity' contains roleId, userID, and user object\", function () {",
									"    pm.expect(responseData.entity).to.have.property('userID').that.is.a('string');",
									"    pm.expect(responseData.entity).to.have.property('user').that.is.an('object');",
									"});",
									"",
									"// 5. Verify key user attributes and types",
									"pm.test(\"User object has required fields and types\", function () {",
									"    const user = responseData.entity.user;",
									"    pm.expect(user).to.have.property('id').that.is.a('string');",
									"    pm.expect(user).to.have.property('firstName').that.is.a('string');",
									"    pm.expect(user).to.have.property('lastName').that.is.a('string');",
									"    pm.expect(user).to.have.property('emailAddress').that.is.a('string');",
									"    pm.expect(user).to.have.property('active').that.is.a('boolean');",
									"    pm.expect(user.active).to.be.true; // Assuming a newly created/assigned user is active",
									"});",
									"",
									"// 6. Capture the userID for subsequent requests (e.g., GET, PUT, DELETE)",
									"// This sets a collection or environment variable named 'new_user_id'",
									"pm.test(\"Set 'new_user_id' environment variable\", function () {",
									"    const userId = responseData.entity.userID;",
									"",
									"    // Use pm.environment.set() or pm.collectionVariables.set() as needed",
									"    pm.environment.set(\"new_user_id\", userId);",
									"",
									"    console.log(\"Captured new_user_id: \" + userId);",
									"    pm.expect(userId).to.be.a('string').and.to.have.length.above(0);",
									"});",
									""
								],
								"type": "text/javascript",
								"packages": {},
								"requests": {}
							}
						}
					],
					"request": {
						"auth": {
							"type": "bearer",
							"bearer": [
								{
									"key": "token",
									"value": "{{jwt}}",
									"type": "string"
								}
							]
						},
						"method": "PUT",
						"header": [],
						"body": {
							"mode": "raw",
							"raw": "{\n    \"userId\": \"{{usertestid}}\",\n    \"active\": true,\n    \"firstName\": \"TestUserUpdateName3\",\n    \"lastName\": \"TestUserUpdateLastName3\",\n    \"email\": \"allsitesv3@dotcms.com\"\n  }",
							"options": {
								"raw": {
									"language": "json"
								}
							}
						},
						"url": {
							"raw": "{{serverURL}}/api/v1/users",
>>>>>>> 57a9470f
							"host": [
								"{{serverURL}}"
							],
							"path": [
								"api",
								"v1",
<<<<<<< HEAD
								"users",
								"dotcms.org.1"
=======
								"users"
>>>>>>> 57a9470f
							]
						}
					},
					"response": []
				}
			]
		}
	],
	"auth": {
		"type": "bearer",
		"bearer": [
			{
				"key": "token",
				"value": "{{jwt}}",
				"type": "string"
			}
		]
	},
	"event": [
		{
			"listen": "prerequest",
			"script": {
				"type": "text/javascript",
				"packages": {},
				"exec": [
					"",
					"if (!pm.environment.get('jwt')) {",
					"    const serverURL = pm.environment.get('serverURL'); // Get the server URL from the environment variable",
					"    const apiUrl = `${serverURL}/api/v1/apitoken`; // Construct the full API URL",
					"",
					"    if (!pm.environment.get('jwt')) {",
					"        const username = 'admin@dotcms.com';",
					"        const password = 'admin';",
					"        const basicAuth = btoa(`${username}:${password}`);",
					"",
					"        const requestOptions = {",
					"            url: apiUrl,",
					"            method: \"POST\",",
					"            header: {",
					"                \"accept\": \"*/*\",",
					"                \"content-type\": \"application/json\",",
					"                \"Authorization\": `Basic ${basicAuth}`",
					"            },",
					"            body: {",
					"                mode: \"raw\",",
					"                raw: JSON.stringify({",
					"                    \"expirationSeconds\": 7200,",
					"                    \"userId\": \"dotcms.org.1\",",
					"                    \"network\": \"0.0.0.0/0\",",
					"                    \"claims\": {\"label\": \"postman-tests\"}",
					"                })",
					"            }",
					"        };",
					"",
					"        pm.sendRequest(requestOptions, function (err, response) {",
					"            if (err) {",
					"                console.log(err);",
					"            } else {",
					"                const jwt = response.json().entity.jwt;",
					"                pm.environment.set('jwt', jwt);",
					"            }",
					"        });",
					"    }",
					"}",
					"",
					"",
					"",
					"",
					"",
					"/**",
					" * Traverses the provided JSON data looking for a specific attribute and value. If it exists, returns 'true'.",
					" */",
					"containsAttrAndValue = (json, keyname, value) => {",
					"",
					"    var isUserPresent = false;",
					"    json.every((userData) => {",
					"        console.log('DATA = ' + userData[keyname]);",
					"        if (userData[keyname] === value) {",
					"            isUserPresent = true;",
					"            return false;",
					"        }",
					"        return true;",
					"    });",
					"    return isUserPresent;",
					"",
					"};",
					"",
					"pm.collectionVariables.set(\"containsAttrAndValue\", containsAttrAndValue.toString());",
					"",
					""
				]
			}
		},
		{
			"listen": "test",
			"script": {
				"type": "text/javascript",
				"packages": {},
				"exec": [
					""
				]
			}
		}
	],
	"variable": [
		{
			"key": "containsAttrAndValue",
			"value": ""
		},
		{
			"key": "frenchLanguageId",
			"value": ""
		},
		{
			"key": "userID",
			"value": ""
		}
	]
}<|MERGE_RESOLUTION|>--- conflicted
+++ resolved
@@ -1,10 +1,6 @@
 {
 	"info": {
-<<<<<<< HEAD
-		"_postman_id": "573b4633-456b-4b04-88ed-0affe4c27dfa",
-=======
-		"_postman_id": "d5e911d7-34a2-4553-9c35-053356d4164c",
->>>>>>> 57a9470f
+		"_postman_id": "8698b68f-df47-47ff-84cc-d9ddd787f2a6",
 		"name": "User Resource",
 		"description": "Verifies that commonly-used routines for interacting with User data are working as expected. Most of these are related to filtering operations and for back-end use only.",
 		"schema": "https://schema.getpostman.com/json/collection/v2.1.0/collection.json",
@@ -1352,89 +1348,15 @@
 			]
 		},
 		{
-<<<<<<< HEAD
-			"name": "findUserById",
-			"item": [
-				{
-					"name": "Find By Id",
-=======
 			"name": "UpdateUserWhenNullRolesAndPass",
 			"item": [
 				{
 					"name": "CreateTestUser",
->>>>>>> 57a9470f
-					"event": [
-						{
-							"listen": "test",
-							"script": {
-								"exec": [
-<<<<<<< HEAD
-									"const responseJson = pm.response.json();",
-									"",
-									"const entity = responseJson.entity;",
-									"const user = entity ? entity.user : null;",
-									"",
-									"",
-									"pm.test(\"Status code is 200 OK\", function () {",
-									"    pm.response.to.have.status(200);",
-									"});",
-									"",
-									"pm.test(\"Response is an object with required top-level properties\", function () {",
-									"    pm.expect(responseJson).to.be.an('object');",
-									"    pm.expect(responseJson).to.have.property('entity').that.is.an('object');",
-									"    pm.expect(responseJson).to.have.property('errors').that.is.an('array').and.is.empty;",
-									"    pm.expect(responseJson).to.have.property('messages').that.is.an('array');",
-									"});",
-									"",
-									"// ===========================================",
-									"// PRUEBAS DE LA ENTIDAD (entity) Y USERID",
-									"// ===========================================",
-									"",
-									"pm.test(\"Entity contains userID and user object\", function () {",
-									"    pm.expect(entity).to.have.property('userID').that.is.a('string');",
-									"    pm.expect(entity.userID).to.equal('dotcms.org.1');",
-									"    pm.expect(user).to.be.an('object');",
-									"});",
-									"",
-									"",
-									"// ===========================================",
-									"// PRUEBAS DE PROPIEDADES DEL OBJETO USER",
-									"// ===========================================",
-									"",
-									"// --- Propiedades Clave ---",
-									"pm.test(\"User has expected identifier and email\", function () {",
-									"    pm.expect(user).to.have.property('id').that.is.a('string').and.to.equal('dotcms.org.1');",
-									"    pm.expect(user).to.have.property('userId').that.is.a('string').and.to.equal('dotcms.org.1');",
-									"    pm.expect(user).to.have.property('emailAddress').that.is.a('string').and.to.equal('admin@dotcms.com');",
-									"});",
-									"",
-									"// --- Propiedades de Nombres y Roles ---",
-									"pm.test(\"User name and role flags are correct\", function () {",
-									"    pm.expect(user).to.have.property('firstName').that.is.a('string').and.to.equal('Admin');",
-									"    pm.expect(user).to.have.property('lastName').that.is.a('string').and.to.equal('User');",
-									"    pm.expect(user).to.have.property('fullName').that.is.a('string').and.to.equal('Admin User');",
-									"    pm.expect(user).to.have.property('admin').that.is.a('boolean').and.to.be.true;",
-									"    pm.expect(user).to.have.property('backendUser').that.is.a('boolean').and.to.be.true;",
-									"    pm.expect(user).to.have.property('frontendUser').that.is.a('boolean').and.to.be.false;",
-									"});",
-									"",
-									"// --- Propiedades de Estado y Fechas ---",
-									"pm.test(\"User status and dates fields exist\", function () {",
-									"    pm.expect(user).to.have.property('active').that.is.a('boolean').and.to.be.true;",
-									"    pm.expect(user).to.have.property('failedLoginAttempts').that.is.a('number').and.to.equal(0);",
-									"    pm.expect(user).to.have.property('createDate').that.is.a('number');",
-									"    pm.expect(user.createDate).to.be.above(0); // Verifica que sea un timestamp válido",
-									"    pm.expect(user).to.have.property('lastLoginDate').that.is.a('number');",
-									"});",
-									"",
-									"// --- Propiedades de la Compañía y Localización ---",
-									"pm.test(\"Company and Localization fields are correct\", function () {",
-									"    pm.expect(user).to.have.property('companyId').that.is.a('string').and.to.equal('dotcms.org');",
-									"    pm.expect(user).to.have.property('actualCompanyId').that.is.a('string').and.to.equal('dotcms.org');",
-									"    pm.expect(user).to.have.property('languageId').that.is.a('string').and.to.equal('en_US');",
-									"    pm.expect(user).to.have.property('timeZoneId').that.is.a('string').and.to.equal('US/Eastern');",
-									"});"
-=======
+					"event": [
+						{
+							"listen": "test",
+							"script": {
+								"exec": [
 									"// Postman Tests: User Creation/Assignment Success",
 									"",
 									"// 1. Check for a successful status code (e.g., 200 OK or 201 Created)",
@@ -1595,7 +1517,6 @@
 									"    pm.expect(userId).to.be.a('string').and.to.have.length.above(0);",
 									"});",
 									""
->>>>>>> 57a9470f
 								],
 								"type": "text/javascript",
 								"packages": {},
@@ -1614,12 +1535,6 @@
 								}
 							]
 						},
-<<<<<<< HEAD
-						"method": "GET",
-						"header": [],
-						"url": {
-							"raw": "{{serverURL}}/api/v1/users/dotcms.org.1",
-=======
 						"method": "PUT",
 						"header": [],
 						"body": {
@@ -1737,19 +1652,149 @@
 						},
 						"url": {
 							"raw": "{{serverURL}}/api/v1/users",
->>>>>>> 57a9470f
-							"host": [
-								"{{serverURL}}"
-							],
-							"path": [
-								"api",
-								"v1",
-<<<<<<< HEAD
+							"host": [
+								"{{serverURL}}"
+							],
+							"path": [
+								"api",
+								"v1",
+								"users"
+							]
+						}
+					},
+					"response": []
+				}
+			]
+		},
+		{
+			"name": "FindUsers",
+			"item": [
+				{
+					"name": "FindUserById",
+					"event": [
+						{
+							"listen": "test",
+							"script": {
+								"exec": [
+									"// Parse the JSON response and set up variables",
+									"const responseJson = pm.response.json();",
+									"const entity = responseJson.entity;",
+									"const user = entity ? entity.user : null;",
+									"",
+									"// ===========================================",
+									"// STRUCTURAL AND SUCCESS TESTS",
+									"// ===========================================",
+									"",
+									"pm.test(\"Status code is 200 OK\", function () {",
+									"    pm.response.to.have.status(200);",
+									"});",
+									"",
+									"pm.test(\"Response structure is valid and contains no errors\", function () {",
+									"    pm.expect(responseJson).to.be.an('object');",
+									"    // Asserting the presence and type of the main 'entity' object",
+									"    pm.expect(responseJson).to.have.property('entity').that.is.an('object');",
+									"    // Asserting the 'errors' array is present and empty (success state)",
+									"    pm.expect(responseJson.errors, \"Errors array should be empty\").to.be.an('array').and.is.empty;",
+									"});",
+									"",
+									"// ===========================================",
+									"// STATIC ASSERTIONS FOR ENTITY LEVEL",
+									"// ===========================================",
+									"",
+									"pm.test(\"Entity: 'roleId' and 'userID' have expected static values\", function () {",
+									"    // Verifying the main IDs in the entity block",
+									"    pm.expect(entity.userID, \"Entity userID must be dotcms.org.1\").to.equal('dotcms.org.1');",
+									"    pm.expect(entity.roleId, \"Entity roleId must be e7d4e34e-5127-45fc-8123-d48b62d510e3\").to.equal('e7d4e34e-5127-45fc-8123-d48b62d510e3');",
+									"});",
+									"",
+									"// ===========================================",
+									"// STATIC ASSERTIONS FOR USER OBJECT (user)",
+									"// ===========================================",
+									"",
+									"pm.test(\"User Info: Name and Email fields are correct\", function () {",
+									"    // Asserting name consistency",
+									"    pm.expect(user.firstName, \"User firstName must be Admin\").to.equal('Admin');",
+									"    pm.expect(user.lastName, \"User lastName must be User\").to.equal('User');",
+									"    pm.expect(user.fullName, \"User fullName must be Admin User\").to.equal('Admin User');",
+									"    ",
+									"    // Asserting email consistency (checking both keys provided in the response)",
+									"    pm.expect(user.emailAddress, \"User emailAddress must be admin@dotcms.com\").to.equal('admin@dotcms.com');",
+									"    pm.expect(user.emailaddress, \"User emailaddress (lowercase) must be admin@dotcms.com\").to.equal('admin@dotcms.com');",
+									"});",
+									"",
+									"pm.test(\"User IDs and Type are correct\", function () {",
+									"    // Asserting all user ID fields",
+									"    pm.expect(user.id, \"User 'id' must be dotcms.org.1\").to.equal('dotcms.org.1');",
+									"    pm.expect(user.userId, \"User 'userId' must be dotcms.org.1\").to.equal('dotcms.org.1');",
+									"    pm.expect(user.type, \"User 'type' must be user\").to.equal('user');",
+									"});",
+									"",
+									"pm.test(\"User Roles and Access Flags are correctly set (Booleans)\", function () {",
+									"    // Asserting role and access flags",
+									"    pm.expect(user.admin, \"User must be an admin\").to.be.true;",
+									"    pm.expect(user.backendUser, \"User must be a backendUser\").to.be.true;",
+									"    pm.expect(user.frontendUser, \"User must NOT be a frontendUser\").to.be.false;",
+									"    pm.expect(user.hasConsoleAccess, \"User must have Console Access\").to.be.true;",
+									"    ",
+									"    // Asserting state and security fields",
+									"    pm.expect(user.active, \"User must be active\").to.be.true;",
+									"    pm.expect(user.passwordExpired, \"Password must not be expired\").to.be.false;",
+									"    pm.expect(user.failedLoginAttempts, \"Failed login attempts must be 0\").to.equal(0);",
+									"});",
+									"",
+									"pm.test(\"User Company and Localization fields are correct\", function () {",
+									"    // Asserting organization and location data",
+									"    pm.expect(user.companyId, \"CompanyId must be dotcms.org\").to.equal('dotcms.org');",
+									"    pm.expect(user.actualCompanyId, \"ActualCompanyId must be dotcms.org\").to.equal('dotcms.org');",
+									"});",
+									"",
+									"// ===========================================",
+									"// DYNAMIC/PRESENCE TESTS (Dates and Nulls)",
+									"// ===========================================",
+									"",
+									"pm.test(\"Dynamic fields (Dates) are present and numeric\", function () {",
+									"    // Dates validation (checking they are valid timestamps)",
+									"    pm.expect(user.createDate, \"createDate must be a number\").to.be.a('number');",
+									"    pm.expect(user.lastLoginDate, \"lastLoginDate must be a number\").to.be.a('number');",
+									"    pm.expect(user.modificationDate, \"modificationDate must be a number\").to.be.a('number');",
+									"    ",
+									"    // Gravitar hash length check",
+									"    pm.expect(user.gravitar, \"Gravitar hash must be 32 characters long\").to.be.a('string').and.to.have.lengthOf(32);",
+									"    ",
+									"    // Checking fields that should be null",
+									"    pm.expect(user.birthday, \"Birthday should be null\").to.be.null;",
+									"    pm.expect(user.deleteDate, \"deleteDate should be null\").to.be.null;",
+									"});"
+								],
+								"type": "text/javascript",
+								"packages": {},
+								"requests": {}
+							}
+						}
+					],
+					"request": {
+						"auth": {
+							"type": "bearer",
+							"bearer": [
+								{
+									"key": "token",
+									"value": "{{jwt}}",
+									"type": "string"
+								}
+							]
+						},
+						"method": "GET",
+						"header": [],
+						"url": {
+							"raw": "{{serverURL}}/api/v1/users/dotcms.org.1",
+							"host": [
+								"{{serverURL}}"
+							],
+							"path": [
+								"api",
+								"v1",
 								"users",
 								"dotcms.org.1"
-=======
-								"users"
->>>>>>> 57a9470f
 							]
 						}
 					},
