--- conflicted
+++ resolved
@@ -1,289 +1,18 @@
 {
 	"info": {
-<<<<<<< HEAD
-		"_postman_id": "a4249121-11a9-4a38-877e-4ec21a7d08b8",
-		"name": "User Resource",
-		"description": "Verifies that commonly-used routines for interacting with User data are working as expected. Most of these are related to filtering operations and for back-end use only.",
-		"schema": "https://schema.getpostman.com/json/collection/v2.1.0/collection.json",
-		"_exporter_id": "3028555"
-=======
 		"_postman_id": "ed475436-c760-4988-b584-39d75e4cd648",
 		"name": "UserResource",
 		"description": "Verifies that commonly-used routines for interacting with User data are working as expected. Most of these are related to filtering operations and for back-end use only.",
 		"schema": "https://schema.getpostman.com/json/collection/v2.1.0/collection.json",
 		"_exporter_id": "781456"
 
->>>>>>> 3081a8e2
 	},
 	"item": [
 		{
-			"name": "Users Validations",
+			"name": "CreateUserOnFrench",
 			"item": [
 				{
-					"name": "Get Users Include Anon and Default User",
-					"event": [
-						{
-							"listen": "test",
-							"script": {
-								"exec": [
-									"var jsonData = pm.response.json().entity;",
-									"",
-									"pm.test(\"Contains anonymous\", function () {",
-									"    containsAttrAndValue = eval(pm.collectionVariables.get(\"containsAttrAndValue\", containsAttrAndValue.toString()));",
-									"    pm.expect(containsAttrAndValue(jsonData, \"userId\" ,\"anonymous\")).to.be.true;",
-									"});",
-									"",
-									"pm.test(\"Contains default\", function () {",
-									"    containsAttrAndValue = eval(pm.collectionVariables.get(\"containsAttrAndValue\", containsAttrAndValue.toString()));",
-									"    pm.expect(containsAttrAndValue(jsonData, \"userId\" ,\"dotcms.org.default\")).to.be.true;",
-									"});",
-									"",
-									"pm.test(\"Check pagination data\", function () {",
-									"    var paginationData = pm.response.json().pagination;",
-									"    pm.expect(paginationData.currentPage).to.equal(1);",
-									"    pm.expect(paginationData.perPage).to.equal(100);",
-									"    pm.expect(paginationData.totalEntries).to.gte(2);",
-									"});",
-									""
-								],
-								"type": "text/javascript",
-								"packages": {}
-							}
-						}
-					],
-					"request": {
-						"method": "GET",
-						"header": [],
-						"url": {
-							"raw": "{{serverURL}}/api/v1/users/filter?per_page=100&includeanonymous=true&includedefault=true",
-							"host": [
-								"{{serverURL}}"
-							],
-							"path": [
-								"api",
-								"v1",
-								"users",
-								"filter"
-							],
-							"query": [
-								{
-									"key": "per_page",
-									"value": "100"
-								},
-								{
-									"key": "includeanonymous",
-									"value": "true"
-								},
-								{
-									"key": "includedefault",
-									"value": "true"
-								}
-							]
-						},
-						"description": "### GET /api/v1/users/filter\n\nThis endpoint retrieves a list of users based on specified filters.\n\n#### Request\n\n- Method: GET\n- URL: `{{serverURL}}/api/v1/users/filter`\n- Query Parameters:\n    - per_page (optional): The number of users to be included per page.\n    - includeanonymous (optional): Indicates whether to include anonymous users in the response.\n    - includedefault (optional): Indicates whether to include default users in the response.\n\n#### Response\n\nThe response is in JSON format and follows the schema below:\n\n``` json\n{\n  \"entity\": [\n    {\n      \"active\": true,\n      \"actualCompanyId\": \"\",\n      \"additionalInfo\": {},\n      \"admin\": true,\n      \"backendUser\": true,\n      \"birthday\": 0,\n      \"comments\": null,\n      \"companyId\": \"\",\n      \"createDate\": 0,\n      \"deleteDate\": null,\n      \"deleteInProgress\": true,\n      \"emailAddress\": \"\",\n      \"emailaddress\": \"\",\n      \"failedLoginAttempts\": 0,\n      \"female\": true,\n      \"firstName\": \"\",\n      \"frontendUser\": true,\n      \"fullName\": \"\",\n      \"gravitar\": \"\",\n      \"hasConsoleAccess\": true,\n      \"id\": \"\",\n      \"languageId\": \"\",\n      \"lastLoginDate\": null,\n      \"lastLoginIP\": null,\n      \"lastName\": \"\",\n      \"male\": true,\n      \"middleName\": \"\",\n      \"modificationDate\": 0,\n      \"name\": \"\",\n      \"nickname\": null,\n      \"passwordExpirationDate\": null,\n      \"passwordExpired\": true,\n      \"passwordReset\": true,\n      \"timeZoneId\": \"\",\n      \"type\": \"\",\n      \"userId\": \"\"\n    }\n  ],\n  \"errors\": [],\n  \"i18nMessagesMap\": {},\n  \"messages\": [],\n  \"pagination\": {\n    \"currentPage\": 0,\n    \"perPage\": 0,\n    \"totalEntries\": 0\n  },\n  \"permissions\": []\n}\n\n ```"
-					},
-					"response": []
-				},
-				{
-					"name": "Get LoginAsData Success",
-					"event": [
-						{
-							"listen": "test",
-							"script": {
-								"exec": [
-									"var jsonData = pm.response.json().entity;",
-									"",
-									"pm.test('Must not contains Admin', () => {",
-									"    _.any(jsonData, (item) => {",
-									"        pm.expect(item.firstName).to.not.be.eql('Admin')",
-									"    })",
-									"})"
-								],
-								"type": "text/javascript",
-								"packages": {}
-							}
-						}
-					],
-					"request": {
-						"method": "GET",
-						"header": [],
-						"url": {
-							"raw": "{{serverURL}}/api/v1/users/loginAsData?per_page=40",
-							"host": [
-								"{{serverURL}}"
-							],
-							"path": [
-								"api",
-								"v1",
-								"users",
-								"loginAsData"
-							],
-							"query": [
-								{
-									"key": "per_page",
-									"value": "40"
-								}
-							]
-						},
-						"description": "\n### GET /api/v1/users/loginAsData\n\nThis endpoint retrieves user data with the option to specify the number of entries per page.\n\n#### Request\n\n- Method: GET\n- URL: `{{serverURL}}/api/v1/users/loginAsData?per_page=40`\n\n#### Response\n\nThe response is a JSON object with the following schema:\n\n```json\n{\n  \"type\": \"object\",\n  \"properties\": {\n    \"entity\": {\n      \"type\": \"array\",\n      \"items\": {\n        \"type\": \"object\",\n        \"properties\": {\n          \"active\": { \"type\": \"boolean\" },\n          \"actualCompanyId\": { \"type\": \"string\" },\n          \"additionalInfo\": { \"type\": \"object\" },\n          \"admin\": { \"type\": \"boolean\" },\n          \"backendUser\": { \"type\": \"boolean\" },\n          \"birthday\": { \"type\": \"null\" },\n          \"comments\": { \"type\": \"null\" },\n          \"companyId\": { \"type\": \"string\" },\n          \"createDate\": { \"type\": \"number\" },\n          \"deleteDate\": { \"type\": \"null\" },\n          \"deleteInProgress\": { \"type\": \"boolean\" },\n          \"emailAddress\": { \"type\": \"string\" },\n          \"emailaddress\": { \"type\": \"string\" },\n          \"failedLoginAttempts\": { \"type\": \"number\" },\n          \"female\": { \"type\": \"boolean\" },\n          \"firstName\": { \"type\": \"string\" },\n          \"frontendUser\": { \"type\": \"boolean\" },\n          \"fullName\": { \"type\": \"string\" },\n          \"gravitar\": { \"type\": \"string\" },\n          \"hasConsoleAccess\": { \"type\": \"boolean\" },\n          \"id\": { \"type\": \"string\" },\n          \"languageId\": { \"type\": \"string\" },\n          \"lastLoginDate\": { \"type\": \"number\" },\n          \"lastLoginIP\": { \"type\": \"string\" },\n          \"lastName\": { \"type\": \"string\" },\n          \"male\": { \"type\": \"boolean\" },\n          \"middleName\": { \"type\": \"null\" },\n          \"modificationDate\": { \"type\": \"number\" },\n          \"name\": { \"type\": \"string\" },\n          \"nickname\": { \"type\": \"null\" },\n          \"passwordExpirationDate\": { \"type\": \"null\" },\n          \"passwordExpired\": { \"type\": \"boolean\" },\n          \"passwordReset\": { \"type\": \"boolean\" },\n          \"requestPassword\": { \"type\": \"boolean\" },\n          \"timeZoneId\": { \"type\": \"string\" },\n          \"type\": { \"type\": \"string\" },\n          \"userId\": { \"type\": \"string\" }\n        }\n      }\n    },\n    \"errors\": { \"type\": \"array\" },\n    \"i18nMessagesMap\": { \"type\": \"object\" },\n    \"messages\": { \"type\": \"array\" },\n    \"pagination\": {\n      \"type\": \"object\",\n      \"properties\": {\n        \"currentPage\": { \"type\": \"number\" },\n        \"perPage\": { \"type\": \"number\" },\n        \"totalEntries\": { \"type\": \"number\" }\n      }\n    },\n    \"permissions\": { \"type\": \"array\" }\n  }\n}\n```\n"
-					},
-					"response": []
-				},
-				{
-					"name": "Get Users Include Anon and Exclude Default User",
-					"event": [
-						{
-							"listen": "test",
-							"script": {
-								"exec": [
-									"var jsonData = pm.response.json().entity;",
-									"",
-									"pm.test(\"Contains anonymous\", function () {",
-									"    containsAttrAndValue = eval(pm.collectionVariables.get(\"containsAttrAndValue\", containsAttrAndValue.toString()));",
-									"    pm.expect(containsAttrAndValue(jsonData, \"userId\" ,\"anonymous\")).to.be.true;",
-									"});",
-									"",
-									"pm.test(\"Does not contain default\", function () {",
-									"    containsAttrAndValue = eval(pm.collectionVariables.get(\"containsAttrAndValue\", containsAttrAndValue.toString()));",
-									"    pm.expect(containsAttrAndValue(jsonData, \"userId\" ,\"dotcms.org.default\")).to.be.false;",
-									"});"
-								],
-								"type": "text/javascript",
-								"packages": {}
-							}
-						}
-					],
-					"request": {
-						"method": "GET",
-						"header": [],
-						"url": {
-							"raw": "{{serverURL}}/api/v1/users/filter?per_page=100&includeanonymous=true&includedefault=false",
-							"host": [
-								"{{serverURL}}"
-							],
-							"path": [
-								"api",
-								"v1",
-								"users",
-								"filter"
-							],
-							"query": [
-								{
-									"key": "per_page",
-									"value": "100"
-								},
-								{
-									"key": "includeanonymous",
-									"value": "true"
-								},
-								{
-									"key": "includedefault",
-									"value": "false"
-								}
-							]
-						},
-						"description": "### GET /api/v1/users/filter\n\nThis endpoint retrieves a list of users based on specified filter criteria.\n\n#### Request\n\n- Method: GET\n- URL: `{{serverURL}}/api/v1/users/filter`\n- Query Parameters:\n    - per_page (integer, optional): Number of users per page.\n    - includeanonymous (boolean, optional): Flag to include anonymous users.\n    - includedefault (boolean, optional): Flag to include default users.\n\n#### Response\n\nThe response is in JSON format and follows the schema below:\n\n``` json\n{\n  \"type\": \"object\",\n  \"properties\": {\n    \"entity\": {\n      \"type\": \"array\",\n      \"items\": {\n        \"type\": \"object\",\n        \"properties\": {\n          \"active\": { \"type\": \"boolean\" },\n          \"actualCompanyId\": { \"type\": \"string\" },\n          \"additionalInfo\": { \"type\": \"object\" },\n          \"admin\": { \"type\": \"boolean\" },\n          \"backendUser\": { \"type\": \"boolean\" },\n          \"birthday\": { \"type\": [\"string\", \"null\"] },\n          \"comments\": { \"type\": [\"string\", \"null\"] },\n          \"companyId\": { \"type\": \"string\" },\n          \"createDate\": { \"type\": \"number\" },\n          \"deleteDate\": { \"type\": [\"number\", \"null\"] },\n          \"deleteInProgress\": { \"type\": \"boolean\" },\n          \"emailAddress\": { \"type\": \"string\" },\n          \"failedLoginAttempts\": { \"type\": \"integer\" },\n          \"female\": { \"type\": \"boolean\" },\n          \"firstName\": { \"type\": \"string\" },\n          \"frontendUser\": { \"type\": \"boolean\" },\n          \"fullName\": { \"type\": \"string\" },\n          \"gravitar\": { \"type\": \"string\" },\n          \"hasConsoleAccess\": { \"type\": \"boolean\" },\n          \"id\": { \"type\": \"string\" },\n          \"languageId\": { \"type\": \"string\" },\n          \"lastLoginDate\": { \"type\": \"number\" },\n          \"lastLoginIP\": { \"type\": \"string\" },\n          \"lastName\": { \"type\": \"string\" },\n          \"male\": { \"type\": \"boolean\" },\n          \"middleName\": { \"type\": [\"string\", \"null\"] },\n          \"modificationDate\": { \"type\": \"number\" },\n          \"name\": { \"type\": \"string\" },\n          \"nickname\": { \"type\": [\"string\", \"null\"] },\n          \"passwordExpirationDate\": { \"type\": [\"string\", \"null\"] },\n          \"passwordExpired\": { \"type\": \"boolean\" },\n          \"passwordReset\": { \"type\": \"boolean\" },\n          \"timeZoneId\": { \"type\": \"string\" },\n          \"type\": { \"type\": \"string\" },\n          \"userId\": { \"type\": \"string\" }\n        },\n        \"required\": [\n          \"active\",\n          \"admin\",\n          \"backendUser\",\n          \"companyId\",\n          \"createDate\",\n          \"deleteInProgress\",\n          \"emailAddress\",\n          \"failedLoginAttempts\",\n          \"female\",\n          \"firstName\",\n          \"frontendUser\",\n          \"fullName\",\n          \"gravitar\",\n          \"hasConsoleAccess\",\n          \"id\",\n          \"languageId\",\n          \"lastLoginDate\",\n          \"lastLoginIP\",\n          \"lastName\",\n          \"male\",\n          \"modificationDate\",\n          \"name\",\n          \"passwordExpired\",\n          \"passwordReset\",\n          \"timeZoneId\",\n          \"type\",\n          \"userId\"\n        ]\n      }\n    },\n    \"errors\": { \"type\": \"array\" },\n    \"i18nMessagesMap\": { \"type\": \"object\" },\n    \"messages\": { \"type\": \"array\" },\n    \"pagination\": {\n      \"type\": \"object\",\n      \"properties\": {\n        \"currentPage\": { \"type\": \"integer\" },\n        \"perPage\": { \"type\": \"integer\" },\n        \"totalEntries\": { \"type\": \"integer\" }\n      }\n    },\n    \"permissions\": { \"type\": \"array\" }\n  },\n  \"required\": [\"entity\", \"errors\", \"i18nMessagesMap\", \"messages\", \"pagination\", \"permissions\"]\n}\n\n ```"
-					},
-					"response": []
-				},
-				{
-					"name": "Get Users Exclude Anon and Default User",
-					"event": [
-						{
-							"listen": "test",
-							"script": {
-								"exec": [
-									"var jsonData = pm.response.json().entity;",
-									"",
-									"pm.test(\"Does not contain anonymous\", function () {",
-									"    containsAttrAndValue = eval(pm.collectionVariables.get(\"containsAttrAndValue\", containsAttrAndValue.toString()));",
-									"    pm.expect(containsAttrAndValue(jsonData, \"userId\" ,\"anonymous\")).to.be.false;",
-									"});",
-									"",
-									"pm.test(\"Does not contain default\", function () {",
-									"    containsAttrAndValue = eval(pm.collectionVariables.get(\"containsAttrAndValue\", containsAttrAndValue.toString()));",
-									"    pm.expect(containsAttrAndValue(jsonData, \"userId\" ,\"dotcms.org.default\")).to.be.false;",
-									"});"
-								],
-								"type": "text/javascript",
-								"packages": {}
-							}
-						}
-					],
-					"request": {
-						"method": "GET",
-						"header": [],
-						"url": {
-							"raw": "{{serverURL}}/api/v1/users/filter?per_page=100&includeanonymous=false&includedefault=false",
-							"host": [
-								"{{serverURL}}"
-							],
-							"path": [
-								"api",
-								"v1",
-								"users",
-								"filter"
-							],
-							"query": [
-								{
-									"key": "per_page",
-									"value": "100"
-								},
-								{
-									"key": "includeanonymous",
-									"value": "false"
-								},
-								{
-									"key": "includedefault",
-									"value": "false"
-								}
-							]
-						},
-						"description": "### API Request Description\n\nThis endpoint makes an HTTP GET request to retrieve a list of users with filtering options. The request includes query parameters for pagination, and filtering options to exclude anonymous and default users.\n\n### Request Body\n\nThis request does not contain a request body.\n\n### Response Body\n\nThe response is in JSON format and represents an array of user entities. Each user entity contains various attributes such as active status, company ID, admin status, user details, login information, and permissions. Additionally, the response includes error messages, internationalization messages, pagination details, and permissions.\n\n### JSON Schema\n\n``` json\n{\n  \"type\": \"object\",\n  \"properties\": {\n    \"entity\": {\n      \"type\": \"array\",\n      \"items\": {\n        \"type\": \"object\",\n        \"properties\": {\n          \"active\": { \"type\": \"boolean\" },\n          \"actualCompanyId\": { \"type\": \"string\" },\n          \"additionalInfo\": { \"type\": \"object\" },\n          \"admin\": { \"type\": \"boolean\" },\n          \"backendUser\": { \"type\": \"boolean\" },\n          \"birthday\": { \"type\": [\"string\", \"null\"] },\n          \"comments\": { \"type\": [\"string\", \"null\"] },\n          \"companyId\": { \"type\": \"string\" },\n          \"createDate\": { \"type\": \"number\" },\n          \"deleteDate\": { \"type\": [\"number\", \"null\"] },\n          \"deleteInProgress\": { \"type\": \"boolean\" },\n          \"emailAddress\": { \"type\": \"string\" },\n          \"emailaddress\": { \"type\": \"string\" },\n          \"failedLoginAttempts\": { \"type\": \"number\" },\n          \"female\": { \"type\": \"boolean\" },\n          \"firstName\": { \"type\": \"string\" },\n          \"frontendUser\": { \"type\": \"boolean\" },\n          \"fullName\": { \"type\": \"string\" },\n          \"gravitar\": { \"type\": \"string\" },\n          \"hasConsoleAccess\": { \"type\": \"boolean\" },\n          \"id\": { \"type\": \"string\" },\n          \"languageId\": { \"type\": \"string\" },\n          \"lastLoginDate\": { \"type\": \"number\" },\n          \"lastLoginIP\": { \"type\": \"string\" },\n          \"lastName\": { \"type\": \"string\" },\n          \"male\": { \"type\": \"boolean\" },\n          \"middleName\": { \"type\": [\"string\", \"null\"] },\n          \"modificationDate\": { \"type\": \"number\" },\n          \"name\": { \"type\": \"string\" },\n          \"nickname\": { \"type\": [\"string\", \"null\"] },\n          \"passwordExpirationDate\": { \"type\": [\"number\", \"null\"] },\n          \"passwordExpired\": { \"type\": \"boolean\" },\n          \"passwordReset\": { \"type\": \"boolean\" },\n          \"timeZoneId\": { \"type\": \"string\" },\n          \"type\": { \"type\": \"string\" },\n          \"userId\": { \"type\": \"string\" }\n        },\n        \"required\": [\n          \"active\",\n          \"admin\",\n          \"backendUser\",\n          \"companyId\",\n          \"createDate\",\n          \"deleteInProgress\",\n          \"emailAddress\",\n          \"emailaddress\",\n          \"failedLoginAttempts\",\n          \"female\",\n          \"firstName\",\n          \"frontendUser\",\n          \"fullName\",\n          \"gravitar\",\n          \"hasConsoleAccess\",\n          \"id\",\n          \"languageId\",\n          \"lastLoginDate\",\n          \"lastLoginIP\",\n          \"lastName\",\n          \"male\",\n          \"modificationDate\",\n          \"name\",\n          \"passwordExpired\",\n          \"passwordReset\",\n          \"timeZoneId\",\n          \"type\",\n          \"userId\"\n        ]\n      }\n    },\n    \"errors\": { \"type\": \"array\" },\n    \"i18nMessagesMap\": { \"type\": \"object\" },\n    \"messages\": { \"type\": \"array\" },\n    \"pagination\": {\n      \"type\": \"object\",\n      \"properties\": {\n        \"currentPage\": { \"type\": \"number\" },\n        \"perPage\": { \"type\": \"number\" },\n        \"totalEntries\": { \"type\": \"number\" }\n      },\n      \"required\": [\"currentPage\", \"perPage\", \"totalEntries\"]\n    },\n    \"permissions\": { \"type\": \"array\" }\n  },\n  \"required\": [\"entity\", \"errors\", \"i18nMessagesMap\", \"messages\", \"pagination\", \"permissions\"]\n}\n\n ```"
-					},
-					"response": []
-				},
-				{
-					"name": "Get Users Check Total Value",
-					"event": [
-						{
-							"listen": "test",
-							"script": {
-								"exec": [
-									"var jsonData = pm.response.json().entity;",
-									"console.log(jsonData);",
-									"console.log('Length = ' + jsonData.length);",
-									"",
-									"pm.test(\"Total User Count\", function () {",
-									"    pm.expect(jsonData.length).to.be.greaterThan(0);",
-									"});"
-								],
-								"type": "text/javascript",
-								"packages": {}
-							}
-						}
-					],
-					"request": {
-						"method": "GET",
-						"header": [],
-						"url": {
-							"raw": "{{serverURL}}/api/v1/users/filter",
-							"host": [
-								"{{serverURL}}"
-							],
-							"path": [
-								"api",
-								"v1",
-								"users",
-								"filter"
-							]
-						},
-						"description": "\nThe API returns a JSON response with the following schema:\n\n```json\n{\n    \"entity\": [\n        {\n            \"active\": \"boolean\",\n            \"actualCompanyId\": \"string\",\n            \"additionalInfo\": \"object\",\n            \"admin\": \"boolean\",\n            \"backendUser\": \"boolean\",\n            \"birthday\": \"null\",\n            \"comments\": \"null\",\n            \"companyId\": \"string\",\n            \"createDate\": \"number\",\n            \"deleteDate\": \"null\",\n            \"deleteInProgress\": \"boolean\",\n            \"emailAddress\": \"string\",\n            \"emailaddress\": \"string\",\n            \"failedLoginAttempts\": \"number\",\n            \"female\": \"boolean\",\n            \"firstName\": \"string\",\n            \"frontendUser\": \"boolean\",\n            \"fullName\": \"string\",\n            \"gravitar\": \"string\",\n            \"hasConsoleAccess\": \"boolean\",\n            \"id\": \"string\",\n            \"languageId\": \"string\",\n            \"lastLoginDate\": \"number\",\n            \"lastLoginIP\": \"string\",\n            \"lastName\": \"string\",\n            \"male\": \"boolean\",\n            \"middleName\": \"null\",\n            \"modificationDate\": \"number\",\n            \"name\": \"string\",\n            \"nickname\": \"null\",\n            \"passwordExpirationDate\": \"null\",\n            \"passwordExpired\": \"boolean\",\n            \"passwordReset\": \"boolean\",\n            \"timeZoneId\": \"string\",\n            \"type\": \"string\",\n            \"userId\": \"string\"\n        }\n    ],\n    \"errors\": [],\n    \"i18nMessagesMap\": {},\n    \"messages\": [],\n    \"pagination\": {\n        \"currentPage\": \"number\",\n        \"perPage\": \"number\",\n        \"totalEntries\": \"number\"\n    },\n    \"permissions\": []\n}\n```\n"
-					},
-					"response": []
-				},
-				{
-					"name": "Get User Current",
+					"name": "CreateFrench",
 					"event": [
 						{
 							"listen": "test",
@@ -291,13 +20,14 @@
 								"exec": [
 									"var jsonData = pm.response.json();",
 									"",
-									"pm.test(\"Valid response\", function () {",
-									"    pm.expect(jsonData.email).to.eq(\"admin@dotcms.com\");",
-									"    pm.expect(jsonData.loginAs).to.eq(true);",
-									"});"
+									"pm.collectionVariables.set(\"frenchLanguageId\", jsonData.entity.id);",
+									"pm.test(\"Status code should be ok 200\", function () {",
+									"    pm.response.to.have.status(200);",
+									"});",
+									"",
+									""
 								],
-								"type": "text/javascript",
-								"packages": {}
+								"type": "text/javascript"
 							}
 						}
 					],
@@ -317,75 +47,6 @@
 								}
 							]
 						},
-						"method": "GET",
-						"header": [],
-						"url": {
-							"raw": "{{serverURL}}/api/v1/users/current",
-							"host": [
-								"{{serverURL}}"
-							],
-							"path": [
-								"api",
-								"v1",
-								"users",
-								"current"
-							]
-						},
-						"description": "### Retrieve Current User Information\n\nThis endpoint makes an HTTP GET request to `{{serverURL}}/api/v1/users/current` to retrieve the current user's information.\n\n#### Request\n\nNo request body is required for this request.\n\n#### Response\n\nThe response is in JSON format with the following schema:\n\n``` json\n{\n    \"admin\": boolean,\n    \"email\": string,\n    \"givenName\": string,\n    \"loginAs\": boolean,\n    \"roleId\": string,\n    \"surname\": string,\n    \"userId\": string\n}\n\n ```\n\n- `admin`: Indicates if the user is an admin (boolean).\n- `email`: User's email address (string).\n- `givenName`: User's given name (string).\n- `loginAs`: Indicates if the user is logged in (boolean).\n- `roleId`: User's role ID (string).\n- `surname`: User's surname (string).\n- `userId`: User's ID (string).\n    \n\nThe expected result is that the `loginAs` field should be `true`."
-					},
-					"response": []
-				}
-			],
-			"event": [
-				{
-					"listen": "prerequest",
-					"script": {
-						"type": "text/javascript",
-						"packages": {},
-						"exec": [
-							""
-						]
-					}
-				},
-				{
-					"listen": "test",
-					"script": {
-						"type": "text/javascript",
-						"packages": {},
-						"exec": [
-							"pm.test(\"Status code should be 200\", function () {",
-							"    pm.response.to.have.status(200);",
-							"});"
-						]
-					}
-				}
-			]
-		},
-		{
-			"name": "CreateUserOnFrench",
-			"item": [
-				{
-					"name": "CreateFrench",
-					"event": [
-						{
-							"listen": "test",
-							"script": {
-								"exec": [
-									"var jsonData = pm.response.json();",
-									"",
-									"pm.test(\"Errors array should be empty\", function () {",
-									"    var responseData = pm.response.json();",
-									"    pm.expect(responseData.errors.length).to.eql(0);",
-									"});",
-									"",
-									"pm.collectionVariables.set(\"frenchLanguageId\", jsonData.entity.id);"
-								],
-								"type": "text/javascript",
-								"packages": {}
-							}
-						}
-					],
-					"request": {
 						"method": "POST",
 						"header": [],
 						"body": {
@@ -407,8 +68,7 @@
 								"v2",
 								"languages"
 							]
-						},
-						"description": "### Add Language\n\nThis endpoint allows you to add a new language with its corresponding country using the HTTP POST method.\n\n#### Request Body\n\n- `languageCode` (string, required): The code for the language.\n- `countryCode` (string, required): The code for the country.\n- `language` (string, required): The name of the language.\n- `country` (string, required): The name of the country.\n    \n\n#### Response\n\nUpon a successful execution, the server will respond with a status code of 200 and a JSON object containing the following fields:\n\n- `entity`: An object containing the added language and country details, including their codes and IDs.\n- `errors`: An array of any errors encountered during the request.\n- `i18nMessagesMap`: An empty object for internationalization messages.\n- `messages`: An array of messages related to the request.\n- `pagination`: Null, as there is no pagination for this response.\n- `permissions`: An array of permissions related to the request."
+						}
 					},
 					"response": []
 				},
@@ -420,8 +80,11 @@
 							"script": {
 								"exec": [
 									"pm.test(\"User FE creation sucessfully\", function () {",
+									"    pm.response.to.have.status(200);",
+									"",
 									"    var jsonData = pm.response.json();",
 									"    console.log(jsonData);",
+									"",
 									"    pm.expect(jsonData.entity.user[\"emailAddress\"]).to.eql(\"french@dotcms.com\");",
 									"    pm.expect(jsonData.entity.user[\"firstName\"]).to.eql(\"FrenchUser\");",
 									"    pm.expect(jsonData.entity.user[\"languageId\"]).to.eql(\"fr_FR\");",
@@ -433,6 +96,21 @@
 						}
 					],
 					"request": {
+						"auth": {
+							"type": "basic",
+							"basic": [
+								{
+									"key": "password",
+									"value": "admin",
+									"type": "string"
+								},
+								{
+									"key": "username",
+									"value": "admin@dotcms.com",
+									"type": "string"
+								}
+							]
+						},
 						"method": "POST",
 						"header": [],
 						"body": {
@@ -454,44 +132,10 @@
 								"v1",
 								"users"
 							]
-						},
-						"description": "### Create User\n\nThis endpoint allows you to create a new user.\n\n#### Request Body\n\n- `userId` (string, optional): The unique identifier for the user.\n- `active` (boolean, required): Indicates if the user is active.\n- `firstName` (string, optional): The first name of the user.\n- `middleName` (string, optional): The middle name of the user.\n- `lastName` (string, optional): The last name of the user.\n- `nickName` (string, optional): The nickname of the user.\n- `email` (string, optional): The email address of the user.\n- `male` (boolean, required): Indicates the gender of the user.\n- `languageId` (string, optional): The language identifier for the user.\n- `password` (array, required): The password for the user.\n- `roles` (array, required): The roles assigned to the user.\n    \n\n#### Response Body (JSON Schema)\n\n``` json\n{\n  \"type\": \"object\",\n  \"properties\": {\n    \"entity\": {\n      \"type\": \"object\",\n      \"properties\": {\n        \"user\": {\n          \"type\": \"object\",\n          \"properties\": {\n            \"active\": { \"type\": \"boolean\" },\n            \"actualCompanyId\": { \"type\": \"string\" },\n            \"additionalInfo\": { \"type\": \"null\" },\n            \"admin\": { \"type\": \"boolean\" },\n            \"backendUser\": { \"type\": \"boolean\" },\n            \"birthday\": { \"type\": \"null\" },\n            \"comments\": { \"type\": \"null\" },\n            \"companyId\": { \"type\": \"string\" },\n            \"createDate\": { \"type\": \"number\" },\n            \"deleteDate\": { \"type\": \"null\" },\n            \"deleteInProgress\": { \"type\": \"boolean\" },\n            \"emailAddress\": { \"type\": \"string\" },\n            \"emailaddress\": { \"type\": \"string\" },\n            \"failedLoginAttempts\": { \"type\": \"number\" },\n            \"female\": { \"type\": \"boolean\" },\n            \"firstName\": { \"type\": \"string\" },\n            \"frontendUser\": { \"type\": \"boolean\" },\n            \"fullName\": { \"type\": \"string\" },\n            \"gravitar\": { \"type\": \"string\" },\n            \"hasConsoleAccess\": { \"type\": \"boolean\" },\n            \"id\": { \"type\": \"string\" },\n            \"languageId\": { \"type\": \"string\" },\n            \"lastLoginDate\": { \"type\": \"null\" },\n            \"lastLoginIP\": { \"type\": \"null\" },\n            \"lastName\": { \"type\": \"string\" },\n            \"male\": { \"type\": \"boolean\" },\n            \"middleName\": { \"type\": \"string\" },\n            \"modificationDate\": { \"type\": \"number\" },\n            \"name\": { \"type\": \"string\" },\n            \"nickname\": { \"type\": \"string\" },\n            \"passwordExpirationDate\": { \"type\": \"null\" },\n            \"passwordExpired\": { \"type\": \"boolean\" },\n            \"passwordReset\": { \"type\": \"boolean\" },\n            \"timeZoneId\": { \"type\": \"string\" },\n            \"type\": { \"type\": \"string\" },\n            \"userId\": { \"type\": \"string\" }\n          }\n        },\n        \"userID\": { \"type\": \"string\" }\n      }\n    },\n    \"errors\": { \"type\": \"array\" },\n    \"i18nMessagesMap\": { \"type\": \"object\" },\n    \"messages\": { \"type\": \"array\" },\n    \"pagination\": { \"type\": \"null\" },\n    \"permissions\": { \"type\": \"array\" }\n  }\n}\n\n ```"
+						}
 					},
 					"response": []
-<<<<<<< HEAD
-				}
-			],
-			"event": [
-				{
-					"listen": "prerequest",
-					"script": {
-						"type": "text/javascript",
-						"packages": {},
-						"exec": [
-							""
-						]
-					}
-				},
-				{
-					"listen": "test",
-					"script": {
-						"type": "text/javascript",
-						"packages": {},
-						"exec": [
-							"pm.test(\"Success request 200\", function () {",
-							"    pm.response.to.have.status(200);",
-							"});"
-						]
-					}
-				}
-			]
-		},
-		{
-			"name": "ValidateFiledsLimit",
-			"item": [
-=======
-				},
->>>>>>> 3081a8e2
+				},
 				{
 					"name": "UpdateFrenchUserNotFound",
 					"event": [
@@ -499,43 +143,15 @@
 							"listen": "test",
 							"script": {
 								"exec": [
-<<<<<<< HEAD
-									"pm.test(\"Clear error message\", function () {",
-									"    pm.expect(pm.response.text()).to.include(\"Length of First Name provided exceeds the maximum limit 100\");",
-=======
 									"pm.test(\"User do not exist\", function () {",
 									"    pm.response.to.have.status(404);",
 									"",
->>>>>>> 3081a8e2
 									"});"
 								],
 								"type": "text/javascript",
 								"packages": {}
 							}
 						},
-<<<<<<< HEAD
-						"url": {
-							"raw": "http://localhost:8080/api/v1/users",
-							"protocol": "http",
-							"host": [
-								"localhost"
-							],
-							"port": "8080",
-							"path": [
-								"api",
-								"v1",
-								"users"
-							]
-						},
-						"description": "This call validates if you are able to are able to create a user with more than 100 chars in the user name filed  \n  \nPOST /api/v1/users\n\nThis endpoint is used to create a new user.\n\n#### Request\n\nThe request should be sent as a JSON object in the request body with the following parameters:\n\n- `active` (boolean, required): Indicates if the user is active.\n- `firstName` (string, optional): The first name of the user.\n- `lastName` (string, optional): The last name of the user.\n- `email` (string, optional): The email address of the user.\n- `password` (array, required): An array containing the password of the user.\n    \n\n#### Response\n\nUpon sending the request, the server will respond with a status code of 400 and a JSON object with the following schema:\n\n``` json\n{\n    \"type\": \"object\",\n    \"properties\": {\n        \"message\": {\n            \"type\": \"string\"\n        }\n    }\n}\n\n ```\n\nThe `message` property in the response contains a description of the error encountered during the request."
-					},
-					"response": []
-				},
-				{
-					"name": "Middle Name Limit",
-					"event": [
-=======
->>>>>>> 3081a8e2
 						{
 							"listen": "prerequest",
 							"script": {
@@ -563,32 +179,7 @@
 								}
 							]
 						},
-<<<<<<< HEAD
-						"description": "This call validates if you are able to are able to create a user with more than 100 chars in the Middle name filed"
-					},
-					"response": []
-				},
-				{
-					"name": "Last Name Limit",
-					"event": [
-						{
-							"listen": "test",
-							"script": {
-								"exec": [
-									"pm.test(\"Clear error message\", function () {",
-									"    pm.expect(pm.response.text()).to.include(\"Length of Last Name provided exceeds the maximum limit 100\");",
-									"});"
-								],
-								"type": "text/javascript",
-								"packages": {}
-							}
-						}
-					],
-					"request": {
-						"method": "POST",
-=======
 						"method": "PUT",
->>>>>>> 3081a8e2
 						"header": [],
 						"body": {
 							"mode": "raw",
@@ -609,8 +200,7 @@
 								"v1",
 								"users"
 							]
-						},
-						"description": "This call validates if you are able to are able to create a user with more than 100 chars in the last name filed"
+						}
 					},
 					"response": []
 				},
@@ -621,14 +211,9 @@
 							"listen": "test",
 							"script": {
 								"exec": [
-<<<<<<< HEAD
-									"pm.test(\"Clear error message\", function () {",
-									"    pm.expect(pm.response.text()).to.include(\"Length of Nick Name provided exceeds the maximum limit 100\");",
-=======
 									"pm.test(\"User bad request\", function () {",
 									"    pm.response.to.have.status(400);",
 									"",
->>>>>>> 3081a8e2
 									"});"
 								],
 								"type": "text/javascript",
@@ -652,32 +237,7 @@
 								}
 							]
 						},
-<<<<<<< HEAD
-						"description": "This call validates if you are able to are able to create a user with more than 100 chars in the Nick name filed"
-					},
-					"response": []
-				},
-				{
-					"name": "Birthday Limit",
-					"event": [
-						{
-							"listen": "test",
-							"script": {
-								"exec": [
-									"pm.test(\"Clear error message\", function () {",
-									"    pm.expect(pm.response.text()).to.include(\"Length of Birthday provided exceeds the maximum limit 100\");",
-									"});"
-								],
-								"type": "text/javascript",
-								"packages": {}
-							}
-						}
-					],
-					"request": {
-						"method": "POST",
-=======
 						"method": "PUT",
->>>>>>> 3081a8e2
 						"header": [],
 						"body": {
 							"mode": "raw",
@@ -709,10 +269,6 @@
 							"listen": "test",
 							"script": {
 								"exec": [
-<<<<<<< HEAD
-									"pm.test(\"Clear error message\", function () {",
-									"    pm.expect(pm.response.text()).to.include(\"Length of Email Address provided exceeds the maximum limit 100\");",
-=======
 									"pm.test(\"User FE update sucessfully\", function () {",
 									"    pm.response.to.have.status(200);",
 									"",
@@ -721,7 +277,6 @@
 									"",
 									"    pm.expect(jsonData.entity.user[\"firstName\"]).to.eql(\"FrenchUser2\");",
 									"    pm.expect(jsonData.entity.user[\"languageId\"]).to.eql(\"fr_FR\");",
->>>>>>> 3081a8e2
 									"});"
 								],
 								"type": "text/javascript",
@@ -766,100 +321,471 @@
 								"v1",
 								"users"
 							]
-						},
-						"description": "This call validates if you are able to are able to create a user with more than 100 chars in the email filed"
+						}
 					},
 					"response": []
 				}
-			],
+			]
+		},
+		{
+			"name": "Get Users Include Anon and Default User",
 			"event": [
-				{
-					"listen": "prerequest",
-					"script": {
-						"type": "text/javascript",
-						"packages": {},
-						"exec": [
-							""
-						]
-					}
-				},
 				{
 					"listen": "test",
 					"script": {
-						"type": "text/javascript",
-						"packages": {},
 						"exec": [
-							"pm.test(\"Status code is 400\", function () {",
-							"    pm.response.to.have.status(400);",
+							"pm.test(\"Status code should be 200\", function () {",
+							"    pm.response.to.have.status(200);",
+							"});",
+							"",
+							"var jsonData = pm.response.json().entity;",
+							"",
+							"pm.test(\"Contains anonymous\", function () {",
+							"    containsAttrAndValue = eval(pm.collectionVariables.get(\"containsAttrAndValue\", containsAttrAndValue.toString()));",
+							"    pm.expect(containsAttrAndValue(jsonData, \"userId\" ,\"anonymous\")).to.be.true;",
+							"});",
+							"",
+							"pm.test(\"Contains default\", function () {",
+							"    containsAttrAndValue = eval(pm.collectionVariables.get(\"containsAttrAndValue\", containsAttrAndValue.toString()));",
+							"    pm.expect(containsAttrAndValue(jsonData, \"userId\" ,\"dotcms.org.default\")).to.be.true;",
+							"});",
+							"",
+							"pm.test(\"Check pagination data\", function () {",
+							"    var paginationData = pm.response.json().pagination;",
+							"    pm.expect(paginationData.currentPage).to.equal(1);",
+							"    pm.expect(paginationData.perPage).to.equal(100);",
+							"    pm.expect(paginationData.totalEntries).to.gte(2);",
 							"});",
 							""
-						]
+						],
+						"type": "text/javascript"
 					}
 				}
-			]
+			],
+			"request": {
+				"auth": {
+					"type": "basic",
+					"basic": [
+						{
+							"key": "password",
+							"value": "admin",
+							"type": "string"
+						},
+						{
+							"key": "username",
+							"value": "admin@dotcms.com",
+							"type": "string"
+						},
+						{
+							"key": "saveHelperData",
+							"type": "any"
+						},
+						{
+							"key": "showPassword",
+							"value": false,
+							"type": "boolean"
+						}
+					]
+				},
+				"method": "GET",
+				"header": [],
+				"url": {
+					"raw": "{{serverURL}}/api/v1/users/filter?per_page=100&includeanonymous=true&includedefault=true",
+					"host": [
+						"{{serverURL}}"
+					],
+					"path": [
+						"api",
+						"v1",
+						"users",
+						"filter"
+					],
+					"query": [
+						{
+							"key": "per_page",
+							"value": "100"
+						},
+						{
+							"key": "includeanonymous",
+							"value": "true"
+						},
+						{
+							"key": "includedefault",
+							"value": "true"
+						}
+					]
+				}
+			},
+			"response": []
+		},
+		{
+			"name": "Get LoginAsData Success",
+			"event": [
+				{
+					"listen": "test",
+					"script": {
+						"exec": [
+							"pm.test(\"Status code should be 200\", function () {",
+							"    pm.response.to.have.status(200);",
+							"});",
+							"",
+							"var jsonData = pm.response.json().entity;",
+							"",
+							"pm.test('Must not contains Admin', () => {",
+							"    _.any(jsonData, (item) => {",
+							"        pm.expect(item.firstName).to.not.be.eql('Admin')",
+							"    })",
+							"})"
+						],
+						"type": "text/javascript"
+					}
+				}
+			],
+			"request": {
+				"auth": {
+					"type": "basic",
+					"basic": [
+						{
+							"key": "password",
+							"value": "admin",
+							"type": "string"
+						},
+						{
+							"key": "username",
+							"value": "admin@dotcms.com",
+							"type": "string"
+						},
+						{
+							"key": "saveHelperData",
+							"type": "any"
+						},
+						{
+							"key": "showPassword",
+							"value": false,
+							"type": "boolean"
+						}
+					]
+				},
+				"method": "GET",
+				"header": [],
+				"url": {
+					"raw": "{{serverURL}}/api/v1/users/loginAsData?per_page=40",
+					"host": [
+						"{{serverURL}}"
+					],
+					"path": [
+						"api",
+						"v1",
+						"users",
+						"loginAsData"
+					],
+					"query": [
+						{
+							"key": "per_page",
+							"value": "40"
+						}
+					]
+				},
+				"description": "Get all the users the user can login as, must exclude itself."
+			},
+			"response": []
+		},
+		{
+			"name": "Get Users Include Anon and Exclude Default User",
+			"event": [
+				{
+					"listen": "test",
+					"script": {
+						"exec": [
+							"pm.test(\"Status code should be 200\", function () {",
+							"    pm.response.to.have.status(200);",
+							"});",
+							"",
+							"var jsonData = pm.response.json().entity;",
+							"",
+							"pm.test(\"Contains anonymous\", function () {",
+							"    containsAttrAndValue = eval(pm.collectionVariables.get(\"containsAttrAndValue\", containsAttrAndValue.toString()));",
+							"    pm.expect(containsAttrAndValue(jsonData, \"userId\" ,\"anonymous\")).to.be.true;",
+							"});",
+							"",
+							"pm.test(\"Does not contain default\", function () {",
+							"    containsAttrAndValue = eval(pm.collectionVariables.get(\"containsAttrAndValue\", containsAttrAndValue.toString()));",
+							"    pm.expect(containsAttrAndValue(jsonData, \"userId\" ,\"dotcms.org.default\")).to.be.false;",
+							"});"
+						],
+						"type": "text/javascript"
+					}
+				}
+			],
+			"request": {
+				"auth": {
+					"type": "basic",
+					"basic": [
+						{
+							"key": "password",
+							"value": "admin",
+							"type": "string"
+						},
+						{
+							"key": "username",
+							"value": "admin@dotcms.com",
+							"type": "string"
+						},
+						{
+							"key": "saveHelperData",
+							"type": "any"
+						},
+						{
+							"key": "showPassword",
+							"value": false,
+							"type": "boolean"
+						}
+					]
+				},
+				"method": "GET",
+				"header": [],
+				"url": {
+					"raw": "{{serverURL}}/api/v1/users/filter?per_page=100&includeanonymous=true&includedefault=false",
+					"host": [
+						"{{serverURL}}"
+					],
+					"path": [
+						"api",
+						"v1",
+						"users",
+						"filter"
+					],
+					"query": [
+						{
+							"key": "per_page",
+							"value": "100"
+						},
+						{
+							"key": "includeanonymous",
+							"value": "true"
+						},
+						{
+							"key": "includedefault",
+							"value": "false"
+						}
+					]
+				}
+			},
+			"response": []
+		},
+		{
+			"name": "Get Users Exclude Anon and Default User",
+			"event": [
+				{
+					"listen": "test",
+					"script": {
+						"exec": [
+							"pm.test(\"Status code should be 200\", function () {",
+							"    pm.response.to.have.status(200);",
+							"});",
+							"",
+							"var jsonData = pm.response.json().entity;",
+							"",
+							"pm.test(\"Does not contain anonymous\", function () {",
+							"    containsAttrAndValue = eval(pm.collectionVariables.get(\"containsAttrAndValue\", containsAttrAndValue.toString()));",
+							"    pm.expect(containsAttrAndValue(jsonData, \"userId\" ,\"anonymous\")).to.be.false;",
+							"});",
+							"",
+							"pm.test(\"Does not contain default\", function () {",
+							"    containsAttrAndValue = eval(pm.collectionVariables.get(\"containsAttrAndValue\", containsAttrAndValue.toString()));",
+							"    pm.expect(containsAttrAndValue(jsonData, \"userId\" ,\"dotcms.org.default\")).to.be.false;",
+							"});"
+						],
+						"type": "text/javascript"
+					}
+				}
+			],
+			"request": {
+				"auth": {
+					"type": "basic",
+					"basic": [
+						{
+							"key": "password",
+							"value": "admin",
+							"type": "string"
+						},
+						{
+							"key": "username",
+							"value": "admin@dotcms.com",
+							"type": "string"
+						},
+						{
+							"key": "saveHelperData",
+							"type": "any"
+						},
+						{
+							"key": "showPassword",
+							"value": false,
+							"type": "boolean"
+						}
+					]
+				},
+				"method": "GET",
+				"header": [],
+				"url": {
+					"raw": "{{serverURL}}/api/v1/users/filter?per_page=100&includeanonymous=false&includedefault=false",
+					"host": [
+						"{{serverURL}}"
+					],
+					"path": [
+						"api",
+						"v1",
+						"users",
+						"filter"
+					],
+					"query": [
+						{
+							"key": "per_page",
+							"value": "100"
+						},
+						{
+							"key": "includeanonymous",
+							"value": "false"
+						},
+						{
+							"key": "includedefault",
+							"value": "false"
+						}
+					]
+				}
+			},
+			"response": []
+		},
+		{
+			"name": "Get Users Check Total Value",
+			"event": [
+				{
+					"listen": "test",
+					"script": {
+						"exec": [
+							"pm.test(\"Status code should be 200\", function () {",
+							"    pm.response.to.have.status(200);",
+							"});",
+							"",
+							"var jsonData = pm.response.json().entity;",
+							"console.log(jsonData);",
+							"console.log('Length = ' + jsonData.length);",
+							"",
+							"pm.test(\"Total User Count\", function () {",
+							"    pm.expect(jsonData.length).to.be.greaterThan(0);",
+							"});"
+						],
+						"type": "text/javascript"
+					}
+				}
+			],
+			"request": {
+				"auth": {
+					"type": "basic",
+					"basic": [
+						{
+							"key": "password",
+							"value": "admin",
+							"type": "string"
+						},
+						{
+							"key": "username",
+							"value": "admin@dotcms.com",
+							"type": "string"
+						},
+						{
+							"key": "saveHelperData",
+							"type": "any"
+						},
+						{
+							"key": "showPassword",
+							"value": false,
+							"type": "boolean"
+						}
+					]
+				},
+				"method": "GET",
+				"header": [],
+				"url": {
+					"raw": "{{serverURL}}/api/v1/users/filter",
+					"host": [
+						"{{serverURL}}"
+					],
+					"path": [
+						"api",
+						"v1",
+						"users",
+						"filter"
+					]
+				},
+				"description": "* <b>Given scenario:</b> Get All the Users from the system.\n     * <b>Expected result:</b> The Total field should be greaterThan 0, so at least 1 user must be returned."
+			},
+			"response": []
+		},
+		{
+			"name": "Get User Current",
+			"event": [
+				{
+					"listen": "test",
+					"script": {
+						"exec": [
+							"pm.test(\"Status code is 200 \", function () {",
+							"    pm.response.to.have.status(200);",
+							"});",
+							"",
+							"",
+							"var jsonData = pm.response.json();",
+							"",
+							"pm.test(\"Valid response\", function () {",
+							"    pm.expect(jsonData.email).to.eq(\"admin@dotcms.com\");",
+							"    pm.expect(jsonData.loginAs).to.eq(true);",
+							"});"
+						],
+						"type": "text/javascript"
+					}
+				}
+			],
+			"request": {
+				"auth": {
+					"type": "basic",
+					"basic": [
+						{
+							"key": "password",
+							"value": "admin",
+							"type": "string"
+						},
+						{
+							"key": "username",
+							"value": "admin@dotcms.com",
+							"type": "string"
+						}
+					]
+				},
+				"method": "GET",
+				"header": [],
+				"url": {
+					"raw": "{{serverURL}}/api/v1/users/current",
+					"host": [
+						"{{serverURL}}"
+					],
+					"path": [
+						"api",
+						"v1",
+						"users",
+						"current"
+					]
+				},
+				"description": "Method to test: current <br/>\nGiven Scenario: request the current endpoint and expects to recovery the loginAs <br/>\nExpectedResult: The login as should be true"
+			},
+			"response": []
 		}
 	],
-	"auth": {
-		"type": "bearer",
-		"bearer": [
-			{
-				"key": "token",
-				"value": "{{jwt}}",
-				"type": "string"
-			}
-		]
-	},
 	"event": [
 		{
 			"listen": "prerequest",
 			"script": {
 				"type": "text/javascript",
-				"packages": {},
 				"exec": [
-					"",
-					"if (!pm.environment.get('jwt')) {",
-					"    const serverURL = pm.environment.get('serverURL'); // Get the server URL from the environment variable",
-					"    const apiUrl = `${serverURL}/api/v1/apitoken`; // Construct the full API URL",
-					"",
-					"    if (!pm.environment.get('jwt')) {",
-					"        const username = 'admin@dotcms.com';",
-					"        const password = 'admin';",
-					"        const basicAuth = btoa(`${username}:${password}`);",
-					"",
-					"        const requestOptions = {",
-					"            url: apiUrl,",
-					"            method: \"POST\",",
-					"            header: {",
-					"                \"accept\": \"*/*\",",
-					"                \"content-type\": \"application/json\",",
-					"                \"Authorization\": `Basic ${basicAuth}`",
-					"            },",
-					"            body: {",
-					"                mode: \"raw\",",
-					"                raw: JSON.stringify({",
-					"                    \"expirationSeconds\": 7200,",
-					"                    \"userId\": \"dotcms.org.1\",",
-					"                    \"network\": \"0.0.0.0/0\",",
-					"                    \"claims\": {\"label\": \"postman-tests\"}",
-					"                })",
-					"            }",
-					"        };",
-					"",
-					"        pm.sendRequest(requestOptions, function (err, response) {",
-					"            if (err) {",
-					"                console.log(err);",
-					"            } else {",
-					"                const jwt = response.json().entity.jwt;",
-					"                pm.environment.set('jwt', jwt);",
-					"            }",
-					"        });",
-					"    }",
-					"}",
-					"",
-					"",
-					"",
-					"",
-					"",
 					"/**",
 					" * Traverses the provided JSON data looking for a specific attribute and value. If it exists, returns 'true'.",
 					" */",
@@ -878,9 +804,7 @@
 					"",
 					"};",
 					"",
-					"pm.collectionVariables.set(\"containsAttrAndValue\", containsAttrAndValue.toString());",
-					"",
-					""
+					"pm.collectionVariables.set(\"containsAttrAndValue\", containsAttrAndValue.toString());"
 				]
 			}
 		},
@@ -888,7 +812,6 @@
 			"listen": "test",
 			"script": {
 				"type": "text/javascript",
-				"packages": {},
 				"exec": [
 					""
 				]
