{
	"info": {
<<<<<<< HEAD
		"_postman_id": "523736d4-190a-4f2f-a010-29f19ead54d5",
=======
		"_postman_id": "4aaa5f5d-78ea-498e-a1a4-3b367004de5e",
>>>>>>> 20af29a5
		"name": "Category",
		"schema": "https://schema.getpostman.com/json/collection/v2.1.0/collection.json",
		"_exporter_id": "30436704"
	},
	"item": [
		{
			"name": "Delete",
			"item": [
				{
					"name": "Create Parent Category without children",
					"event": [
						{
							"listen": "test",
							"script": {
								"exec": [
									"pm.test(\"Status code should be ok 200\", function () {",
									"    pm.response.to.have.status(200);",
									"});",
									"",
									"var jsonData = pm.response.json();",
									"",
									"pm.test(\"Information Saved Correctly\", function () {",
									"    ",
									"    pm.expect(jsonData.entity.categoryName).to.eql(\"Parent category name\");",
									"});",
									"",
									"pm.collectionVariables.set(\"deleteParentCategoryId\", jsonData.entity.inode);"
								],
								"type": "text/javascript"
							}
						}
					],
					"request": {
						"auth": {
							"type": "basic",
							"basic": [
								{
									"key": "password",
									"value": "admin",
									"type": "string"
								},
								{
									"key": "username",
									"value": "admin@dotcms.com",
									"type": "string"
								},
								{
									"key": "saveHelperData",
									"type": "any"
								},
								{
									"key": "showPassword",
									"value": false,
									"type": "boolean"
								}
							]
						},
						"method": "POST",
						"header": [],
						"body": {
							"mode": "raw",
							"raw": "{\n    \"key\":\"Parent category key\",\n    \"categoryName\" : \"Parent category name\",\n    \"keywords\":\"This is a parent category\",\n    \"categoryVelocityVarName\" : \"ParentCategoryKey\"\n}",
							"options": {
								"raw": {
									"language": "json"
								}
							}
						},
						"url": {
							"raw": "{{serverURL}}/api/v1/categories",
							"host": [
								"{{serverURL}}"
							],
							"path": [
								"api",
								"v1",
								"categories"
							]
						}
					},
					"response": []
				},
				{
					"name": "Delete Parent Category without children",
					"event": [
						{
							"listen": "test",
							"script": {
								"exec": [
									"pm.test(\"Status code should be ok 200\", function () {",
									"    pm.response.to.have.status(200);",
									"});",
									"",
									"var jsonData = pm.response.json();",
									"",
									"pm.test(\"Delete Category Check\", function () {",
									"    pm.expect(jsonData.entity.successCount).to.be.eql(1);",
									"});",
									"",
									"pm.test(\"Failed To Delete Category Check\", function () {",
									"    pm.expect(jsonData.entity.fails.length).to.eql(0);",
									"});"
								],
								"type": "text/javascript"
							}
						}
					],
					"request": {
						"auth": {
							"type": "basic",
							"basic": [
								{
									"key": "password",
									"value": "admin",
									"type": "string"
								},
								{
									"key": "username",
									"value": "admin@dotcms.com",
									"type": "string"
								},
								{
									"key": "saveHelperData",
									"type": "any"
								},
								{
									"key": "showPassword",
									"value": false,
									"type": "boolean"
								}
							]
						},
						"method": "DELETE",
						"header": [],
						"body": {
							"mode": "raw",
							"raw": "[\"{{deleteParentCategoryId}}\"]",
							"options": {
								"raw": {
									"language": "json"
								}
							}
						},
						"url": {
							"raw": "{{serverURL}}/api/v1/categories",
							"host": [
								"{{serverURL}}"
							],
							"path": [
								"api",
								"v1",
								"categories"
							]
						}
					},
					"response": []
				},
				{
					"name": "Create Parent Category",
					"event": [
						{
							"listen": "test",
							"script": {
								"exec": [
									"pm.test(\"Status code should be ok 200\", function () {",
									"    pm.response.to.have.status(200);",
									"});",
									"",
									"var jsonData = pm.response.json();",
									"",
									"pm.test(\"Information Saved Correctly\", function () {",
									"    ",
									"    pm.expect(jsonData.entity.categoryName).to.eql(\"Parent category name\");",
									"});",
									"",
									"pm.collectionVariables.set(\"deleteParentCategoryId\", jsonData.entity.inode);",
									""
								],
								"type": "text/javascript"
							}
						}
					],
					"request": {
						"auth": {
							"type": "basic",
							"basic": [
								{
									"key": "password",
									"value": "admin",
									"type": "string"
								},
								{
									"key": "username",
									"value": "admin@dotcms.com",
									"type": "string"
								},
								{
									"key": "saveHelperData",
									"type": "any"
								},
								{
									"key": "showPassword",
									"value": false,
									"type": "boolean"
								}
							]
						},
						"method": "POST",
						"header": [],
						"body": {
							"mode": "raw",
							"raw": "{\n    \"key\":\"Parent category key\",\n    \"categoryName\" : \"Parent category name\",\n    \"keywords\":\"This is a parent category\",\n    \"categoryVelocityVarName\" : \"ParentCategoryKey\"\n}",
							"options": {
								"raw": {
									"language": "json"
								}
							}
						},
						"url": {
							"raw": "{{serverURL}}/api/v1/categories",
							"host": [
								"{{serverURL}}"
							],
							"path": [
								"api",
								"v1",
								"categories"
							]
						}
					},
					"response": []
				},
				{
					"name": "Create Child Category 1",
					"event": [
						{
							"listen": "test",
							"script": {
								"exec": [
									"pm.test(\"Status code should be ok 200\", function () {",
									"    pm.response.to.have.status(200);",
									"});",
									"",
									"var jsonData = pm.response.json();",
									"",
									"pm.test(\"Information Saved Correctly\", function () {",
									"    ",
									"    pm.expect(jsonData.entity.categoryName).to.eql(\"Child 1 category name\");",
									"});",
									""
								],
								"type": "text/javascript"
							}
						}
					],
					"request": {
						"auth": {
							"type": "basic",
							"basic": [
								{
									"key": "password",
									"value": "admin",
									"type": "string"
								},
								{
									"key": "username",
									"value": "admin@dotcms.com",
									"type": "string"
								},
								{
									"key": "saveHelperData",
									"type": "any"
								},
								{
									"key": "showPassword",
									"value": false,
									"type": "boolean"
								}
							]
						},
						"method": "POST",
						"header": [],
						"body": {
							"mode": "raw",
							"raw": "{\n    \"key\":\"Child 1 category key\",\n    \"categoryName\" : \"Child 1 category name\",\n    \"keywords\":\"This is a child 1 category\",\n    \"categoryVelocityVarName\" : \"Child1CategoryKey\",\n    \"parent\" : \"{{deleteParentCategoryId}}\"\n}",
							"options": {
								"raw": {
									"language": "json"
								}
							}
						},
						"url": {
							"raw": "{{serverURL}}/api/v1/categories",
							"host": [
								"{{serverURL}}"
							],
							"path": [
								"api",
								"v1",
								"categories"
							]
						}
					},
					"response": []
				},
				{
					"name": "Create Child Category 2",
					"event": [
						{
							"listen": "test",
							"script": {
								"exec": [
									"pm.test(\"Status code should be ok 200\", function () {",
									"    pm.response.to.have.status(200);",
									"});",
									"",
									"var jsonData = pm.response.json();",
									"",
									"pm.test(\"Information Saved Correctly\", function () {",
									"    ",
									"    pm.expect(jsonData.entity.categoryName).to.eql(\"Child 2 category name\");",
									"});",
									""
								],
								"type": "text/javascript"
							}
						}
					],
					"request": {
						"auth": {
							"type": "basic",
							"basic": [
								{
									"key": "password",
									"value": "admin",
									"type": "string"
								},
								{
									"key": "username",
									"value": "admin@dotcms.com",
									"type": "string"
								},
								{
									"key": "saveHelperData",
									"type": "any"
								},
								{
									"key": "showPassword",
									"value": false,
									"type": "boolean"
								}
							]
						},
						"method": "POST",
						"header": [],
						"body": {
							"mode": "raw",
							"raw": "{\n    \"key\":\"Child 2 category key\",\n    \"categoryName\" : \"Child 2 category name\",\n    \"keywords\":\"This is a child 2 category\",\n    \"categoryVelocityVarName\" : \"Child2CategoryKey\",\n    \"parent\" : \"{{deleteParentCategoryId}}\"\n}",
							"options": {
								"raw": {
									"language": "json"
								}
							}
						},
						"url": {
							"raw": "{{serverURL}}/api/v1/categories",
							"host": [
								"{{serverURL}}"
							],
							"path": [
								"api",
								"v1",
								"categories"
							]
						}
					},
					"response": []
				},
				{
					"name": "Delete Parent Category with children",
					"event": [
						{
							"listen": "test",
							"script": {
								"exec": [
									"pm.test(\"Status code should be ok 200\", function () {",
									"    pm.response.to.have.status(200);",
									"});",
									"",
									"var jsonData = pm.response.json();",
									"",
									"pm.test(\"Delete Category Check\", function () {",
									"    pm.expect(jsonData.entity.successCount).to.be.eql(1);",
									"});",
									"",
									"pm.test(\"Failed To Delete Category Check\", function () {",
									"    pm.expect(jsonData.entity.fails).to.have.lengthOf(0);",
									"});"
								],
								"type": "text/javascript"
							}
						}
					],
					"request": {
						"auth": {
							"type": "basic",
							"basic": [
								{
									"key": "password",
									"value": "admin",
									"type": "string"
								},
								{
									"key": "username",
									"value": "admin@dotcms.com",
									"type": "string"
								},
								{
									"key": "saveHelperData",
									"type": "any"
								},
								{
									"key": "showPassword",
									"value": false,
									"type": "boolean"
								}
							]
						},
						"method": "DELETE",
						"header": [],
						"body": {
							"mode": "raw",
							"raw": "[\"{{deleteParentCategoryId}}\"]",
							"options": {
								"raw": {
									"language": "json"
								}
							}
						},
						"url": {
							"raw": "{{serverURL}}/api/v1/categories",
							"host": [
								"{{serverURL}}"
							],
							"path": [
								"api",
								"v1",
								"categories"
							]
						}
					},
					"response": []
				},
				{
					"name": "Delete Category Failed - NotFound",
					"event": [
						{
							"listen": "test",
							"script": {
								"exec": [
									"pm.test(\"Status code should be 200\", function () {",
									"    pm.response.to.have.status(200);",
									"});",
									"",
									"var jsonData = pm.response.json();",
									"",
									"pm.test(\"Delete Category Check\", function () {",
									"    pm.expect(jsonData.entity.successCount).to.be.eql(0);",
									"});",
									"",
									"pm.test(\"Failed To Delete Category Check\", function () {",
									"    pm.expect(jsonData.entity.fails).to.have.lengthOf(2);",
									"});"
								],
								"type": "text/javascript"
							}
						}
					],
					"request": {
						"auth": {
							"type": "basic",
							"basic": [
								{
									"key": "password",
									"value": "admin",
									"type": "string"
								},
								{
									"key": "username",
									"value": "admin@dotcms.com",
									"type": "string"
								},
								{
									"key": "saveHelperData",
									"type": "any"
								},
								{
									"key": "showPassword",
									"value": false,
									"type": "boolean"
								}
							]
						},
						"method": "DELETE",
						"header": [],
						"body": {
							"mode": "raw",
							"raw": "[\"NOTFOUNDCONTAINER\",\"12345678-abcd-1234-abcd-123456789abc\"]",
							"options": {
								"raw": {
									"language": "json"
								}
							}
						},
						"url": {
							"raw": "{{serverURL}}/api/v1/categories",
							"host": [
								"{{serverURL}}"
							],
							"path": [
								"api",
								"v1",
								"categories"
							]
						}
					},
					"response": []
				}
			]
		},
		{
			"name": "Update - Sort order",
			"item": [
				{
					"name": "Create top level category 1",
					"event": [
						{
							"listen": "test",
							"script": {
								"exec": [
									"pm.test(\"Status code should be ok 200\", function () {",
									"    pm.response.to.have.status(200);",
									"});",
									"",
									"var jsonData = pm.response.json();",
									"",
									"pm.test(\"Information Saved Correctly\", function () {",
									"    ",
									"    pm.expect(jsonData.entity.categoryName).to.eql(\"Top level category 1\");",
									"});",
									"",
									"pm.collectionVariables.set(\"categoryToSortId1\", jsonData.entity.inode);"
								],
								"type": "text/javascript"
							}
						}
					],
					"request": {
						"auth": {
							"type": "basic",
							"basic": [
								{
									"key": "password",
									"value": "admin",
									"type": "string"
								},
								{
									"key": "username",
									"value": "admin@dotcms.com",
									"type": "string"
								},
								{
									"key": "saveHelperData",
									"type": "any"
								},
								{
									"key": "showPassword",
									"value": false,
									"type": "boolean"
								}
							]
						},
						"method": "POST",
						"header": [],
						"body": {
							"mode": "raw",
							"raw": "{\n    \"key\":\"Top level category 1 key\",\n    \"categoryName\" : \"Top level category 1\",\n    \"keywords\":\"This is a test category\",\n    \"categoryVelocityVarName\" : \"TLC1\"\n}",
							"options": {
								"raw": {
									"language": "json"
								}
							}
						},
						"url": {
							"raw": "{{serverURL}}/api/v1/categories",
							"host": [
								"{{serverURL}}"
							],
							"path": [
								"api",
								"v1",
								"categories"
							]
						}
					},
					"response": []
				},
				{
					"name": "Create top level category 2",
					"event": [
						{
							"listen": "test",
							"script": {
								"exec": [
									"pm.test(\"Status code should be ok 200\", function () {",
									"    pm.response.to.have.status(200);",
									"});",
									"",
									"var jsonData = pm.response.json();",
									"",
									"pm.test(\"Information Saved Correctly\", function () {",
									"    ",
									"    pm.expect(jsonData.entity.categoryName).to.eql(\"Top level category 2\");",
									"});",
									"",
									"pm.collectionVariables.set(\"categoryToSortId2\", jsonData.entity.inode);"
								],
								"type": "text/javascript"
							}
						}
					],
					"request": {
						"auth": {
							"type": "basic",
							"basic": [
								{
									"key": "password",
									"value": "admin",
									"type": "string"
								},
								{
									"key": "username",
									"value": "admin@dotcms.com",
									"type": "string"
								},
								{
									"key": "saveHelperData",
									"type": "any"
								},
								{
									"key": "showPassword",
									"value": false,
									"type": "boolean"
								}
							]
						},
						"method": "POST",
						"header": [],
						"body": {
							"mode": "raw",
							"raw": "{\n    \"key\":\"Top level category 2 key\",\n    \"categoryName\" : \"Top level category 2\",\n    \"keywords\":\"This is a test category\",\n    \"categoryVelocityVarName\" : \"TLC2\"\n}",
							"options": {
								"raw": {
									"language": "json"
								}
							}
						},
						"url": {
							"raw": "{{serverURL}}/api/v1/categories",
							"host": [
								"{{serverURL}}"
							],
							"path": [
								"api",
								"v1",
								"categories"
							]
						}
					},
					"response": []
				},
				{
					"name": "Update top level category failed - InvalidData",
					"event": [
						{
							"listen": "test",
							"script": {
								"exec": [
									"pm.test(\"Status code should be 400\", function () {",
									"    pm.response.to.have.status(400);",
									"});",
									"",
									"var jsonData = pm.response.json();",
									"",
									"pm.test(\"Empty categories data message\", function () {",
									"    ",
									"    var jsonData = pm.response.json();",
									"    pm.expect(jsonData.message).to.eql(\"The body must send a collection of category inode and sortOrder\");  ",
									"});"
								],
								"type": "text/javascript"
							}
						}
					],
					"request": {
						"auth": {
							"type": "basic",
							"basic": [
								{
									"key": "password",
									"value": "admin",
									"type": "string"
								},
								{
									"key": "username",
									"value": "admin@dotcms.com",
									"type": "string"
								},
								{
									"key": "saveHelperData",
									"type": "any"
								},
								{
									"key": "showPassword",
									"value": false,
									"type": "boolean"
								}
							]
						},
						"method": "PUT",
						"header": [],
						"body": {
							"mode": "raw",
							"raw": "{\n    \"filter\" : \"\",\n    \"page\" : 0,\n    \"perPage\" : 10,\n    \"direction\" : \"ASC\",\n    \"parentInode\" : \"\"\n}",
							"options": {
								"raw": {
									"language": "json"
								}
							}
						},
						"url": {
							"raw": "{{serverURL}}/api/v1/categories/_sort",
							"host": [
								"{{serverURL}}"
							],
							"path": [
								"api",
								"v1",
								"categories",
								"_sort"
							]
						}
					},
					"response": []
				},
				{
					"name": "Update top level category failed - NotFound",
					"event": [
						{
							"listen": "test",
							"script": {
								"exec": [
									"pm.test(\"Status code should be 400\", function () {",
									"    pm.response.to.have.status(400);",
									"});",
									"",
									"var jsonData = pm.response.json();",
									"",
									"pm.test(\"Not found categories data message\", function () {",
									"    ",
									"    var jsonData = pm.response.json();",
									"    pm.expect(jsonData.message).to.eql(\"Category with Id: 12345678-abcd-1234-abcd-123456789abc does not exist\");  ",
									"});"
								],
								"type": "text/javascript"
							}
						}
					],
					"request": {
						"auth": {
							"type": "basic",
							"basic": [
								{
									"key": "password",
									"value": "admin",
									"type": "string"
								},
								{
									"key": "username",
									"value": "admin@dotcms.com",
									"type": "string"
								},
								{
									"key": "saveHelperData",
									"type": "any"
								},
								{
									"key": "showPassword",
									"value": false,
									"type": "boolean"
								}
							]
						},
						"method": "PUT",
						"header": [],
						"body": {
							"mode": "raw",
							"raw": "{\n    \"filter\" : \"\",\n    \"page\" : 0,\n    \"perPage\" : 10,\n    \"direction\" : \"ASC\",\n    \"parentInode\" : \"\",\n     \"categoryData\" : {\"12345678-abcd-1234-abcd-123456789abc\" : 1 }\n}",
							"options": {
								"raw": {
									"language": "json"
								}
							}
						},
						"url": {
							"raw": "{{serverURL}}/api/v1/categories/_sort",
							"host": [
								"{{serverURL}}"
							],
							"path": [
								"api",
								"v1",
								"categories",
								"_sort"
							]
						}
					},
					"response": []
				},
				{
					"name": "Update top level category for sort order - Success",
					"event": [
						{
							"listen": "test",
							"script": {
								"exec": [
									"pm.test(\"Status code should be ok 200\", function () {",
									"    pm.response.to.have.status(200);",
									"});",
									"",
									"",
									"var jsonData = pm.response.json();",
									"",
									"pm.test(\"Update Category Check\", function () {",
									"    pm.expect(jsonData.errors).to.have.lengthOf(0);",
									"});"
								],
								"type": "text/javascript"
							}
						}
					],
					"request": {
						"auth": {
							"type": "basic",
							"basic": [
								{
									"key": "password",
									"value": "admin",
									"type": "string"
								},
								{
									"key": "username",
									"value": "admin@dotcms.com",
									"type": "string"
								},
								{
									"key": "saveHelperData",
									"type": "any"
								},
								{
									"key": "showPassword",
									"value": false,
									"type": "boolean"
								}
							]
						},
						"method": "PUT",
						"header": [],
						"body": {
							"mode": "raw",
							"raw": "{\n    \"filter\" : \"\",\n    \"page\" : 0,\n    \"perPage\" : 10,\n    \"direction\" : \"ASC\",\n    \"parentInode\" : \"\",\n    \"categoryData\" : {\"{{categoryToSortId1}}\" : 1,\n                    \"{{categoryToSortId2}}\" : 2 }\n}",
							"options": {
								"raw": {
									"language": "json"
								}
							}
						},
						"url": {
							"raw": "{{serverURL}}/api/v1/categories/_sort",
							"host": [
								"{{serverURL}}"
							],
							"path": [
								"api",
								"v1",
								"categories",
								"_sort"
							]
						}
					},
					"response": []
				},
				{
					"name": "Create Parent Category",
					"event": [
						{
							"listen": "test",
							"script": {
								"exec": [
									"pm.test(\"Status code should be ok 200\", function () {",
									"    pm.response.to.have.status(200);",
									"});",
									"",
									"var jsonData = pm.response.json();",
									"",
									"pm.test(\"Information Saved Correctly\", function () {",
									"    ",
									"    pm.expect(jsonData.entity.categoryName).to.eql(\"Parent category name\");",
									"});",
									"",
									"pm.collectionVariables.set(\"parentCategoryId\", jsonData.entity.inode);",
									""
								],
								"type": "text/javascript"
							}
						}
					],
					"request": {
						"auth": {
							"type": "basic",
							"basic": [
								{
									"key": "password",
									"value": "admin",
									"type": "string"
								},
								{
									"key": "username",
									"value": "admin@dotcms.com",
									"type": "string"
								},
								{
									"key": "saveHelperData",
									"type": "any"
								},
								{
									"key": "showPassword",
									"value": false,
									"type": "boolean"
								}
							]
						},
						"method": "POST",
						"header": [],
						"body": {
							"mode": "raw",
							"raw": "{\n    \"key\":\"Parent category key\",\n    \"categoryName\" : \"Parent category name\",\n    \"keywords\":\"This is a parent category\",\n    \"categoryVelocityVarName\" : \"ParentCategoryKey\"\n}",
							"options": {
								"raw": {
									"language": "json"
								}
							}
						},
						"url": {
							"raw": "{{serverURL}}/api/v1/categories",
							"host": [
								"{{serverURL}}"
							],
							"path": [
								"api",
								"v1",
								"categories"
							]
						}
					},
					"response": []
				},
				{
					"name": "Create Child Category 1",
					"event": [
						{
							"listen": "test",
							"script": {
								"exec": [
									"pm.test(\"Status code should be ok 200\", function () {",
									"    pm.response.to.have.status(200);",
									"});",
									"",
									"var jsonData = pm.response.json();",
									"",
									"pm.test(\"Information Saved Correctly\", function () {",
									"    ",
									"    pm.expect(jsonData.entity.categoryName).to.eql(\"Child 1 category name\");",
									"});",
									"",
									"pm.collectionVariables.set(\"categoryToSortId1\", jsonData.entity.inode);"
								],
								"type": "text/javascript"
							}
						}
					],
					"request": {
						"auth": {
							"type": "basic",
							"basic": [
								{
									"key": "password",
									"value": "admin",
									"type": "string"
								},
								{
									"key": "username",
									"value": "admin@dotcms.com",
									"type": "string"
								},
								{
									"key": "saveHelperData",
									"type": "any"
								},
								{
									"key": "showPassword",
									"value": false,
									"type": "boolean"
								}
							]
						},
						"method": "POST",
						"header": [],
						"body": {
							"mode": "raw",
							"raw": "{\n    \"key\":\"Child 1 category key\",\n    \"categoryName\" : \"Child 1 category name\",\n    \"keywords\":\"This is a child 1 category\",\n    \"categoryVelocityVarName\" : \"Child1CategoryKey\",\n    \"parent\" : \"{{parentCategoryId}}\"\n}",
							"options": {
								"raw": {
									"language": "json"
								}
							}
						},
						"url": {
							"raw": "{{serverURL}}/api/v1/categories",
							"host": [
								"{{serverURL}}"
							],
							"path": [
								"api",
								"v1",
								"categories"
							]
						}
					},
					"response": []
				},
				{
					"name": "Create Child Category 2",
					"event": [
						{
							"listen": "test",
							"script": {
								"exec": [
									"pm.test(\"Status code should be ok 200\", function () {",
									"    pm.response.to.have.status(200);",
									"});",
									"",
									"var jsonData = pm.response.json();",
									"",
									"pm.test(\"Information Saved Correctly\", function () {",
									"    ",
									"    pm.expect(jsonData.entity.categoryName).to.eql(\"Child 2 category name\");",
									"});",
									"",
									"pm.collectionVariables.set(\"categoryToSortId2\", jsonData.entity.inode);"
								],
								"type": "text/javascript"
							}
						}
					],
					"request": {
						"auth": {
							"type": "basic",
							"basic": [
								{
									"key": "password",
									"value": "admin",
									"type": "string"
								},
								{
									"key": "username",
									"value": "admin@dotcms.com",
									"type": "string"
								},
								{
									"key": "saveHelperData",
									"type": "any"
								},
								{
									"key": "showPassword",
									"value": false,
									"type": "boolean"
								}
							]
						},
						"method": "POST",
						"header": [],
						"body": {
							"mode": "raw",
							"raw": "{\n    \"key\":\"Child 2 category key\",\n    \"categoryName\" : \"Child 2 category name\",\n    \"keywords\":\"This is a child 2 category\",\n    \"categoryVelocityVarName\" : \"Child2CategoryKey\",\n    \"parent\" : \"{{parentCategoryId}}\"\n}",
							"options": {
								"raw": {
									"language": "json"
								}
							}
						},
						"url": {
							"raw": "{{serverURL}}/api/v1/categories",
							"host": [
								"{{serverURL}}"
							],
							"path": [
								"api",
								"v1",
								"categories"
							]
						}
					},
					"response": []
				},
				{
					"name": "Update category failed - InvalidData",
					"event": [
						{
							"listen": "test",
							"script": {
								"exec": [
									"pm.test(\"Status code should be 400\", function () {",
									"    pm.response.to.have.status(400);",
									"});",
									"",
									"var jsonData = pm.response.json();",
									"",
									"pm.test(\"Empty categories data message\", function () {",
									"    ",
									"    var jsonData = pm.response.json();",
									"    pm.expect(jsonData.message).to.eql(\"The body must send a collection of category inode and sortOrder\");  ",
									"});"
								],
								"type": "text/javascript"
							}
						}
					],
					"request": {
						"auth": {
							"type": "basic",
							"basic": [
								{
									"key": "password",
									"value": "admin",
									"type": "string"
								},
								{
									"key": "username",
									"value": "admin@dotcms.com",
									"type": "string"
								},
								{
									"key": "saveHelperData",
									"type": "any"
								},
								{
									"key": "showPassword",
									"value": false,
									"type": "boolean"
								}
							]
						},
						"method": "PUT",
						"header": [],
						"body": {
							"mode": "raw",
							"raw": "{\n    \"filter\" : \"\",\n    \"page\" : 0,\n    \"perPage\" : 10,\n    \"direction\" : \"ASC\",\n    \"parentInode\" : \"{{parentCategoryId}}\"\n}",
							"options": {
								"raw": {
									"language": "json"
								}
							}
						},
						"url": {
							"raw": "{{serverURL}}/api/v1/categories/_sort",
							"host": [
								"{{serverURL}}"
							],
							"path": [
								"api",
								"v1",
								"categories",
								"_sort"
							]
						}
					},
					"response": []
				},
				{
					"name": "Update category failed - NotFound",
					"event": [
						{
							"listen": "test",
							"script": {
								"exec": [
									"pm.test(\"Status code should be 400\", function () {",
									"    pm.response.to.have.status(400);",
									"});",
									"",
									"var jsonData = pm.response.json();",
									"",
									"pm.test(\"Not found categories data message\", function () {",
									"    ",
									"    var jsonData = pm.response.json();",
									"    pm.expect(jsonData.message).to.eql(\"Category with Id: NOTFOUNDCONTAINER does not exist\");  ",
									"});"
								],
								"type": "text/javascript"
							}
						}
					],
					"request": {
						"auth": {
							"type": "basic",
							"basic": [
								{
									"key": "password",
									"value": "admin",
									"type": "string"
								},
								{
									"key": "username",
									"value": "admin@dotcms.com",
									"type": "string"
								},
								{
									"key": "saveHelperData",
									"type": "any"
								},
								{
									"key": "showPassword",
									"value": false,
									"type": "boolean"
								}
							]
						},
						"method": "PUT",
						"header": [],
						"body": {
							"mode": "raw",
							"raw": "{\n    \"filter\" : \"\",\n    \"page\" : 0,\n    \"perPage\" : 10,\n    \"direction\" : \"ASC\",\n    \"parentInode\" : \"{{parentCategoryId}}\",\n    \"categoryData\" : {\"NOTFOUNDCONTAINER\" : 1 }\n}",
							"options": {
								"raw": {
									"language": "json"
								}
							}
						},
						"url": {
							"raw": "{{serverURL}}/api/v1/categories/_sort",
							"host": [
								"{{serverURL}}"
							],
							"path": [
								"api",
								"v1",
								"categories",
								"_sort"
							]
						}
					},
					"response": []
				},
				{
					"name": "Update children categories for sort order - Success",
					"event": [
						{
							"listen": "test",
							"script": {
								"exec": [
									"pm.test(\"Status code should be ok 200\", function () {",
									"    pm.response.to.have.status(200);",
									"});",
									"",
									"var jsonData = pm.response.json();",
									"",
									"pm.test(\"Update Category Check\", function () {",
									"    pm.expect(jsonData.errors).to.have.lengthOf(0);",
									"});"
								],
								"type": "text/javascript"
							}
						}
					],
					"request": {
						"auth": {
							"type": "basic",
							"basic": [
								{
									"key": "password",
									"value": "admin",
									"type": "string"
								},
								{
									"key": "username",
									"value": "admin@dotcms.com",
									"type": "string"
								},
								{
									"key": "saveHelperData",
									"type": "any"
								},
								{
									"key": "showPassword",
									"value": false,
									"type": "boolean"
								}
							]
						},
						"method": "PUT",
						"header": [],
						"body": {
							"mode": "raw",
							"raw": "{\n    \"filter\" : \"\",\n    \"page\" : 0,\n    \"perPage\" : 10,\n    \"direction\" : \"ASC\",\n    \"parentInode\" : \"{{parentCategoryId}}\",\n    \"categoryData\" : {\"{{categoryToSortId1}}\" : 1,\n                    \"{{categoryToSortId2}}\" : 2 }\n}",
							"options": {
								"raw": {
									"language": "json"
								}
							}
						},
						"url": {
							"raw": "{{serverURL}}/api/v1/categories/_sort",
							"host": [
								"{{serverURL}}"
							],
							"path": [
								"api",
								"v1",
								"categories",
								"_sort"
							]
						}
					},
					"response": []
				}
			]
		},
		{
			"name": "Import",
			"item": [
				{
					"name": "Import - merge - success",
					"event": [
						{
							"listen": "test",
							"script": {
								"exec": [
									"pm.test(\"Status code should be ok 200\", function () {",
									"    pm.response.to.have.status(200);",
									"});",
									"",
									"var jsonData = pm.response.json();",
									"",
									"pm.test(\"Information Saved Correctly\", function () {",
									"    pm.expect(jsonData.errors).to.have.lengthOf(0);",
									"});"
								],
								"type": "text/javascript"
							}
						}
					],
					"request": {
						"auth": {
							"type": "basic",
							"basic": [
								{
									"key": "password",
									"value": "admin",
									"type": "string"
								},
								{
									"key": "username",
									"value": "admin@dotcms.com",
									"type": "string"
								},
								{
									"key": "saveHelperData",
									"type": "any"
								},
								{
									"key": "showPassword",
									"value": false,
									"type": "boolean"
								}
							]
						},
						"method": "POST",
						"header": [],
						"body": {
							"mode": "formdata",
							"formdata": [
								{
									"key": "filter",
									"value": "",
									"type": "default"
								},
								{
									"key": "exportType",
									"value": "merge",
									"type": "default"
								},
								{
									"key": "contextInode",
									"value": "",
									"type": "default"
								},
								{
									"key": "file",
									"type": "file",
									"src": "/home/hmb-g8/Desktop/categories_10_6_2022.csv"
								}
							]
						},
						"url": {
							"raw": "{{serverURL}}/api/v1/categories/_import",
							"host": [
								"{{serverURL}}"
							],
							"path": [
								"api",
								"v1",
								"categories",
								"_import"
							]
						}
					},
					"response": []
				},
				{
					"name": "Import - replace - success",
					"event": [
						{
							"listen": "test",
							"script": {
								"exec": [
									"pm.test(\"Status code should be ok 200\", function () {",
									"    pm.response.to.have.status(200);",
									"});",
									"",
									"var jsonData = pm.response.json();",
									"",
									"pm.test(\"Information Saved Correctly\", function () {",
									"    pm.expect(jsonData.errors).to.have.lengthOf(0);",
									"});"
								],
								"type": "text/javascript"
							}
						}
					],
					"request": {
						"auth": {
							"type": "basic",
							"basic": [
								{
									"key": "password",
									"value": "admin",
									"type": "string"
								},
								{
									"key": "username",
									"value": "admin@dotcms.com",
									"type": "string"
								},
								{
									"key": "saveHelperData",
									"type": "any"
								},
								{
									"key": "showPassword",
									"value": false,
									"type": "boolean"
								}
							]
						},
						"method": "POST",
						"header": [],
						"body": {
							"mode": "formdata",
							"formdata": [
								{
									"key": "filter",
									"value": "",
									"type": "default"
								},
								{
									"key": "exportType",
									"value": "replace",
									"type": "default"
								},
								{
									"key": "contextInode",
									"value": "",
									"type": "default"
								},
								{
									"key": "file",
									"type": "file",
									"src": "/home/hmb-g8/Desktop/categories_10_6_2022.csv"
								}
							]
						},
						"url": {
							"raw": "{{serverURL}}/api/v1/categories/_import",
							"host": [
								"{{serverURL}}"
							],
							"path": [
								"api",
								"v1",
								"categories",
								"_import"
							]
						}
					},
					"response": []
				}
			]
		},
		{
			"name": "Export",
			"item": [
				{
					"name": "export",
					"event": [
						{
							"listen": "test",
							"script": {
								"exec": [
									"pm.test(\"Status code should be ok 200\", function () {",
									"    pm.response.to.have.status(200);",
									"});"
								],
								"type": "text/javascript"
							}
						}
					],
					"request": {
						"auth": {
							"type": "basic",
							"basic": [
								{
									"key": "password",
									"value": "admin",
									"type": "string"
								},
								{
									"key": "username",
									"value": "admin@dotcms.com",
									"type": "string"
								},
								{
									"key": "saveHelperData",
									"type": "any"
								},
								{
									"key": "showPassword",
									"value": false,
									"type": "boolean"
								}
							]
						},
						"method": "GET",
						"header": [],
						"url": {
							"raw": "{{serverURL}}/api/v1/categories/_export?contextInode=&filter=",
							"host": [
								"{{serverURL}}"
							],
							"path": [
								"api",
								"v1",
								"categories",
								"_export"
							],
							"query": [
								{
									"key": "contextInode",
									"value": ""
								},
								{
									"key": "filter",
									"value": ""
								}
							]
						}
					},
					"response": []
				}
			]
		},
		{
			"name": "Sorting - top level",
			"item": [
				{
					"name": "Create New Category - sortOrder 1",
					"event": [
						{
							"listen": "test",
							"script": {
								"exec": [
									"pm.test(\"Status code should be ok 200\", function () {",
									"    pm.response.to.have.status(200);",
									"});",
									"",
									"var jsonData = pm.response.json();",
									"",
									"pm.test(\"Information Saved Correctly\", function () {",
									"    ",
									"    pm.expect(jsonData.entity.categoryName).to.eql(\"SO1\");",
									"});"
								],
								"type": "text/javascript"
							}
						}
					],
					"request": {
						"auth": {
							"type": "basic",
							"basic": [
								{
									"key": "password",
									"value": "admin",
									"type": "string"
								},
								{
									"key": "username",
									"value": "admin@dotcms.com",
									"type": "string"
								},
								{
									"key": "saveHelperData",
									"type": "any"
								},
								{
									"key": "showPassword",
									"value": false,
									"type": "boolean"
								}
							]
						},
						"method": "POST",
						"header": [],
						"body": {
							"mode": "raw",
							"raw": "{\n    \"key\":\"SO1 key\",\n    \"categoryName\" : \"SO1\",\n    \"keywords\":\"This is a SO1 category\",\n    \"categoryVelocityVarName\" : \"SO1Key\",\n    \"sortOrder\" : 1\n}",
							"options": {
								"raw": {
									"language": "json"
								}
							}
						},
						"url": {
							"raw": "{{serverURL}}/api/v1/categories",
							"host": [
								"{{serverURL}}"
							],
							"path": [
								"api",
								"v1",
								"categories"
							]
						}
					},
					"response": []
				},
				{
					"name": "Create New Category - sortOrder 2",
					"event": [
						{
							"listen": "test",
							"script": {
								"exec": [
									"pm.test(\"Status code should be ok 200\", function () {",
									"    pm.response.to.have.status(200);",
									"});",
									"",
									"var jsonData = pm.response.json();",
									"",
									"pm.test(\"Information Saved Correctly\", function () {",
									"    ",
									"    pm.expect(jsonData.entity.categoryName).to.eql(\"SO2\");",
									"});"
								],
								"type": "text/javascript"
							}
						}
					],
					"request": {
						"auth": {
							"type": "basic",
							"basic": [
								{
									"key": "password",
									"value": "admin",
									"type": "string"
								},
								{
									"key": "username",
									"value": "admin@dotcms.com",
									"type": "string"
								},
								{
									"key": "saveHelperData",
									"type": "any"
								},
								{
									"key": "showPassword",
									"value": false,
									"type": "boolean"
								}
							]
						},
						"method": "POST",
						"header": [],
						"body": {
							"mode": "raw",
							"raw": "{\n    \"key\":\"SO2 key\",\n    \"categoryName\" : \"SO2\",\n    \"keywords\":\"This is a SO2 category\",\n    \"categoryVelocityVarName\" : \"SO2Key\",\n    \"sortOrder\" : 2\n}",
							"options": {
								"raw": {
									"language": "json"
								}
							}
						},
						"url": {
							"raw": "{{serverURL}}/api/v1/categories",
							"host": [
								"{{serverURL}}"
							],
							"path": [
								"api",
								"v1",
								"categories"
							]
						}
					},
					"response": []
				},
				{
					"name": "Create New Category - sortOrder 3",
					"event": [
						{
							"listen": "test",
							"script": {
								"exec": [
									"pm.test(\"Status code should be ok 200\", function () {",
									"    pm.response.to.have.status(200);",
									"});",
									"",
									"var jsonData = pm.response.json();",
									"",
									"pm.test(\"Information Saved Correctly\", function () {",
									"    ",
									"    pm.expect(jsonData.entity.categoryName).to.eql(\"SO3\");",
									"});"
								],
								"type": "text/javascript"
							}
						}
					],
					"request": {
						"auth": {
							"type": "basic",
							"basic": [
								{
									"key": "password",
									"value": "admin",
									"type": "string"
								},
								{
									"key": "username",
									"value": "admin@dotcms.com",
									"type": "string"
								},
								{
									"key": "saveHelperData",
									"type": "any"
								},
								{
									"key": "showPassword",
									"value": false,
									"type": "boolean"
								}
							]
						},
						"method": "POST",
						"header": [],
						"body": {
							"mode": "raw",
							"raw": "{\n    \"key\":\"SO3 key\",\n    \"categoryName\" : \"SO3\",\n    \"keywords\":\"This is a SO3 category\",\n    \"categoryVelocityVarName\" : \"SO3Key\",\n    \"sortOrder\" : 3\n}",
							"options": {
								"raw": {
									"language": "json"
								}
							}
						},
						"url": {
							"raw": "{{serverURL}}/api/v1/categories",
							"host": [
								"{{serverURL}}"
							],
							"path": [
								"api",
								"v1",
								"categories"
							]
						}
					},
					"response": []
				},
				{
					"name": "Sorting top level | Get categories by category_name asc - Success",
					"event": [
						{
							"listen": "test",
							"script": {
								"exec": [
									"pm.test(\"Status code should be ok 200\", function () {",
									"    pm.response.to.have.status(200);",
									"});",
									"",
									"var jsonData = pm.response.json();",
									"",
									"pm.test(\"Fetch successfully without errors\", function () {",
									"    pm.expect(jsonData.errors).to.have.lengthOf(0);",
									"});",
									"",
									"let isAscending = true;",
									"if(jsonData.entity.length > 0){",
									"pm.test('category_name are in asc sorted order', () => {   ",
									"let data = [];",
									"",
									"    for (let i = 0; i < jsonData.entity.length; i++)",
									"    { ",
									"        data.push(jsonData.entity[i]['categoryName']);       ",
									"    }",
									"",
									"    for (let i = 0; i < data.length; i++)",
									"    { ",
									"        if(i >= 1 && data[i-1] > data[i]){",
									"            isAscending = false;",
									"            break;",
									"        }",
									"    }",
									"",
									"pm.expect(isAscending).to.be.true;",
									"});",
									"}"
								],
								"type": "text/javascript"
							}
						}
					],
					"request": {
						"auth": {
							"type": "basic",
							"basic": [
								{
									"key": "password",
									"value": "admin",
									"type": "string"
								},
								{
									"key": "username",
									"value": "admin@dotcms.com",
									"type": "string"
								},
								{
									"key": "saveHelperData",
									"type": "any"
								},
								{
									"key": "showPassword",
									"value": false,
									"type": "boolean"
								}
							]
						},
						"method": "GET",
						"header": [],
						"url": {
							"raw": "{{serverURL}}/api/v1/categories?filter=&page=0&per_page=5&orderby=category_name&direction=ASC",
							"host": [
								"{{serverURL}}"
							],
							"path": [
								"api",
								"v1",
								"categories"
							],
							"query": [
								{
									"key": "filter",
									"value": ""
								},
								{
									"key": "page",
									"value": "0"
								},
								{
									"key": "per_page",
									"value": "5"
								},
								{
									"key": "orderby",
									"value": "category_name"
								},
								{
									"key": "direction",
									"value": "ASC"
								}
							]
						}
					},
					"response": []
				},
				{
					"name": "Sorting top level | Get categories by category_name desc - Success",
					"event": [
						{
							"listen": "test",
							"script": {
								"exec": [
									"pm.test(\"Status code should be ok 200\", function () {",
									"    pm.response.to.have.status(200);",
									"});",
									"",
									"var jsonData = pm.response.json();",
									"",
									"pm.test(\"Fetch successfully without errors\", function () {",
									"    pm.expect(jsonData.errors).to.have.lengthOf(0);",
									"});",
									"",
									"let isDescending = true;",
									"if(jsonData.entity.length > 0){",
									"pm.test('category_name are in desc sorted order', () => {   ",
									"let data = [];",
									"",
									"    for (let i = 0; i < jsonData.entity.length; i++)",
									"    { ",
									"        data.push(jsonData.entity[i]['categoryName']);       ",
									"    }",
									"",
									"    for (let i = 0; i < data.length; i++)",
									"    { ",
									"        if(i >= 1 && data[i-1] < data[i]){",
									"            isDescending = false;",
									"            break;",
									"        }",
									"    }",
									"",
									"pm.expect(isDescending).to.be.true;",
									"});",
									"}"
								],
								"type": "text/javascript"
							}
						}
					],
					"request": {
						"auth": {
							"type": "basic",
							"basic": [
								{
									"key": "password",
									"value": "admin",
									"type": "string"
								},
								{
									"key": "username",
									"value": "admin@dotcms.com",
									"type": "string"
								},
								{
									"key": "saveHelperData",
									"type": "any"
								},
								{
									"key": "showPassword",
									"value": false,
									"type": "boolean"
								}
							]
						},
						"method": "GET",
						"header": [],
						"url": {
							"raw": "{{serverURL}}/api/v1/categories?filter=&page=0&per_page=5&orderby=category_name&direction=DESC",
							"host": [
								"{{serverURL}}"
							],
							"path": [
								"api",
								"v1",
								"categories"
							],
							"query": [
								{
									"key": "filter",
									"value": ""
								},
								{
									"key": "page",
									"value": "0"
								},
								{
									"key": "per_page",
									"value": "5"
								},
								{
									"key": "orderby",
									"value": "category_name"
								},
								{
									"key": "direction",
									"value": "DESC"
								}
							]
						}
					},
					"response": []
				},
				{
					"name": "Sorting top level | Get categories by sortOrder asc - Success",
					"event": [
						{
							"listen": "test",
							"script": {
								"exec": [
									"pm.test(\"Status code should be ok 200\", function () {",
									"    pm.response.to.have.status(200);",
									"});",
									"",
									"const jsonData = pm.response.json();",
									"",
									"pm.test(\"Fetch successfully without errors\", function () {",
									"    pm.expect(jsonData.errors).to.have.lengthOf(0);",
									"});",
									"",
									"let isAscending = true;",
									"if(jsonData.entity.length > 0){",
									"pm.test('sort_order are in asc sorted order', () => {   ",
									"let data = [];",
									"",
									"    for (let i = 0; i < jsonData.entity.length; i++)",
									"    { ",
									"        data.push(jsonData.entity[i]['sortOrder']);       ",
									"    }",
									"",
									"    for (let i = 0; i < data.length; i++)",
									"    { ",
									"        if(i >= 1 && data[i-1] > data[i]){",
									"            isAscending = false;",
									"            break;",
									"        }",
									"    }",
									"",
									"pm.expect(isAscending).to.be.true;",
									"});",
									"}"
								],
								"type": "text/javascript"
							}
						}
					],
					"request": {
						"auth": {
							"type": "basic",
							"basic": [
								{
									"key": "password",
									"value": "admin",
									"type": "string"
								},
								{
									"key": "username",
									"value": "admin@dotcms.com",
									"type": "string"
								},
								{
									"key": "saveHelperData",
									"type": "any"
								},
								{
									"key": "showPassword",
									"value": false,
									"type": "boolean"
								}
							]
						},
						"method": "GET",
						"header": [],
						"url": {
							"raw": "{{serverURL}}/api/v1/categories?filter=&page=0&per_page=10&orderby=sort_order&direction=ASC",
							"host": [
								"{{serverURL}}"
							],
							"path": [
								"api",
								"v1",
								"categories"
							],
							"query": [
								{
									"key": "filter",
									"value": ""
								},
								{
									"key": "page",
									"value": "0"
								},
								{
									"key": "per_page",
									"value": "10"
								},
								{
									"key": "orderby",
									"value": "sort_order"
								},
								{
									"key": "direction",
									"value": "ASC"
								}
							]
						}
					},
					"response": []
				},
				{
					"name": "Sorting top level | Get categories by sortOrder desc - Success",
					"event": [
						{
							"listen": "test",
							"script": {
								"exec": [
									"pm.test(\"Status code should be ok 200\", function () {",
									"    pm.response.to.have.status(200);",
									"});",
									"",
									"var jsonData = pm.response.json();",
									"",
									"pm.test(\"Fetch successfully without errors\", function () {",
									"    pm.expect(jsonData.errors).to.have.lengthOf(0);",
									"});",
									"",
									"let isDescending = true;",
									"if(jsonData.entity.length > 0){",
									"pm.test('sort_order are in desc sorted order', () => {   ",
									"let data = [];",
									"",
									"    for (let i = 0; i < jsonData.entity.length; i++)",
									"    { ",
									"        data.push(jsonData.entity[i]['sortOrder']);       ",
									"    }",
									"",
									"    for (let i = 0; i < data.length; i++)",
									"    { ",
									"        if(i >= 1 && data[i-1] < data[i]){",
									"            isDescending = false;",
									"            break;",
									"        }",
									"    }",
									"",
									"pm.expect(isDescending).to.be.true;",
									"});",
									"}"
								],
								"type": "text/javascript"
							}
						}
					],
					"request": {
						"auth": {
							"type": "basic",
							"basic": [
								{
									"key": "password",
									"value": "admin",
									"type": "string"
								},
								{
									"key": "username",
									"value": "admin@dotcms.com",
									"type": "string"
								},
								{
									"key": "saveHelperData",
									"type": "any"
								},
								{
									"key": "showPassword",
									"value": false,
									"type": "boolean"
								}
							]
						},
						"method": "GET",
						"header": [],
						"url": {
							"raw": "{{serverURL}}/api/v1/categories?filter=&page=0&per_page=5&orderby=sort_order&direction=DESC",
							"host": [
								"{{serverURL}}"
							],
							"path": [
								"api",
								"v1",
								"categories"
							],
							"query": [
								{
									"key": "filter",
									"value": ""
								},
								{
									"key": "page",
									"value": "0"
								},
								{
									"key": "per_page",
									"value": "5"
								},
								{
									"key": "orderby",
									"value": "sort_order"
								},
								{
									"key": "direction",
									"value": "DESC"
								}
							]
						}
					},
					"response": []
				},
				{
					"name": "Sorting top level | Get categories by modDate asc - Success",
					"event": [
						{
							"listen": "test",
							"script": {
								"exec": [
									"pm.test(\"Status code should be ok 200\", function () {",
									"    pm.response.to.have.status(200);",
									"});",
									"",
									"const jsonData = pm.response.json();",
									"",
									"pm.test(\"Fetch successfully without errors\", function () {",
									"    pm.expect(jsonData.errors).to.have.lengthOf(0);",
									"});",
									"",
									"let isAscending = true;",
									"if(jsonData.entity.length > 0){",
									"pm.test('modDate are in asc sorted order', () => {   ",
									"let data = [];",
									"",
									"    for (let i = 0; i < jsonData.entity.length; i++)",
									"    { ",
									"        data.push(jsonData.entity[i]['modDate']);       ",
									"    }",
									"",
									"    for (let i = 0; i < data.length; i++)",
									"    { ",
									"        if(i >= 1 && data[i-1] > data[i]){",
									"            isAscending = false;",
									"            break;",
									"        }",
									"    }",
									"",
									"pm.expect(isAscending).to.be.true;",
									"});",
									"}"
								],
								"type": "text/javascript"
							}
						}
					],
					"request": {
						"auth": {
							"type": "basic",
							"basic": [
								{
									"key": "password",
									"value": "admin",
									"type": "string"
								},
								{
									"key": "username",
									"value": "admin@dotcms.com",
									"type": "string"
								},
								{
									"key": "saveHelperData",
									"type": "any"
								},
								{
									"key": "showPassword",
									"value": false,
									"type": "boolean"
								}
							]
						},
						"method": "GET",
						"header": [],
						"url": {
							"raw": "{{serverURL}}/api/v1/categories?filter=&page=0&per_page=10&orderby=modDate&direction=ASC",
							"host": [
								"{{serverURL}}"
							],
							"path": [
								"api",
								"v1",
								"categories"
							],
							"query": [
								{
									"key": "filter",
									"value": ""
								},
								{
									"key": "page",
									"value": "0"
								},
								{
									"key": "per_page",
									"value": "10"
								},
								{
									"key": "orderby",
									"value": "modDate"
								},
								{
									"key": "direction",
									"value": "ASC"
								}
							]
						}
					},
					"response": []
				},
				{
					"name": "Sorting top level | Get categories by modDate desc - Success",
					"event": [
						{
							"listen": "test",
							"script": {
								"exec": [
									"pm.test(\"Status code should be ok 200\", function () {",
									"    pm.response.to.have.status(200);",
									"});",
									"",
									"var jsonData = pm.response.json();",
									"",
									"pm.test(\"Fetch successfully without errors\", function () {",
									"    pm.expect(jsonData.errors).to.have.lengthOf(0);",
									"});",
									"",
									"let isDescending = true;",
									"if(jsonData.entity.length > 0){",
									"pm.test('modDate are in desc sorted order', () => {   ",
									"let data = [];",
									"",
									"    for (let i = 0; i < jsonData.entity.length; i++)",
									"    { ",
									"        data.push(jsonData.entity[i]['modDate']);       ",
									"    }",
									"",
									"    for (let i = 0; i < data.length; i++)",
									"    { ",
									"        if(i >= 1 && data[i-1] < data[i]){",
									"            isDescending = false;",
									"            break;",
									"        }",
									"    }",
									"",
									"pm.expect(isDescending).to.be.true;",
									"});",
									"}"
								],
								"type": "text/javascript"
							}
						}
					],
					"request": {
						"auth": {
							"type": "basic",
							"basic": [
								{
									"key": "password",
									"value": "admin",
									"type": "string"
								},
								{
									"key": "username",
									"value": "admin@dotcms.com",
									"type": "string"
								},
								{
									"key": "saveHelperData",
									"type": "any"
								},
								{
									"key": "showPassword",
									"value": false,
									"type": "boolean"
								}
							]
						},
						"method": "GET",
						"header": [],
						"url": {
							"raw": "{{serverURL}}/api/v1/categories?filter=&page=0&per_page=5&orderby=modDate&direction=DESC",
							"host": [
								"{{serverURL}}"
							],
							"path": [
								"api",
								"v1",
								"categories"
							],
							"query": [
								{
									"key": "filter",
									"value": ""
								},
								{
									"key": "page",
									"value": "0"
								},
								{
									"key": "per_page",
									"value": "5"
								},
								{
									"key": "orderby",
									"value": "modDate"
								},
								{
									"key": "direction",
									"value": "DESC"
								}
							]
						}
					},
					"response": []
				}
			]
		},
		{
			"name": "Getting Category Children",
			"item": [
				{
					"name": "Create Top Level category",
					"event": [
						{
							"listen": "test",
							"script": {
								"exec": [
									"pm.test(\"Status code should be ok 200\", function () {",
									"    pm.response.to.have.status(200);",
									"});",
									"",
									"",
									"var jsonData = pm.response.json();",
									"",
									"pm.test(\"Information Saved Correctly\", function () {",
									"    ",
									"    pm.expect(jsonData.entity.categoryName).to.eql(\"PostmanTest Top level Category\");",
									"});",
									"",
									"pm.collectionVariables.set(\"topCategoryInode\", jsonData.entity.inode);",
									""
								],
								"type": "text/javascript",
								"packages": {}
							}
						}
					],
					"request": {
						"auth": {
							"type": "bearer",
							"bearer": [
								{
									"key": "token",
									"value": "{{jwt}}",
									"type": "string"
								}
							]
						},
						"method": "POST",
						"header": [],
						"body": {
							"mode": "raw",
							"raw": "{\n    \"key\":\"PostmanTest TOP_LEVEL\",\n    \"categoryName\" : \"PostmanTest Top level Category\",\n    \"categoryVelocityVarName\" : \"PostmanTest_childrenTopLevel\",\n    \"sortOrder\" : 1\n}",
							"options": {
								"raw": {
									"language": "json"
								}
							}
						},
						"url": {
							"raw": "{{serverURL}}/api/v1/categories",
							"host": [
								"{{serverURL}}"
							],
							"path": [
								"api",
								"v1",
								"categories"
							]
						}
					},
					"response": []
				},
				{
					"name": "Create First child Category",
					"event": [
						{
							"listen": "test",
							"script": {
								"exec": [
									"pm.test(\"Status code should be ok 200\", function () {",
									"    pm.response.to.have.status(200);",
									"});",
									"",
									"var jsonData = pm.response.json();",
									"",
									"pm.test(\"Information Saved Correctly\", function () {",
									"    ",
									"    pm.expect(jsonData.entity.categoryName).to.eql(\"PostmanTest Child 1\");",
									"});",
									""
								],
								"type": "text/javascript",
								"packages": {}
							}
						}
					],
					"request": {
						"auth": {
							"type": "bearer",
							"bearer": [
								{
									"key": "token",
									"value": "{{jwt}}",
									"type": "string"
								}
							]
						},
						"method": "POST",
						"header": [],
						"body": {
							"mode": "raw",
							"raw": "{\n    \"key\":\"PostmanTest Child 1\",\n    \"categoryName\" : \"PostmanTest Child 1\",\n    \"keywords\":\"This is a child test category\",\n    \"categoryVelocityVarName\" : \"PostmanTest_ChildTestKey_1\",\n    \"parent\" : \"{{topCategoryInode}}\"\n}\n\n",
							"options": {
								"raw": {
									"language": "json"
								}
							}
						},
						"url": {
							"raw": "{{serverURL}}/api/v1/categories",
							"host": [
								"{{serverURL}}"
							],
							"path": [
								"api",
								"v1",
								"categories"
							]
						}
					},
					"response": []
				},
				{
					"name": "Create Second child Category",
					"event": [
						{
							"listen": "test",
							"script": {
								"exec": [
									"pm.test(\"Status code should be ok 200\", function () {",
									"    pm.response.to.have.status(200);",
									"});",
									"",
									"var jsonData = pm.response.json();",
									"",
									"pm.test(\"Information Saved Correctly\", function () {",
									"    ",
									"    pm.expect(jsonData.entity.categoryName).to.eql(\"PostmanTest Child 2\");",
									"});",
									""
								],
								"type": "text/javascript",
								"packages": {}
							}
						}
					],
					"request": {
						"auth": {
							"type": "bearer",
							"bearer": [
								{
									"key": "token",
									"value": "{{jwt}}",
									"type": "string"
								}
							]
						},
						"method": "POST",
						"header": [],
						"body": {
							"mode": "raw",
							"raw": "{\n    \"key\":\"PostmanTest Child 2\",\n    \"categoryName\" : \"PostmanTest Child 2\",\n    \"keywords\":\"This is a child test category\",\n    \"categoryVelocityVarName\" : \"PostmanTest_ChildTestKey_2\",\n    \"parent\" : \"{{topCategoryInode}}\"\n}\n\n",
							"options": {
								"raw": {
									"language": "json"
								}
							}
						},
						"url": {
							"raw": "{{serverURL}}/api/v1/categories",
							"host": [
								"{{serverURL}}"
							],
							"path": [
								"api",
								"v1",
								"categories"
							]
						}
					},
					"response": []
				},
				{
					"name": "Create Third child Category",
					"event": [
						{
							"listen": "test",
							"script": {
								"exec": [
									"pm.test(\"Status code should be ok 200\", function () {",
									"    pm.response.to.have.status(200);",
									"});",
									"",
									"var jsonData = pm.response.json();",
									"",
									"pm.test(\"Information Saved Correctly\", function () {",
									"    ",
									"    pm.expect(jsonData.entity.categoryName).to.eql(\"Child 3\");",
									"});",
									"",
									"",
									"pm.collectionVariables.set(\"child3Inode\", jsonData.entity.inode);"
								],
								"type": "text/javascript",
								"packages": {}
							}
						}
					],
					"request": {
						"auth": {
							"type": "bearer",
							"bearer": [
								{
									"key": "token",
									"value": "{{jwt}}",
									"type": "string"
								}
							]
						},
						"method": "POST",
						"header": [],
						"body": {
							"mode": "raw",
							"raw": "{\n    \"key\":\"Child 3\",\n    \"categoryName\" : \"Child 3\",\n    \"keywords\":\"This is a child test category\",\n    \"categoryVelocityVarName\" : \"ChildTestKey_3\",\n    \"parent\" : \"{{topCategoryInode}}\"\n}\n\n",
							"options": {
								"raw": {
									"language": "json"
								}
							}
						},
						"url": {
							"raw": "{{serverURL}}/api/v1/categories",
							"host": [
								"{{serverURL}}"
							],
							"path": [
								"api",
								"v1",
								"categories"
							]
						}
					},
					"response": []
				},
				{
					"name": "Create Grandchild Category",
					"event": [
						{
							"listen": "test",
							"script": {
								"exec": [
									"pm.test(\"Status code should be ok 200\", function () {",
									"    pm.response.to.have.status(200);",
									"});",
									"",
									"var jsonData = pm.response.json();",
									"",
									"pm.test(\"Information Saved Correctly\", function () {",
									"    ",
									"    pm.expect(jsonData.entity.categoryName).to.eql(\"PostmanTest Grandchild 1\");",
									"});",
									"",
									"",
									""
								],
								"type": "text/javascript",
								"packages": {}
							}
						}
					],
					"request": {
						"auth": {
							"type": "bearer",
							"bearer": [
								{
									"key": "token",
									"value": "{{jwt}}",
									"type": "string"
								}
							]
						},
						"method": "POST",
						"header": [],
						"body": {
							"mode": "raw",
							"raw": "{\n    \"key\":\"PostmanTest ChiGrandchildld 1\",\n    \"categoryName\" : \"PostmanTest Grandchild 1\",\n    \"keywords\":\"This is a child test category\",\n    \"categoryVelocityVarName\" : \"PostmanTest_GrandcßhildTestKey_1\",\n    \"parent\" : \"{{child3Inode}}\"\n}\n\n",
							"options": {
								"raw": {
									"language": "json"
								}
							}
						},
						"url": {
							"raw": "{{serverURL}}/api/v1/categories",
							"host": [
								"{{serverURL}}"
							],
							"path": [
								"api",
								"v1",
								"categories"
							]
						}
					},
					"response": []
				},
				{
					"name": "Create Second Top Level category",
					"event": [
						{
							"listen": "test",
							"script": {
								"exec": [
									"pm.test(\"Status code should be ok 200\", function () {",
									"    pm.response.to.have.status(200);",
									"});",
									"",
									"",
									""
								],
								"type": "text/javascript",
								"packages": {}
							}
						}
					],
					"request": {
						"auth": {
							"type": "bearer",
							"bearer": [
								{
									"key": "token",
									"value": "{{jwt}}",
									"type": "string"
								}
							]
						},
						"method": "POST",
						"header": [],
						"body": {
							"mode": "raw",
							"raw": "{\n    \"key\":\"Second  TOP_LEVEL\",\n    \"categoryName\" : \"Top level Category\",\n    \"categoryVelocityVarName\" : \"second_childrenTopLevel\",\n    \"sortOrder\" : 1\n}",
							"options": {
								"raw": {
									"language": "json"
								}
							}
						},
						"url": {
							"raw": "{{serverURL}}/api/v1/categories",
							"host": [
								"{{serverURL}}"
							],
							"path": [
								"api",
								"v1",
								"categories"
							]
						}
					},
					"response": []
				},
				{
					"name": "Get categories by filter AND looking on the entire tree",
					"event": [
						{
							"listen": "test",
							"script": {
								"exec": [
									"pm.test(\"Status code should be ok 200\", function () {",
									"    pm.response.to.have.status(200);",
									"});",
									"",
									"var jsonData = pm.response.json();",
									"",
									"pm.test(\"Fetch successfully without errors\", function () {",
									"    pm.expect(jsonData.errors).to.have.lengthOf(0);",
									"});",
									"",
									"pm.expect(3).to.have.equals(jsonData.entity.length);",
									"",
									"pm.test('get the right categories', () => {   ",
									"    let data = [];",
									"",
									"    for (let i = 0; i < jsonData.entity.length; i++)",
									"    { ",
									"        data.push(jsonData.entity[i]['categoryName']);   ",
									"",
									"        if (i === 0) {",
									"            pm.expect('PostmanTest Child 1').to.have.equals(jsonData.entity[i].categoryName);",
									"            pm.expect(1).to.have.equals(jsonData.entity[i].parentList.length);",
									"            pm.expect('PostmanTest Top level Category').to.have.equals(jsonData.entity[i].parentList[0].categoryName);",
									"        } else if (i === 1) {",
									"            pm.expect('PostmanTest Child 2').to.have.equals(jsonData.entity[i].categoryName);",
									"            pm.expect(1).to.have.equals(jsonData.entity[i].parentList.length);",
									"            pm.expect('PostmanTest Top level Category').to.have.equals(jsonData.entity[i].parentList[0].categoryName);",
									"        } else if (i === 2) {",
									"            pm.expect('PostmanTest Grandchild 1').to.have.equals(jsonData.entity[i].categoryName);",
									"            pm.expect(2).to.have.equals(jsonData.entity[i].parentList.length);",
									"            pm.expect('PostmanTest Top level Category').to.have.equals(jsonData.entity[i].parentList[0].categoryName);",
									"            pm.expect('Child 3').to.have.equals(jsonData.entity[i].parentList[1].categoryName);",
									"        }     ",
									"    }",
									"",
									"    data.includes(\"PostmanTest Child 1\");",
									"    data.includes(\"PostmanTest Child 2\");",
									"    data.includes(\"PostmanTest Grandchild 1\");",
									"});",
									""
								],
								"type": "text/javascript",
								"packages": {}
							}
						}
					],
					"request": {
						"auth": {
							"type": "bearer",
							"bearer": [
								{
									"key": "token",
									"value": "{{jwt}}",
									"type": "string"
								}
							]
						},
						"method": "GET",
						"header": [],
						"url": {
							"raw": "{{serverURL}}/api/v1/categories/children?filter=PostmanTest&allLevels=true&inode={{topCategoryInode}}&per_page=7000&direction=ASC",
							"host": [
								"{{serverURL}}"
							],
							"path": [
								"api",
								"v1",
								"categories",
								"children"
							],
							"query": [
								{
									"key": "filter",
									"value": "PostmanTest"
								},
								{
									"key": "allLevels",
									"value": "true"
								},
								{
									"key": "inode",
									"value": "{{topCategoryInode}}"
								},
								{
									"key": "showChildrenCount",
									"value": "true",
									"disabled": true
								},
								{
									"key": "per_page",
									"value": "7000"
								},
								{
									"key": "direction",
									"value": "ASC"
								}
							]
						}
					},
					"response": []
				},
				{
					"name": "Get categories by filter AND looking on the entire tree (Enabled showChildrenCount)",
					"event": [
						{
							"listen": "test",
							"script": {
								"exec": [
									"pm.test(\"Status code should be ok 200\", function () {",
									"    pm.response.to.have.status(200);",
									"});",
									"",
									"var jsonData = pm.response.json();",
									"",
									"pm.test(\"Fetch successfully without errors\", function () {",
									"    pm.expect(jsonData.errors).to.have.lengthOf(0);",
									"});",
									"",
									"pm.expect(2).to.have.equals(jsonData.entity.length);",
									"",
									"pm.test('get the right categories', () => {   ",
									"    let data = [];",
									"",
									"    for (let i = 0; i < jsonData.entity.length; i++)",
									"    { ",
									"        data.push(jsonData.entity[i]['categoryName']);   ",
									"",
									"        if (i === 0) {",
									"            pm.expect('PostmanTest Child 1').to.have.equals(jsonData.entity[i].categoryName);",
									"            pm.expect(jsonData.entity[i].parentList).to.be.undefined;",
									"        } else if (i === 1) {",
									"            pm.expect('PostmanTest Child 2').to.have.equals(jsonData.entity[i].categoryName);",
									"            pm.expect(jsonData.entity[i].parentList).to.be.undefined;",
									"        }  ",
									"    }",
									"",
									"    data.includes(\"PostmanTest Child 1\");",
									"    data.includes(\"PostmanTest Child 2\");",
									"});",
									""
								],
								"type": "text/javascript",
								"packages": {}
							}
						}
					],
					"request": {
						"auth": {
							"type": "bearer",
							"bearer": [
								{
									"key": "token",
									"value": "{{jwt}}",
									"type": "string"
								}
							]
						},
						"method": "GET",
						"header": [],
						"url": {
							"raw": "{{serverURL}}/api/v1/categories/children?filter=PostmanTest&allLevels=true&inode={{topCategoryInode}}&showChildrenCount=true&per_page=7000&direction=ASC",
							"host": [
								"{{serverURL}}"
							],
							"path": [
								"api",
								"v1",
								"categories",
								"children"
							],
							"query": [
								{
									"key": "filter",
									"value": "PostmanTest"
								},
								{
									"key": "allLevels",
									"value": "true"
								},
								{
									"key": "inode",
									"value": "{{topCategoryInode}}"
								},
								{
									"key": "showChildrenCount",
									"value": "true"
								},
								{
									"key": "per_page",
									"value": "7000"
								},
								{
									"key": "direction",
									"value": "ASC"
								}
							]
						}
					},
					"response": []
				},
				{
					"name": "Get categories by filter AND looking just in children",
					"event": [
						{
							"listen": "test",
							"script": {
								"exec": [
									"pm.test(\"Status code should be ok 200\", function () {",
									"    pm.response.to.have.status(200);",
									"});",
									"",
									"var jsonData = pm.response.json();",
									"",
									"pm.test(\"Fetch successfully without errors\", function () {",
									"    pm.expect(jsonData.errors).to.have.lengthOf(0);",
									"});",
									"",
									"pm.expect(2).to.have.equals(jsonData.entity.length);",
									"",
									"pm.test('get the right categories', () => {   ",
									"    let data = [];",
									"",
									"    for (let i = 0; i < jsonData.entity.length; i++)",
									"    { ",
									"        data.push(jsonData.entity[i]['categoryName']);       ",
									"    }",
									"",
									"    data.includes(\"PostmanTest Child 1\");",
									"    data.includes(\"PostmanTest Child 2\");",
									"});",
									""
								],
								"type": "text/javascript",
								"packages": {}
							}
						}
					],
					"request": {
						"auth": {
							"type": "bearer",
							"bearer": [
								{
									"key": "token",
									"value": "{{jwt}}",
									"type": "string"
								}
							]
						},
						"method": "GET",
						"header": [],
						"url": {
							"raw": "{{serverURL}}/api/v1/categories/children?filter=PostmanTest&inode={{topCategoryInode}}",
							"host": [
								"{{serverURL}}"
							],
							"path": [
								"api",
								"v1",
								"categories",
								"children"
							],
							"query": [
								{
									"key": "filter",
									"value": "PostmanTest"
								},
								{
									"key": "inode",
									"value": "{{topCategoryInode}}"
								}
							]
						}
					},
					"response": []
				}
			],
			"event": [
				{
					"listen": "prerequest",
					"script": {
						"type": "text/javascript",
						"packages": {},
						"exec": [
							""
						]
					}
				},
				{
					"listen": "test",
					"script": {
						"type": "text/javascript",
						"packages": {},
						"exec": [
							""
						]
					}
				}
			]
		},
		{
			"name": "Getting Category Hierarchy",
			"item": [
				{
					"name": "Create Top Level category",
					"event": [
						{
							"listen": "test",
							"script": {
								"exec": [
									"pm.test(\"Status code should be ok 200\", function () {",
									"    pm.response.to.have.status(200);",
									"});",
									"",
									"",
									"var jsonData = pm.response.json();",
									"",
									"pm.test(\"Information Saved Correctly\", function () {",
									"    ",
									"    pm.expect(jsonData.entity.categoryName).to.eql(\"Hierarchy Top level Category\");",
									"});",
									"",
									"pm.collectionVariables.set(\"topCategoryInodeHierarchy\", jsonData.entity.inode);",
									""
								],
								"type": "text/javascript",
								"packages": {}
							}
						}
					],
					"request": {
						"auth": {
							"type": "bearer",
							"bearer": [
								{
									"key": "token",
									"value": "{{jwt}}",
									"type": "string"
								}
							]
						},
						"method": "POST",
						"header": [],
						"body": {
							"mode": "raw",
							"raw": "{\n    \"key\":\"Hierarchy_TOP_LEVEL\",\n    \"categoryName\" : \"Hierarchy Top level Category\",\n    \"categoryVelocityVarName\" : \"hierarchy_childrenTopLevel\",\n    \"sortOrder\" : 1\n}",
							"options": {
								"raw": {
									"language": "json"
								}
							}
						},
						"url": {
							"raw": "{{serverURL}}/api/v1/categories",
							"host": [
								"{{serverURL}}"
							],
							"path": [
								"api",
								"v1",
								"categories"
							]
						}
					},
					"response": []
				},
				{
					"name": "Create First child Category",
					"event": [
						{
							"listen": "test",
							"script": {
								"exec": [
									"pm.test(\"Status code should be ok 200\", function () {",
									"    pm.response.to.have.status(200);",
									"});",
									"",
									"var jsonData = pm.response.json();",
									"",
									"pm.test(\"Information Saved Correctly\", function () {",
									"    ",
									"    pm.expect(jsonData.entity.categoryName).to.eql(\"Hierarchy Child 1\");",
									"});",
									""
								],
								"type": "text/javascript",
								"packages": {}
							}
						}
					],
					"request": {
						"auth": {
							"type": "bearer",
							"bearer": [
								{
									"key": "token",
									"value": "{{jwt}}",
									"type": "string"
								}
							]
						},
						"method": "POST",
						"header": [],
						"body": {
							"mode": "raw",
							"raw": "{\n    \"key\":\"Hierarchy Child 1\",\n    \"categoryName\" : \"Hierarchy Child 1\",\n    \"keywords\":\"This is a child test category\",\n    \"categoryVelocityVarName\" : \"Hierarchy_ChildTestKey_1\",\n    \"parent\" : \"{{topCategoryInodeHierarchy}}\"\n}\n\n",
							"options": {
								"raw": {
									"language": "json"
								}
							}
						},
						"url": {
							"raw": "{{serverURL}}/api/v1/categories",
							"host": [
								"{{serverURL}}"
							],
							"path": [
								"api",
								"v1",
								"categories"
							]
						}
					},
					"response": []
				},
				{
					"name": "Create Second child Category",
					"event": [
						{
							"listen": "test",
							"script": {
								"exec": [
									"pm.test(\"Status code should be ok 200\", function () {",
									"    pm.response.to.have.status(200);",
									"});",
									"",
									"var jsonData = pm.response.json();",
									"",
									"pm.test(\"Information Saved Correctly\", function () {",
									"    ",
									"    pm.expect(jsonData.entity.categoryName).to.eql(\"Hierarchy Child 2\");",
									"});",
									"",
									"pm.collectionVariables.set(\"child2CategoryInodeHierarchy\", jsonData.entity.inode);",
									"pm.collectionVariables.set(\"child2CategoryKeyHierarchy\", jsonData.entity.key);"
								],
								"type": "text/javascript",
								"packages": {}
							}
						}
					],
					"request": {
						"auth": {
							"type": "bearer",
							"bearer": [
								{
									"key": "token",
									"value": "{{jwt}}",
									"type": "string"
								}
							]
						},
						"method": "POST",
						"header": [],
						"body": {
							"mode": "raw",
							"raw": "{\n    \"key\":\"Hierarchy_Child_2_key\",\n    \"categoryName\" : \"Hierarchy Child 2\",\n    \"keywords\":\"This is a child test category\",\n    \"categoryVelocityVarName\" : \"Hierarchy_ChildTestKey_2\",\n    \"parent\" : \"{{topCategoryInodeHierarchy}}\"\n}\n\n",
							"options": {
								"raw": {
									"language": "json"
								}
							}
						},
						"url": {
							"raw": "{{serverURL}}/api/v1/categories",
							"host": [
								"{{serverURL}}"
							],
							"path": [
								"api",
								"v1",
								"categories"
							]
						}
					},
					"response": []
				},
				{
					"name": "Create Third child Category",
					"event": [
						{
							"listen": "test",
							"script": {
								"exec": [
									"pm.test(\"Status code should be ok 200\", function () {",
									"    pm.response.to.have.status(200);",
									"});",
									"",
									"var jsonData = pm.response.json();",
									"",
									"pm.test(\"Information Saved Correctly\", function () {",
									"    ",
									"    pm.expect(jsonData.entity.categoryName).to.eql(\"Hierarchy Child 3\");",
									"});",
									"",
									"",
									"pm.collectionVariables.set(\"child3CategoryInodeHierarchy\", jsonData.entity.inode);"
								],
								"type": "text/javascript",
								"packages": {}
							}
						}
					],
					"request": {
						"auth": {
							"type": "bearer",
							"bearer": [
								{
									"key": "token",
									"value": "{{jwt}}",
									"type": "string"
								}
							]
						},
						"method": "POST",
						"header": [],
						"body": {
							"mode": "raw",
							"raw": "{\n    \"key\":\"Hierarchy_Child_3\",\n    \"categoryName\" : \"Hierarchy Child 3\",\n    \"keywords\":\"This is a child test category\",\n    \"categoryVelocityVarName\" : \"Hierarchy_ChildTestKey_3\",\n    \"parent\" : \"{{topCategoryInodeHierarchy}}\"\n}\n\n",
							"options": {
								"raw": {
									"language": "json"
								}
							}
						},
						"url": {
							"raw": "{{serverURL}}/api/v1/categories",
							"host": [
								"{{serverURL}}"
							],
							"path": [
								"api",
								"v1",
								"categories"
							]
						}
					},
					"response": []
				},
				{
					"name": "Create Grandchild Category",
					"event": [
						{
							"listen": "test",
							"script": {
								"exec": [
									"pm.test(\"Status code should be ok 200\", function () {",
									"    pm.response.to.have.status(200);",
									"});",
									"",
									"var jsonData = pm.response.json();",
									"",
									"pm.test(\"Information Saved Correctly\", function () {",
									"    ",
									"    pm.expect(jsonData.entity.categoryName).to.eql(\"Hierarchy Grandchild 1\");",
									"});",
									"",
									"pm.collectionVariables.set(\"grantChildCategoryInodeHierarchy\", jsonData.entity.inode);",
									"pm.collectionVariables.set(\"grantChildCategoryKeyHierarchy\", jsonData.entity.key);",
									""
								],
								"type": "text/javascript",
								"packages": {}
							}
						}
					],
					"request": {
						"auth": {
							"type": "bearer",
							"bearer": [
								{
									"key": "token",
									"value": "{{jwt}}",
									"type": "string"
								}
							]
						},
						"method": "POST",
						"header": [],
						"body": {
							"mode": "raw",
							"raw": "{\n    \"key\":\"Hierarchy_Grandchild_1_key\",\n    \"categoryName\" : \"Hierarchy Grandchild 1\",\n    \"keywords\":\"This is a child test category\",\n    \"categoryVelocityVarName\" : \"Hierarchy_GrandcßhildTestKey_1\",\n    \"parent\" : \"{{child3CategoryInodeHierarchy}}\"\n}\n\n",
							"options": {
								"raw": {
									"language": "json"
								}
							}
						},
						"url": {
							"raw": "{{serverURL}}/api/v1/categories",
							"host": [
								"{{serverURL}}"
							],
							"path": [
								"api",
								"v1",
								"categories"
							]
						}
					},
					"response": []
				},
				{
					"name": "Create Second Top Level category",
					"event": [
						{
							"listen": "test",
							"script": {
								"exec": [
									"pm.test(\"Status code should be ok 200\", function () {",
									"    pm.response.to.have.status(200);",
									"});",
									"",
									"",
									""
								],
								"type": "text/javascript",
								"packages": {}
							}
						}
					],
					"request": {
						"auth": {
							"type": "bearer",
							"bearer": [
								{
									"key": "token",
									"value": "{{jwt}}",
									"type": "string"
								}
							]
						},
						"method": "POST",
						"header": [],
						"body": {
							"mode": "raw",
							"raw": "{\n    \"key\":\"Hierarchy Second  TOP_LEVEL\",\n    \"categoryName\" : \"Hierarchy Second Top level Category\",\n    \"categoryVelocityVarName\" : \"hierarchy_second_childrenTopLevel\",\n    \"sortOrder\" : 1\n}",
							"options": {
								"raw": {
									"language": "json"
								}
							}
						},
						"url": {
							"raw": "{{serverURL}}/api/v1/categories",
							"host": [
								"{{serverURL}}"
							],
							"path": [
								"api",
								"v1",
								"categories"
							]
						}
					},
					"response": []
				},
				{
					"name": "Get categories hierarchy",
					"event": [
						{
							"listen": "test",
							"script": {
								"exec": [
									"pm.test(\"Status code should be ok 200\", function () {",
									"    pm.response.to.have.status(200);",
									"});",
									"",
									"var jsonData = pm.response.json();",
									"",
									"pm.test(\"Fetch successfully without errors\", function () {",
									"    pm.expect(jsonData.errors).to.have.lengthOf(0);",
									"});",
									"",
									"var child2CategoryInodeHierarchy = pm.collectionVariables.get(\"child2CategoryInodeHierarchy\"); ",
									"var grantChildCategoryInodeHierarchy = pm.collectionVariables.get(\"grantChildCategoryInodeHierarchy\"); ;",
									"",
									"pm.expect(2).to.have.equals(jsonData.entity.length);",
									"",
									"pm.test('get the right categories', () => {   ",
									"    let data = [];",
									"",
									"    for (let i = 0; i < jsonData.entity.length; i++)",
									"    { ",
									"",
									"        if (jsonData.entity[i]['inode'] === child2CategoryInodeHierarchy) {",
<<<<<<< HEAD
									"            pm.expect('Hierarchy Child 2').to.have.equals(jsonData.entity[i].name);",
									"            pm.expect('Hierarchy_Child_2_key').to.have.equals(jsonData.entity[i].key);",
=======
									"            pm.expect('Hierarchy Child 2').to.have.equals(jsonData.entity[i].categoryName);",
>>>>>>> 20af29a5
									"            pm.expect(1).to.have.equals(jsonData.entity[i].parentList.length);",
									"            pm.expect('Hierarchy Top level Category').to.have.equals(jsonData.entity[i].parentList[0].name);",
									"            pm.expect(pm.collectionVariables.get(\"topCategoryInodeHierarchy\")).to.have.equals(jsonData.entity[i].parentList[0].inode);",
									"            pm.expect('Hierarchy_TOP_LEVEL').to.have.equals(jsonData.entity[i].parentList[0].key);",
									"        } else if (jsonData.entity[i]['inode'] === grantChildCategoryInodeHierarchy) {",
<<<<<<< HEAD
									"            pm.expect('Hierarchy Grandchild 1').to.have.equals(jsonData.entity[i].name);",
									"            pm.expect('Hierarchy_Grandchild_1_key').to.have.equals(jsonData.entity[i].key);",
=======
									"            pm.expect('Hierarchy Grandchild 1').to.have.equals(jsonData.entity[i].categoryName);",
>>>>>>> 20af29a5
									"            pm.expect(2).to.have.equals(jsonData.entity[i].parentList.length);",
									"",
									"            pm.expect('Hierarchy Top level Category').to.have.equals(jsonData.entity[i].parentList[0].name);",
									"            pm.expect(pm.collectionVariables.get(\"topCategoryInodeHierarchy\")).to.have.equals(jsonData.entity[i].parentList[0].inode);",
									"            pm.expect('Hierarchy_TOP_LEVEL').to.have.equals(jsonData.entity[i].parentList[0].key);",
									"",
									"            pm.expect(\"Hierarchy Child 3\").to.have.equals(jsonData.entity[i].parentList[1].name);",
									"            pm.expect(pm.collectionVariables.get(\"child3CategoryInodeHierarchy\")).to.have.equals(jsonData.entity[i].parentList[1].inode);",
									"            pm.expect(\"Hierarchy_Child_3\").to.have.equals(jsonData.entity[i].parentList[1].key);",
									"        } else  {",
									"            pm.expect(true).to.be.equals(false);",
									"        }     ",
									"    }",
									"",
									"});"
								],
								"type": "text/javascript",
								"packages": {}
							}
						}
					],
					"protocolProfileBehavior": {
						"disableBodyPruning": true
					},
					"request": {
						"auth": {
							"type": "bearer",
							"bearer": [
								{
									"key": "token",
									"value": "{{jwt}}",
									"type": "string"
								}
							]
						},
						"method": "GET",
						"header": [],
						"body": {
							"mode": "raw",
							"raw": "{\n    \"keys\": [\"{{grantChildCategoryKeyHierarchy}}\", \"{{child2CategoryKeyHierarchy}}\"]\n}",
							"options": {
								"raw": {
									"language": "json"
								}
							}
						},
						"url": {
							"raw": "{{serverURL}}/api/v1/categories/hierarchy",
							"host": [
								"{{serverURL}}"
							],
							"path": [
								"api",
								"v1",
								"categories",
								"hierarchy"
							]
						}
					},
					"response": []
				},
				{
					"name": "Get categories hierarchy with no valid category",
					"event": [
						{
							"listen": "test",
							"script": {
								"exec": [
									"pm.test(\"Status code should be ok 200\", function () {",
									"    pm.response.to.have.status(200);",
									"});",
									"",
									"var jsonData = pm.response.json();",
									"",
									"pm.test(\"Fetch successfully without errors\", function () {",
									"    pm.expect(jsonData.errors).to.have.lengthOf(0);",
									"});",
									"",
									"var child2CategoryInodeHierarchy = pm.collectionVariables.get(\"child2CategoryInodeHierarchy\"); ",
									"var grantChildCategoryInodeHierarchy = pm.collectionVariables.get(\"grantChildCategoryInodeHierarchy\"); ;",
									"",
									"pm.expect(2).to.have.equals(jsonData.entity.length);",
									"",
									"pm.test('get the right categories', () => {   ",
									"    let data = [];",
									"",
									"    for (let i = 0; i < jsonData.entity.length; i++)",
									"    { ",
									"",
									"        if (jsonData.entity[i]['inode'] === child2CategoryInodeHierarchy) {",
									"            pm.expect(1).to.have.equals(jsonData.entity[i].parentList.length);",
									"            pm.expect('Hierarchy Top level Category').to.have.equals(jsonData.entity[i].parentList[0].name);",
									"            pm.expect(pm.collectionVariables.get(\"topCategoryInodeHierarchy\")).to.have.equals(jsonData.entity[i].parentList[0].inode);",
									"            pm.expect('Hierarchy_TOP_LEVEL').to.have.equals(jsonData.entity[i].parentList[0].key);",
									"        } else if (jsonData.entity[i]['inode'] === grantChildCategoryInodeHierarchy) {",
									"            pm.expect(2).to.have.equals(jsonData.entity[i].parentList.length);",
									"",
									"            pm.expect('Hierarchy Top level Category').to.have.equals(jsonData.entity[i].parentList[0].name);",
									"            pm.expect(pm.collectionVariables.get(\"topCategoryInodeHierarchy\")).to.have.equals(jsonData.entity[i].parentList[0].inode);",
									"            pm.expect('Hierarchy_TOP_LEVEL').to.have.equals(jsonData.entity[i].parentList[0].key);",
									"",
									"            pm.expect(\"Hierarchy Child 3\").to.have.equals(jsonData.entity[i].parentList[1].name);",
									"            pm.expect(pm.collectionVariables.get(\"child3CategoryInodeHierarchy\")).to.have.equals(jsonData.entity[i].parentList[1].inode);",
									"            pm.expect(\"Hierarchy_Child_3\").to.have.equals(jsonData.entity[i].parentList[1].key);",
									"        } else  {",
									"            pm.expect(true).to.be.equals(false);",
									"        }     ",
									"    }",
									"",
									"});",
									""
								],
								"type": "text/javascript",
								"packages": {}
							}
						}
					],
					"protocolProfileBehavior": {
						"disableBodyPruning": true
					},
					"request": {
						"auth": {
							"type": "bearer",
							"bearer": [
								{
									"key": "token",
									"value": "{{jwt}}",
									"type": "string"
								}
							]
						},
						"method": "GET",
						"header": [],
						"body": {
							"mode": "raw",
							"raw": "{\n    \"keys\": [\"{{grantChildCategoryKeyHierarchy}}\", \"{{child2CategoryKeyHierarchy}}\", \"not_valid_category\"]\n}",
							"options": {
								"raw": {
									"language": "json"
								}
							}
						},
						"url": {
							"raw": "{{serverURL}}/api/v1/categories/hierarchy",
							"host": [
								"{{serverURL}}"
							],
							"path": [
								"api",
								"v1",
								"categories",
								"hierarchy"
							]
						}
					},
					"response": []
				},
				{
					"name": "Get categories hierarchy with empty array of inodes",
					"event": [
						{
							"listen": "test",
							"script": {
								"exec": [
									"pm.test(\"Status code should be ok 200\", function () {",
									"    pm.response.to.have.status(200);",
									"});",
									"",
									"",
									"var jsonData = pm.response.json();",
									"",
									"pm.test(\"Fetch successfully without errors\", function () {",
									"    pm.expect(jsonData.errors).to.have.lengthOf(0);",
									"});",
									"",
									"pm.expect(0).to.have.equals(jsonData.entity.length);"
								],
								"type": "text/javascript",
								"packages": {}
							}
						}
					],
					"protocolProfileBehavior": {
						"disableBodyPruning": true
					},
					"request": {
						"auth": {
							"type": "bearer",
							"bearer": [
								{
									"key": "token",
									"value": "{{jwt}}",
									"type": "string"
								}
							]
						},
						"method": "GET",
						"header": [],
						"body": {
							"mode": "raw",
							"raw": "{\n    \"keys\": []\n}",
							"options": {
								"raw": {
									"language": "json"
								}
							}
						},
						"url": {
							"raw": "{{serverURL}}/api/v1/categories/hierarchy",
							"host": [
								"{{serverURL}}"
							],
							"path": [
								"api",
								"v1",
								"categories",
								"hierarchy"
							]
						}
					},
					"response": []
				}
			],
			"event": [
				{
					"listen": "prerequest",
					"script": {
						"type": "text/javascript",
						"packages": {},
						"exec": [
							""
						]
					}
				},
				{
					"listen": "test",
					"script": {
						"type": "text/javascript",
						"packages": {},
						"exec": [
							""
						]
					}
				}
			]
		},
		{
			"name": "Create New Category without parent",
			"event": [
				{
					"listen": "test",
					"script": {
						"exec": [
							"pm.test(\"Status code should be ok 200\", function () {",
							"    pm.response.to.have.status(200);",
							"});",
							"",
							"var jsonData = pm.response.json();",
							"",
							"pm.test(\"Information Saved Correctly\", function () {",
							"    ",
							"    pm.expect(jsonData.entity.categoryName).to.eql(\"Test Category\");",
							"});",
							"",
							"pm.collectionVariables.set(\"inode\", jsonData.entity.inode);",
							"pm.collectionVariables.set(\"categoryINodeId\", jsonData.entity.inode);",
							"pm.collectionVariables.set(\"categoryINodeIdToUpdate\", jsonData.entity.inode);",
							""
						],
						"type": "text/javascript"
					}
				}
			],
			"request": {
				"auth": {
					"type": "basic",
					"basic": [
						{
							"key": "password",
							"value": "admin",
							"type": "string"
						},
						{
							"key": "username",
							"value": "admin@dotcms.com",
							"type": "string"
						},
						{
							"key": "saveHelperData",
							"type": "any"
						},
						{
							"key": "showPassword",
							"value": false,
							"type": "boolean"
						}
					]
				},
				"method": "POST",
				"header": [],
				"body": {
					"mode": "raw",
					"raw": "{\n    \"key\":\"Test key\",\n    \"categoryName\" : \"Test Category\",\n    \"keywords\":\"This is a test category\",\n    \"categoryVelocityVarName\" : \"TestKey\"\n}",
					"options": {
						"raw": {
							"language": "json"
						}
					}
				},
				"url": {
					"raw": "{{serverURL}}/api/v1/categories",
					"host": [
						"{{serverURL}}"
					],
					"path": [
						"api",
						"v1",
						"categories"
					]
				}
			},
			"response": []
		},
		{
			"name": "Create New Category with parent",
			"event": [
				{
					"listen": "test",
					"script": {
						"exec": [
							"pm.test(\"Status code should be ok 200\", function () {",
							"    pm.response.to.have.status(200);",
							"});",
							"",
							"var jsonData = pm.response.json();",
							"",
							"pm.test(\"Information Saved Correctly\", function () {",
							"    ",
							"    pm.expect(jsonData.entity.categoryName).to.eql(\"Child Test Category\");",
							"});",
							""
						],
						"type": "text/javascript"
					}
				}
			],
			"request": {
				"auth": {
					"type": "basic",
					"basic": [
						{
							"key": "password",
							"value": "admin",
							"type": "string"
						},
						{
							"key": "username",
							"value": "admin@dotcms.com",
							"type": "string"
						},
						{
							"key": "saveHelperData",
							"type": "any"
						},
						{
							"key": "showPassword",
							"value": false,
							"type": "boolean"
						}
					]
				},
				"method": "POST",
				"header": [],
				"body": {
					"mode": "raw",
					"raw": "{\n    \"key\":\"Child test key\",\n    \"categoryName\" : \"Child Test Category\",\n    \"keywords\":\"This is a child test category\",\n    \"categoryVelocityVarName\" : \"ChildTestKey\",\n    \"parent\" : \"{{categoryINodeId}}\"\n}\n\n",
					"options": {
						"raw": {
							"language": "json"
						}
					}
				},
				"url": {
					"raw": "{{serverURL}}/api/v1/categories",
					"host": [
						"{{serverURL}}"
					],
					"path": [
						"api",
						"v1",
						"categories"
					]
				}
			},
			"response": []
		},
		{
			"name": "Create New Category without name BadRequest",
			"event": [
				{
					"listen": "test",
					"script": {
						"exec": [
							"pm.test(\"Status code should be 400\", function () {",
							"    pm.response.to.have.status(400);",
							"});",
							"",
							"pm.test(\"Category name required message\", function () {",
							"    ",
							"    var jsonData = pm.response.json();",
							"    pm.expect(jsonData.message).to.eq(\"The category name is required\");  ",
							"});"
						],
						"type": "text/javascript"
					}
				}
			],
			"request": {
				"auth": {
					"type": "basic",
					"basic": [
						{
							"key": "password",
							"value": "admin",
							"type": "string"
						},
						{
							"key": "username",
							"value": "admin@dotcms.com",
							"type": "string"
						},
						{
							"key": "saveHelperData",
							"type": "any"
						},
						{
							"key": "showPassword",
							"value": false,
							"type": "boolean"
						}
					]
				},
				"method": "POST",
				"header": [],
				"body": {
					"mode": "raw",
					"raw": "{\n    \"key\":\"Child test key\",\n    \"keywords\":\"This is a child test category\",\n    \"categoryVelocityVarName\" : \"ChildTestKey\",\n    \"parent\" : \"{{categoryINodeId}}\"\n}",
					"options": {
						"raw": {
							"language": "json"
						}
					}
				},
				"url": {
					"raw": "{{serverURL}}/api/v1/categories",
					"host": [
						"{{serverURL}}"
					],
					"path": [
						"api",
						"v1",
						"categories"
					]
				}
			},
			"response": []
		},
		{
			"name": "Get children categories by inode (aka Parent id) - Success",
			"event": [
				{
					"listen": "test",
					"script": {
						"exec": [
							"pm.test(\"Status code should be ok 200\", function () {",
							"    pm.response.to.have.status(200);",
							"});",
							"",
							"var jsonData = pm.response.json();",
							"",
							"pm.test(\"Fetch successfully without errors\", function () {",
							"    pm.expect(jsonData.errors).to.have.lengthOf(0);",
							"});"
						],
						"type": "text/javascript"
					}
				}
			],
			"request": {
				"auth": {
					"type": "basic",
					"basic": [
						{
							"key": "password",
							"value": "admin",
							"type": "string"
						},
						{
							"key": "username",
							"value": "admin@dotcms.com",
							"type": "string"
						},
						{
							"key": "saveHelperData",
							"type": "any"
						},
						{
							"key": "showPassword",
							"value": false,
							"type": "boolean"
						}
					]
				},
				"method": "GET",
				"header": [],
				"url": {
					"raw": "{{serverURL}}/api/v1/categories/children?filter=&page=0&per_page=5&orderby=category_name&direction=ASC&inode={{categoryINodeId}}",
					"host": [
						"{{serverURL}}"
					],
					"path": [
						"api",
						"v1",
						"categories",
						"children"
					],
					"query": [
						{
							"key": "filter",
							"value": ""
						},
						{
							"key": "page",
							"value": "0"
						},
						{
							"key": "per_page",
							"value": "5"
						},
						{
							"key": "orderby",
							"value": "category_name"
						},
						{
							"key": "direction",
							"value": "ASC"
						},
						{
							"key": "inode",
							"value": "{{categoryINodeId}}"
						}
					]
				}
			},
			"response": []
		},
		{
			"name": "Get children categories without inode - BadRequest",
			"event": [
				{
					"listen": "test",
					"script": {
						"exec": [
							"pm.test(\"Status code should be ok 400\", function () {",
							"    pm.response.to.have.status(400);",
							"});",
							"",
							"var jsonData = pm.response.json();",
							"",
							"pm.test(\"Fetch successfully with error message\", function () {",
							"      pm.expect(jsonData.message).to.eq(\"The inode is required\");  ",
							"});"
						],
						"type": "text/javascript"
					}
				}
			],
			"request": {
				"auth": {
					"type": "basic",
					"basic": [
						{
							"key": "password",
							"value": "admin",
							"type": "string"
						},
						{
							"key": "username",
							"value": "admin@dotcms.com",
							"type": "string"
						},
						{
							"key": "saveHelperData",
							"type": "any"
						},
						{
							"key": "showPassword",
							"value": false,
							"type": "boolean"
						}
					]
				},
				"method": "GET",
				"header": [],
				"url": {
					"raw": "{{serverURL}}/api/v1/categories/children?filter=&page=0&per_page=5&orderby=&direction=&inode=",
					"host": [
						"{{serverURL}}"
					],
					"path": [
						"api",
						"v1",
						"categories",
						"children"
					],
					"query": [
						{
							"key": "filter",
							"value": ""
						},
						{
							"key": "page",
							"value": "0"
						},
						{
							"key": "per_page",
							"value": "5"
						},
						{
							"key": "orderby",
							"value": ""
						},
						{
							"key": "direction",
							"value": ""
						},
						{
							"key": "inode",
							"value": ""
						}
					]
				}
			},
			"response": []
		},
		{
			"name": "Update Category without parent",
			"event": [
				{
					"listen": "test",
					"script": {
						"exec": [
							"pm.test(\"Status code should be ok 200\", function () {",
							"    pm.response.to.have.status(200);",
							"});",
							"",
							"var jsonData = pm.response.json();",
							"",
							"pm.test(\"Information Saved Correctly\", function () {",
							"    ",
							"    pm.expect(jsonData.entity.categoryName).to.eql(\"Updated name\");",
							"});"
						],
						"type": "text/javascript"
					}
				}
			],
			"request": {
				"auth": {
					"type": "basic",
					"basic": [
						{
							"key": "password",
							"value": "admin",
							"type": "string"
						},
						{
							"key": "username",
							"value": "admin@dotcms.com",
							"type": "string"
						},
						{
							"key": "saveHelperData",
							"type": "any"
						},
						{
							"key": "showPassword",
							"value": false,
							"type": "boolean"
						}
					]
				},
				"method": "PUT",
				"header": [],
				"body": {
					"mode": "raw",
					"raw": "{\n    \"inode\" : \"{{categoryINodeIdToUpdate}}\",\n    \"key\":\"Updated key\",\n    \"categoryName\" : \"Updated name\",\n    \"keywords\":\"Updated keywords\",\n    \"categoryVelocityVarName\" : \"TestKey\"\n}",
					"options": {
						"raw": {
							"language": "json"
						}
					}
				},
				"url": {
					"raw": "{{serverURL}}/api/v1/categories",
					"host": [
						"{{serverURL}}"
					],
					"path": [
						"api",
						"v1",
						"categories"
					]
				}
			},
			"response": []
		},
		{
			"name": "Update Category without inode",
			"event": [
				{
					"listen": "test",
					"script": {
						"exec": [
							"pm.test(\"Status code should be 400\", function () {",
							"    pm.response.to.have.status(400);",
							"});",
							"",
							"pm.test(\"Category inode required message\", function () {",
							"    ",
							"    var jsonData = pm.response.json();",
							"    pm.expect(jsonData.message).to.eq(\"The inode is required\");  ",
							"});"
						],
						"type": "text/javascript"
					}
				}
			],
			"request": {
				"auth": {
					"type": "basic",
					"basic": [
						{
							"key": "password",
							"value": "admin",
							"type": "string"
						},
						{
							"key": "username",
							"value": "admin@dotcms.com",
							"type": "string"
						},
						{
							"key": "saveHelperData",
							"type": "any"
						},
						{
							"key": "showPassword",
							"value": false,
							"type": "boolean"
						}
					]
				},
				"method": "PUT",
				"header": [],
				"body": {
					"mode": "raw",
					"raw": "{\n    \"key\":\"Updated key\",\n    \"categoryName\" : \"Updated name\",\n    \"keywords\":\"Updated keywords\",\n    \"categoryVelocityVarName\" : \"TestKey\"\n}",
					"options": {
						"raw": {
							"language": "json"
						}
					}
				},
				"url": {
					"raw": "{{serverURL}}/api/v1/categories",
					"host": [
						"{{serverURL}}"
					],
					"path": [
						"api",
						"v1",
						"categories"
					]
				}
			},
			"response": []
		},
		{
			"name": "Update Category invalid inode - NotFound",
			"event": [
				{
					"listen": "test",
					"script": {
						"exec": [
							"pm.test(\"Status code should be 404\", function () {",
							"    pm.response.to.have.status(404);",
							"});",
							"",
							"pm.test(\"Category inode required message\", function () {",
							"    ",
							"    var jsonData = pm.response.json();",
							"    pm.expect(jsonData.message).to.eq(\"Category with inode: 12345678-abcd-1234-abcd-123456789abc does not exist\");  ",
							"});"
						],
						"type": "text/javascript"
					}
				}
			],
			"request": {
				"auth": {
					"type": "basic",
					"basic": [
						{
							"key": "password",
							"value": "admin",
							"type": "string"
						},
						{
							"key": "username",
							"value": "admin@dotcms.com",
							"type": "string"
						},
						{
							"key": "saveHelperData",
							"type": "any"
						},
						{
							"key": "showPassword",
							"value": false,
							"type": "boolean"
						}
					]
				},
				"method": "PUT",
				"header": [],
				"body": {
					"mode": "raw",
					"raw": "{\n    \"inode\" : \"12345678-abcd-1234-abcd-123456789abc\",\n    \"key\":\"Updated key\",\n    \"categoryName\" : \"Updated name\",\n    \"keywords\":\"Updated keywords\",\n    \"categoryVelocityVarName\" : \"TestKey\"\n}",
					"options": {
						"raw": {
							"language": "json"
						}
					}
				},
				"url": {
					"raw": "{{serverURL}}/api/v1/categories",
					"host": [
						"{{serverURL}}"
					],
					"path": [
						"api",
						"v1",
						"categories"
					]
				}
			},
			"response": []
		},
		{
			"name": "Top level | Get categories - Success",
			"event": [
				{
					"listen": "test",
					"script": {
						"exec": [
							"pm.test(\"Status code should be ok 200\", function () {",
							"    pm.response.to.have.status(200);",
							"});",
							"",
							"var jsonData = pm.response.json();",
							"",
							"pm.test(\"Fetch successfully without errors\", function () {",
							"    pm.expect(jsonData.errors).to.have.lengthOf(0);",
							"});"
						],
						"type": "text/javascript"
					}
				}
			],
			"request": {
				"auth": {
					"type": "basic",
					"basic": [
						{
							"key": "password",
							"value": "admin",
							"type": "string"
						},
						{
							"key": "username",
							"value": "admin@dotcms.com",
							"type": "string"
						},
						{
							"key": "saveHelperData",
							"type": "any"
						},
						{
							"key": "showPassword",
							"value": false,
							"type": "boolean"
						}
					]
				},
				"method": "GET",
				"header": [],
				"url": {
					"raw": "{{serverURL}}/api/v1/categories?filter=&page=0&per_page=5&orderby=category_name&direction=ASC&showChildrenCount=true",
					"host": [
						"{{serverURL}}"
					],
					"path": [
						"api",
						"v1",
						"categories"
					],
					"query": [
						{
							"key": "filter",
							"value": ""
						},
						{
							"key": "page",
							"value": "0"
						},
						{
							"key": "per_page",
							"value": "5"
						},
						{
							"key": "orderby",
							"value": "category_name"
						},
						{
							"key": "direction",
							"value": "ASC"
						},
						{
							"key": "showChildrenCount",
							"value": "true"
						}
					]
				}
			},
			"response": []
		},
		{
			"name": "Top level | Get categories with showChildrenCount=true - Success",
			"event": [
				{
					"listen": "test",
					"script": {
						"exec": [
							"pm.test(\"Status code should be ok 200\", function () {",
							"    pm.response.to.have.status(200);",
							"});",
							"",
							"var jsonData = pm.response.json();",
							"",
							"pm.test(\"Fetch childrenCount successfully without errors\", function () {",
							"    pm.expect(jsonData.errors).to.have.lengthOf(0);",
							"    ",
							"    for(var i=0; i < jsonData.entity.length; i++){",
							"        pm.expect(jsonData.entity[i]).to.have.property('childrenCount');",
							"    }",
							"});"
						],
						"type": "text/javascript"
					}
				}
			],
			"request": {
				"auth": {
					"type": "basic",
					"basic": [
						{
							"key": "password",
							"value": "admin",
							"type": "string"
						},
						{
							"key": "username",
							"value": "admin@dotcms.com",
							"type": "string"
						},
						{
							"key": "saveHelperData",
							"type": "any"
						},
						{
							"key": "showPassword",
							"value": false,
							"type": "boolean"
						}
					]
				},
				"method": "GET",
				"header": [],
				"url": {
					"raw": "{{serverURL}}/api/v1/categories?filter=&page=0&per_page=5&orderby=category_name&direction=ASC&showChildrenCount=true",
					"host": [
						"{{serverURL}}"
					],
					"path": [
						"api",
						"v1",
						"categories"
					],
					"query": [
						{
							"key": "filter",
							"value": ""
						},
						{
							"key": "page",
							"value": "0"
						},
						{
							"key": "per_page",
							"value": "5"
						},
						{
							"key": "orderby",
							"value": "category_name"
						},
						{
							"key": "direction",
							"value": "ASC"
						},
						{
							"key": "showChildrenCount",
							"value": "true"
						}
					]
				}
			},
			"response": []
		},
		{
			"name": "Top level | Get categories with showChildrenCount=false - Success",
			"event": [
				{
					"listen": "test",
					"script": {
						"exec": [
							"pm.test(\"Status code should be ok 200\", function () {",
							"    pm.response.to.have.status(200);",
							"});",
							"",
							"var jsonData = pm.response.json();",
							"",
							"pm.test(\"Fetch childrenCount successfully without errors\", function () {",
							"    pm.expect(jsonData.errors).to.have.lengthOf(0);",
							"    ",
							"    for(var i=0; i < jsonData.entity.length; i++){",
							"        pm.expect(jsonData.entity[i]).to.not.have.property('childrenCount');",
							"    }",
							"});"
						],
						"type": "text/javascript"
					}
				}
			],
			"request": {
				"auth": {
					"type": "basic",
					"basic": [
						{
							"key": "password",
							"value": "admin",
							"type": "string"
						},
						{
							"key": "username",
							"value": "admin@dotcms.com",
							"type": "string"
						},
						{
							"key": "saveHelperData",
							"type": "any"
						},
						{
							"key": "showPassword",
							"value": false,
							"type": "boolean"
						}
					]
				},
				"method": "GET",
				"header": [],
				"url": {
					"raw": "{{serverURL}}/api/v1/categories?filter=&page=0&per_page=5&orderby=category_name&direction=ASC&showChildrenCount=false",
					"host": [
						"{{serverURL}}"
					],
					"path": [
						"api",
						"v1",
						"categories"
					],
					"query": [
						{
							"key": "filter",
							"value": ""
						},
						{
							"key": "page",
							"value": "0"
						},
						{
							"key": "per_page",
							"value": "5"
						},
						{
							"key": "orderby",
							"value": "category_name"
						},
						{
							"key": "direction",
							"value": "ASC"
						},
						{
							"key": "showChildrenCount",
							"value": "false"
						}
					]
				}
			},
			"response": []
		},
		{
			"name": "Sorting children | Create new parent category - Success",
			"event": [
				{
					"listen": "test",
					"script": {
						"exec": [
							"pm.test(\"Status code should be ok 200\", function () {",
							"    pm.response.to.have.status(200);",
							"});",
							"",
							"var jsonData = pm.response.json();",
							"",
							"pm.test(\"Information Saved Correctly\", function () {",
							"    ",
							"    pm.expect(jsonData.entity.categoryName).to.eql(\"Parent Category\");",
							"});",
							"",
							"pm.collectionVariables.set(\"inode\", jsonData.entity.inode);",
							"pm.collectionVariables.set(\"categoryINodeId\", jsonData.entity.inode);"
						],
						"type": "text/javascript"
					}
				}
			],
			"request": {
				"auth": {
					"type": "basic",
					"basic": [
						{
							"key": "password",
							"value": "admin",
							"type": "string"
						},
						{
							"key": "username",
							"value": "admin@dotcms.com",
							"type": "string"
						},
						{
							"key": "saveHelperData",
							"type": "any"
						},
						{
							"key": "showPassword",
							"value": false,
							"type": "boolean"
						}
					]
				},
				"method": "POST",
				"header": [],
				"body": {
					"mode": "raw",
					"raw": "{\n    \"key\":\"Parent Category key\",\n    \"categoryName\" : \"Parent Category\",\n    \"keywords\":\"This is a Parent Category\",\n    \"categoryVelocityVarName\" : \"ParentCategoryKey\"\n}",
					"options": {
						"raw": {
							"language": "json"
						}
					}
				},
				"url": {
					"raw": "{{serverURL}}/api/v1/categories",
					"host": [
						"{{serverURL}}"
					],
					"path": [
						"api",
						"v1",
						"categories"
					]
				}
			},
			"response": []
		},
		{
			"name": "Sorting children | Create child 1 category - Success",
			"event": [
				{
					"listen": "test",
					"script": {
						"exec": [
							"pm.test(\"Status code should be ok 200\", function () {",
							"    pm.response.to.have.status(200);",
							"});",
							"",
							"var jsonData = pm.response.json();",
							"",
							"pm.test(\"Information Saved Correctly\", function () {",
							"    ",
							"    pm.expect(jsonData.entity.categoryName).to.eql(\"Child 1 Category\");",
							"});",
							""
						],
						"type": "text/javascript"
					}
				}
			],
			"request": {
				"auth": {
					"type": "basic",
					"basic": [
						{
							"key": "password",
							"value": "admin",
							"type": "string"
						},
						{
							"key": "username",
							"value": "admin@dotcms.com",
							"type": "string"
						},
						{
							"key": "saveHelperData",
							"type": "any"
						},
						{
							"key": "showPassword",
							"value": false,
							"type": "boolean"
						}
					]
				},
				"method": "POST",
				"header": [],
				"body": {
					"mode": "raw",
					"raw": "{\n    \"key\":\"Child 1 key\",\n    \"categoryName\" : \"Child 1 Category\",\n    \"keywords\":\"This is a child 1 category\",\n    \"categoryVelocityVarName\" : \"Child1Key\",\n    \"parent\" : \"{{categoryINodeId}}\"\n}\n\n",
					"options": {
						"raw": {
							"language": "json"
						}
					}
				},
				"url": {
					"raw": "{{serverURL}}/api/v1/categories",
					"host": [
						"{{serverURL}}"
					],
					"path": [
						"api",
						"v1",
						"categories"
					]
				}
			},
			"response": []
		},
		{
			"name": "Sorting children | Create child 2 category - Success",
			"event": [
				{
					"listen": "test",
					"script": {
						"exec": [
							"pm.test(\"Status code should be ok 200\", function () {",
							"    pm.response.to.have.status(200);",
							"});",
							"",
							"var jsonData = pm.response.json();",
							"",
							"pm.test(\"Information Saved Correctly\", function () {",
							"    ",
							"    pm.expect(jsonData.entity.categoryName).to.eql(\"Child 2 Category\");",
							"});",
							""
						],
						"type": "text/javascript"
					}
				}
			],
			"request": {
				"auth": {
					"type": "basic",
					"basic": [
						{
							"key": "password",
							"value": "admin",
							"type": "string"
						},
						{
							"key": "username",
							"value": "admin@dotcms.com",
							"type": "string"
						},
						{
							"key": "saveHelperData",
							"type": "any"
						},
						{
							"key": "showPassword",
							"value": false,
							"type": "boolean"
						}
					]
				},
				"method": "POST",
				"header": [],
				"body": {
					"mode": "raw",
					"raw": "{\n    \"key\":\"Child 2 key\",\n    \"categoryName\" : \"Child 2 Category\",\n    \"keywords\":\"This is a child 2 category\",\n    \"categoryVelocityVarName\" : \"Child2Key\",\n    \"parent\" : \"{{categoryINodeId}}\"\n}\n\n",
					"options": {
						"raw": {
							"language": "json"
						}
					}
				},
				"url": {
					"raw": "{{serverURL}}/api/v1/categories",
					"host": [
						"{{serverURL}}"
					],
					"path": [
						"api",
						"v1",
						"categories"
					]
				}
			},
			"response": []
		},
		{
			"name": "Sorting children | Get categories by category_name asc - Success",
			"event": [
				{
					"listen": "test",
					"script": {
						"exec": [
							"pm.test(\"Status code should be ok 200\", function () {",
							"    pm.response.to.have.status(200);",
							"});",
							"",
							"var jsonData = pm.response.json();",
							"",
							"pm.test(\"Fetch successfully without errors\", function () {",
							"    pm.expect(jsonData.errors).to.have.lengthOf(0);",
							"});",
							"",
							"let isAscending = true;",
							"if(jsonData.entity.length > 0){",
							"pm.test('category_name are in asc sorted order', () => {   ",
							"let data = [];",
							"",
							"    for (let i = 0; i < jsonData.entity.length; i++)",
							"    { ",
							"        data.push(jsonData.entity[i]['categoryName']);       ",
							"    }",
							"",
							"    for (let i = 0; i < data.length; i++)",
							"    { ",
							"        if(i >= 1 && data[i-1] > data[i]){",
							"            isAscending = false;",
							"            break;",
							"        }",
							"    }",
							"",
							"pm.expect(isAscending).to.be.true;",
							"});",
							"}"
						],
						"type": "text/javascript"
					}
				}
			],
			"request": {
				"auth": {
					"type": "basic",
					"basic": [
						{
							"key": "password",
							"value": "admin",
							"type": "string"
						},
						{
							"key": "username",
							"value": "admin@dotcms.com",
							"type": "string"
						},
						{
							"key": "saveHelperData",
							"type": "any"
						},
						{
							"key": "showPassword",
							"value": false,
							"type": "boolean"
						}
					]
				},
				"method": "GET",
				"header": [],
				"url": {
					"raw": "{{serverURL}}/api/v1/categories/children?filter=&page=0&per_page=5&orderby=category_name&direction=ASC&inode={{categoryINodeId}}",
					"host": [
						"{{serverURL}}"
					],
					"path": [
						"api",
						"v1",
						"categories",
						"children"
					],
					"query": [
						{
							"key": "filter",
							"value": ""
						},
						{
							"key": "page",
							"value": "0"
						},
						{
							"key": "per_page",
							"value": "5"
						},
						{
							"key": "orderby",
							"value": "category_name"
						},
						{
							"key": "direction",
							"value": "ASC"
						},
						{
							"key": "inode",
							"value": "{{categoryINodeId}}"
						}
					]
				}
			},
			"response": []
		},
		{
			"name": "Sorting children | Get categories by category_name desc - Success",
			"event": [
				{
					"listen": "test",
					"script": {
						"exec": [
							"pm.test(\"Status code should be ok 200\", function () {",
							"    pm.response.to.have.status(200);",
							"});",
							"",
							"var jsonData = pm.response.json();",
							"",
							"pm.test(\"Fetch successfully without errors\", function () {",
							"    pm.expect(jsonData.errors).to.have.lengthOf(0);",
							"});",
							"",
							"let isDescending = true;",
							"if(jsonData.entity.length > 0){",
							"pm.test('category_name are in desc sorted order', () => {   ",
							"let data = [];",
							"",
							"    for (let i = 0; i < jsonData.entity.length; i++)",
							"    { ",
							"        data.push(jsonData.entity[i]['categoryName']);       ",
							"    }",
							"",
							"    for (let i = 0; i < data.length; i++)",
							"    { ",
							"        if(i >= 1 && data[i-1] < data[i]){",
							"            isDescending = false;",
							"            break;",
							"        }",
							"    }",
							"",
							"pm.expect(isDescending).to.be.true;",
							"});",
							"}"
						],
						"type": "text/javascript"
					}
				}
			],
			"request": {
				"auth": {
					"type": "basic",
					"basic": [
						{
							"key": "password",
							"value": "admin",
							"type": "string"
						},
						{
							"key": "username",
							"value": "admin@dotcms.com",
							"type": "string"
						},
						{
							"key": "saveHelperData",
							"type": "any"
						},
						{
							"key": "showPassword",
							"value": false,
							"type": "boolean"
						}
					]
				},
				"method": "GET",
				"header": [],
				"url": {
					"raw": "{{serverURL}}/api/v1/categories/children?filter=&page=0&per_page=5&orderby=category_name&direction=DESC&inode={{categoryINodeId}}",
					"host": [
						"{{serverURL}}"
					],
					"path": [
						"api",
						"v1",
						"categories",
						"children"
					],
					"query": [
						{
							"key": "filter",
							"value": ""
						},
						{
							"key": "page",
							"value": "0"
						},
						{
							"key": "per_page",
							"value": "5"
						},
						{
							"key": "orderby",
							"value": "category_name"
						},
						{
							"key": "direction",
							"value": "DESC"
						},
						{
							"key": "inode",
							"value": "{{categoryINodeId}}"
						}
					]
				}
			},
			"response": []
		},
		{
			"name": "Sorting children | Get categories by sortOrder asc - Success",
			"event": [
				{
					"listen": "test",
					"script": {
						"exec": [
							"pm.test(\"Status code should be ok 200\", function () {",
							"    pm.response.to.have.status(200);",
							"});",
							"",
							"var jsonData = pm.response.json();",
							"",
							"pm.test(\"Fetch successfully without errors\", function () {",
							"    pm.expect(jsonData.errors).to.have.lengthOf(0);",
							"});",
							"",
							"",
							"let isAscending = true;",
							"if(jsonData.entity.length > 0){",
							"pm.test('sort_order are in asc sorted order', () => {   ",
							"let data = [];",
							"",
							"    for (let i = 0; i < jsonData.entity.length; i++)",
							"    { ",
							"        data.push(jsonData.entity[i]['sortOrder']);       ",
							"    }",
							"",
							"    for (let i = 0; i < data.length; i++)",
							"    { ",
							"        if(i >= 1 && data[i-1] > data[i]){",
							"            isAscending = false;",
							"            break;",
							"        }",
							"    }",
							"",
							"pm.expect(isAscending).to.be.true;",
							"});",
							"}"
						],
						"type": "text/javascript"
					}
				}
			],
			"request": {
				"auth": {
					"type": "basic",
					"basic": [
						{
							"key": "password",
							"value": "admin",
							"type": "string"
						},
						{
							"key": "username",
							"value": "admin@dotcms.com",
							"type": "string"
						},
						{
							"key": "saveHelperData",
							"type": "any"
						},
						{
							"key": "showPassword",
							"value": false,
							"type": "boolean"
						}
					]
				},
				"method": "GET",
				"header": [],
				"url": {
					"raw": "{{serverURL}}/api/v1/categories/children?filter=&page=0&per_page=5&orderby=sort_order&direction=ASC&inode={{categoryINodeId}}",
					"host": [
						"{{serverURL}}"
					],
					"path": [
						"api",
						"v1",
						"categories",
						"children"
					],
					"query": [
						{
							"key": "filter",
							"value": ""
						},
						{
							"key": "page",
							"value": "0"
						},
						{
							"key": "per_page",
							"value": "5"
						},
						{
							"key": "orderby",
							"value": "sort_order"
						},
						{
							"key": "direction",
							"value": "ASC"
						},
						{
							"key": "inode",
							"value": "{{categoryINodeId}}"
						}
					]
				}
			},
			"response": []
		},
		{
			"name": "Sorting children | Get categories by sortOrder desc - Success",
			"event": [
				{
					"listen": "test",
					"script": {
						"exec": [
							"pm.test(\"Status code should be ok 200\", function () {",
							"    pm.response.to.have.status(200);",
							"});",
							"",
							"var jsonData = pm.response.json();",
							"",
							"pm.test(\"Fetch successfully without errors\", function () {",
							"    pm.expect(jsonData.errors).to.have.lengthOf(0);",
							"});",
							"",
							"let isDescending = true;",
							"if(jsonData.entity.length > 0){",
							"pm.test('sort_order are in desc sorted order', () => {   ",
							"let data = [];",
							"",
							"    for (let i = 0; i < jsonData.entity.length; i++)",
							"    { ",
							"        data.push(jsonData.entity[i]['sortOrder']);       ",
							"    }",
							"",
							"    for (let i = 0; i < data.length; i++)",
							"    { ",
							"        if(i >= 1 && data[i-1] < data[i]){",
							"            isDescending = false;",
							"            break;",
							"        }",
							"    }",
							"",
							"pm.expect(isDescending).to.be.true;",
							"});",
							"}"
						],
						"type": "text/javascript"
					}
				}
			],
			"request": {
				"auth": {
					"type": "basic",
					"basic": [
						{
							"key": "password",
							"value": "admin",
							"type": "string"
						},
						{
							"key": "username",
							"value": "admin@dotcms.com",
							"type": "string"
						},
						{
							"key": "saveHelperData",
							"type": "any"
						},
						{
							"key": "showPassword",
							"value": false,
							"type": "boolean"
						}
					]
				},
				"method": "GET",
				"header": [],
				"url": {
					"raw": "{{serverURL}}/api/v1/categories/children?filter=&page=0&per_page=5&orderby=sort_order&direction=DESC&inode={{categoryINodeId}}",
					"host": [
						"{{serverURL}}"
					],
					"path": [
						"api",
						"v1",
						"categories",
						"children"
					],
					"query": [
						{
							"key": "filter",
							"value": ""
						},
						{
							"key": "page",
							"value": "0"
						},
						{
							"key": "per_page",
							"value": "5"
						},
						{
							"key": "orderby",
							"value": "sort_order"
						},
						{
							"key": "direction",
							"value": "DESC"
						},
						{
							"key": "inode",
							"value": "{{categoryINodeId}}"
						}
					]
				}
			},
			"response": []
		},
		{
			"name": "Sorting children | Get categories by categoryVelocityVarName asc - Success",
			"event": [
				{
					"listen": "test",
					"script": {
						"exec": [
							"pm.test(\"Status code should be ok 200\", function () {",
							"    pm.response.to.have.status(200);",
							"});",
							"",
							"var jsonData = pm.response.json();",
							"",
							"pm.test(\"Fetch successfully without errors\", function () {",
							"    pm.expect(jsonData.errors).to.have.lengthOf(0);",
							"});",
							"",
							"let isAscending = true;",
							"if(jsonData.entity.length > 0){",
							"pm.test('category_velocity_var_name are in asc sorted order', () => {   ",
							"let data = [];",
							"",
							"    for (let i = 0; i < jsonData.entity.length; i++)",
							"    { ",
							"        data.push(jsonData.entity[i]['categoryVelocityVarName']);       ",
							"    }",
							"",
							"    for (let i = 0; i < data.length; i++)",
							"    { ",
							"        if(i >= 1 && data[i-1] > data[i]){",
							"            isAscending = false;",
							"            break;",
							"        }",
							"    }",
							"",
							"pm.expect(isAscending).to.be.true;",
							"});",
							"}"
						],
						"type": "text/javascript"
					}
				}
			],
			"request": {
				"auth": {
					"type": "basic",
					"basic": [
						{
							"key": "password",
							"value": "admin",
							"type": "string"
						},
						{
							"key": "username",
							"value": "admin@dotcms.com",
							"type": "string"
						},
						{
							"key": "saveHelperData",
							"type": "any"
						},
						{
							"key": "showPassword",
							"value": false,
							"type": "boolean"
						}
					]
				},
				"method": "GET",
				"header": [],
				"url": {
					"raw": "{{serverURL}}/api/v1/categories/children?filter=&page=0&per_page=5&orderby=category_velocity_var_name&direction=ASC&inode={{categoryINodeId}}",
					"host": [
						"{{serverURL}}"
					],
					"path": [
						"api",
						"v1",
						"categories",
						"children"
					],
					"query": [
						{
							"key": "filter",
							"value": ""
						},
						{
							"key": "page",
							"value": "0"
						},
						{
							"key": "per_page",
							"value": "5"
						},
						{
							"key": "orderby",
							"value": "category_velocity_var_name"
						},
						{
							"key": "direction",
							"value": "ASC"
						},
						{
							"key": "inode",
							"value": "{{categoryINodeId}}"
						}
					]
				}
			},
			"response": []
		},
		{
			"name": "Sorting children | Get categories by categoryVelocityVarName desc - Success",
			"event": [
				{
					"listen": "test",
					"script": {
						"exec": [
							"pm.test(\"Status code should be ok 200\", function () {",
							"    pm.response.to.have.status(200);",
							"});",
							"",
							"var jsonData = pm.response.json();",
							"",
							"pm.test(\"Fetch successfully without errors\", function () {",
							"    pm.expect(jsonData.errors).to.have.lengthOf(0);",
							"});",
							"",
							"let isDescending = true;",
							"if(jsonData.entity.length > 0){",
							"pm.test('category_velocity_var_name are in desc sorted order', () => {   ",
							"let data = [];",
							"",
							"    for (let i = 0; i < jsonData.entity.length; i++)",
							"    { ",
							"        data.push(jsonData.entity[i]['categoryVelocityVarName']);       ",
							"    }",
							"",
							"    for (let i = 0; i < data.length; i++)",
							"    { ",
							"        if(i >= 1 && data[i-1] < data[i]){",
							"            isDescending = false;",
							"            break;",
							"        }",
							"    }",
							"",
							"pm.expect(isDescending).to.be.true;",
							"});",
							"}"
						],
						"type": "text/javascript"
					}
				}
			],
			"request": {
				"auth": {
					"type": "basic",
					"basic": [
						{
							"key": "password",
							"value": "admin",
							"type": "string"
						},
						{
							"key": "username",
							"value": "admin@dotcms.com",
							"type": "string"
						},
						{
							"key": "saveHelperData",
							"type": "any"
						},
						{
							"key": "showPassword",
							"value": false,
							"type": "boolean"
						}
					]
				},
				"method": "GET",
				"header": [],
				"url": {
					"raw": "{{serverURL}}/api/v1/categories/children?filter=&page=0&per_page=5&orderby=category_velocity_var_name&direction=DESC&inode={{categoryINodeId}}",
					"host": [
						"{{serverURL}}"
					],
					"path": [
						"api",
						"v1",
						"categories",
						"children"
					],
					"query": [
						{
							"key": "filter",
							"value": ""
						},
						{
							"key": "page",
							"value": "0"
						},
						{
							"key": "per_page",
							"value": "5"
						},
						{
							"key": "orderby",
							"value": "category_velocity_var_name"
						},
						{
							"key": "direction",
							"value": "DESC"
						},
						{
							"key": "inode",
							"value": "{{categoryINodeId}}"
						}
					]
				}
			},
			"response": []
		},
		{
			"name": "Create New Category to get it by Id or Key",
			"event": [
				{
					"listen": "test",
					"script": {
						"exec": [
							"pm.test(\"Status code should be ok 200\", function () {",
							"    pm.response.to.have.status(200);",
							"});",
							"",
							"var jsonData = pm.response.json();",
							"",
							"pm.test(\"Information Saved Correctly\", function () {",
							"    ",
							"    pm.expect(jsonData.entity.categoryName).to.eql(\"Test category for getById\");",
							"});",
							"",
							"pm.collectionVariables.set(\"categoryInode\", jsonData.entity.inode);",
							"pm.collectionVariables.set(\"categoryKey\", jsonData.entity.key);",
							""
						],
						"type": "text/javascript"
					}
				}
			],
			"request": {
				"auth": {
					"type": "basic",
					"basic": [
						{
							"key": "password",
							"value": "admin",
							"type": "string"
						},
						{
							"key": "username",
							"value": "admin@dotcms.com",
							"type": "string"
						},
						{
							"key": "saveHelperData",
							"type": "any"
						},
						{
							"key": "showPassword",
							"value": false,
							"type": "boolean"
						}
					]
				},
				"method": "POST",
				"header": [],
				"body": {
					"mode": "raw",
					"raw": "{\n    \"key\":\"Test category for getById key\",\n    \"categoryName\" : \"Test category for getById\",\n    \"keywords\":\"This is a test category for getById\",\n    \"categoryVelocityVarName\" : \"TestCategoryForGetByIdKey\"\n}",
					"options": {
						"raw": {
							"language": "json"
						}
					}
				},
				"url": {
					"raw": "{{serverURL}}/api/v1/categories",
					"host": [
						"{{serverURL}}"
					],
					"path": [
						"api",
						"v1",
						"categories"
					]
				}
			},
			"response": []
		},
		{
			"name": "Get category by inode - Success",
			"event": [
				{
					"listen": "test",
					"script": {
						"exec": [
							"pm.test(\"Status code should be ok 200\", function () {",
							"    pm.response.to.have.status(200);",
							"});",
							"",
							"var jsonData = pm.response.json();",
							"",
							"pm.test(\"Comparing input parameter with retrived inode\", function () {",
							"    pm.expect(jsonData.entity.inode).to.eql(pm.collectionVariables.get(('categoryInode')));",
							"});"
						],
						"type": "text/javascript"
					}
				}
			],
			"request": {
				"auth": {
					"type": "basic",
					"basic": [
						{
							"key": "password",
							"value": "admin",
							"type": "string"
						},
						{
							"key": "username",
							"value": "admin@dotcms.com",
							"type": "string"
						},
						{
							"key": "saveHelperData",
							"type": "any"
						},
						{
							"key": "showPassword",
							"value": false,
							"type": "boolean"
						}
					]
				},
				"method": "GET",
				"header": [],
				"url": {
					"raw": "{{serverURL}}/api/v1/categories/{{categoryInode}}",
					"host": [
						"{{serverURL}}"
					],
					"path": [
						"api",
						"v1",
						"categories",
						"{{categoryInode}}"
					]
				}
			},
			"response": []
		},
		{
			"name": "Get category by inode - NotFound",
			"event": [
				{
					"listen": "test",
					"script": {
						"exec": [
							"pm.test(\"Status code should be ok 404\", function () {",
							"    pm.response.to.have.status(404);",
							"});",
							"",
							"pm.test(\"Category inode required message\", function () {",
							"    ",
							"    var jsonData = pm.response.json();",
							"    pm.expect(jsonData.message).to.eq(\"Category with idOrKey: 12345678-abcd-1234-abcd-123456789abc does not exist\");  ",
							"});"
						],
						"type": "text/javascript"
					}
				}
			],
			"request": {
				"auth": {
					"type": "basic",
					"basic": [
						{
							"key": "password",
							"value": "admin",
							"type": "string"
						},
						{
							"key": "username",
							"value": "admin@dotcms.com",
							"type": "string"
						},
						{
							"key": "saveHelperData",
							"type": "any"
						},
						{
							"key": "showPassword",
							"value": false,
							"type": "boolean"
						}
					]
				},
				"method": "GET",
				"header": [],
				"url": {
					"raw": "{{serverURL}}/api/v1/categories/12345678-abcd-1234-abcd-123456789abc",
					"host": [
						"{{serverURL}}"
					],
					"path": [
						"api",
						"v1",
						"categories",
						"12345678-abcd-1234-abcd-123456789abc"
					]
				}
			},
			"response": []
		},
		{
			"name": "Get category by key - Success",
			"event": [
				{
					"listen": "test",
					"script": {
						"exec": [
							"pm.test(\"Status code should be ok 200\", function () {",
							"    pm.response.to.have.status(200);",
							"});",
							"",
							"var jsonData = pm.response.json();",
							"",
							"pm.test(\"Comparing input parameter with retrived key\", function () {",
							"    pm.expect(jsonData.entity.key).to.eql(pm.collectionVariables.get(('categoryKey')));",
							"});"
						],
						"type": "text/javascript"
					}
				}
			],
			"request": {
				"auth": {
					"type": "basic",
					"basic": [
						{
							"key": "password",
							"value": "admin",
							"type": "string"
						},
						{
							"key": "username",
							"value": "admin@dotcms.com",
							"type": "string"
						},
						{
							"key": "saveHelperData",
							"type": "any"
						},
						{
							"key": "showPassword",
							"value": false,
							"type": "boolean"
						}
					]
				},
				"method": "GET",
				"header": [],
				"url": {
					"raw": "{{serverURL}}/api/v1/categories/{{categoryKey}}",
					"host": [
						"{{serverURL}}"
					],
					"path": [
						"api",
						"v1",
						"categories",
						"{{categoryKey}}"
					]
				}
			},
			"response": []
		},
		{
			"name": "Get category by key - NotFound",
			"event": [
				{
					"listen": "test",
					"script": {
						"exec": [
							"pm.test(\"Status code should be ok 404\", function () {",
							"    pm.response.to.have.status(404);",
							"});",
							"",
							"pm.test(\"Category inode required message\", function () {",
							"    ",
							"    var jsonData = pm.response.json();",
							"    pm.expect(jsonData.message).to.eq(\"Category with idOrKey: InvalidKey does not exist\");  ",
							"});"
						],
						"type": "text/javascript"
					}
				}
			],
			"request": {
				"auth": {
					"type": "basic",
					"basic": [
						{
							"key": "password",
							"value": "admin",
							"type": "string"
						},
						{
							"key": "username",
							"value": "admin@dotcms.com",
							"type": "string"
						},
						{
							"key": "saveHelperData",
							"type": "any"
						},
						{
							"key": "showPassword",
							"value": false,
							"type": "boolean"
						}
					]
				},
				"method": "GET",
				"header": [],
				"url": {
					"raw": "{{serverURL}}/api/v1/categories/InvalidKey",
					"host": [
						"{{serverURL}}"
					],
					"path": [
						"api",
						"v1",
						"categories",
						"InvalidKey"
					]
				}
			},
			"response": []
		},
		{
			"name": "Get children categories by inode - showChildrenCount true - Success",
			"event": [
				{
					"listen": "test",
					"script": {
						"exec": [
							"pm.test(\"Status code should be ok 200\", function () {",
							"    pm.response.to.have.status(200);",
							"});",
							"",
							"var jsonData = pm.response.json();",
							"",
							"pm.test(\"Fetch childrenCount successfully without errors\", function () {",
							"    pm.expect(jsonData.errors).to.have.lengthOf(0);",
							"    ",
							"    for(var i=0; i < jsonData.entity.length; i++){",
							"        pm.expect(jsonData.entity[i]).to.have.property('childrenCount');",
							"    }",
							"});"
						],
						"type": "text/javascript"
					}
				}
			],
			"request": {
				"auth": {
					"type": "basic",
					"basic": [
						{
							"key": "password",
							"value": "admin",
							"type": "string"
						},
						{
							"key": "username",
							"value": "admin@dotcms.com",
							"type": "string"
						},
						{
							"key": "saveHelperData",
							"type": "any"
						},
						{
							"key": "showPassword",
							"value": false,
							"type": "boolean"
						}
					]
				},
				"method": "GET",
				"header": [],
				"url": {
					"raw": "{{serverURL}}/api/v1/categories/children?filter=&page=0&per_page=5&ordeby=category_name&direction=ASC&inode={{categoryINodeId}}&showChildrenCount=true",
					"host": [
						"{{serverURL}}"
					],
					"path": [
						"api",
						"v1",
						"categories",
						"children"
					],
					"query": [
						{
							"key": "filter",
							"value": ""
						},
						{
							"key": "page",
							"value": "0"
						},
						{
							"key": "per_page",
							"value": "5"
						},
						{
							"key": "ordeby",
							"value": "category_name"
						},
						{
							"key": "direction",
							"value": "ASC"
						},
						{
							"key": "inode",
							"value": "{{categoryINodeId}}"
						},
						{
							"key": "showChildrenCount",
							"value": "true"
						}
					]
				}
			},
			"response": []
		},
		{
			"name": "Get children categories by inode - showChildrenCount false - Success",
			"event": [
				{
					"listen": "test",
					"script": {
						"exec": [
							"pm.test(\"Status code should be ok 200\", function () {",
							"    pm.response.to.have.status(200);",
							"});",
							"",
							"var jsonData = pm.response.json();",
							"",
							"pm.test(\"Fetch childrenCount successfully without errors\", function () {",
							"    pm.expect(jsonData.errors).to.have.lengthOf(0);",
							"    ",
							"    for(var i=0; i < jsonData.entity.length; i++){",
							"        pm.expect(jsonData.entity[i]).to.not.have.property('childrenCount');",
							"    }",
							"});"
						],
						"type": "text/javascript"
					}
				}
			],
			"request": {
				"auth": {
					"type": "basic",
					"basic": [
						{
							"key": "password",
							"value": "admin",
							"type": "string"
						},
						{
							"key": "username",
							"value": "admin@dotcms.com",
							"type": "string"
						},
						{
							"key": "saveHelperData",
							"type": "any"
						},
						{
							"key": "showPassword",
							"value": false,
							"type": "boolean"
						}
					]
				},
				"method": "GET",
				"header": [],
				"url": {
					"raw": "{{serverURL}}/api/v1/categories/children?filter=&page=0&per_page=5&ordeby=category_name&direction=ASC&inode={{categoryINodeId}}&showChildrenCount=false",
					"host": [
						"{{serverURL}}"
					],
					"path": [
						"api",
						"v1",
						"categories",
						"children"
					],
					"query": [
						{
							"key": "filter",
							"value": ""
						},
						{
							"key": "page",
							"value": "0"
						},
						{
							"key": "per_page",
							"value": "5"
						},
						{
							"key": "ordeby",
							"value": "category_name"
						},
						{
							"key": "direction",
							"value": "ASC"
						},
						{
							"key": "inode",
							"value": "{{categoryINodeId}}"
						},
						{
							"key": "showChildrenCount",
							"value": "false"
						}
					]
				}
			},
			"response": []
		}
	],
	"event": [
		{
			"listen": "prerequest",
			"script": {
				"type": "text/javascript",
				"packages": {},
				"exec": [
					"   const serverURL = pm.environment.get('serverURL'); // Get the server URL from the environment variable",
					"   const apiUrl = `${serverURL}/api/v1/apitoken`; // Construct the full API URL",
					"",
					"// If we are unable to get the JWT we need to generate a new one",
					"   if (!pm.environment.get('jwt')) {",
					"       const username = pm.environment.get(\"user\");",
					"       const password = pm.environment.get(\"password\");",
					"       const basicAuth = Buffer.from(`${username}:${password}`).toString('base64');",
					"",
					"",
					"       const requestOptions = {",
					"           url: apiUrl,",
					"           method: \"POST\",",
					"           header: {",
					"               \"accept\": \"*/*\",",
					"               \"content-type\": \"application/json\",",
					"               \"Authorization\": `Basic ${basicAuth}`",
					"           },",
					"           body: {",
					"               mode: \"raw\",",
					"               raw: JSON.stringify({",
					"                   \"expirationSeconds\": 7200,",
					"                   \"userId\": \"dotcms.org.1\",",
					"                   \"network\": \"0.0.0.0/0\",",
					"                   \"claims\": {\"label\": \"postman-tests\"}",
					"               })",
					"           }",
					"       };",
					"",
					"",
					"       pm.sendRequest(requestOptions, function (err, response) {",
					"           if (err) {",
					"               console.log(err);",
					"           } else {",
					"               const jwt = response.json().entity.jwt;",
					"               pm.environment.set('jwt', jwt);",
					"               console.log(jwt);",
					"           }",
					"       });",
					"   }"
				]
			}
		},
		{
			"listen": "test",
			"script": {
				"type": "text/javascript",
				"packages": {},
				"exec": [
					""
				]
			}
		}
	],
	"variable": [
		{
			"key": "templateIdToEdit",
			"value": ""
		},
		{
			"key": "inode",
			"value": ""
		},
		{
			"key": "categoryINodeId",
			"value": ""
		},
		{
			"key": "categoryINodeIdToUpdate",
			"value": ""
		},
		{
			"key": "deleteParentCategoryId",
			"value": ""
		},
		{
			"key": "categoryToSortId1",
			"value": ""
		},
		{
			"key": "categoryToSortId2",
			"value": ""
		},
		{
			"key": "parentCategoryId",
			"value": ""
		},
		{
			"key": "parentCategoryToSortId",
			"value": ""
		},
		{
			"key": "categoryInode",
			"value": ""
		},
		{
			"key": "categoryKey",
			"value": ""
		},
		{
			"key": "topCategoryInode",
			"value": ""
		},
		{
			"key": "child3Inode",
			"value": ""
		},
		{
			"key": "topCategoryInodeHierarchy",
			"value": ""
		},
		{
			"key": "child2CategoryInodeHierarchy",
			"value": ""
		},
		{
			"key": "child3CategoryInodeHierarchy",
			"value": ""
		},
		{
			"key": "grantChildCategoryInodeHierarchy",
			"value": ""
		},
		{
			"key": "child2CategoryKeyHierarchy",
			"value": ""
		},
		{
			"key": "grantChildCategoryKeyHierarchy",
			"value": ""
		}
	]
}<|MERGE_RESOLUTION|>--- conflicted
+++ resolved
@@ -1,10 +1,6 @@
 {
 	"info": {
-<<<<<<< HEAD
-		"_postman_id": "523736d4-190a-4f2f-a010-29f19ead54d5",
-=======
 		"_postman_id": "4aaa5f5d-78ea-498e-a1a4-3b367004de5e",
->>>>>>> 20af29a5
 		"name": "Category",
 		"schema": "https://schema.getpostman.com/json/collection/v2.1.0/collection.json",
 		"_exporter_id": "30436704"
@@ -3530,23 +3526,16 @@
 									"    { ",
 									"",
 									"        if (jsonData.entity[i]['inode'] === child2CategoryInodeHierarchy) {",
-<<<<<<< HEAD
+
 									"            pm.expect('Hierarchy Child 2').to.have.equals(jsonData.entity[i].name);",
 									"            pm.expect('Hierarchy_Child_2_key').to.have.equals(jsonData.entity[i].key);",
-=======
-									"            pm.expect('Hierarchy Child 2').to.have.equals(jsonData.entity[i].categoryName);",
->>>>>>> 20af29a5
 									"            pm.expect(1).to.have.equals(jsonData.entity[i].parentList.length);",
 									"            pm.expect('Hierarchy Top level Category').to.have.equals(jsonData.entity[i].parentList[0].name);",
 									"            pm.expect(pm.collectionVariables.get(\"topCategoryInodeHierarchy\")).to.have.equals(jsonData.entity[i].parentList[0].inode);",
 									"            pm.expect('Hierarchy_TOP_LEVEL').to.have.equals(jsonData.entity[i].parentList[0].key);",
 									"        } else if (jsonData.entity[i]['inode'] === grantChildCategoryInodeHierarchy) {",
-<<<<<<< HEAD
 									"            pm.expect('Hierarchy Grandchild 1').to.have.equals(jsonData.entity[i].name);",
 									"            pm.expect('Hierarchy_Grandchild_1_key').to.have.equals(jsonData.entity[i].key);",
-=======
-									"            pm.expect('Hierarchy Grandchild 1').to.have.equals(jsonData.entity[i].categoryName);",
->>>>>>> 20af29a5
 									"            pm.expect(2).to.have.equals(jsonData.entity[i].parentList.length);",
 									"",
 									"            pm.expect('Hierarchy Top level Category').to.have.equals(jsonData.entity[i].parentList[0].name);",
