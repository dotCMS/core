{
	"info": {
		"_postman_id": "223865d9-9dec-49b8-a62a-af4ceecf94c7",
		"name": "EnvironmentResource",
		"schema": "https://schema.getpostman.com/json/collection/v2.1.0/collection.json",
		"_exporter_id": "4500400"
	},
	"item": [
		{
			"name": "CreateEnvironment",
			"event": [
				{
					"listen": "test",
					"script": {
						"exec": [
							"pm.test(\"Status code should be 200\", function () {",
							"    pm.response.to.have.status(200);",
							"});",
							"",
							"pm.test(\"Checking name\", function () {",
							"    const entity = pm.response.json().entity;",
							"    pm.expect(entity.name).to.be.eql(\"Test Environment\");",
							"    pm.expect(entity.pushToAll).to.be.eql(true);",
							"});",
							"",
							"",
							"var jsonData = pm.response.json();",
							"console.log(\"environmentId\", jsonData.entity.id, \"environmentName\", jsonData.entity.name)",
							"pm.collectionVariables.set(\"environmentId\", jsonData.entity.id);",
							"pm.collectionVariables.set(\"environmentName\", jsonData.entity.name);",
							"",
							""
						],
						"type": "text/javascript",
						"packages": {}
					}
				}
			],
			"request": {
				"auth": {
					"type": "bearer",
					"bearer": [
						{
							"key": "token",
							"value": "{{jwt}}",
							"type": "string"
						}
					]
				},
				"method": "POST",
				"header": [],
				"body": {
					"mode": "raw",
					"raw": "{\n    \"name\":\"Test Environment\",\n    \"pushMode\":\"PUSH_TO_ALL\",\n    \"whoCanSend\":[\"admin@dotcms.com\"]\n}",
					"options": {
						"raw": {
							"language": "json"
						}
					}
				},
				"url": {
					"raw": "{{serverURL}}/api/environment",
					"host": [
						"{{serverURL}}"
					],
					"path": [
						"api",
						"environment"
					]
				}
			},
			"response": []
		},
		{
			"name": "CreateEnvironmentRepeatedEnv",
			"event": [
				{
					"listen": "test",
					"script": {
						"exec": [
							"pm.test(\"Status code should be 400\", function () {",
							"    pm.response.to.have.status(400);",
							"});",
							"",
							""
						],
						"type": "text/javascript",
						"packages": {}
					}
				}
			],
			"request": {
				"auth": {
					"type": "bearer",
					"bearer": [
						{
							"key": "token",
							"value": "{{jwt}}",
							"type": "string"
						}
					]
				},
				"method": "POST",
				"header": [],
				"body": {
					"mode": "raw",
					"raw": "{\n    \"name\":\"Test Environment\",\n    \"pushMode\":\"PUSH_TO_ALL\",\n    \"whoCanSend\":[\"admin@dotcms.com\"]\n}",
					"options": {
						"raw": {
							"language": "json"
						}
					}
				},
				"url": {
					"raw": "{{serverURL}}/api/environment",
					"host": [
						"{{serverURL}}"
					],
					"path": [
						"api",
						"environment"
					]
				}
			},
			"response": []
		},
		{
			"name": "GetEnvironments",
			"event": [
				{
					"listen": "test",
					"script": {
						"exec": [
							"pm.test(\"Status code should be 200\", function () {",
							"    pm.response.to.have.status(200);",
							"});",
							"",
							"pm.test(\"Checking name\", function () {",
							"    const entity = pm.response.json().entity;",
							"    pm.expect(entity.length).to.be.gt(0);",
							"",
							"    pm.expect(1).to.be.equals(",
							"        entity.filter(env => env.name === \"Test Environment\").length",
							"    );",
							" ",
							"});"
						],
						"type": "text/javascript",
						"packages": {}
					}
				}
			],
			"request": {
				"auth": {
					"type": "bearer",
					"bearer": [
						{
							"key": "token",
							"value": "{{jwt}}",
							"type": "string"
						}
					]
				},
				"method": "GET",
				"header": [],
				"url": {
					"raw": "{{serverURL}}/api/environment",
					"host": [
						"{{serverURL}}"
					],
					"path": [
						"api",
						"environment"
					]
				}
			},
			"response": []
		},
		{
			"name": "UpdateEnvironment",
			"event": [
				{
					"listen": "test",
					"script": {
						"exec": [
							"pm.test(\"Status code should be 200\", function () {",
							"    pm.response.to.have.status(200);",
							"});",
							"",
							"pm.test(\"Checking name\", function () {",
							"    const entity = pm.response.json().entity;",
							"    pm.expect(entity.name).to.be.eql(\"Test Environment 4\");",
							"    pm.expect(entity.pushToAll).to.be.eql(false);",
							"});"
						],
						"type": "text/javascript",
						"packages": {}
					}
				}
			],
			"request": {
				"auth": {
					"type": "bearer",
					"bearer": [
						{
							"key": "token",
							"value": "{{jwt}}",
							"type": "string"
						}
					]
				},
				"method": "PUT",
				"header": [],
				"body": {
					"mode": "raw",
					"raw": "{\n    \"name\":\"Test Environment 4\",\n    \"pushMode\":\"PUSH_TO_ONE\",\n    \"whoCanSend\":[\"admin@dotcms.com\"]\n}\n",
					"options": {
						"raw": {
							"language": "json"
						}
					}
				},
				"url": {
					"raw": "{{serverURL}}/api/environment/{{environmentId}}",
					"host": [
						"{{serverURL}}"
					],
					"path": [
						"api",
						"environment",
						"{{environmentId}}"
					]
				}
			},
			"response": []
		},
		{
			"name": "UpdateEnvironment does not exist",
			"event": [
				{
					"listen": "test",
					"script": {
						"exec": [
							"pm.test(\"Status code should be 404\", function () {",
							"    pm.response.to.have.status(404);",
							"});",
							""
						],
						"type": "text/javascript",
						"packages": {}
					}
				}
			],
			"request": {
				"auth": {
					"type": "bearer",
					"bearer": [
						{
							"key": "token",
							"value": "{{jwt}}",
							"type": "string"
						}
					]
				},
				"method": "PUT",
				"header": [],
				"body": {
					"mode": "raw",
					"raw": "{\n    \"name\":\"Test Environment 4\",\n    \"pushMode\":\"PUSH_TO_ONE\",\n    \"whoCanSend\":[\"admin@dotcms.com\"]\n}\n",
					"options": {
						"raw": {
							"language": "json"
						}
					}
				},
				"url": {
					"raw": "{{serverURL}}/api/environment/does_not_exist",
					"host": [
						"{{serverURL}}"
					],
					"path": [
						"api",
						"environment",
						"does_not_exist"
					]
				}
			},
			"response": []
		},
		{
			"name": "DeleteEnvironment",
			"event": [
				{
					"listen": "test",
					"script": {
						"exec": [
							"pm.test(\"Status code should be 200\", function () {",
							"    pm.response.to.have.status(200);",
							"});",
							"",
							""
						],
						"type": "text/javascript",
						"packages": {}
					}
				}
			],
			"request": {
				"auth": {
					"type": "bearer",
					"bearer": [
						{
							"key": "token",
							"value": "{{jwt}}",
							"type": "string"
						}
					]
				},
				"method": "DELETE",
				"header": [],
				"url": {
					"raw": "{{serverURL}}/api/environment/{{environmentId}}",
					"host": [
						"{{serverURL}}"
					],
					"path": [
						"api",
						"environment",
						"{{environmentId}}"
					]
				}
			},
			"response": []
		},
		{
<<<<<<< HEAD
			"name": "DeleteEnvironment does not exist",
			"event": [
				{
					"listen": "test",
					"script": {
						"exec": [
							"pm.test(\"Status code should be 404\", function () {",
							"    pm.response.to.have.status(404);",
							"});",
							"",
							""
						],
						"type": "text/javascript",
						"packages": {}
					}
				}
			],
			"request": {
				"auth": {
					"type": "bearer",
					"bearer": [
						{
							"key": "token",
							"value": "{{jwt}}",
							"type": "string"
						}
					]
				},
				"method": "DELETE",
				"header": [],
				"url": {
					"raw": "{{serverURL}}/api/environment/does_not_exist",
					"host": [
						"{{serverURL}}"
					],
					"path": [
						"api",
						"environment",
						"does_not_exist"
					]
				}
			},
			"response": []
		},
		{
			"name": "GetEnvironments After delete",
			"event": [
				{
					"listen": "test",
					"script": {
						"exec": [
							"pm.test(\"Status code should be 200\", function () {",
							"    pm.response.to.have.status(200);",
							"});",
							"",
							"pm.test(\"Checking name\", function () {",
							"    const entity = pm.response.json().entity;",
							"    pm.expect(entity.length).to.be.equals(0);",
							" ",
							"});"
						],
						"type": "text/javascript",
						"packages": {}
					}
				}
			],
			"request": {
				"auth": {
					"type": "bearer",
					"bearer": [
						{
							"key": "token",
							"value": "{{jwt}}",
							"type": "string"
						}
					]
				},
				"method": "GET",
				"header": [],
				"url": {
					"raw": "{{serverURL}}/api/environment",
					"host": [
						"{{serverURL}}"
					],
					"path": [
						"api",
						"environment"
					]
				}
			},
			"response": []
		},
		{
			"name": "Create Role",
			"event": [
				{
					"listen": "test",
					"script": {
						"exec": [
							"pm.test(\"Status code should be 200\", function () {",
							"    pm.response.to.have.status(200);",
							"",
							"    var jsonData = pm.response.json();",
							"",
							"    pm.collectionVariables.set(\"roleId\", jsonData.entity.id);",
							"});",
							""
						],
						"type": "text/javascript",
						"packages": {}
					}
				}
			],
			"request": {
				"auth": {
					"type": "bearer",
					"bearer": [
						{
							"key": "token",
							"value": "{{jwt}}",
							"type": "string"
						}
					]
				},
				"method": "POST",
				"header": [],
				"body": {
					"mode": "raw",
					"raw": "{\n    \"roleName\":\"Resource Environment Test Role\",\n    \"roleKey\":\"Resource Environment Test Role KEY\", \n    \"canEditPermissions\": true\n}",
					"options": {
						"raw": {
							"language": "json"
						}
					}
				},
				"url": {
					"raw": "{{serverURL}}/api/v1/roles",
					"host": [
						"{{serverURL}}"
					],
					"path": [
						"api",
						"v1",
						"roles"
					]
				}
			},
			"response": []
		},
		{
			"name": "CreateEnvironment With Role",
=======
			"name": "CreateEnvironmentWithouWhoCanSend",
>>>>>>> d50032aa
			"event": [
				{
					"listen": "test",
					"script": {
						"exec": [
							"pm.test(\"Status code should be 200\", function () {",
							"    pm.response.to.have.status(200);",
							"});",
							"",
							"pm.test(\"Checking name\", function () {",
							"    const entity = pm.response.json().entity;",
<<<<<<< HEAD
							"    pm.expect(entity.name).to.be.eql(\"Test Environment With Role\");",
							"    pm.expect(entity.pushToAll).to.be.eql(true);",
							"});",
							"",
							""
						],
						"type": "text/javascript",
						"packages": {}
					}
				}
			],
			"request": {
				"auth": {
					"type": "bearer",
					"bearer": [
						{
							"key": "token",
							"value": "{{jwt}}",
							"type": "string"
						}
					]
				},
				"method": "POST",
				"header": [],
				"body": {
					"mode": "raw",
					"raw": "{\n    \"name\":\"Test Environment With Role\",\n    \"pushMode\":\"PUSH_TO_ALL\",\n    \"whoCanSend\":[\"{{roleId}}\"]\n}",
					"options": {
						"raw": {
							"language": "json"
						}
					}
				},
				"url": {
					"raw": "{{serverURL}}/api/environment",
					"host": [
						"{{serverURL}}"
					],
					"path": [
						"api",
						"environment"
					]
				}
			},
			"response": []
		},
		{
			"name": "Try to Delete Not Exists Environment",
			"event": [
				{
					"listen": "test",
					"script": {
						"exec": [
							"pm.test(\"Status code should be 404\", function () {",
							"    pm.response.to.have.status(404);",
							"",
							"    pm.expect(\"Can't delete Environment: not_exists. An Environment should exists. \").to.be.eql(pm.response.json().message);",
							"",
							"    ",
							"});",
=======
							"    pm.expect(entity.name).to.be.eql(\"Test Environment withou who can sned\");",
							"    pm.expect(entity.pushToAll).to.be.eql(true);",
							"});",
							"",
							"",
>>>>>>> d50032aa
							"",
							""
						],
						"type": "text/javascript",
						"packages": {}
					}
				}
			],
			"request": {
				"auth": {
					"type": "bearer",
					"bearer": [
						{
							"key": "token",
							"value": "{{jwt}}",
							"type": "string"
						}
					]
				},
<<<<<<< HEAD
				"method": "DELETE",
				"header": [],
				"url": {
					"raw": "{{serverURL}}/api/environment/not_exists",
					"host": [
						"{{serverURL}}"
					],
					"path": [
						"api",
						"environment",
						"not_exists"
					]
				}
			},
			"response": []
		},
		{
			"name": "Try to Create Environment with no pushMode",
			"event": [
				{
					"listen": "test",
					"script": {
						"exec": [
							"pm.test(\"Status code should be 400\", function () {",
							"    pm.response.to.have.status(400);",
							"});",
							"",
							"pm.test(\"Checking name\", function () {",
							"    const json = pm.response.json();",
							"    pm.expect(json[0].fieldName).to.be.eql(\"pushMode\");",
							"    pm.expect(json[0].message).to.be.eql(\"may not be null\");",
							"});",
							""
						],
						"type": "text/javascript",
						"packages": {}
					}
				}
			],
			"request": {
				"auth": {
					"type": "bearer",
					"bearer": [
						{
							"key": "token",
							"value": "{{jwt}}",
							"type": "string"
						}
					]
				},
=======
>>>>>>> d50032aa
				"method": "POST",
				"header": [],
				"body": {
					"mode": "raw",
<<<<<<< HEAD
					"raw": "{\n    \"name\": \"Test Environment with no pushMode\",\n    \"whoCanSend\":[\"admin@dotcms.com\"]\n}",
=======
					"raw": "{\n    \"name\":\"Test Environment withou who can sned\",\n    \"pushMode\":\"PUSH_TO_ALL\"\n}",
>>>>>>> d50032aa
					"options": {
						"raw": {
							"language": "json"
						}
					}
				},
				"url": {
					"raw": "{{serverURL}}/api/environment",
					"host": [
						"{{serverURL}}"
					],
					"path": [
						"api",
						"environment"
					]
				}
			},
			"response": []
		},
		{
<<<<<<< HEAD
			"name": "Try to Create Environment with no Name",
=======
			"name": "CreateInvalidEnvironment",
>>>>>>> d50032aa
			"event": [
				{
					"listen": "test",
					"script": {
						"exec": [
<<<<<<< HEAD
							"pm.test(\"Status code should be 200\", function () {",
							"    pm.response.to.have.status(400);",
							"});",
							"",
							"pm.test(\"Checking name\", function () {",
							"    const json = pm.response.json();",
							"    pm.expect(json[0].fieldName).to.be.eql(\"name\");",
							"    pm.expect(json[0].message).to.be.eql(\"may not be null\");",
							"});",
							"",
							""
						],
						"type": "text/javascript",
						"packages": {}
					}
				}
			],
			"request": {
				"auth": {
					"type": "bearer",
					"bearer": [
						{
							"key": "token",
							"value": "{{jwt}}",
							"type": "string"
						}
					]
				},
				"method": "POST",
				"header": [],
				"body": {
					"mode": "raw",
					"raw": "{\n    \"pushMode\":\"PUSH_TO_ALL\",\n    \"whoCanSend\":[\"admin@dotcms.com\"]\n}",
					"options": {
						"raw": {
							"language": "json"
						}
					}
				},
				"url": {
					"raw": "{{serverURL}}/api/environment",
					"host": [
						"{{serverURL}}"
					],
					"path": [
						"api",
						"environment"
					]
				}
			},
			"response": []
		},
		{
			"name": "Try to Create Environment with no whoCanSend",
			"event": [
				{
					"listen": "test",
					"script": {
						"exec": [
							"pm.test(\"Status code should be 200\", function () {",
							"    pm.response.to.have.status(200);",
							"});",
							"",
							"pm.test(\"Checking name\", function () {",
							"    const entity = pm.response.json().entity;",
							"    pm.expect(entity.name).to.be.eql(\"Test Environment Witout whoCanSend\");",
							"    pm.expect(entity.pushToAll).to.be.eql(true);",
							"});",
							"",
=======
							"pm.test(\"Status code should be 400\", function () {",
							"    pm.response.to.have.status(400);",
							"});",
							"",
>>>>>>> d50032aa
							""
						],
						"type": "text/javascript",
						"packages": {}
					}
				}
			],
			"request": {
				"auth": {
					"type": "bearer",
					"bearer": [
						{
							"key": "token",
							"value": "{{jwt}}",
							"type": "string"
						}
					]
				},
				"method": "POST",
				"header": [],
				"body": {
					"mode": "raw",
<<<<<<< HEAD
					"raw": "{\n    \"name\":\"Test Environment Witout whoCanSend\",\n    \"pushMode\":\"PUSH_TO_ALL\"\n}",
=======
					"raw": "{\n    \"name\":\"Test Environment invalid\"\n\n}",
>>>>>>> d50032aa
					"options": {
						"raw": {
							"language": "json"
						}
					}
				},
				"url": {
					"raw": "{{serverURL}}/api/environment",
					"host": [
						"{{serverURL}}"
					],
					"path": [
						"api",
						"environment"
					]
				}
			},
			"response": []
		}
	],
	"event": [
		{
			"listen": "prerequest",
			"script": {
				"type": "text/javascript",
				"packages": {},
				"exec": [
					"if (!pm.environment.get('jwt')) {",
					"    const serverURL = pm.environment.get('serverURL'); // Get the server URL from the environment variable",
					"    const apiUrl = `${serverURL}/api/v1/apitoken`; // Construct the full API URL",
					"",
					"    if (!pm.environment.get('jwt')) {",
					"        const username = 'admin@dotcms.com';",
					"        const password = 'admin';",
					"        const basicAuth = btoa(`${username}:${password}`);",
					"",
					"        const requestOptions = {",
					"            url: apiUrl,",
					"            method: \"POST\",",
					"            header: {",
					"                \"accept\": \"*/*\",",
					"                \"content-type\": \"application/json\",",
					"                \"Authorization\": `Basic ${basicAuth}`",
					"            },",
					"            body: {",
					"                mode: \"raw\",",
					"                raw: JSON.stringify({",
					"                    \"expirationSeconds\": 7200,",
					"                    \"userId\": \"dotcms.org.1\",",
					"                    \"network\": \"0.0.0.0/0\",",
					"                    \"claims\": {\"label\": \"postman-tests\"}",
					"                })",
					"            }",
					"        };",
					"",
					"        pm.sendRequest(requestOptions, function (err, response) {",
					"            if (err) {",
					"                console.log(err);",
					"            } else {",
					"                const jwt = response.json().entity.jwt;",
					"                pm.environment.set('jwt', jwt);",
					"            }",
					"        });",
					"    }",
					"}"
				]
			}
		},
		{
			"listen": "test",
			"script": {
				"type": "text/javascript",
				"packages": {},
				"exec": [
					""
				]
			}
		}
	],
	"variable": [
		{
			"key": "environmentId",
			"value": ""
		},
		{
			"key": "environmentName",
			"value": ""
		},
		{
			"key": "roleId",
			"value": ""
		}
	]
}<|MERGE_RESOLUTION|>--- conflicted
+++ resolved
@@ -333,7 +333,6 @@
 			"response": []
 		},
 		{
-<<<<<<< HEAD
 			"name": "DeleteEnvironment does not exist",
 			"event": [
 				{
@@ -485,9 +484,6 @@
 		},
 		{
 			"name": "CreateEnvironment With Role",
-=======
-			"name": "CreateEnvironmentWithouWhoCanSend",
->>>>>>> d50032aa
 			"event": [
 				{
 					"listen": "test",
@@ -499,7 +495,6 @@
 							"",
 							"pm.test(\"Checking name\", function () {",
 							"    const entity = pm.response.json().entity;",
-<<<<<<< HEAD
 							"    pm.expect(entity.name).to.be.eql(\"Test Environment With Role\");",
 							"    pm.expect(entity.pushToAll).to.be.eql(true);",
 							"});",
@@ -560,33 +555,26 @@
 							"",
 							"    ",
 							"});",
-=======
-							"    pm.expect(entity.name).to.be.eql(\"Test Environment withou who can sned\");",
-							"    pm.expect(entity.pushToAll).to.be.eql(true);",
-							"});",
-							"",
-							"",
->>>>>>> d50032aa
-							"",
-							""
-						],
-						"type": "text/javascript",
-						"packages": {}
-					}
-				}
-			],
-			"request": {
-				"auth": {
-					"type": "bearer",
-					"bearer": [
-						{
-							"key": "token",
-							"value": "{{jwt}}",
-							"type": "string"
-						}
-					]
-				},
-<<<<<<< HEAD
+
+							"",
+							""
+						],
+						"type": "text/javascript",
+						"packages": {}
+					}
+				}
+			],
+			"request": {
+				"auth": {
+					"type": "bearer",
+					"bearer": [
+						{
+							"key": "token",
+							"value": "{{jwt}}",
+							"type": "string"
+						}
+					]
+				},
 				"method": "DELETE",
 				"header": [],
 				"url": {
@@ -637,17 +625,11 @@
 						}
 					]
 				},
-=======
->>>>>>> d50032aa
 				"method": "POST",
 				"header": [],
 				"body": {
 					"mode": "raw",
-<<<<<<< HEAD
 					"raw": "{\n    \"name\": \"Test Environment with no pushMode\",\n    \"whoCanSend\":[\"admin@dotcms.com\"]\n}",
-=======
-					"raw": "{\n    \"name\":\"Test Environment withou who can sned\",\n    \"pushMode\":\"PUSH_TO_ALL\"\n}",
->>>>>>> d50032aa
 					"options": {
 						"raw": {
 							"language": "json"
@@ -668,17 +650,12 @@
 			"response": []
 		},
 		{
-<<<<<<< HEAD
 			"name": "Try to Create Environment with no Name",
-=======
-			"name": "CreateInvalidEnvironment",
->>>>>>> d50032aa
-			"event": [
-				{
-					"listen": "test",
-					"script": {
-						"exec": [
-<<<<<<< HEAD
+			"event": [
+				{
+					"listen": "test",
+					"script": {
+						"exec": [
 							"pm.test(\"Status code should be 200\", function () {",
 							"    pm.response.to.have.status(400);",
 							"});",
@@ -748,12 +725,6 @@
 							"    pm.expect(entity.pushToAll).to.be.eql(true);",
 							"});",
 							"",
-=======
-							"pm.test(\"Status code should be 400\", function () {",
-							"    pm.response.to.have.status(400);",
-							"});",
-							"",
->>>>>>> d50032aa
 							""
 						],
 						"type": "text/javascript",
@@ -776,11 +747,7 @@
 				"header": [],
 				"body": {
 					"mode": "raw",
-<<<<<<< HEAD
 					"raw": "{\n    \"name\":\"Test Environment Witout whoCanSend\",\n    \"pushMode\":\"PUSH_TO_ALL\"\n}",
-=======
-					"raw": "{\n    \"name\":\"Test Environment invalid\"\n\n}",
->>>>>>> d50032aa
 					"options": {
 						"raw": {
 							"language": "json"
