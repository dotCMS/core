--- conflicted
+++ resolved
@@ -1040,786 +1040,6 @@
 			"response": []
 		},
 		{
-<<<<<<< HEAD
-			"name": "Asset Permissions (GET /permissions/{assetId})",
-			"item": [
-				{
-					"name": "Setup: Create Test Folder",
-					"event": [
-						{
-							"listen": "test",
-							"script": {
-								"exec": [
-									"pm.test(\"Status code should be 200\", function () {",
-									"    pm.response.to.have.status(200);",
-									"});",
-									"",
-									"pm.test(\"Folder created successfully\", function () {",
-									"    var jsonData = pm.response.json();",
-									"    pm.expect(jsonData.entity).to.be.an('array');",
-									"    pm.expect(jsonData.entity.length).to.be.greaterThan(0);",
-									"    ",
-									"    var folderId = jsonData.entity[0].identifier;",
-									"    pm.expect(folderId).to.be.a('string').and.not.eql('');",
-									"    pm.collectionVariables.set('testAssetFolderId', folderId);",
-									"    ",
-									"    console.log('Created test folder with ID: ' + folderId);",
-									"});"
-								],
-								"type": "text/javascript"
-							}
-						}
-					],
-					"request": {
-						"auth": {
-							"type": "basic",
-							"basic": [
-								{
-									"key": "username",
-									"value": "admin@dotcms.com",
-									"type": "string"
-								},
-								{
-									"key": "password",
-									"value": "admin",
-									"type": "string"
-								}
-							]
-						},
-						"method": "POST",
-						"header": [],
-						"body": {
-							"mode": "raw",
-							"raw": "[\"/test_asset_permissions_folder\"]",
-							"options": {
-								"raw": {
-									"language": "json"
-								}
-							}
-						},
-						"url": {
-							"raw": "{{serverURL}}/api/v1/folder/createfolders/default",
-							"host": [
-								"{{serverURL}}"
-							],
-							"path": [
-								"api",
-								"v1",
-								"folder",
-								"createfolders",
-								"default"
-							]
-						}
-					},
-					"response": []
-				},
-				{
-					"name": "Setup: Create Test Contentlet",
-					"event": [
-						{
-							"listen": "test",
-							"script": {
-								"exec": [
-									"pm.test(\"Status code should be 200\", function () {",
-									"    pm.response.to.have.status(200);",
-									"});",
-									"",
-									"pm.test(\"Contentlet created successfully\", function () {",
-									"    var jsonData = pm.response.json();",
-									"    pm.expect(jsonData.errors.length).to.eql(0);",
-									"    pm.expect(jsonData.entity.summary.affected).to.eql(1);",
-									"    ",
-									"    var saved = jsonData.entity.results[0];",
-									"    var props = Object.keys(saved);",
-									"    var identifierProp = props[0];",
-									"    var contentlet = saved[identifierProp];",
-									"    var contentletId = contentlet.identifier;",
-									"    ",
-									"    pm.expect(contentletId).to.be.a('string').and.not.eql('');",
-									"    pm.collectionVariables.set('testAssetContentletId', contentletId);",
-									"    ",
-									"    console.log('Created test contentlet with identifier: ' + contentletId);",
-									"});"
-								],
-								"type": "text/javascript"
-							}
-						}
-					],
-					"request": {
-						"auth": {
-							"type": "basic",
-							"basic": [
-								{
-									"key": "username",
-									"value": "admin@dotcms.com",
-									"type": "string"
-								},
-								{
-									"key": "password",
-									"value": "admin",
-									"type": "string"
-								}
-							]
-						},
-						"method": "POST",
-						"header": [],
-						"body": {
-							"mode": "raw",
-							"raw": "{\n    \"contentlets\":[\n        {\n            \"contentType\":\"PermissionByContentTest\",\n            \"title\":\"TestAssetPermissions\",\n            \"contentHost\":\"default\"\n        }\n    ]\n}",
-							"options": {
-								"raw": {
-									"language": "json"
-								}
-							}
-						},
-						"url": {
-							"raw": "{{serverURL}}/api/v1/workflow/actions/default/fire/PUBLISH?indexPolicy=WAIT_FOR",
-							"host": [
-								"{{serverURL}}"
-							],
-							"path": [
-								"api",
-								"v1",
-								"workflow",
-								"actions",
-								"default",
-								"fire",
-								"PUBLISH"
-							],
-							"query": [
-								{
-									"key": "indexPolicy",
-									"value": "WAIT_FOR"
-								}
-							]
-						}
-					},
-					"response": []
-				},
-				{
-					"name": "Get Folder Permissions - Happy Path",
-					"event": [
-						{
-							"listen": "test",
-							"script": {
-								"exec": [
-									"pm.test(\"Status code should be 200\", function () {",
-									"    pm.response.to.have.status(200);",
-									"});",
-									"",
-									"pm.test(\"Response has required structure\", function () {",
-									"    var jsonData = pm.response.json().entity;",
-									"    ",
-									"    pm.expect(jsonData).to.have.property('assetId');",
-									"    pm.expect(jsonData).to.have.property('assetType');",
-									"    pm.expect(jsonData).to.have.property('inheritanceMode');",
-									"    pm.expect(jsonData).to.have.property('isParentPermissionable');",
-									"    pm.expect(jsonData).to.have.property('canEditPermissions');",
-									"    pm.expect(jsonData).to.have.property('canEdit');",
-									"    pm.expect(jsonData).to.have.property('permissions');",
-									"});",
-									"",
-									"pm.test(\"Asset type should be FOLDER\", function () {",
-									"    var jsonData = pm.response.json().entity;",
-									"    pm.expect(jsonData.assetType).to.eql('FOLDER');",
-									"});",
-									"",
-									"pm.test(\"Permissions array contains roles\", function () {",
-									"    var permissions = pm.response.json().entity.permissions;",
-									"    pm.expect(permissions).to.be.an('array');",
-									"    pm.expect(permissions.length).to.be.greaterThan(0);",
-									"});",
-									"",
-									"pm.test(\"Each permission has expected structure\", function () {",
-									"    var permissions = pm.response.json().entity.permissions;",
-									"    ",
-									"    permissions.forEach(permission => {",
-									"        pm.expect(permission).to.have.property('roleId');",
-									"        pm.expect(permission).to.have.property('roleName');",
-									"        pm.expect(permission).to.have.property('inherited');",
-									"        pm.expect(permission).to.have.property('individual');",
-									"        pm.expect(permission).to.have.property('inheritable');",
-									"        ",
-									"        pm.expect(permission.individual).to.be.an('array');",
-									"        // inheritable is either an object (for parent-permissionables) or null",
-									"        if (permission.inheritable !== null) {",
-									"            pm.expect(permission.inheritable).to.be.an('object');",
-									"        }",
-									"    });",
-									"});",
-									"",
-									"pm.test(\"Pagination metadata is valid\", function () {",
-									"    var pagination = pm.response.json().pagination;",
-									"    ",
-									"    pm.expect(pagination).to.have.property('currentPage');",
-									"    pm.expect(pagination).to.have.property('perPage');",
-									"    pm.expect(pagination).to.have.property('totalEntries');",
-									"    ",
-									"    pm.expect(pagination.currentPage).to.be.a('number').and.eql(1);",
-									"    pm.expect(pagination.perPage).to.be.a('number').and.eql(40);",
-									"    pm.expect(pagination.totalEntries).to.be.a('number').and.greaterThan(0);",
-									"});"
-								],
-								"type": "text/javascript"
-							}
-						}
-					],
-					"request": {
-						"auth": {
-							"type": "basic",
-							"basic": [
-								{
-									"key": "username",
-									"value": "admin@dotcms.com",
-									"type": "string"
-								},
-								{
-									"key": "password",
-									"value": "admin",
-									"type": "string"
-								}
-							]
-						},
-						"method": "GET",
-						"header": [],
-						"url": {
-							"raw": "{{serverURL}}/api/v1/permissions/{{testAssetFolderId}}",
-							"host": [
-								"{{serverURL}}"
-							],
-							"path": [
-								"api",
-								"v1",
-								"permissions",
-								"{{testAssetFolderId}}"
-							]
-						}
-					},
-					"response": []
-				},
-				{
-					"name": "Get Contentlet Permissions - Happy Path",
-					"event": [
-						{
-							"listen": "test",
-							"script": {
-								"exec": [
-									"pm.test(\"Status code should be 200\", function () {",
-									"    pm.response.to.have.status(200);",
-									"});",
-									"",
-									"pm.test(\"Response has required structure\", function () {",
-									"    var jsonData = pm.response.json().entity;",
-									"    ",
-									"    pm.expect(jsonData).to.have.property('assetId');",
-									"    pm.expect(jsonData).to.have.property('assetType');",
-									"    pm.expect(jsonData).to.have.property('inheritanceMode');",
-									"    pm.expect(jsonData).to.have.property('isParentPermissionable');",
-									"    pm.expect(jsonData).to.have.property('canEditPermissions');",
-									"    pm.expect(jsonData).to.have.property('canEdit');",
-									"    pm.expect(jsonData).to.have.property('permissions');",
-									"});",
-									"",
-									"pm.test(\"Asset type should be CONTENT\", function () {",
-									"    var jsonData = pm.response.json().entity;",
-									"    pm.expect(jsonData.assetType).to.eql('CONTENT');",
-									"});",
-									"",
-									"pm.test(\"Contentlet has no inheritable permissions\", function () {",
-									"    var permissions = pm.response.json().entity.permissions;",
-									"    ",
-									"    permissions.forEach(permission => {",
-									"        pm.expect(permission.inheritable).to.be.null;",
-									"    });",
-									"});",
-									"",
-									"pm.test(\"Permissions array contains roles\", function () {",
-									"    var permissions = pm.response.json().entity.permissions;",
-									"    pm.expect(permissions).to.be.an('array');",
-									"    pm.expect(permissions.length).to.be.greaterThan(0);",
-									"});"
-								],
-								"type": "text/javascript"
-							}
-						}
-					],
-					"request": {
-						"auth": {
-							"type": "basic",
-							"basic": [
-								{
-									"key": "username",
-									"value": "admin@dotcms.com",
-									"type": "string"
-								},
-								{
-									"key": "password",
-									"value": "admin",
-									"type": "string"
-								}
-							]
-						},
-						"method": "GET",
-						"header": [],
-						"url": {
-							"raw": "{{serverURL}}/api/v1/permissions/{{testAssetContentletId}}",
-							"host": [
-								"{{serverURL}}"
-							],
-							"path": [
-								"api",
-								"v1",
-								"permissions",
-								"{{testAssetContentletId}}"
-							]
-						}
-					},
-					"response": []
-				},
-				{
-					"name": "Get Permissions with Custom Pagination",
-					"event": [
-						{
-							"listen": "test",
-							"script": {
-								"exec": [
-									"pm.test(\"Status code should be 200\", function () {",
-									"    pm.response.to.have.status(200);",
-									"});",
-									"",
-									"pm.test(\"Pagination reflects requested parameters\", function () {",
-									"    var pagination = pm.response.json().pagination;",
-									"    ",
-									"    pm.expect(pagination.currentPage).to.eql(1);",
-									"    pm.expect(pagination.perPage).to.eql(10);",
-									"});",
-									"",
-									"pm.test(\"Permissions array respects per_page limit\", function () {",
-									"    var permissions = pm.response.json().entity.permissions;",
-									"    pm.expect(permissions.length).to.be.at.most(10);",
-									"});"
-								],
-								"type": "text/javascript"
-							}
-						}
-					],
-					"request": {
-						"auth": {
-							"type": "basic",
-							"basic": [
-								{
-									"key": "username",
-									"value": "admin@dotcms.com",
-									"type": "string"
-								},
-								{
-									"key": "password",
-									"value": "admin",
-									"type": "string"
-								}
-							]
-						},
-						"method": "GET",
-						"header": [],
-						"url": {
-							"raw": "{{serverURL}}/api/v1/permissions/{{testAssetFolderId}}?page=1&per_page=10",
-							"host": [
-								"{{serverURL}}"
-							],
-							"path": [
-								"api",
-								"v1",
-								"permissions",
-								"{{testAssetFolderId}}"
-							],
-							"query": [
-								{
-									"key": "page",
-									"value": "1"
-								},
-								{
-									"key": "per_page",
-									"value": "10"
-								}
-							]
-						}
-					},
-					"response": []
-				},
-				{
-					"name": "Get Last Page Beyond Total",
-					"event": [
-						{
-							"listen": "test",
-							"script": {
-								"exec": [
-									"pm.test(\"Status code should be 200\", function () {",
-									"    pm.response.to.have.status(200);",
-									"});",
-									"",
-									"pm.test(\"Permissions array should be empty for page beyond total\", function () {",
-									"    var permissions = pm.response.json().entity.permissions;",
-									"    pm.expect(permissions).to.be.an('array');",
-									"    pm.expect(permissions.length).to.eql(0);",
-									"});",
-									"",
-									"pm.test(\"Pagination metadata remains consistent\", function () {",
-									"    var pagination = pm.response.json().pagination;",
-									"    ",
-									"    pm.expect(pagination.currentPage).to.eql(999);",
-									"    pm.expect(pagination.totalEntries).to.be.a('number').and.greaterThan(0);",
-									"});"
-								],
-								"type": "text/javascript"
-							}
-						}
-					],
-					"request": {
-						"auth": {
-							"type": "basic",
-							"basic": [
-								{
-									"key": "username",
-									"value": "admin@dotcms.com",
-									"type": "string"
-								},
-								{
-									"key": "password",
-									"value": "admin",
-									"type": "string"
-								}
-							]
-						},
-						"method": "GET",
-						"header": [],
-						"url": {
-							"raw": "{{serverURL}}/api/v1/permissions/{{testAssetFolderId}}?page=999",
-							"host": [
-								"{{serverURL}}"
-							],
-							"path": [
-								"api",
-								"v1",
-								"permissions",
-								"{{testAssetFolderId}}"
-							],
-							"query": [
-								{
-									"key": "page",
-									"value": "999"
-								}
-							]
-						}
-					},
-					"response": []
-				},
-				{
-					"name": "Get Max Per Page (100)",
-					"event": [
-						{
-							"listen": "test",
-							"script": {
-								"exec": [
-									"pm.test(\"Status code should be 200\", function () {",
-									"    pm.response.to.have.status(200);",
-									"});",
-									"",
-									"pm.test(\"Pagination reflects max per_page\", function () {",
-									"    var pagination = pm.response.json().pagination;",
-									"    pm.expect(pagination.perPage).to.eql(100);",
-									"});",
-									"",
-									"pm.test(\"Permissions array respects max per_page limit\", function () {",
-									"    var permissions = pm.response.json().entity.permissions;",
-									"    pm.expect(permissions.length).to.be.at.most(100);",
-									"});"
-								],
-								"type": "text/javascript"
-							}
-						}
-					],
-					"request": {
-						"auth": {
-							"type": "basic",
-							"basic": [
-								{
-									"key": "username",
-									"value": "admin@dotcms.com",
-									"type": "string"
-								},
-								{
-									"key": "password",
-									"value": "admin",
-									"type": "string"
-								}
-							]
-						},
-						"method": "GET",
-						"header": [],
-						"url": {
-							"raw": "{{serverURL}}/api/v1/permissions/{{testAssetFolderId}}?per_page=100",
-							"host": [
-								"{{serverURL}}"
-							],
-							"path": [
-								"api",
-								"v1",
-								"permissions",
-								"{{testAssetFolderId}}"
-							],
-							"query": [
-								{
-									"key": "per_page",
-									"value": "100"
-								}
-							]
-						}
-					},
-					"response": []
-				},
-				{
-					"name": "Asset Not Found - Expect 404",
-					"event": [
-						{
-							"listen": "test",
-							"script": {
-								"exec": [
-									"pm.test(\"Status code should be 404\", function () {",
-									"    pm.response.to.have.status(404);",
-									"});",
-									"",
-									"pm.test(\"Response contains error message\", function () {",
-									"    var jsonData = pm.response.json();",
-									"    pm.expect(jsonData).to.have.property('message');",
-									"});"
-								],
-								"type": "text/javascript"
-							}
-						}
-					],
-					"request": {
-						"auth": {
-							"type": "basic",
-							"basic": [
-								{
-									"key": "username",
-									"value": "admin@dotcms.com",
-									"type": "string"
-								},
-								{
-									"key": "password",
-									"value": "admin",
-									"type": "string"
-								}
-							]
-						},
-						"method": "GET",
-						"header": [],
-						"url": {
-							"raw": "{{serverURL}}/api/v1/permissions/nonexistent-asset-id-12345",
-							"host": [
-								"{{serverURL}}"
-							],
-							"path": [
-								"api",
-								"v1",
-								"permissions",
-								"nonexistent-asset-id-12345"
-							]
-						}
-					},
-					"response": []
-				},
-				{
-					"name": "Invalid Page Parameter - Expect 400",
-					"event": [
-						{
-							"listen": "test",
-							"script": {
-								"exec": [
-									"pm.test(\"Status code should be 400\", function () {",
-									"    pm.response.to.have.status(400);",
-									"});",
-									"",
-									"pm.test(\"Response contains error message\", function () {",
-									"    var jsonData = pm.response.json();",
-									"    pm.expect(jsonData).to.have.property('message');",
-									"    pm.expect(jsonData.message).to.include('page');",
-									"});"
-								],
-								"type": "text/javascript"
-							}
-						}
-					],
-					"request": {
-						"auth": {
-							"type": "basic",
-							"basic": [
-								{
-									"key": "username",
-									"value": "admin@dotcms.com",
-									"type": "string"
-								},
-								{
-									"key": "password",
-									"value": "admin",
-									"type": "string"
-								}
-							]
-						},
-						"method": "GET",
-						"header": [],
-						"url": {
-							"raw": "{{serverURL}}/api/v1/permissions/{{testAssetFolderId}}?page=0",
-							"host": [
-								"{{serverURL}}"
-							],
-							"path": [
-								"api",
-								"v1",
-								"permissions",
-								"{{testAssetFolderId}}"
-							],
-							"query": [
-								{
-									"key": "page",
-									"value": "0"
-								}
-							]
-						}
-					},
-					"response": []
-				},
-				{
-					"name": "Invalid PerPage Parameter - Expect 400",
-					"event": [
-						{
-							"listen": "test",
-							"script": {
-								"exec": [
-									"pm.test(\"Status code should be 400\", function () {",
-									"    pm.response.to.have.status(400);",
-									"});",
-									"",
-									"pm.test(\"Response contains error message\", function () {",
-									"    var jsonData = pm.response.json();",
-									"    pm.expect(jsonData).to.have.property('message');",
-									"    pm.expect(jsonData.message).to.include('per_page');",
-									"});"
-								],
-								"type": "text/javascript"
-							}
-						}
-					],
-					"request": {
-						"auth": {
-							"type": "basic",
-							"basic": [
-								{
-									"key": "username",
-									"value": "admin@dotcms.com",
-									"type": "string"
-								},
-								{
-									"key": "password",
-									"value": "admin",
-									"type": "string"
-								}
-							]
-						},
-						"method": "GET",
-						"header": [],
-						"url": {
-							"raw": "{{serverURL}}/api/v1/permissions/{{testAssetFolderId}}?per_page=101",
-							"host": [
-								"{{serverURL}}"
-							],
-							"path": [
-								"api",
-								"v1",
-								"permissions",
-								"{{testAssetFolderId}}"
-							],
-							"query": [
-								{
-									"key": "per_page",
-									"value": "101"
-								}
-							]
-						}
-					},
-					"response": []
-				},
-				{
-					"name": "Logout Before Unauthorized Test",
-					"event": [
-						{
-							"listen": "test",
-							"script": {
-								"exec": [
-									"pm.test(\"Status code is 200\", function () {",
-									"    pm.response.to.have.status(200);",
-									"});"
-								],
-								"type": "text/javascript"
-							}
-						}
-					],
-					"request": {
-						"method": "GET",
-						"header": [],
-						"url": {
-							"raw": "{{serverURL}}/api/v1/logout",
-							"host": [
-								"{{serverURL}}"
-							],
-							"path": [
-								"api",
-								"v1",
-								"logout"
-							]
-						}
-					},
-					"response": []
-				},
-				{
-					"name": "Unauthorized Access - Expect 401",
-					"event": [
-						{
-							"listen": "test",
-							"script": {
-								"exec": [
-									"pm.test(\"Status code should be 401\", function () {",
-									"    pm.response.to.have.status(401);",
-									"});"
-								],
-								"type": "text/javascript"
-							}
-						}
-					],
-					"request": {
-						"auth": {
-							"type": "noauth"
-						},
-						"method": "GET",
-						"header": [],
-						"url": {
-							"raw": "{{serverURL}}/api/v1/permissions/{{testAssetFolderId}}",
-							"host": [
-								"{{serverURL}}"
-							],
-							"path": [
-								"api",
-								"v1",
-								"permissions",
-								"{{testAssetFolderId}}"
-							]
-						}
-					},
-					"response": []
-				}
-			]
-=======
 			"name": "Get Permission Metadata",
 			"event": [
 				{
@@ -1919,7 +1139,786 @@
 				"description": "Get available permission levels and scopes that can be assigned to users and roles"
 			},
 			"response": []
->>>>>>> 68f5053d
+		},
+		{
+			"name": "Asset Permissions (GET /permissions/{assetId})",
+			"item": [
+				{
+					"name": "Setup: Create Test Folder",
+					"event": [
+						{
+							"listen": "test",
+							"script": {
+								"exec": [
+									"pm.test(\"Status code should be 200\", function () {",
+									"    pm.response.to.have.status(200);",
+									"});",
+									"",
+									"pm.test(\"Folder created successfully\", function () {",
+									"    var jsonData = pm.response.json();",
+									"    pm.expect(jsonData.entity).to.be.an('array');",
+									"    pm.expect(jsonData.entity.length).to.be.greaterThan(0);",
+									"    ",
+									"    var folderId = jsonData.entity[0].identifier;",
+									"    pm.expect(folderId).to.be.a('string').and.not.eql('');",
+									"    pm.collectionVariables.set('testAssetFolderId', folderId);",
+									"    ",
+									"    console.log('Created test folder with ID: ' + folderId);",
+									"});"
+								],
+								"type": "text/javascript"
+							}
+						}
+					],
+					"request": {
+						"auth": {
+							"type": "basic",
+							"basic": [
+								{
+									"key": "username",
+									"value": "admin@dotcms.com",
+									"type": "string"
+								},
+								{
+									"key": "password",
+									"value": "admin",
+									"type": "string"
+								}
+							]
+						},
+						"method": "POST",
+						"header": [],
+						"body": {
+							"mode": "raw",
+							"raw": "[\"/test_asset_permissions_folder\"]",
+							"options": {
+								"raw": {
+									"language": "json"
+								}
+							}
+						},
+						"url": {
+							"raw": "{{serverURL}}/api/v1/folder/createfolders/default",
+							"host": [
+								"{{serverURL}}"
+							],
+							"path": [
+								"api",
+								"v1",
+								"folder",
+								"createfolders",
+								"default"
+							]
+						}
+					},
+					"response": []
+				},
+				{
+					"name": "Setup: Create Test Contentlet",
+					"event": [
+						{
+							"listen": "test",
+							"script": {
+								"exec": [
+									"pm.test(\"Status code should be 200\", function () {",
+									"    pm.response.to.have.status(200);",
+									"});",
+									"",
+									"pm.test(\"Contentlet created successfully\", function () {",
+									"    var jsonData = pm.response.json();",
+									"    pm.expect(jsonData.errors.length).to.eql(0);",
+									"    pm.expect(jsonData.entity.summary.affected).to.eql(1);",
+									"    ",
+									"    var saved = jsonData.entity.results[0];",
+									"    var props = Object.keys(saved);",
+									"    var identifierProp = props[0];",
+									"    var contentlet = saved[identifierProp];",
+									"    var contentletId = contentlet.identifier;",
+									"    ",
+									"    pm.expect(contentletId).to.be.a('string').and.not.eql('');",
+									"    pm.collectionVariables.set('testAssetContentletId', contentletId);",
+									"    ",
+									"    console.log('Created test contentlet with identifier: ' + contentletId);",
+									"});"
+								],
+								"type": "text/javascript"
+							}
+						}
+					],
+					"request": {
+						"auth": {
+							"type": "basic",
+							"basic": [
+								{
+									"key": "username",
+									"value": "admin@dotcms.com",
+									"type": "string"
+								},
+								{
+									"key": "password",
+									"value": "admin",
+									"type": "string"
+								}
+							]
+						},
+						"method": "POST",
+						"header": [],
+						"body": {
+							"mode": "raw",
+							"raw": "{\n    \"contentlets\":[\n        {\n            \"contentType\":\"PermissionByContentTest\",\n            \"title\":\"TestAssetPermissions\",\n            \"contentHost\":\"default\"\n        }\n    ]\n}",
+							"options": {
+								"raw": {
+									"language": "json"
+								}
+							}
+						},
+						"url": {
+							"raw": "{{serverURL}}/api/v1/workflow/actions/default/fire/PUBLISH?indexPolicy=WAIT_FOR",
+							"host": [
+								"{{serverURL}}"
+							],
+							"path": [
+								"api",
+								"v1",
+								"workflow",
+								"actions",
+								"default",
+								"fire",
+								"PUBLISH"
+							],
+							"query": [
+								{
+									"key": "indexPolicy",
+									"value": "WAIT_FOR"
+								}
+							]
+						}
+					},
+					"response": []
+				},
+				{
+					"name": "Get Folder Permissions - Happy Path",
+					"event": [
+						{
+							"listen": "test",
+							"script": {
+								"exec": [
+									"pm.test(\"Status code should be 200\", function () {",
+									"    pm.response.to.have.status(200);",
+									"});",
+									"",
+									"pm.test(\"Response has required structure\", function () {",
+									"    var jsonData = pm.response.json().entity;",
+									"    ",
+									"    pm.expect(jsonData).to.have.property('assetId');",
+									"    pm.expect(jsonData).to.have.property('assetType');",
+									"    pm.expect(jsonData).to.have.property('inheritanceMode');",
+									"    pm.expect(jsonData).to.have.property('isParentPermissionable');",
+									"    pm.expect(jsonData).to.have.property('canEditPermissions');",
+									"    pm.expect(jsonData).to.have.property('canEdit');",
+									"    pm.expect(jsonData).to.have.property('permissions');",
+									"});",
+									"",
+									"pm.test(\"Asset type should be FOLDER\", function () {",
+									"    var jsonData = pm.response.json().entity;",
+									"    pm.expect(jsonData.assetType).to.eql('FOLDER');",
+									"});",
+									"",
+									"pm.test(\"Permissions array contains roles\", function () {",
+									"    var permissions = pm.response.json().entity.permissions;",
+									"    pm.expect(permissions).to.be.an('array');",
+									"    pm.expect(permissions.length).to.be.greaterThan(0);",
+									"});",
+									"",
+									"pm.test(\"Each permission has expected structure\", function () {",
+									"    var permissions = pm.response.json().entity.permissions;",
+									"    ",
+									"    permissions.forEach(permission => {",
+									"        pm.expect(permission).to.have.property('roleId');",
+									"        pm.expect(permission).to.have.property('roleName');",
+									"        pm.expect(permission).to.have.property('inherited');",
+									"        pm.expect(permission).to.have.property('individual');",
+									"        pm.expect(permission).to.have.property('inheritable');",
+									"        ",
+									"        pm.expect(permission.individual).to.be.an('array');",
+									"        // inheritable is either an object (for parent-permissionables) or null",
+									"        if (permission.inheritable !== null) {",
+									"            pm.expect(permission.inheritable).to.be.an('object');",
+									"        }",
+									"    });",
+									"});",
+									"",
+									"pm.test(\"Pagination metadata is valid\", function () {",
+									"    var pagination = pm.response.json().pagination;",
+									"    ",
+									"    pm.expect(pagination).to.have.property('currentPage');",
+									"    pm.expect(pagination).to.have.property('perPage');",
+									"    pm.expect(pagination).to.have.property('totalEntries');",
+									"    ",
+									"    pm.expect(pagination.currentPage).to.be.a('number').and.eql(1);",
+									"    pm.expect(pagination.perPage).to.be.a('number').and.eql(40);",
+									"    pm.expect(pagination.totalEntries).to.be.a('number').and.greaterThan(0);",
+									"});"
+								],
+								"type": "text/javascript"
+							}
+						}
+					],
+					"request": {
+						"auth": {
+							"type": "basic",
+							"basic": [
+								{
+									"key": "username",
+									"value": "admin@dotcms.com",
+									"type": "string"
+								},
+								{
+									"key": "password",
+									"value": "admin",
+									"type": "string"
+								}
+							]
+						},
+						"method": "GET",
+						"header": [],
+						"url": {
+							"raw": "{{serverURL}}/api/v1/permissions/{{testAssetFolderId}}",
+							"host": [
+								"{{serverURL}}"
+							],
+							"path": [
+								"api",
+								"v1",
+								"permissions",
+								"{{testAssetFolderId}}"
+							]
+						}
+					},
+					"response": []
+				},
+				{
+					"name": "Get Contentlet Permissions - Happy Path",
+					"event": [
+						{
+							"listen": "test",
+							"script": {
+								"exec": [
+									"pm.test(\"Status code should be 200\", function () {",
+									"    pm.response.to.have.status(200);",
+									"});",
+									"",
+									"pm.test(\"Response has required structure\", function () {",
+									"    var jsonData = pm.response.json().entity;",
+									"    ",
+									"    pm.expect(jsonData).to.have.property('assetId');",
+									"    pm.expect(jsonData).to.have.property('assetType');",
+									"    pm.expect(jsonData).to.have.property('inheritanceMode');",
+									"    pm.expect(jsonData).to.have.property('isParentPermissionable');",
+									"    pm.expect(jsonData).to.have.property('canEditPermissions');",
+									"    pm.expect(jsonData).to.have.property('canEdit');",
+									"    pm.expect(jsonData).to.have.property('permissions');",
+									"});",
+									"",
+									"pm.test(\"Asset type should be CONTENT\", function () {",
+									"    var jsonData = pm.response.json().entity;",
+									"    pm.expect(jsonData.assetType).to.eql('CONTENT');",
+									"});",
+									"",
+									"pm.test(\"Contentlet has no inheritable permissions\", function () {",
+									"    var permissions = pm.response.json().entity.permissions;",
+									"    ",
+									"    permissions.forEach(permission => {",
+									"        pm.expect(permission.inheritable).to.be.null;",
+									"    });",
+									"});",
+									"",
+									"pm.test(\"Permissions array contains roles\", function () {",
+									"    var permissions = pm.response.json().entity.permissions;",
+									"    pm.expect(permissions).to.be.an('array');",
+									"    pm.expect(permissions.length).to.be.greaterThan(0);",
+									"});"
+								],
+								"type": "text/javascript"
+							}
+						}
+					],
+					"request": {
+						"auth": {
+							"type": "basic",
+							"basic": [
+								{
+									"key": "username",
+									"value": "admin@dotcms.com",
+									"type": "string"
+								},
+								{
+									"key": "password",
+									"value": "admin",
+									"type": "string"
+								}
+							]
+						},
+						"method": "GET",
+						"header": [],
+						"url": {
+							"raw": "{{serverURL}}/api/v1/permissions/{{testAssetContentletId}}",
+							"host": [
+								"{{serverURL}}"
+							],
+							"path": [
+								"api",
+								"v1",
+								"permissions",
+								"{{testAssetContentletId}}"
+							]
+						}
+					},
+					"response": []
+				},
+				{
+					"name": "Get Permissions with Custom Pagination",
+					"event": [
+						{
+							"listen": "test",
+							"script": {
+								"exec": [
+									"pm.test(\"Status code should be 200\", function () {",
+									"    pm.response.to.have.status(200);",
+									"});",
+									"",
+									"pm.test(\"Pagination reflects requested parameters\", function () {",
+									"    var pagination = pm.response.json().pagination;",
+									"    ",
+									"    pm.expect(pagination.currentPage).to.eql(1);",
+									"    pm.expect(pagination.perPage).to.eql(10);",
+									"});",
+									"",
+									"pm.test(\"Permissions array respects per_page limit\", function () {",
+									"    var permissions = pm.response.json().entity.permissions;",
+									"    pm.expect(permissions.length).to.be.at.most(10);",
+									"});"
+								],
+								"type": "text/javascript"
+							}
+						}
+					],
+					"request": {
+						"auth": {
+							"type": "basic",
+							"basic": [
+								{
+									"key": "username",
+									"value": "admin@dotcms.com",
+									"type": "string"
+								},
+								{
+									"key": "password",
+									"value": "admin",
+									"type": "string"
+								}
+							]
+						},
+						"method": "GET",
+						"header": [],
+						"url": {
+							"raw": "{{serverURL}}/api/v1/permissions/{{testAssetFolderId}}?page=1&per_page=10",
+							"host": [
+								"{{serverURL}}"
+							],
+							"path": [
+								"api",
+								"v1",
+								"permissions",
+								"{{testAssetFolderId}}"
+							],
+							"query": [
+								{
+									"key": "page",
+									"value": "1"
+								},
+								{
+									"key": "per_page",
+									"value": "10"
+								}
+							]
+						}
+					},
+					"response": []
+				},
+				{
+					"name": "Get Last Page Beyond Total",
+					"event": [
+						{
+							"listen": "test",
+							"script": {
+								"exec": [
+									"pm.test(\"Status code should be 200\", function () {",
+									"    pm.response.to.have.status(200);",
+									"});",
+									"",
+									"pm.test(\"Permissions array should be empty for page beyond total\", function () {",
+									"    var permissions = pm.response.json().entity.permissions;",
+									"    pm.expect(permissions).to.be.an('array');",
+									"    pm.expect(permissions.length).to.eql(0);",
+									"});",
+									"",
+									"pm.test(\"Pagination metadata remains consistent\", function () {",
+									"    var pagination = pm.response.json().pagination;",
+									"    ",
+									"    pm.expect(pagination.currentPage).to.eql(999);",
+									"    pm.expect(pagination.totalEntries).to.be.a('number').and.greaterThan(0);",
+									"});"
+								],
+								"type": "text/javascript"
+							}
+						}
+					],
+					"request": {
+						"auth": {
+							"type": "basic",
+							"basic": [
+								{
+									"key": "username",
+									"value": "admin@dotcms.com",
+									"type": "string"
+								},
+								{
+									"key": "password",
+									"value": "admin",
+									"type": "string"
+								}
+							]
+						},
+						"method": "GET",
+						"header": [],
+						"url": {
+							"raw": "{{serverURL}}/api/v1/permissions/{{testAssetFolderId}}?page=999",
+							"host": [
+								"{{serverURL}}"
+							],
+							"path": [
+								"api",
+								"v1",
+								"permissions",
+								"{{testAssetFolderId}}"
+							],
+							"query": [
+								{
+									"key": "page",
+									"value": "999"
+								}
+							]
+						}
+					},
+					"response": []
+				},
+				{
+					"name": "Get Max Per Page (100)",
+					"event": [
+						{
+							"listen": "test",
+							"script": {
+								"exec": [
+									"pm.test(\"Status code should be 200\", function () {",
+									"    pm.response.to.have.status(200);",
+									"});",
+									"",
+									"pm.test(\"Pagination reflects max per_page\", function () {",
+									"    var pagination = pm.response.json().pagination;",
+									"    pm.expect(pagination.perPage).to.eql(100);",
+									"});",
+									"",
+									"pm.test(\"Permissions array respects max per_page limit\", function () {",
+									"    var permissions = pm.response.json().entity.permissions;",
+									"    pm.expect(permissions.length).to.be.at.most(100);",
+									"});"
+								],
+								"type": "text/javascript"
+							}
+						}
+					],
+					"request": {
+						"auth": {
+							"type": "basic",
+							"basic": [
+								{
+									"key": "username",
+									"value": "admin@dotcms.com",
+									"type": "string"
+								},
+								{
+									"key": "password",
+									"value": "admin",
+									"type": "string"
+								}
+							]
+						},
+						"method": "GET",
+						"header": [],
+						"url": {
+							"raw": "{{serverURL}}/api/v1/permissions/{{testAssetFolderId}}?per_page=100",
+							"host": [
+								"{{serverURL}}"
+							],
+							"path": [
+								"api",
+								"v1",
+								"permissions",
+								"{{testAssetFolderId}}"
+							],
+							"query": [
+								{
+									"key": "per_page",
+									"value": "100"
+								}
+							]
+						}
+					},
+					"response": []
+				},
+				{
+					"name": "Asset Not Found - Expect 404",
+					"event": [
+						{
+							"listen": "test",
+							"script": {
+								"exec": [
+									"pm.test(\"Status code should be 404\", function () {",
+									"    pm.response.to.have.status(404);",
+									"});",
+									"",
+									"pm.test(\"Response contains error message\", function () {",
+									"    var jsonData = pm.response.json();",
+									"    pm.expect(jsonData).to.have.property('message');",
+									"});"
+								],
+								"type": "text/javascript"
+							}
+						}
+					],
+					"request": {
+						"auth": {
+							"type": "basic",
+							"basic": [
+								{
+									"key": "username",
+									"value": "admin@dotcms.com",
+									"type": "string"
+								},
+								{
+									"key": "password",
+									"value": "admin",
+									"type": "string"
+								}
+							]
+						},
+						"method": "GET",
+						"header": [],
+						"url": {
+							"raw": "{{serverURL}}/api/v1/permissions/nonexistent-asset-id-12345",
+							"host": [
+								"{{serverURL}}"
+							],
+							"path": [
+								"api",
+								"v1",
+								"permissions",
+								"nonexistent-asset-id-12345"
+							]
+						}
+					},
+					"response": []
+				},
+				{
+					"name": "Invalid Page Parameter - Expect 400",
+					"event": [
+						{
+							"listen": "test",
+							"script": {
+								"exec": [
+									"pm.test(\"Status code should be 400\", function () {",
+									"    pm.response.to.have.status(400);",
+									"});",
+									"",
+									"pm.test(\"Response contains error message\", function () {",
+									"    var jsonData = pm.response.json();",
+									"    pm.expect(jsonData).to.have.property('message');",
+									"    pm.expect(jsonData.message).to.include('page');",
+									"});"
+								],
+								"type": "text/javascript"
+							}
+						}
+					],
+					"request": {
+						"auth": {
+							"type": "basic",
+							"basic": [
+								{
+									"key": "username",
+									"value": "admin@dotcms.com",
+									"type": "string"
+								},
+								{
+									"key": "password",
+									"value": "admin",
+									"type": "string"
+								}
+							]
+						},
+						"method": "GET",
+						"header": [],
+						"url": {
+							"raw": "{{serverURL}}/api/v1/permissions/{{testAssetFolderId}}?page=0",
+							"host": [
+								"{{serverURL}}"
+							],
+							"path": [
+								"api",
+								"v1",
+								"permissions",
+								"{{testAssetFolderId}}"
+							],
+							"query": [
+								{
+									"key": "page",
+									"value": "0"
+								}
+							]
+						}
+					},
+					"response": []
+				},
+				{
+					"name": "Invalid PerPage Parameter - Expect 400",
+					"event": [
+						{
+							"listen": "test",
+							"script": {
+								"exec": [
+									"pm.test(\"Status code should be 400\", function () {",
+									"    pm.response.to.have.status(400);",
+									"});",
+									"",
+									"pm.test(\"Response contains error message\", function () {",
+									"    var jsonData = pm.response.json();",
+									"    pm.expect(jsonData).to.have.property('message');",
+									"    pm.expect(jsonData.message).to.include('per_page');",
+									"});"
+								],
+								"type": "text/javascript"
+							}
+						}
+					],
+					"request": {
+						"auth": {
+							"type": "basic",
+							"basic": [
+								{
+									"key": "username",
+									"value": "admin@dotcms.com",
+									"type": "string"
+								},
+								{
+									"key": "password",
+									"value": "admin",
+									"type": "string"
+								}
+							]
+						},
+						"method": "GET",
+						"header": [],
+						"url": {
+							"raw": "{{serverURL}}/api/v1/permissions/{{testAssetFolderId}}?per_page=101",
+							"host": [
+								"{{serverURL}}"
+							],
+							"path": [
+								"api",
+								"v1",
+								"permissions",
+								"{{testAssetFolderId}}"
+							],
+							"query": [
+								{
+									"key": "per_page",
+									"value": "101"
+								}
+							]
+						}
+					},
+					"response": []
+				},
+				{
+					"name": "Logout Before Unauthorized Test",
+					"event": [
+						{
+							"listen": "test",
+							"script": {
+								"exec": [
+									"pm.test(\"Status code is 200\", function () {",
+									"    pm.response.to.have.status(200);",
+									"});"
+								],
+								"type": "text/javascript"
+							}
+						}
+					],
+					"request": {
+						"method": "GET",
+						"header": [],
+						"url": {
+							"raw": "{{serverURL}}/api/v1/logout",
+							"host": [
+								"{{serverURL}}"
+							],
+							"path": [
+								"api",
+								"v1",
+								"logout"
+							]
+						}
+					},
+					"response": []
+				},
+				{
+					"name": "Unauthorized Access - Expect 401",
+					"event": [
+						{
+							"listen": "test",
+							"script": {
+								"exec": [
+									"pm.test(\"Status code should be 401\", function () {",
+									"    pm.response.to.have.status(401);",
+									"});"
+								],
+								"type": "text/javascript"
+							}
+						}
+					],
+					"request": {
+						"auth": {
+							"type": "noauth"
+						},
+						"method": "GET",
+						"header": [],
+						"url": {
+							"raw": "{{serverURL}}/api/v1/permissions/{{testAssetFolderId}}",
+							"host": [
+								"{{serverURL}}"
+							],
+							"path": [
+								"api",
+								"v1",
+								"permissions",
+								"{{testAssetFolderId}}"
+							]
+						}
+					},
+					"response": []
+				}
+			]
 		}
 	],
 	"variable": [
