{
	"info": {
		"_postman_id": "f2bf3962-b283-4ba4-9539-881095ac5233",
		"name": "Permission Resource",
		"description": "Test for permission resources",
		"schema": "https://schema.getpostman.com/json/collection/v2.1.0/collection.json",
		"_exporter_id": "1549189"
	},
	"item": [
		{
			"name": "Permission By Content",
			"item": [
				{
					"name": "RequestRoles",
					"event": [
						{
							"listen": "test",
							"script": {
								"exec": [
									"pm.test(\"Status code should be 200\", function () {",
									"    pm.response.to.have.status(200);",
									"});",
									"",
									"var jsonData = pm.response.json();",
									"",
									"var resultLength = jsonData.entity.length;",
									"pm.test(\"length check\", function () {",
									"    pm.expect(resultLength).to.greaterThan(1);",
									"});",
									"",
									"",
									"let roles = jsonData.entity;",
									"pm.collectionVariables.set(\"roles\", roles);",
									"",
									"pm.collectionVariables.set(\"adminRole\", roles[0].id);",
									"pm.collectionVariables.set(\"anonRoles\", roles[1].id);",
									"pm.collectionVariables.set(\"ownerRoles\", roles[2].id);",
									"pm.collectionVariables.set(\"ldapUserRoles\", roles[3].id);",
									"pm.collectionVariables.set(\"loginAsRoles\", roles[4].id);",
									"",
									"pm.test(\"All IDs are unique\", function () {",
									"  // Get all IDs from the response",
									"  const ids = pm.response.json().entity.map(entity => entity.id);",
									"",
									"  // Convert the array of IDs to a Set to eliminate duplicates",
									"  const uniqueIds = new Set(ids);",
									"",
									"  // Check if the length of the unique IDs set is equal to the original array",
									"  pm.expect(uniqueIds.size).to.equal(ids.length);",
									"});",
									"",
									""
								],
								"type": "text/javascript"
							}
						}
					],
					"request": {
						"auth": {
							"type": "basic",
							"basic": [
								{
									"key": "password",
									"value": "admin",
									"type": "string"
								},
								{
									"key": "username",
									"value": "admin@dotcms.com",
									"type": "string"
								}
							]
						},
						"method": "GET",
						"header": [],
						"url": {
							"raw": "{{serverURL}}/api/v1/roles/_search",
							"host": [
								"{{serverURL}}"
							],
							"path": [
								"api",
								"v1",
								"roles",
								"_search"
							]
						}
					},
					"response": []
				},
				{
					"name": "Create ContentType",
					"event": [
						{
							"listen": "test",
							"script": {
								"exec": [
									"var jsonData = pm.response.json();",
									"var contentType = jsonData.entity[0];",
									"",
									"pm.test(\"Status code should be 200\", function() {",
									"    pm.response.to.have.status(200);",
									"});",
									"pm.test(\"Icon should be 360\", function() {",
									"    pm.expect(contentType.icon).to.eql(\"360\");",
									"});",
									"",
									"pm.test(\"Content type fields have expected structure\", function () {",
									"  const createdContentType = pm.response.json().entity[0];",
									"  const fields = createdContentType.fields;",
									"",
									"  fields.forEach(field => {",
									"    pm.expect(field).to.have.property(\"clazz\");",
									"    pm.expect(field).to.have.property(\"contentTypeId\");",
									"    pm.expect(field).to.have.property(\"dataType\");",
									"    pm.expect(field).to.have.property(\"fieldType\");",
									"    pm.expect(field).to.have.property(\"fieldTypeLabel\");",
									"    // ... Add similar checks for other field properties",
									"  });",
									"});",
									"",
									"pm.test(\"Content type has required fields\", function () {",
									"  const createdContentType = pm.response.json().entity[0];",
									"  const fields = createdContentType.fields;",
									"",
									"  // Check for specific field names and properties",
									"  pm.expect(fields.some(field => field.name === \"Title\")).to.be.true;",
									"  pm.expect(fields.find(field => field.name === \"Title\").dataType).to.equal(\"TEXT\");",
									"",
									"  // ... Add similar checks for other fields",
									"});",
									"",
									""
								],
								"type": "text/javascript"
							}
						},
						{
							"listen": "prerequest",
							"script": {
								"exec": [
									""
								],
								"type": "text/javascript"
							}
						}
					],
					"request": {
						"auth": {
							"type": "basic",
							"basic": [
								{
									"key": "username",
									"value": "admin@dotcms.com",
									"type": "string"
								},
								{
									"key": "password",
									"value": "admin",
									"type": "string"
								}
							]
						},
						"method": "POST",
						"header": [
							{
								"key": "Content-Type",
								"name": "Content-Type",
								"type": "text",
								"value": "application/json"
							}
						],
						"body": {
							"mode": "raw",
							"raw": "{\n   \"defaultType\":false,\n   \"icon\":\"360\",\n   \"fixed\":false,\n   \"system\":false,\n   \"clazz\":\"com.dotcms.contenttype.model.type.ImmutableSimpleContentType\",\n   \"description\":\"\",\n   \"host\":\"8a7d5e23-da1e-420a-b4f0-471e7da8ea2d\",\n   \"folder\":\"SYSTEM_FOLDER\",\n   \"name\":\"PermissionByContentTest\",\n   \"fields\": [{\n       \"clazz\": \"com.dotcms.contenttype.model.field.ImmutableTextField\",\n\t\t\"dataType\": \"TEXT\",\n\t\t\"fieldType\": \"Text\",\n\t\t\"fieldTypeLabel\": \"Text\",\n\t\t\"fieldVariables\": [],\n\t\t\"fixed\": false,\n\t\t\"iDate\": 1606168746000,\n\t\t\"indexed\": true,\n\t\t\"listed\": false,\n\t\t\"modDate\": 1606168746000,\n\t\t\"name\": \"Title\",\n\t\t\"readOnly\": false,\n\t\t\"required\": false,\n\t\t\"searchable\": true,\n\t\t\"sortOrder\": 1,\n\t\t\"unique\": false,\n\t\t\"variable\": \"title\"\n    }\n   ]\n}"
						},
						"url": {
							"raw": "{{serverURL}}/api/v1/contenttype",
							"host": [
								"{{serverURL}}"
							],
							"path": [
								"api",
								"v1",
								"contenttype"
							]
						},
						"description": "Given a content type payload containing field variables.\nWhen sending a POST.\nExpect that code is 200.\nExpect content type is created with the provided fields.\nExpect that WYSIWYG field is created with provided field variables."
					},
					"response": []
				},
				{
					"name": "Create Instance",
					"event": [
						{
							"listen": "test",
							"script": {
								"exec": [
									"console.log(\"Running test\")",
									"",
									"pm.test(\"No errors\", function () {",
									"    ",
									"    var jsonData = pm.response.json();",
									"    pm.expect(jsonData.errors.length).to.eql(0);",
									"});",
									"",
									"pm.test(\"Information Saved Correctly\", function () {",
									"    ",
									"    var jsonData = pm.response.json();",
									"    pm.expect(jsonData.entity.summary.affected).to.eql(1);",
									"",
									"   let saved = jsonData.entity.results[0];",
									"   let props = Object.keys(saved);",
									"   let identifierProp =  props[0];",
									"   let contentlet = saved[identifierProp];",
									"   pm.collectionVariables.set(\"contentlet\", contentlet);",
									"   pm.collectionVariables.set(\"identifier\", contentlet.identifier);",
									"",
									"});"
								],
								"type": "text/javascript"
							}
						}
					],
					"request": {
						"auth": {
							"type": "basic",
							"basic": [
								{
									"key": "password",
									"value": "admin",
									"type": "string"
								},
								{
									"key": "username",
									"value": "admin@dotcms.com",
									"type": "string"
								},
								{
									"key": "saveHelperData",
									"type": "any"
								},
								{
									"key": "showPassword",
									"value": false,
									"type": "boolean"
								}
							]
						},
						"method": "POST",
						"header": [],
						"body": {
							"mode": "raw",
							"raw": "{\n\n    \"contentlets\":[\n        {\n            \"contentType\":\"PermissionByContentTest\",\n            \"title\":\"PermissionByContentTest\",\n            \"contentHost\":\"default\"            \n        }        \n    ]\n}",
							"options": {
								"raw": {
									"language": "json"
								}
							}
						},
						"url": {
							"raw": "{{serverURL}}/api/v1/workflow/actions/default/fire/PUBLISH?indexPolicy=WAIT_FOR",
							"host": [
								"{{serverURL}}"
							],
							"path": [
								"api",
								"v1",
								"workflow",
								"actions",
								"default",
								"fire",
								"PUBLISH"
							],
							"query": [
								{
									"key": "indexPolicy",
									"value": "WAIT_FOR"
								}
							]
						}
					},
					"response": []
				},
				{
					"name": "Get New Instance Permissions",
					"event": [
						{
							"listen": "prerequest",
							"script": {
								"exec": [
									""
								],
								"type": "text/javascript"
							}
						},
						{
							"listen": "test",
							"script": {
								"exec": [
									"console.log(\"Running test\")",
									"",
									"pm.test(\"Status code should be 200\", function() {",
									"    pm.response.to.have.status(200);     ",
									"    let jsonData = pm.response.json();",
									"    pm.expect(jsonData.entity.length).to.be.gte(0);",
									"    let perms = jsonData.entity.filter(permission => permission.inode === 'SYSTEM_HOST');",
									"",
									"    pm.expect(perms.length).to.be.eq(1);",
									"",
									"    let perm = perms[0];        ",
									"    pm.expect(perm.inode).to.eql(\"SYSTEM_HOST\");",
									"    pm.expect(perm.permission).to.eql(\"READ\");",
									"    pm.expect(perm.type).to.eql(\"com.dotmarketing.portlets.contentlet.model.Contentlet\");",
									"    pm.expect(perm.roldId).not.eql(null);",
									"});",
									"",
									"pm.test(\"Each permission object has required properties\", function () {",
									"  const permissions = pm.response.json().entity;",
									"",
									"  permissions.forEach(permission => {",
									"    pm.expect(permission).to.have.property(\"permission\");",
									"    pm.expect(permission).to.have.property(\"roleId\");",
									"  });",
									"});",
									"",
									"// Check for sensitive data exposure (customize as per your API response)",
									"pm.test(\"No Sensitive Data Exposure\", function () {",
									"    var sensitiveFields = [\"password\", \"token\", \"secret\"]; // Add fields to check for sensitivity",
									"    var jsonData = pm.response.json();",
									"",
									"    sensitiveFields.forEach(function (field) {",
									"        pm.expect(jsonData.entity[field]).to.not.be.ok;",
									"    });",
									"});"
								],
								"type": "text/javascript"
							}
						}
					],
					"protocolProfileBehavior": {
						"disableBodyPruning": true
					},
					"request": {
						"auth": {
							"type": "basic",
							"basic": [
								{
									"key": "password",
									"value": "admin",
									"type": "string"
								},
								{
									"key": "username",
									"value": "admin@dotcms.com",
									"type": "string"
								},
								{
									"key": "saveHelperData",
									"type": "any"
								},
								{
									"key": "showPassword",
									"value": false,
									"type": "boolean"
								}
							]
						},
						"method": "GET",
						"header": [],
						"body": {
							"mode": "raw",
							"raw": "{\n\n    \"contentlets\":[\n        {\n            \"contentType\":\"PermissionByContentTest\",\n            \"title\":\"PermissionByContentTest\",\n            \"contentHost\":\"default\"            \n        }        \n    ]\n}",
							"options": {
								"raw": {
									"language": "json"
								}
							}
						},
						"url": {
							"raw": "{{serverURL}}/api/v1/permissions/_bycontent/?contentletId={{identifier}}",
							"host": [
								"{{serverURL}}"
							],
							"path": [
								"api",
								"v1",
								"permissions",
								"_bycontent",
								""
							],
							"query": [
								{
									"key": "contentletId",
									"value": "{{identifier}}"
								}
							]
						}
					},
					"response": []
				},
				{
					"name": "Get instance",
					"event": [
						{
							"listen": "test",
							"script": {
								"exec": [
									"console.log(\"Running test\")",
									"",
									"pm.test(\"No errors\", function () {",
									"    ",
									"    var jsonData = pm.response.json();",
									"    pm.expect(jsonData.errors.length).to.eql(0);",
									"});",
									"",
									"pm.test(\"Information Saved Correctly\", function () {",
									"    ",
									"    var jsonData = pm.response.json();",
									"    pm.expect(jsonData.entity.summary.affected).to.eql(1);",
									"",
									"   let saved = jsonData.entity.results[0];",
									"   let props = Object.keys(saved);",
									"   let identifierProp =  props[0];",
									"   let contentlet = saved[identifierProp];",
									"   pm.collectionVariables.set(\"instance1\", contentlet);",
									"",
									"});"
								],
								"type": "text/javascript"
							}
						}
					],
					"request": {
						"auth": {
							"type": "basic",
							"basic": [
								{
									"key": "password",
									"value": "admin",
									"type": "string"
								},
								{
									"key": "username",
									"value": "admin@dotcms.com",
									"type": "string"
								},
								{
									"key": "saveHelperData",
									"type": "any"
								},
								{
									"key": "showPassword",
									"value": false,
									"type": "boolean"
								}
							]
						},
						"method": "POST",
						"header": [],
						"body": {
							"mode": "raw",
							"raw": "{\n\n    \"contentlets\":[\n        {\n            \"contentType\":\"PermissionByContentTest\",\n            \"title\":\"PermissionByContentTest\",\n            \"contentHost\":\"default\"            \n        }        \n    ]\n}",
							"options": {
								"raw": {
									"language": "json"
								}
							}
						},
						"url": {
							"raw": "{{serverURL}}/api/v1/workflow/actions/default/fire/PUBLISH",
							"host": [
								"{{serverURL}}"
							],
							"path": [
								"api",
								"v1",
								"workflow",
								"actions",
								"default",
								"fire",
								"PUBLISH"
							]
						}
					},
					"response": []
				},
				{
					"name": "FireWithPermissions",
					"event": [
						{
							"listen": "test",
							"script": {
								"exec": [
									"pm.test(\"Status code should be 200\", function () {",
									"    pm.response.to.have.status(200);",
									"});",
									"",
									"var jsonData = pm.response.json();",
									"",
									"",
									"",
									"pm.collectionVariables.set(\"identifier\", jsonData.entity.identifier);"
								],
								"type": "text/javascript"
							}
						}
					],
					"request": {
						"auth": {
							"type": "basic",
							"basic": [
								{
									"key": "password",
									"value": "admin",
									"type": "string"
								},
								{
									"key": "username",
									"value": "admin@dotcms.com",
									"type": "string"
								}
							]
						},
						"method": "PUT",
						"header": [],
						"body": {
							"mode": "raw",
							"raw": "{\n    \"contentlet\":{\n        \"contentType\":\"PermissionByContentTest\",\n        \"title\":\"Testing Permissions By contentlet\",\n        \"contentHost\":\"default\",\n        \"body\":\"Test body\"\n    },\n    \"individualPermissions\": {\n        \"READ\":[\"{{anonRoles}}\",\"{{ownerRoles}}\"]\n    }\n}",
							"options": {
								"raw": {
									"language": "json"
								}
							}
						},
						"url": {
							"raw": "{{serverURL}}/api/v1/workflow/actions/default/fire/PUBLISH?indexPolicy=WAIT_FOR",
							"host": [
								"{{serverURL}}"
							],
							"path": [
								"api",
								"v1",
								"workflow",
								"actions",
								"default",
								"fire",
								"PUBLISH"
							],
							"query": [
								{
									"key": "indexPolicy",
									"value": "WAIT_FOR"
								}
							]
						}
					},
					"response": []
				},
				{
					"name": "Get New Instance with Individual Permissions",
					"event": [
						{
							"listen": "prerequest",
							"script": {
								"exec": [
									""
								],
								"type": "text/javascript"
							}
						},
						{
							"listen": "test",
							"script": {
								"exec": [
									"console.log(\"Running test\")",
									"",
									"pm.test(\"Status code should be 200\", function() {",
									"    pm.response.to.have.status(200);     ",
									"    let jsonData = pm.response.json();",
									"  ",
									"      pm.expect(jsonData.entity.length).to.be.gte(0);",
									"    let perms = jsonData.entity.filter(permission => permission.inode === 'SYSTEM_HOST');",
									"",
									"    pm.expect(perms.length).to.be.eq(1);",
									"",
									"    let perm = perms[0];        ",
									"    pm.expect(perm.inode).to.eql(\"SYSTEM_HOST\");",
									"    pm.expect(perm.permission).to.eql(\"READ\");",
									"    pm.expect(perm.type).to.eql(\"com.dotmarketing.portlets.contentlet.model.Contentlet\");",
									"    pm.expect(perm.roldId).not.eql(null);",
									"    ",
									"});",
									""
								],
								"type": "text/javascript"
							}
						}
					],
					"protocolProfileBehavior": {
						"disableBodyPruning": true
					},
					"request": {
						"auth": {
							"type": "basic",
							"basic": [
								{
									"key": "password",
									"value": "admin",
									"type": "string"
								},
								{
									"key": "username",
									"value": "admin@dotcms.com",
									"type": "string"
								},
								{
									"key": "saveHelperData",
									"type": "any"
								},
								{
									"key": "showPassword",
									"value": false,
									"type": "boolean"
								}
							]
						},
						"method": "GET",
						"header": [],
						"body": {
							"mode": "raw",
							"raw": "{\n\n    \"contentlets\":[\n        {\n            \"contentType\":\"PermissionByContentTest\",\n            \"title\":\"PermissionByContentTest\",\n            \"contentHost\":\"default\"            \n        }        \n    ]\n}",
							"options": {
								"raw": {
									"language": "json"
								}
							}
						},
						"url": {
							"raw": "{{serverURL}}/api/v1/permissions/_bycontent/?contentletId={{identifier}}",
							"host": [
								"{{serverURL}}"
							],
							"path": [
								"api",
								"v1",
								"permissions",
								"_bycontent",
								""
							],
							"query": [
								{
									"key": "contentletId",
									"value": "{{identifier}}"
								}
							]
						}
					},
					"response": []
				},
				{
					"name": "Get None Existing Content Expect 404",
					"event": [
						{
							"listen": "test",
							"script": {
								"exec": [
									"pm.test(\"Status code should be 404\", function() {",
									"    pm.response.to.have.status(404);     ",
									"});"
								],
								"type": "text/javascript"
							}
						}
					],
					"protocolProfileBehavior": {
						"disableBodyPruning": true
					},
					"request": {
						"auth": {
							"type": "basic",
							"basic": [
								{
									"key": "password",
									"value": "admin",
									"type": "string"
								},
								{
									"key": "username",
									"value": "admin@dotcms.com",
									"type": "string"
								},
								{
									"key": "saveHelperData",
									"type": "any"
								},
								{
									"key": "showPassword",
									"value": false,
									"type": "boolean"
								}
							]
						},
						"method": "GET",
						"header": [],
						"body": {
							"mode": "raw",
							"raw": "{\n\n    \"contentlets\":[\n        {\n            \"contentType\":\"PermissionByContentTest\",\n            \"title\":\"PermissionByContentTest\",\n            \"contentHost\":\"default\"            \n        }        \n    ]\n}",
							"options": {
								"raw": {
									"language": "json"
								}
							}
						},
						"url": {
							"raw": "{{serverURL}}/api/v1/permissions/_bycontent/?contentletId=0",
							"host": [
								"{{serverURL}}"
							],
							"path": [
								"api",
								"v1",
								"permissions",
								"_bycontent",
								""
							],
							"query": [
								{
									"key": "contentletId",
									"value": "0"
								}
							]
						}
					},
					"response": []
				}
			]
		},
		{
			"name": "Invalid permission id",
			"event": [
				{
					"listen": "test",
					"script": {
						"exec": [
							"pm.test(\"Status code should be 400\", function () {",
							"    pm.response.to.have.status(400);",
							"});",
							"",
							""
						],
						"type": "text/javascript"
					}
				}
			],
			"request": {
				"auth": {
					"type": "basic",
					"basic": [
						{
							"key": "password",
							"value": "admin",
							"type": "string"
						},
						{
							"key": "username",
							"value": "admin@dotcms.com",
							"type": "string"
						},
						{
							"key": "saveHelperData",
							"type": "any"
						},
						{
							"key": "showPassword",
							"value": false,
							"type": "boolean"
						}
					]
				},
				"method": "GET",
				"header": [],
				"url": {
					"raw": "{{serverURL}}/api/v1/permissions/_bypermissiontype?userid=dotcms.org.1&permission=xxx&permissiontype=CONTENTLETS,HTMLPAGES,STRUCTURES,TEMPLATE_LAYOUTS",
					"host": [
						"{{serverURL}}"
					],
					"path": [
						"api",
						"v1",
						"permissions",
						"_bypermissiontype"
					],
					"query": [
						{
							"key": "userid",
							"value": "dotcms.org.1"
						},
						{
							"key": "permission",
							"value": "xxx"
						},
						{
							"key": "permissiontype",
							"value": "CONTENTLETS,HTMLPAGES,STRUCTURES,TEMPLATE_LAYOUTS"
						}
					]
				},
				"description": "Send an invalid permission"
			},
			"response": []
		},
		{
			"name": "Invalid User",
			"event": [
				{
					"listen": "test",
					"script": {
						"exec": [
							"pm.test(\"Status code should be 400\", function () {",
							"    pm.response.to.have.status(400);",
							"});",
							""
						],
						"type": "text/javascript"
					}
				}
			],
			"request": {
				"auth": {
					"type": "basic",
					"basic": [
						{
							"key": "password",
							"value": "admin",
							"type": "string"
						},
						{
							"key": "username",
							"value": "admin@dotcms.com",
							"type": "string"
						},
						{
							"key": "saveHelperData",
							"type": "any"
						},
						{
							"key": "showPassword",
							"value": false,
							"type": "boolean"
						}
					]
				},
				"method": "GET",
				"header": [],
				"url": {
					"raw": "{{serverURL}}/api/v1/permissions/_bypermissiontype?userid=invalidUser&permission=xxx&permissiontype=CONTENTLETS,HTMLPAGES,STRUCTURES,TEMPLATE_LAYOUTS",
					"host": [
						"{{serverURL}}"
					],
					"path": [
						"api",
						"v1",
						"permissions",
						"_bypermissiontype"
					],
					"query": [
						{
							"key": "userid",
							"value": "invalidUser"
						},
						{
							"key": "permission",
							"value": "xxx"
						},
						{
							"key": "permissiontype",
							"value": "CONTENTLETS,HTMLPAGES,STRUCTURES,TEMPLATE_LAYOUTS"
						}
					]
				},
				"description": "Invalid  User sent"
			},
			"response": []
		},
		{
			"name": "Get all type",
			"event": [
				{
					"listen": "test",
					"script": {
						"exec": [
							"pm.test(\"Status code should be 200\", function () {",
							"    pm.response.to.have.status(200);",
							"});",
							"",
							"var jsonData = pm.response.json().entity;",
							"",
							"pm.test(\"CATEGORY check\", function () {",
							"    pm.expect(jsonData.CATEGORY.canRead).to.eql(true);",
							"});",
							"",
							"pm.test(\"CATEGORY check\", function () {",
							"    pm.expect(jsonData.CATEGORY.canWrite).to.eql(true);",
							"});"
						],
						"type": "text/javascript"
					}
				}
			],
			"request": {
				"auth": {
					"type": "basic",
					"basic": [
						{
							"key": "password",
							"value": "admin",
							"type": "string"
						},
						{
							"key": "username",
							"value": "admin@dotcms.com",
							"type": "string"
						},
						{
							"key": "saveHelperData",
							"type": "any"
						},
						{
							"key": "showPassword",
							"value": false,
							"type": "boolean"
						}
					]
				},
				"method": "GET",
				"header": [],
				"url": {
					"raw": "{{serverURL}}/api/v1/permissions/_bypermissiontype?userid=dotcms.org.1",
					"host": [
						"{{serverURL}}"
					],
					"path": [
						"api",
						"v1",
						"permissions",
						"_bypermissiontype"
					],
					"query": [
						{
							"key": "userid",
							"value": "dotcms.org.1"
						}
					]
				},
				"description": "Get all the permission type for write and read"
			},
			"response": []
		},
		{
			"name": "Get filter type and write",
			"event": [
				{
					"listen": "test",
					"script": {
						"exec": [
							"pm.test(\"Status code should be 200\", function () {",
							"    pm.response.to.have.status(200);",
							"});",
							"",
							"var jsonData = pm.response.json().entity;",
							"",
							"pm.test(\"CONTENTLETS check\", function () {",
							"    pm.expect(jsonData.CONTENTLETS.canWrite).to.eql(true);",
							"});",
							"",
							"pm.test(\"HTMLPAGES check\", function () {",
							"    pm.expect(jsonData.HTMLPAGES.canWrite).to.eql(true);",
							"});"
						],
						"type": "text/javascript"
					}
				}
			],
			"request": {
				"auth": {
					"type": "basic",
					"basic": [
						{
							"key": "password",
							"value": "admin",
							"type": "string"
						},
						{
							"key": "username",
							"value": "admin@dotcms.com",
							"type": "string"
						},
						{
							"key": "saveHelperData",
							"type": "any"
						},
						{
							"key": "showPassword",
							"value": false,
							"type": "boolean"
						}
					]
				},
				"method": "GET",
				"header": [],
				"url": {
					"raw": "{{serverURL}}/api/v1/permissions/_bypermissiontype?userid=dotcms.org.1&permission=WRITE&permissiontype=CONTENTLETS,HTMLPAGES",
					"host": [
						"{{serverURL}}"
					],
					"path": [
						"api",
						"v1",
						"permissions",
						"_bypermissiontype"
					],
					"query": [
						{
							"key": "userid",
							"value": "dotcms.org.1"
						},
						{
							"key": "permission",
							"value": "WRITE"
						},
						{
							"key": "permissiontype",
							"value": "CONTENTLETS,HTMLPAGES"
						}
					]
				},
				"description": "Get only write and couple types"
			},
			"response": []
		},
		{
			"name": "Get Permission Metadata",
			"event": [
				{
					"listen": "test",
					"script": {
						"exec": [
							"pm.test(\"Status code should be 200\", function () {",
							"    pm.response.to.have.status(200);",
							"});",
							"",
							"var jsonData = pm.response.json();",
							"var entity = jsonData.entity;",
							"",
							"pm.test(\"Response should have entity object\", function () {",
							"    pm.expect(entity).to.be.an('object');",
							"});",
							"",
							"pm.test(\"Entity should have levels array\", function () {",
							"    pm.expect(entity.levels).to.be.an('array');",
							"    pm.expect(entity.levels.length).to.be.greaterThan(0);",
							"});",
							"",
							"pm.test(\"Entity should have scopes array\", function () {",
							"    pm.expect(entity.scopes).to.be.an('array');",
							"    pm.expect(entity.scopes.length).to.be.greaterThan(0);",
							"});",
							"",
<<<<<<< HEAD
							"pm.test(\"Levels should include expected permissions\", function () {",
=======
							"pm.test(\"Levels should include all 5 expected permissions\", function () {",
>>>>>>> 02343168
							"    pm.expect(entity.levels).to.include('READ');",
							"    pm.expect(entity.levels).to.include('WRITE');",
							"    pm.expect(entity.levels).to.include('PUBLISH');",
							"    pm.expect(entity.levels).to.include('EDIT_PERMISSIONS');",
							"    pm.expect(entity.levels).to.include('CAN_ADD_CHILDREN');",
<<<<<<< HEAD
							"});",
							"",
							"pm.test(\"Scopes should include expected types\", function () {",
							"    pm.expect(entity.scopes).to.include('INDIVIDUAL');",
							"    pm.expect(entity.scopes).to.include('HOST');",
							"    pm.expect(entity.scopes).to.include('FOLDER');",
							"    pm.expect(entity.scopes).to.include('CONTAINER');",
=======
							"    pm.expect(entity.levels.length).to.equal(5);",
							"});",
							"",
							"pm.test(\"Scopes should include all 12 expected types\", function () {",
							"    pm.expect(entity.scopes).to.include('INDIVIDUAL');",
							"    pm.expect(entity.scopes).to.include('PAGE');",
							"    pm.expect(entity.scopes).to.include('CONTAINER');",
							"    pm.expect(entity.scopes).to.include('FOLDER');",
							"    pm.expect(entity.scopes).to.include('LINK');",
							"    pm.expect(entity.scopes).to.include('TEMPLATE');",
							"    pm.expect(entity.scopes).to.include('TEMPLATE_LAYOUT');",
							"    pm.expect(entity.scopes).to.include('CONTENT_TYPE');",
							"    pm.expect(entity.scopes).to.include('CONTENT');",
							"    pm.expect(entity.scopes).to.include('CATEGORY');",
							"    pm.expect(entity.scopes).to.include('RULE');",
							"    pm.expect(entity.scopes).to.include('HOST');",
							"    pm.expect(entity.scopes.length).to.equal(12);",
>>>>>>> 02343168
							"});",
							"",
							"pm.test(\"No duplicates in levels array\", function () {",
							"    const uniqueLevels = new Set(entity.levels);",
							"    pm.expect(uniqueLevels.size).to.equal(entity.levels.length);",
							"});",
							"",
							"pm.test(\"No duplicates in scopes array\", function () {",
							"    const uniqueScopes = new Set(entity.scopes);",
							"    pm.expect(uniqueScopes.size).to.equal(entity.scopes.length);",
							"});"
						],
						"type": "text/javascript"
					}
				}
			],
			"request": {
				"auth": {
					"type": "basic",
					"basic": [
						{
							"key": "password",
							"value": "admin",
							"type": "string"
						},
						{
							"key": "username",
							"value": "admin@dotcms.com",
							"type": "string"
						}
					]
				},
				"method": "GET",
				"header": [],
				"url": {
					"raw": "{{serverURL}}/api/v1/permissions/",
					"host": [
						"{{serverURL}}"
					],
					"path": [
						"api",
						"v1",
						"permissions",
						""
					]
				},
				"description": "Get available permission levels and scopes that can be assigned to users and roles"
			},
			"response": []
		}
	],
	"variable": [
		{
			"key": "role1",
			"value": ""
		},
		{
			"key": "instance1",
			"value": ""
		},
		{
			"key": "identifier",
			"value": ""
		},
		{
			"key": "contentlet",
			"value": ""
		},
		{
			"key": "roles",
			"value": ""
		},
		{
			"key": "adminRole",
			"value": ""
		},
		{
			"key": "anonRoles",
			"value": ""
		},
		{
			"key": "ownerRoles",
			"value": ""
		},
		{
			"key": "ldapUserRoles",
			"value": ""
		},
		{
			"key": "loginAsRoles",
			"value": ""
		}
	]
}<|MERGE_RESOLUTION|>--- conflicted
+++ resolved
@@ -1067,25 +1067,12 @@
 							"    pm.expect(entity.scopes.length).to.be.greaterThan(0);",
 							"});",
 							"",
-<<<<<<< HEAD
-							"pm.test(\"Levels should include expected permissions\", function () {",
-=======
 							"pm.test(\"Levels should include all 5 expected permissions\", function () {",
->>>>>>> 02343168
 							"    pm.expect(entity.levels).to.include('READ');",
 							"    pm.expect(entity.levels).to.include('WRITE');",
 							"    pm.expect(entity.levels).to.include('PUBLISH');",
 							"    pm.expect(entity.levels).to.include('EDIT_PERMISSIONS');",
 							"    pm.expect(entity.levels).to.include('CAN_ADD_CHILDREN');",
-<<<<<<< HEAD
-							"});",
-							"",
-							"pm.test(\"Scopes should include expected types\", function () {",
-							"    pm.expect(entity.scopes).to.include('INDIVIDUAL');",
-							"    pm.expect(entity.scopes).to.include('HOST');",
-							"    pm.expect(entity.scopes).to.include('FOLDER');",
-							"    pm.expect(entity.scopes).to.include('CONTAINER');",
-=======
 							"    pm.expect(entity.levels.length).to.equal(5);",
 							"});",
 							"",
@@ -1103,7 +1090,6 @@
 							"    pm.expect(entity.scopes).to.include('RULE');",
 							"    pm.expect(entity.scopes).to.include('HOST');",
 							"    pm.expect(entity.scopes.length).to.equal(12);",
->>>>>>> 02343168
 							"});",
 							"",
 							"pm.test(\"No duplicates in levels array\", function () {",
