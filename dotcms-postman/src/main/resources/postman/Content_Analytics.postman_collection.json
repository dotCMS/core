--- conflicted
+++ resolved
@@ -1,1625 +1,1604 @@
 {
-	"info": {
-		"_postman_id": "4438f786-b403-474b-81fe-ad4aae6e2ce1",
-		"name": "Content Analytics",
-		"description": "Performs simple data validation for the Content Analytics REST Endpoint. It's very important to notice that, for the time being, the CICD instance does not start up any of the additional third-party tools required to actually run the Content Analytics feature.\n\nThis means that these test do not deal with retrieveing or saving data at all. It verifies that important/required information is present.",
-		"schema": "https://schema.getpostman.com/json/collection/v2.1.0/collection.json",
-		"_exporter_id": "30436704"
-	},
-	"item": [
-		{
-			"name": "Events",
-			"item": [
-				{
-					"name": "Validations",
-					"item": [
-						{
-							"name": "Generate Test Data",
-							"item": [
-								{
-									"name": "Create Test Site",
-									"event": [
-										{
-											"listen": "test",
-											"script": {
-												"exec": [
-													"pm.test(\"Test Site was created successfully\", function() {",
-													"    const json = pm.response.json();",
-													"    const testSiteName = pm.collectionVariables.get(\"testSiteName\");",
-													"    pm.expect(json.entity.siteName).to.equal(testSiteName, \"The new Test Site does not have the expected name\");",
-													"    pm.expect(json.errors.length).to.equal(0, \"\");",
-													"    pm.collectionVariables.set(\"testSiteId\", json.entity.identifier);",
-													"});",
-													""
-												],
-												"type": "text/javascript",
-												"packages": {}
-											}
-										},
-										{
-											"listen": "prerequest",
-											"script": {
-												"exec": [
-													"const randomNumber = Math.floor(Math.random() * (100 - 1 + 1)) + 1;",
-													"const siteName = \"www.test-ca-site\" + randomNumber + \".com\";",
-													"pm.collectionVariables.set(\"testSiteName\", siteName);"
-												],
-												"type": "text/javascript",
-												"packages": {}
-											}
-										}
-									],
-									"request": {
-										"auth": {
-											"type": "bearer",
-											"bearer": [
-												{
-													"key": "token",
-													"value": "{{jwt}}",
-													"type": "string"
-												}
-											]
-										},
-										"method": "POST",
-										"header": [],
-										"body": {
-											"mode": "raw",
-											"raw": "{\n    \"siteName\": \"{{testSiteName}}\"\n}",
-											"options": {
-												"raw": {
-													"language": "json"
-												}
-											}
-										},
-										"url": {
-											"raw": "{{serverURL}}/api/v1/site",
-											"host": [
-												"{{serverURL}}"
-											],
-											"path": [
-												"api",
-												"v1",
-												"site"
-											]
-										}
-									},
-									"response": []
-								},
-								{
-									"name": "Add App Config for Site",
-									"event": [
-										{
-											"listen": "prerequest",
-											"script": {
-												"exec": [
-													"pm.collectionVariables.set(\"testSiteAuth\", \"DOT.48190c8c-42c4-46af-8d1a-0cd5db894797.8N9Oq3uD311V8YN2L6-BoINgX\")",
-													"pm.collectionVariables.set(\"appKey\", \"dotContentAnalytics-config\");"
-												],
-												"type": "text/javascript",
-												"packages": {}
-											}
-										},
-										{
-											"listen": "test",
-											"script": {
-												"exec": [
-													"pm.test(\"Check that the response is correct\", function () {",
-													"    const jsonData = pm.response.json();",
-													"    pm.expect(jsonData.entity).to.equal(\"Ok\", \"The value of the 'entity' attribute is not the expected one\");",
-													"    pm.expect(jsonData.errors.length).to.equal(0, \"An error occurred when saving the App secret\");",
-													"});",
-													""
-												],
-												"type": "text/javascript",
-												"packages": {}
-											}
-										}
-									],
-									"request": {
-										"auth": {
-											"type": "bearer",
-											"bearer": [
-												{
-													"key": "token",
-													"value": "{{jwt}}",
-													"type": "string"
-												}
-											]
-										},
-										"method": "POST",
-										"header": [],
-										"body": {
-											"mode": "raw",
-											"raw": "{\n    \"siteAuth\": {\n        \"hidden\": false,\n        \"value\": \"{{testSiteAuth}}\"\n    }\n}",
-											"options": {
-												"raw": {
-													"language": "json"
-												}
-											}
-										},
-										"url": {
-											"raw": "{{serverURL}}/api/v1/apps/{{appKey}}/{{testSiteId}}",
-											"host": [
-												"{{serverURL}}"
-											],
-											"path": [
-												"api",
-												"v1",
-												"apps",
-												"{{appKey}}",
-												"{{testSiteId}}"
-											]
-										}
-									},
-									"response": []
-								}
-							],
-							"event": [
-								{
-									"listen": "prerequest",
-									"script": {
-										"type": "text/javascript",
-										"packages": {},
-										"exec": [
-											""
-										]
-									}
-								},
-								{
-									"listen": "test",
-									"script": {
-										"type": "text/javascript",
-										"packages": {},
-										"exec": [
-											"pm.test(\"HTTP Status must be successful\", function () {",
-											"    pm.response.to.have.status(200);",
-											"});"
-										]
-									}
-								}
-							]
-						},
-						{
-							"name": "No Query Form on Event",
-							"event": [
-								{
-									"listen": "test",
-									"script": {
-										"exec": [
-											"pm.test(\"HTTP Status code must be 400\", function () {",
-											"    pm.response.to.have.status(400);",
-											"});",
-											""
-										],
-										"type": "text/javascript",
-										"packages": {}
-									}
-								}
-							],
-							"request": {
-								"auth": {
-									"type": "bearer",
-									"bearer": [
-										{
-											"key": "token",
-											"value": "{{jwt}}",
-											"type": "string"
-										}
-									]
-								},
-								"method": "POST",
-								"header": [
-									{
-										"key": "Origin",
-										"value": "http://{{testSiteName}}",
-										"type": "text"
-									},
-									{
-										"key": "Referer",
-										"value": "http://{{testSiteName}}",
-										"type": "text"
-									}
-								],
-								"body": {
-									"mode": "raw",
-									"raw": "",
-									"options": {
-										"raw": {
-											"language": "json"
-										}
-									}
-								},
-								"url": {
-									"raw": "{{serverURL}}/api/v1/analytics/content/event",
-									"host": [
-										"{{serverURL}}"
-									],
-									"path": [
-										"api",
-										"v1",
-										"analytics",
-										"content",
-										"event"
-									]
-								}
-							},
-							"response": []
-						},
-						{
-							"name": "Unsupported Media Type Event",
-							"event": [
-								{
-									"listen": "test",
-									"script": {
-										"exec": [
-											"// Validate the response status is 415",
-											"pm.test(\"Response status is 415\", function () {",
-											"    pm.response.to.have.status(415);",
-											"});",
-											"",
-											"// Validate that the response body contains the 'message' property and it is not empty",
-											"pm.test(\"Response should have an error message\", function () {",
-											"    const responseBody = pm.response.json();",
-											"    pm.expect(responseBody).to.have.property('message').that.is.not.empty;",
-											"    pm.expect(responseBody.message).to.equal('HTTP 415 Unsupported Media Type');",
-											"});",
-											""
-										],
-										"type": "text/javascript",
-										"packages": {}
-									}
-								}
-							],
-							"protocolProfileBehavior": {
-								"disabledSystemHeaders": {
-									"content-type": true
-								}
-							},
-							"request": {
-								"method": "POST",
-								"header": [
-									{
-										"key": "Content-Type",
-										"value": "application/x-www-form-urlencoded",
-										"type": "text"
-									},
-									{
-										"key": "Origin",
-										"value": "http://{{testSiteName}}",
-										"type": "text"
-									},
-									{
-										"key": "Referer",
-										"value": "http://{{testSiteName}}",
-										"type": "text"
-									}
-								],
-								"body": {
-									"mode": "raw",
-									"raw": "{\n    \"query\": {}\n}\n",
-									"options": {
-										"raw": {
-											"language": "json"
-										}
-									}
-								},
-								"url": {
-									"raw": "{{serverURL}}/api/v1/analytics/content/event",
-									"host": [
-										"{{serverURL}}"
-									],
-									"path": [
-										"api",
-										"v1",
-										"analytics",
-										"content",
-										"event"
-									]
-								}
-							},
-							"response": []
-						},
-						{
-							"name": "site_key is required",
-							"event": [
-								{
-									"listen": "test",
-									"script": {
-										"exec": [
-											"pm.test(\"HTTP Status code must be 400\", function () {",
-											"    pm.response.to.have.status(400);",
-											"});",
-											"",
-											"pm.test(\"Response sould be right\", function () {",
-											"    const responseBody = pm.response.json();",
-											"",
-											"    pm.expect(responseBody).to.not.have.property(\"failed\");",
-											"    pm.expect(responseBody).to.not.have.property(\"success\");",
-											"    pm.expect(responseBody.status).to.be.eq(\"ERROR\");",
-											"",
-											"    pm.expect(responseBody).to.have.property('errors').that.is.not.empty;",
-											"    pm.expect(responseBody.errors.length).to.be.eq(1);",
-											"",
-											"    pm.expect(responseBody.errors[0]).to.not.have.property(\"eventIndex\");",
-											"",
-											"    pm.expect(responseBody.errors[0].code).to.be.eq(\"REQUIRED_FIELD_MISSING\");",
-											"    pm.expect(responseBody.errors[0].field).to.be.eq(\"context.site_auth\");",
-											"    pm.expect(responseBody.errors[0].message).to.be.eq(\"Required field is missing: context.site_auth\");",
-											"});"
-										],
-										"type": "text/javascript",
-										"packages": {},
-										"requests": {}
-									}
-								}
-							],
-							"request": {
-								"auth": {
-									"type": "bearer",
-									"bearer": [
-										{
-											"key": "token",
-											"value": "{{jwt}}",
-											"type": "string"
-										}
-									]
-								},
-								"method": "POST",
-								"header": [
-									{
-										"key": "Origin",
-										"value": "http://{{testSiteName}}",
-										"type": "text"
-									},
-									{
-										"key": "Referer",
-										"value": "http://{{testSiteName}}",
-										"type": "text"
-									}
-								],
-								"body": {
-									"mode": "raw",
-									"raw": "{\n    \"context\": {\n        \"session_id\": \"abc\",\n        \"user_id\": \"qwe\",\n        \"device\": {\n            \"screen_resolution\": \"1280x720\",\n            \"language\": \"en\",\n            \"viewport_width\": \"1280\",\n            \"viewport_height\": \"720\"\n        }\n    },\n    \"events\": [\n        {\n            \"event_type\": \"page_view\",\n            \"data\": {\n                \"page\": {\n                    \"url\": \"http://loquesea.com/index#pepito?a=b\",\n                    \"doc_encoding\": \"UTF8\",\n                    \"title\": \"This is my index page\",\n                    \"language_id\": \"23213\",\n                    \"persona\": \"ANY_PERSONA\",\n                    \"doc_path\": \"index\",\n                    \"doc_host\": \"loquesea.com\",\n                    \"doc_protocol\": \"http\",\n                    \"doc_hash\": \"pepito\",\n                    \"doc_search\": \"a=b\",\n                    \"referer\": \"referer\",\n                    \"user_agent\": \"useragent=b\"\n                },\n                \"utm\": {\n                    \"medium\": \"medium\",\n                    \"source\": \"source\",\n                    \"campaign\": \"campaign\",\n                    \"term\": \"term\",\n                    \"content\": \"content\"\n                }\n            }\n        },\n        {\n            \"event_type\": \"pageview\",\n            \"data\": {\n                \"page\": {\n                    \"url\": \"http://loquesea.com/another_page#pepe?c=d\",\n                    \"doc_encoding\": \"UTF8\",\n                    \"title\": \"This is my another page\",\n                    \"language_id\": \"555555\",\n                    \"persona\": \"ANY_PERSONA_BUT_NOT_PREVIOUS_PERSONA\",\n                    \"doc_path\": \"another_page\",\n                    \"doc_host\": \"loquesea.com\",\n                    \"doc_protocol\": \"http\",\n                    \"doc_hash\": \"pepe\",\n                    \"doc_search\": \"c=d\",\n                    \"referer\": \"another_referer\",\n                    \"user_agent\": \"another_useragent=b\"\n                },\n                \"device\": {\n                    \"screen_resolution\": \"3840x2160\",\n                    \"language\": \"en\",\n                    \"viewport_width\": \"3840\",\n                    \"viewport_height\": \"2160\"\n                },\n                \"utm\": {\n                    \"medium\": \"another_medium\",\n                    \"source\": \"another_source\",\n                    \"campaign\": \"another_campaign\",\n                    \"term\": \"another_term\",\n                    \"content\": \"another_content\"\n                }\n            }\n        }\n    ]\n}",
-									"options": {
-										"raw": {
-											"language": "json"
-										}
-									}
-								},
-								"url": {
-									"raw": "{{serverURL}}/api/v1/analytics/content/event",
-									"host": [
-										"{{serverURL}}"
-									],
-									"path": [
-										"api",
-										"v1",
-										"analytics",
-										"content",
-										"event"
-									]
-								}
-							},
-							"response": []
-						},
-						{
-							"name": "events is required",
-							"event": [
-								{
-									"listen": "test",
-									"script": {
-										"exec": [
-											"pm.test(\"HTTP Status code must be 400\", function () {",
-											"    pm.response.to.have.status(400);",
-											"});",
-											"",
-											"pm.test(\"Response sould be right\", function () {",
-											"    const responseBody = pm.response.json();",
-											"",
-											"    pm.expect(responseBody).to.not.have.property(\"failed\");",
-											"    pm.expect(responseBody).to.not.have.property(\"success\");",
-											"    pm.expect(responseBody.status).to.be.eq(\"ERROR\");",
-											"",
-											"    pm.expect(responseBody).to.have.property('errors').that.is.not.empty;",
-											"    pm.expect(responseBody.errors.length).to.be.eq(1);",
-											"",
-											"    pm.expect(responseBody.errors[0]).to.not.have.property(\"eventIndex\");",
-											"",
-											"    pm.expect(responseBody.errors[0].code).to.be.eq(\"REQUIRED_FIELD_MISSING\");",
-											"    pm.expect(responseBody.errors[0].field).to.be.eq(\"events\");",
-											"    pm.expect(responseBody.errors[0].message).to.be.eq(\"Required field is missing: events\");",
-											"});"
-										],
-										"type": "text/javascript",
-										"packages": {},
-										"requests": {}
-									}
-								}
-							],
-							"request": {
-								"auth": {
-									"type": "bearer",
-									"bearer": [
-										{
-											"key": "token",
-											"value": "{{jwt}}",
-											"type": "string"
-										}
-									]
-								},
-								"method": "POST",
-								"header": [
-									{
-										"key": "Origin",
-										"value": "http://{{testSiteName}}",
-										"type": "text"
-									},
-									{
-										"key": "Referer",
-										"value": "http://{{testSiteName}}",
-										"type": "text"
-									}
-								],
-								"body": {
-									"mode": "raw",
-									"raw": "{\n    \"context\": {\n        \"site_auth\": \"{{testSiteAuth}}\",\n        \"session_id\": \"abc\",\n        \"user_id\": \"qwe\",\n        \"device\": {\n            \"screen_resolution\": \"1280x720\",\n            \"language\": \"en\",\n            \"viewport_width\": \"1280\",\n            \"viewport_height\": \"720\"\n        }\n    }\n}",
-									"options": {
-										"raw": {
-											"language": "json"
-										}
-									}
-								},
-								"url": {
-									"raw": "{{serverURL}}/api/v1/analytics/content/event",
-									"host": [
-										"{{serverURL}}"
-									],
-									"path": [
-										"api",
-										"v1",
-										"analytics",
-										"content",
-										"event"
-									]
-								}
-							},
-							"response": []
-						},
-						{
-							"name": "session_id is required",
-							"event": [
-								{
-									"listen": "test",
-									"script": {
-										"exec": [
-											"pm.test(\"HTTP Status code must be 400\", function () {",
-											"    pm.response.to.have.status(400);",
-											"});",
-											"",
-											"pm.test(\"Response sould be right\", function () {",
-											"    const responseBody = pm.response.json();",
-											"",
-											"    pm.expect(responseBody).to.not.have.property(\"failed\");",
-											"    pm.expect(responseBody).to.not.have.property(\"success\");",
-											"    pm.expect(responseBody.status).to.be.eq(\"ERROR\");",
-											"",
-											"    pm.expect(responseBody).to.have.property('errors').that.is.not.empty;",
-											"    pm.expect(responseBody.errors.length).to.be.eq(1);",
-											"",
-											"    pm.expect(responseBody.errors[0]).to.not.have.property(\"eventIndex\");",
-											"",
-											"    pm.expect(responseBody.errors[0].code).to.be.eq(\"REQUIRED_FIELD_MISSING\");",
-											"    pm.expect(responseBody.errors[0].field).to.be.eq(\"context.session_id\");",
-											"    pm.expect(responseBody.errors[0].message).to.be.eq(\"Required field is missing: context.session_id\");",
-											"});"
-										],
-										"type": "text/javascript",
-										"packages": {},
-										"requests": {}
-									}
-								}
-							],
-							"request": {
-								"auth": {
-									"type": "bearer",
-									"bearer": [
-										{
-											"key": "token",
-											"value": "{{jwt}}",
-											"type": "string"
-										}
-									]
-								},
-								"method": "POST",
-								"header": [
-									{
-										"key": "Origin",
-										"value": "http://{{testSiteName}}",
-										"type": "text"
-									},
-									{
-										"key": "Referer",
-										"value": "http://{{testSiteName}}",
-										"type": "text"
-									}
-								],
-								"body": {
-									"mode": "raw",
-									"raw": "{\n    \"context\": {\n        \"site_auth\": \"{{testSiteAuth}}\",\n        \"user_id\": \"qwe\",\n        \"device\": {\n            \"screen_resolution\": \"1280x720\",\n            \"language\": \"en\",\n            \"viewport_width\": \"1280\",\n            \"viewport_height\": \"720\"\n        }\n    },\n    \"events\": [\n        {\n            \"event_type\": \"pageview\",\n            \"data\": {\n                \"page\": {\n                    \"url\": \"http://loquesea.com/index#pepito?a=b\",\n                    \"doc_encoding\": \"UTF8\",\n                    \"title\": \"This is my index page\",\n                    \"language_id\": \"23213\",\n                    \"persona\": \"ANY_PERSONA\",\n                    \"doc_path\": \"index\",\n                    \"doc_host\": \"loquesea.com\",\n                    \"doc_protocol\": \"http\",\n                    \"doc_hash\": \"pepito\",\n                    \"doc_search\": \"a=b\",\n                    \"referer\": \"referer\",\n                    \"user_agent\": \"useragent=b\"\n                },\n                \"utm\": {\n                    \"medium\": \"medium\",\n                    \"source\": \"source\",\n                    \"campaign\": \"campaign\",\n                    \"term\": \"term\",\n                    \"content\": \"content\"\n                }\n            }\n        },\n        {\n            \"event_type\": \"pageview\",\n            \"data\": {\n                \"page\": {\n                    \"url\": \"http://loquesea.com/another_page#pepe?c=d\",\n                    \"doc_encoding\": \"UTF8\",\n                    \"title\": \"This is my another page\",\n                    \"language_id\": \"555555\",\n                    \"persona\": \"ANY_PERSONA_BUT_NOT_PREVIOUS_PERSONA\",\n                    \"doc_path\": \"another_page\",\n                    \"doc_host\": \"loquesea.com\",\n                    \"doc_protocol\": \"http\",\n                    \"doc_hash\": \"pepe\",\n                    \"doc_search\": \"c=d\",\n                    \"referer\": \"another_referer\",\n                    \"user_agent\": \"another_useragent=b\"\n                },\n                \"device\": {\n                    \"screen_resolution\": \"3840x2160\",\n                    \"language\": \"en\",\n                    \"viewport_width\": \"3840\",\n                    \"viewport_height\": \"2160\"\n                },\n                \"utm\": {\n                    \"medium\": \"another_medium\",\n                    \"source\": \"another_source\",\n                    \"campaign\": \"another_campaign\",\n                    \"term\": \"another_term\",\n                    \"content\": \"another_content\"\n                }\n            }\n        }\n    ]\n}",
-									"options": {
-										"raw": {
-											"language": "json"
-										}
-									}
-								},
-								"url": {
-									"raw": "{{serverURL}}/api/v1/analytics/content/event",
-									"host": [
-										"{{serverURL}}"
-									],
-									"path": [
-										"api",
-										"v1",
-										"analytics",
-										"content",
-										"event"
-									]
-								}
-							},
-							"response": []
-						},
-						{
-							"name": "user_id is required",
-							"event": [
-								{
-									"listen": "test",
-									"script": {
-										"exec": [
-											"pm.test(\"HTTP Status code must be 400\", function () {",
-											"    pm.response.to.have.status(400);",
-											"});",
-											"",
-											"pm.test(\"Response sould be right\", function () {",
-											"    const responseBody = pm.response.json();",
-											"",
-											"    pm.expect(responseBody).to.not.have.property(\"failed\");",
-											"    pm.expect(responseBody).to.not.have.property(\"success\");",
-											"    pm.expect(responseBody.status).to.be.eq(\"ERROR\");",
-											"",
-											"    pm.expect(responseBody).to.have.property('errors').that.is.not.empty;",
-											"    pm.expect(responseBody.errors.length).to.be.eq(1);",
-											"",
-											"    pm.expect(responseBody.errors[0]).to.not.have.property(\"eventIndex\");",
-											"",
-											"    pm.expect(responseBody.errors[0].code).to.be.eq(\"REQUIRED_FIELD_MISSING\");",
-											"    pm.expect(responseBody.errors[0].field).to.be.eq(\"context.user_id\");",
-											"    pm.expect(responseBody.errors[0].message).to.be.eq(\"Required field is missing: context.user_id\");",
-											"});"
-										],
-										"type": "text/javascript",
-										"packages": {},
-										"requests": {}
-									}
-								}
-							],
-							"request": {
-								"auth": {
-									"type": "bearer",
-									"bearer": [
-										{
-											"key": "token",
-											"value": "{{jwt}}",
-											"type": "string"
-										}
-									]
-								},
-								"method": "POST",
-								"header": [
-									{
-										"key": "Origin",
-										"value": "http://{{testSiteName}}",
-										"type": "text"
-									},
-									{
-										"key": "Referer",
-										"value": "http://{{testSiteName}}",
-										"type": "text"
-									}
-								],
-								"body": {
-									"mode": "raw",
-									"raw": "{\n    \"context\": {\n        \"site_auth\": \"{{testSiteAuth}}\",\n        \"session_id\": \"abc\",\n        \"device\": {\n            \"screen_resolution\": \"1280x720\",\n            \"language\": \"en\",\n            \"viewport_width\": \"1280\",\n            \"viewport_height\": \"720\"\n        }\n    },\n    \"events\": [\n        {\n            \"event_type\": \"pageview\",\n            \"data\": {\n                \"page\": {\n                    \"url\": \"http://loquesea.com/index#pepito?a=b\",\n                    \"doc_encoding\": \"UTF8\",\n                    \"title\": \"This is my index page\",\n                    \"language_id\": \"23213\",\n                    \"persona\": \"ANY_PERSONA\",\n                    \"doc_path\": \"index\",\n                    \"doc_host\": \"loquesea.com\",\n                    \"doc_protocol\": \"http\",\n                    \"doc_hash\": \"pepito\",\n                    \"doc_search\": \"a=b\",\n                    \"referer\": \"referer\",\n                    \"user_agent\": \"useragent=b\"\n                },\n                \"utm\": {\n                    \"medium\": \"medium\",\n                    \"source\": \"source\",\n                    \"campaign\": \"campaign\",\n                    \"term\": \"term\",\n                    \"content\": \"content\"\n                }\n            }\n        },\n        {\n            \"event_type\": \"pageview\",\n            \"data\": {\n                \"page\": {\n                    \"url\": \"http://loquesea.com/another_page#pepe?c=d\",\n                    \"doc_encoding\": \"UTF8\",\n                    \"title\": \"This is my another page\",\n                    \"language_id\": \"555555\",\n                    \"persona\": \"ANY_PERSONA_BUT_NOT_PREVIOUS_PERSONA\",\n                    \"doc_path\": \"another_page\",\n                    \"doc_host\": \"loquesea.com\",\n                    \"doc_protocol\": \"http\",\n                    \"doc_hash\": \"pepe\",\n                    \"doc_search\": \"c=d\",\n                    \"referer\": \"another_referer\",\n                    \"user_agent\": \"another_useragent=b\"\n                },\n                \"utm\": {\n                    \"medium\": \"another_medium\",\n                    \"source\": \"another_source\",\n                    \"campaign\": \"another_campaign\",\n                    \"term\": \"another_term\",\n                    \"content\": \"another_content\"\n                }\n            }\n        }\n    ]\n}",
-									"options": {
-										"raw": {
-											"language": "json"
-										}
-									}
-								},
-								"url": {
-									"raw": "{{serverURL}}/api/v1/analytics/content/event",
-									"host": [
-										"{{serverURL}}"
-									],
-									"path": [
-										"api",
-										"v1",
-										"analytics",
-										"content",
-										"event"
-									]
-								}
-							},
-							"response": []
-						},
-						{
-							"name": "event_type is required",
-							"event": [
-								{
-									"listen": "test",
-									"script": {
-										"exec": [
-											"pm.test(\"HTTP Status code must be 400\", function () {",
-											"    pm.response.to.have.status(400);",
-											"});",
-											"",
-											"pm.test(\"Response sould be right\", function () {",
-											"    const responseBody = pm.response.json();",
-											"",
-											"    pm.expect(responseBody.failed).to.be.eq(2);",
-											"    pm.expect(responseBody.success).to.be.eq(0);",
-											"    pm.expect(responseBody.status).to.be.eq(\"ERROR\");",
-											"",
-											"    pm.expect(responseBody).to.have.property('errors').that.is.not.empty;",
-											"    pm.expect(responseBody.errors.length).to.be.eq(2);",
-											"",
-											"    pm.expect(responseBody.errors[0].eventIndex).to.be.eq(0);",
-											"    pm.expect(responseBody.errors[0].code).to.be.eq(\"REQUIRED_FIELD_MISSING\");",
-											"    pm.expect(responseBody.errors[0].field).to.be.eq(\"events[0].event_type\");",
-											"    pm.expect(responseBody.errors[0].message).to.be.eq(\"Required field is missing: event_type\");",
-											"",
-											"    pm.expect(responseBody.errors[1].eventIndex).to.be.eq(1);",
-											"    pm.expect(responseBody.errors[1].code).to.be.eq(\"REQUIRED_FIELD_MISSING\");",
-											"    pm.expect(responseBody.errors[1].field).to.be.eq(\"events[1].event_type\");",
-											"    pm.expect(responseBody.errors[1].message).to.be.eq(\"Required field is missing: event_type\");",
-											"});"
-										],
-										"type": "text/javascript",
-										"packages": {},
-										"requests": {}
-									}
-								}
-							],
-							"request": {
-								"auth": {
-									"type": "bearer",
-									"bearer": [
-										{
-											"key": "token",
-											"value": "{{jwt}}",
-											"type": "string"
-										}
-									]
-								},
-								"method": "POST",
-								"header": [
-									{
-										"key": "Origin",
-										"value": "http://{{testSiteName}}",
-										"type": "text"
-									},
-									{
-										"key": "Referer",
-										"value": "http://{{testSiteName}}",
-										"type": "text"
-									}
-								],
-								"body": {
-									"mode": "raw",
-									"raw": "{\n    \"context\": {\n        \"site_auth\": \"{{testSiteAuth}}\",\n        \"session_id\": \"abc\",\n        \"user_id\": \"qwe\",\n        \"device\": {\n            \"screen_resolution\": \"1280x720\",\n            \"language\": \"en\",\n            \"viewport_width\": \"1280\",\n            \"viewport_height\": \"720\"\n        }\n    },\n    \"events\": [\n        {\n           \"local_time\": \"2025-07-28T14:30:00+02:00\"\n        },\n        {\n            \"local_time\": \"2025-07-28T14:30:00+02:00\"\n        }\n    ]\n}",
-									"options": {
-										"raw": {
-											"language": "json"
-										}
-									}
-								},
-								"url": {
-									"raw": "{{serverURL}}/api/v1/analytics/content/event",
-									"host": [
-										"{{serverURL}}"
-									],
-									"path": [
-										"api",
-										"v1",
-										"analytics",
-										"content",
-										"event"
-									]
-								}
-							},
-							"response": []
-						},
-						{
-							"name": "pageview required fields",
-							"event": [
-								{
-									"listen": "test",
-									"script": {
-										"exec": [
-											"pm.test(\"HTTP Status code must be 400\", function () {",
-											"    pm.response.to.have.status(400);",
-											"});",
-											"",
-											"pm.test(\"Response sould be right\", function () {",
-											"    const responseBody = pm.response.json();",
-											"",
-											"    pm.expect(responseBody.failed).to.be.eq(3);",
-											"    pm.expect(responseBody.success).to.be.eq(0);",
-											"    pm.expect(responseBody.status).to.be.eq(\"ERROR\");",
-											"",
-											"    pm.expect(responseBody).to.have.property('errors').that.is.not.empty;",
-											"    pm.expect(responseBody.errors.length).to.be.eq(4);",
-											"",
-											"    pm.expect(responseBody.errors[0].eventIndex).to.be.eq(0);",
-											"    pm.expect(responseBody.errors[0].code).to.be.eq(\"REQUIRED_FIELD_MISSING\");",
-											"    pm.expect(responseBody.errors[0].field).to.be.eq(\"events[0].local_time\");",
-											"    pm.expect(responseBody.errors[0].message).to.be.eq(\"Required field is missing: local_time\");",
-											"",
-											"    pm.expect(responseBody.errors[1].eventIndex).to.be.eq(0);",
-											"    pm.expect(responseBody.errors[1].code).to.be.eq(\"REQUIRED_FIELD_MISSING\");",
-											"    pm.expect(responseBody.errors[1].field).to.be.eq(\"events[0].data.page.url\");",
-											"    pm.expect(responseBody.errors[1].message).to.be.eq(\"Required field is missing: data.page.url\");",
-											"",
-											"    pm.expect(responseBody.errors[2].eventIndex).to.be.eq(1);",
-											"    pm.expect(responseBody.errors[2].code).to.be.eq(\"REQUIRED_FIELD_MISSING\");",
-											"    pm.expect(responseBody.errors[2].field).to.be.eq(\"events[1].data.page.doc_encoding\");",
-											"    pm.expect(responseBody.errors[2].message).to.be.eq(\"Required field is missing: data.page.doc_encoding\");",
-											"",
-											"    pm.expect(responseBody.errors[3].eventIndex).to.be.eq(2);",
-											"    pm.expect(responseBody.errors[3].code).to.be.eq(\"REQUIRED_FIELD_MISSING\");",
-											"    pm.expect(responseBody.errors[3].field).to.be.eq(\"events[2].data.page.title\");",
-											"    pm.expect(responseBody.errors[3].message).to.be.eq(\"Required field is missing: data.page.title\");",
-<<<<<<< HEAD
-											"});"
-										],
-										"type": "text/javascript",
-										"packages": {},
-										"requests": {}
-									}
-								}
-							],
-							"request": {
-								"auth": {
-									"type": "basic",
-									"basic": [
-										{
-											"key": "username",
-											"value": "admin@dotcms.com",
-											"type": "string"
-										},
-										{
-											"key": "password",
-											"value": "admin",
-											"type": "string"
-										}
-									]
-								},
-								"method": "POST",
-								"header": [
-									{
-										"key": "Origin",
-										"value": "http://{{testSiteName}}",
-										"type": "text"
-									},
-									{
-										"key": "Referer",
-										"value": "http://{{testSiteName}}",
-										"type": "text"
-									}
-								],
-								"body": {
-									"mode": "raw",
-									"raw": "{\n    \"context\": {\n        \"site_auth\": \"{{testSiteAuth}}\",\n        \"session_id\": \"abc\",\n        \"user_id\": \"qwe\",\n        \"device\": {\n            \"screen_resolution\": \"1280x720\",\n            \"language\": \"en\",\n            \"viewport_width\": \"1280\",\n            \"viewport_height\": \"720\"\n        }\n    },\n    \"events\": [\n        {\n            \"event_type\": \"pageview\",\n            \"data\": {\n                \"page\": {\n                    \"doc_encoding\": \"UTF8\",\n                    \"title\": \"This is my index page\",\n                    \"language_id\": \"23213\",\n                    \"persona\": \"ANY_PERSONA\",\n                    \"doc_path\": \"index\",\n                    \"doc_host\": \"loquesea.com\",\n                    \"doc_protocol\": \"http\",\n                    \"doc_hash\": \"pepito\",\n                    \"doc_search\": \"a=b\"\n                },\n                \"utm\": {\n                    \"medium\": \"medium\",\n                    \"source\": \"source\",\n                    \"campaign\": \"campaign\",\n                    \"term\": \"term\",\n                    \"content\": \"content\"\n                }\n            }\n        },\n        {\n            \"event_type\": \"pageview\",\n            \"local_time\": \"2025-06-09T14:30:00+02:00\",\n            \"data\": {\n                \"page\": {\n                    \"url\": \"http://loquesea.com/another_page#pepe?c=d\",\n                    \"title\": \"This is my another page\",\n                    \"language_id\": \"555555\",\n                    \"persona\": \"ANY_PERSONA_BUT_NOT_PREVIOUS_PERSONA\",\n                    \"doc_path\": \"another_page\",\n                    \"doc_host\": \"loquesea.com\",\n                    \"doc_protocol\": \"http\",\n                    \"doc_hash\": \"pepe\",\n                    \"doc_search\": \"c=d\"\n                },\n                \"utm\": {\n                    \"medium\": \"another_medium\",\n                    \"source\": \"another_source\",\n                    \"campaign\": \"another_campaign\",\n                    \"term\": \"another_term\",\n                    \"content\": \"another_content\"\n                }\n            }\n        },\n        {\n            \"event_type\": \"pageview\",\n            \"local_time\": \"2025-06-09T14:30:00+02:00\",\n            \"data\": {\n                \"page\": {\n                    \"url\": \"http://loquesea.com/index#pepito?a=b\",\n                    \"doc_encoding\": \"UTF8\",\n                    \"language_id\": \"23213\",\n                    \"persona\": \"ANY_PERSONA\",\n                    \"doc_path\": \"index\",\n                    \"doc_host\": \"loquesea.com\",\n                    \"doc_protocol\": \"http\",\n                    \"doc_hash\": \"pepito\",\n                    \"doc_search\": \"a=b\"\n                },\n                \"utm\": {\n                    \"medium\": \"medium\",\n                    \"source\": \"source\",\n                    \"campaign\": \"campaign\",\n                    \"term\": \"term\",\n                    \"content\": \"content\"\n                }\n            }\n        }\n    ]\n}",
-									"options": {
-										"raw": {
-											"language": "json"
-										}
-									}
-								},
-								"url": {
-									"raw": "{{serverURL}}/api/v1/analytics/content/event",
-									"host": [
-										"{{serverURL}}"
-									],
-									"path": [
-										"api",
-										"v1",
-										"analytics",
-										"content",
-										"event"
-									]
-								}
-							},
-							"response": []
-						},
-						{
-							"name": "pageview extra attributes",
-							"event": [
-								{
-									"listen": "test",
-									"script": {
-										"exec": [
-											"pm.test(\"HTTP Status code must be 400\", function () {",
-											"    pm.response.to.have.status(400);",
-											"});",
-											"",
-											"pm.test(\"Response sould be right\", function () {",
-											"    const responseBody = pm.response.json();",
-											"",
-											"    pm.expect(responseBody.failed).to.be.eq(1);",
-											"    pm.expect(responseBody.success).to.be.eq(0);",
-											"    pm.expect(responseBody.status).to.be.eq(\"ERROR\");",
-											"",
-											"    pm.expect(responseBody).to.have.property('errors').that.is.not.empty;",
-											"    pm.expect(responseBody.errors.length).to.be.eq(3);",
-											"",
-											"    pm.expect(responseBody.errors[0].eventIndex).to.be.eq(0);",
-											"    pm.expect(responseBody.errors[0].code).to.be.eq(\"UNKNOWN_FIELD\");",
-											"    pm.expect(responseBody.errors[0].field).to.be.eq(\"events[0].data.page.extra\");",
-											"    pm.expect(responseBody.errors[0].message).to.be.eq(\"Unknown field 'data.page.extra'\");",
-											"",
-											"    pm.expect(responseBody.errors[1].eventIndex).to.be.eq(0);",
-											"    pm.expect(responseBody.errors[1].code).to.be.eq(\"UNKNOWN_FIELD\");",
-											"    pm.expect(responseBody.errors[1].field).to.be.eq(\"events[0].data.utm.extra\");",
-											"    pm.expect(responseBody.errors[1].message).to.be.eq(\"Unknown field 'data.utm.extra'\");",
-											"",
-											"    pm.expect(responseBody.errors[2].eventIndex).to.be.eq(0);",
-											"    pm.expect(responseBody.errors[2].code).to.be.eq(\"UNKNOWN_FIELD\");",
-											"    pm.expect(responseBody.errors[2].field).to.be.eq(\"events[0].data.extra\");",
-											"    pm.expect(responseBody.errors[2].message).to.be.eq(\"Unknown field 'data.extra'\");",
-											"});"
-										],
-										"type": "text/javascript",
-										"packages": {},
-										"requests": {}
-									}
-								}
-							],
-							"request": {
-								"auth": {
-									"type": "basic",
-									"basic": [
-										{
-											"key": "username",
-											"value": "admin@dotcms.com",
-											"type": "string"
-										},
-										{
-											"key": "password",
-											"value": "admin",
-											"type": "string"
-										}
-									]
-								},
-								"method": "POST",
-								"header": [
-									{
-										"key": "Origin",
-										"value": "http://{{testSiteName}}",
-										"type": "text"
-									},
-									{
-										"key": "Referer",
-										"value": "http://{{testSiteName}}",
-										"type": "text"
-									}
-								],
-								"body": {
-									"mode": "raw",
-									"raw": "{\n    \"context\": {\n        \"site_auth\": \"{{testSiteAuth}}\",\n        \"session_id\": \"abc\",\n        \"user_id\": \"qwe\",\n        \"device\": {\n            \"screen_resolution\": \"1280x720\",\n            \"language\": \"en\",\n            \"viewport_width\": \"1280\",\n            \"viewport_height\": \"720\"\n        }\n    },\n    \"events\": [\n        {\n            \"event_type\": \"pageview\",\n            \"local_time\": \"2025-06-09T14:30:00+02:00\",\n            \"data\": {\n                \"page\": {\n                    \"url\": \"http://loquesea.com/index#pepito?a=b\",\n                    \"doc_encoding\": \"UTF8\",\n                    \"title\": \"This is my index page\",\n                    \"language_id\": \"23213\",\n                    \"persona\": \"ANY_PERSONA\",\n                    \"doc_path\": \"index\",\n                    \"doc_host\": \"loquesea.com\",\n                    \"doc_protocol\": \"http\",\n                    \"doc_hash\": \"pepito\",\n                    \"doc_search\": \"a=b\",\n                    \"extra\": \"extra\"\n                },\n                \"utm\": {\n                    \"medium\": \"medium\",\n                    \"source\": \"source\",\n                    \"campaign\": \"campaign\",\n                    \"term\": \"term\",\n                    \"content\": \"content\",\n                    \"extra\": \"extra\"\n                },\n                \"extra\": \"extra\"\n            }\n        }\n    ]\n}",
-									"options": {
-										"raw": {
-											"language": "json"
-										}
-									}
-								},
-								"url": {
-									"raw": "{{serverURL}}/api/v1/analytics/content/event",
-									"host": [
-										"{{serverURL}}"
-									],
-									"path": [
-										"api",
-										"v1",
-										"analytics",
-										"content",
-										"event"
-									]
-								}
-							},
-							"response": []
-						},
-						{
-							"name": "content_impression required fields",
-							"event": [
-								{
-									"listen": "test",
-									"script": {
-										"exec": [
-											"pm.test(\"HTTP Status code must be 400\", function () {",
-											"    pm.response.to.have.status(400);",
-											"});",
-											"",
-											"pm.test(\"Response sould be right\", function () {",
-											"    const responseBody = pm.response.json();",
-											"",
-											"    pm.expect(responseBody.failed).to.be.eq(8);",
-											"    pm.expect(responseBody.success).to.be.eq(0);",
-											"    pm.expect(responseBody.status).to.be.eq(\"ERROR\");",
-											"",
-											"    pm.expect(responseBody).to.have.property('errors').that.is.not.empty;",
-											"    pm.expect(responseBody.errors.length).to.be.eq(8);",
-											"",
-											"    pm.expect(responseBody.errors[0].eventIndex).to.be.eq(0);",
-											"    pm.expect(responseBody.errors[0].code).to.be.eq(\"REQUIRED_FIELD_MISSING\");",
-											"    pm.expect(responseBody.errors[0].field).to.be.eq(\"events[0].data.page.url\");",
-											"    pm.expect(responseBody.errors[0].message).to.be.eq(\"Required field is missing: data.page.url\");",
-											"",
-											"    pm.expect(responseBody.errors[1].eventIndex).to.be.eq(1);",
-											"    pm.expect(responseBody.errors[1].code).to.be.eq(\"REQUIRED_FIELD_MISSING\");",
-											"    pm.expect(responseBody.errors[1].field).to.be.eq(\"events[1].data.page.title\");",
-											"    pm.expect(responseBody.errors[1].message).to.be.eq(\"Required field is missing: data.page.title\");",
-											"",
-											"    pm.expect(responseBody.errors[2].eventIndex).to.be.eq(2);",
-											"    pm.expect(responseBody.errors[2].code).to.be.eq(\"REQUIRED_FIELD_MISSING\");",
-											"    pm.expect(responseBody.errors[2].field).to.be.eq(\"events[2].data.content.identifier\");",
-											"    pm.expect(responseBody.errors[2].message).to.be.eq(\"Required field is missing: data.content.identifier\");",
-											"",
-											"    pm.expect(responseBody.errors[3].eventIndex).to.be.eq(3);",
-											"    pm.expect(responseBody.errors[3].code).to.be.eq(\"REQUIRED_FIELD_MISSING\");",
-											"    pm.expect(responseBody.errors[3].field).to.be.eq(\"events[3].data.content.inode\");",
-											"    pm.expect(responseBody.errors[3].message).to.be.eq(\"Required field is missing: data.content.inode\");",
-											"",
-											"    pm.expect(responseBody.errors[4].eventIndex).to.be.eq(4);",
-											"    pm.expect(responseBody.errors[4].code).to.be.eq(\"REQUIRED_FIELD_MISSING\");",
-											"    pm.expect(responseBody.errors[4].field).to.be.eq(\"events[4].data.content.title\");",
-											"    pm.expect(responseBody.errors[4].message).to.be.eq(\"Required field is missing: data.content.title\");",
-											"",
-											"    pm.expect(responseBody.errors[5].eventIndex).to.be.eq(5);",
-											"    pm.expect(responseBody.errors[5].code).to.be.eq(\"REQUIRED_FIELD_MISSING\");",
-											"    pm.expect(responseBody.errors[5].field).to.be.eq(\"events[5].data.content.content_type\");",
-											"    pm.expect(responseBody.errors[5].message).to.be.eq(\"Required field is missing: data.content.content_type\");",
-											"",
-											"    pm.expect(responseBody.errors[6].eventIndex).to.be.eq(6);",
-											"    pm.expect(responseBody.errors[6].code).to.be.eq(\"REQUIRED_FIELD_MISSING\");",
-											"    pm.expect(responseBody.errors[6].field).to.be.eq(\"events[6].data.position.viewport_offset_pct\");",
-											"    pm.expect(responseBody.errors[6].message).to.be.eq(\"Required field is missing: data.position.viewport_offset_pct\");",
-											"",
-											"    pm.expect(responseBody.errors[7].eventIndex).to.be.eq(7);",
-											"    pm.expect(responseBody.errors[7].code).to.be.eq(\"REQUIRED_FIELD_MISSING\");",
-											"    pm.expect(responseBody.errors[7].field).to.be.eq(\"events[7].data.position.dom_index\");",
-											"    pm.expect(responseBody.errors[7].message).to.be.eq(\"Required field is missing: data.position.dom_index\");",
-=======
->>>>>>> 194f2569
-											"});"
-										],
-										"type": "text/javascript",
-										"packages": {},
-										"requests": {}
-									}
-								}
-							],
-							"request": {
-								"auth": {
-									"type": "basic",
-									"basic": [
-										{
-											"key": "username",
-											"value": "admin@dotcms.com",
-											"type": "string"
-										},
-										{
-											"key": "password",
-											"value": "admin",
-											"type": "string"
-										}
-									]
-								},
-								"method": "POST",
-								"header": [
-									{
-										"key": "Origin",
-										"value": "http://{{testSiteName}}",
-										"type": "text"
-									},
-									{
-										"key": "Referer",
-										"value": "http://{{testSiteName}}",
-										"type": "text"
-									}
-								],
-								"body": {
-									"mode": "raw",
-<<<<<<< HEAD
-									"raw": "{\n    \"context\": {\n        \"site_auth\": \"{{testSiteAuth}}\",\n        \"session_id\": \"abc\",\n        \"user_id\": \"qwe\",\n        \"device\": {\n            \"screen_resolution\": \"1280x720\",\n            \"language\": \"en\",\n            \"viewport_width\": \"1280\",\n            \"viewport_height\": \"720\"\n        }\n    },\n    \"events\": [\n        {\n            \"event_type\": \"content_impression\",\n            \"local_time\": \"2025-07-28T14:30:00+02:00\",\n            \"data\": {\n                \"page\": {\n                    \"title\": \"aaaa Page\"\n                },\n                \"content\": {\n                    \"identifier\": \"1\",    \n                    \"inode\": \"2\", \n                    \"title\": \"this is a title\",      \n                    \"content_type\": \"A\"\n                },\n                \"position\": {\n                    \"viewport_offset_pct\": 18, \n                    \"dom_index\": 5 \n                }\n            }\n        },\n        {\n            \"event_type\": \"content_impression\",\n            \"local_time\": \"2025-07-28T14:30:00+02:00\",\n            \"data\": {\n                \"page\": {\n                    \"url\": \"http://localhost/aaaaa\"\n                },\n                \"content\": {\n                    \"identifier\": \"1\",    \n                    \"inode\": \"2\", \n                    \"title\": \"this is a title\",      \n                    \"content_type\": \"A\"\n                },\n                \"position\": {\n                    \"viewport_offset_pct\": 18, \n                    \"dom_index\": 5 \n                }\n            }\n        },\n        {\n            \"event_type\": \"content_impression\",\n            \"local_time\": \"2025-07-28T14:30:00+02:00\",\n            \"data\": {\n                \"page\": {\n                    \"url\": \"http://localhost/aaaaa\",\n                    \"title\": \"aaaa Page\"\n                },\n                \"content\": { \n                    \"inode\": \"2\", \n                    \"title\": \"this is a title\",      \n                    \"content_type\": \"A\"\n                },\n                \"position\": {\n                    \"viewport_offset_pct\": 18, \n                    \"dom_index\": 5 \n                }\n            }\n        },\n        {\n            \"event_type\": \"content_impression\",\n            \"local_time\": \"2025-07-28T14:30:00+02:00\",\n            \"data\": {\n                \"page\": {\n                    \"url\": \"http://localhost/aaaaa\",\n                    \"title\": \"aaaa Page\"\n                },\n                \"content\": {\n                    \"identifier\": \"1\",    \n                    \"title\": \"this is a title\",      \n                    \"content_type\": \"A\"\n                },\n                \"position\": {\n                    \"viewport_offset_pct\": 18, \n                    \"dom_index\": 5 \n                }\n            }\n        },\n        {\n            \"event_type\": \"content_impression\",\n            \"local_time\": \"2025-07-28T14:30:00+02:00\",\n            \"data\": {\n                \"page\": {\n                    \"url\": \"http://localhost/aaaaa\",\n                    \"title\": \"aaaa Page\"\n                },\n                \"content\": {\n                    \"identifier\": \"1\",    \n                    \"inode\": \"2\",     \n                    \"content_type\": \"A\"\n                },\n                \"position\": {\n                    \"viewport_offset_pct\": 18, \n                    \"dom_index\": 5 \n                }\n            }\n        },\n        {\n            \"event_type\": \"content_impression\",\n            \"local_time\": \"2025-07-28T14:30:00+02:00\",\n            \"data\": {\n                \"page\": {\n                    \"url\": \"http://localhost/aaaaa\",\n                    \"title\": \"aaaa Page\"\n                },\n                \"content\": {\n                    \"identifier\": \"1\",    \n                    \"inode\": \"2\", \n                    \"title\": \"this is a title\"\n                },\n                \"position\": {\n                    \"viewport_offset_pct\": 18, \n                    \"dom_index\": 5 \n                }\n            }\n        },\n        {\n            \"event_type\": \"content_impression\",\n            \"local_time\": \"2025-07-28T14:30:00+02:00\",\n            \"data\": {\n                \"page\": {\n                    \"url\": \"http://localhost/aaaaa\",\n                    \"title\": \"aaaa Page\"\n                },\n                \"content\": {\n                    \"identifier\": \"1\",    \n                    \"inode\": \"2\", \n                    \"title\": \"this is a title\",      \n                    \"content_type\": \"A\"\n                },\n                \"position\": {\n                    \"dom_index\": 5 \n                }\n            }\n        },\n        {\n            \"event_type\": \"content_impression\",\n            \"local_time\": \"2025-07-28T14:30:00+02:00\",\n            \"data\": {\n                \"page\": {\n                    \"url\": \"http://localhost/aaaaa\",\n                    \"title\": \"aaaa Page\"\n                },\n                \"content\": {\n                    \"identifier\": \"1\",    \n                    \"inode\": \"2\", \n                    \"title\": \"this is a title\",      \n                    \"content_type\": \"A\"\n                },\n                \"position\": {\n                    \"viewport_offset_pct\": 18\n                }\n            }\n        }\n    ]\n}",
-=======
-									"raw": "{\n    \"context\": {\n        \"site_auth\": \"{{testSiteAuth}}\",\n        \"session_id\": \"abc\",\n        \"user_id\": \"qwe\",\n        \"device\": {\n            \"screen_resolution\": \"1280x720\",\n            \"language\": \"en\",\n            \"viewport_width\": \"1280\",\n            \"viewport_height\": \"720\"\n        }\n    },\n    \"events\": [\n        {\n            \"event_type\": \"pageview\",\n            \"data\": {\n                \"page\": {\n                    \"doc_encoding\": \"UTF8\",\n                    \"title\": \"This is my index page\",\n                    \"language_id\": \"23213\",\n                    \"persona\": \"ANY_PERSONA\",\n                    \"doc_path\": \"index\",\n                    \"doc_host\": \"loquesea.com\",\n                    \"doc_protocol\": \"http\",\n                    \"doc_hash\": \"pepito\",\n                    \"doc_search\": \"a=b\"\n                },\n                \"utm\": {\n                    \"medium\": \"medium\",\n                    \"source\": \"source\",\n                    \"campaign\": \"campaign\",\n                    \"term\": \"term\",\n                    \"content\": \"content\"\n                }\n            }\n        },\n        {\n            \"event_type\": \"pageview\",\n            \"local_time\": \"2025-06-09T14:30:00+02:00\",\n            \"data\": {\n                \"page\": {\n                    \"url\": \"http://loquesea.com/another_page#pepe?c=d\",\n                    \"title\": \"This is my another page\",\n                    \"language_id\": \"555555\",\n                    \"persona\": \"ANY_PERSONA_BUT_NOT_PREVIOUS_PERSONA\",\n                    \"doc_path\": \"another_page\",\n                    \"doc_host\": \"loquesea.com\",\n                    \"doc_protocol\": \"http\",\n                    \"doc_hash\": \"pepe\",\n                    \"doc_search\": \"c=d\"\n                },\n                \"utm\": {\n                    \"medium\": \"another_medium\",\n                    \"source\": \"another_source\",\n                    \"campaign\": \"another_campaign\",\n                    \"term\": \"another_term\",\n                    \"content\": \"another_content\"\n                }\n            }\n        },\n        {\n            \"event_type\": \"pageview\",\n            \"local_time\": \"2025-06-09T14:30:00+02:00\",\n            \"data\": {\n                \"page\": {\n                    \"url\": \"http://loquesea.com/index#pepito?a=b\",\n                    \"doc_encoding\": \"UTF8\",\n                    \"language_id\": \"23213\",\n                    \"persona\": \"ANY_PERSONA\",\n                    \"doc_path\": \"index\",\n                    \"doc_host\": \"loquesea.com\",\n                    \"doc_protocol\": \"http\",\n                    \"doc_hash\": \"pepito\",\n                    \"doc_search\": \"a=b\"\n                },\n                \"utm\": {\n                    \"medium\": \"medium\",\n                    \"source\": \"source\",\n                    \"campaign\": \"campaign\",\n                    \"term\": \"term\",\n                    \"content\": \"content\"\n                }\n            }\n        }\n    ]\n}",
->>>>>>> 194f2569
-									"options": {
-										"raw": {
-											"language": "json"
-										}
-									}
-								},
-								"url": {
-									"raw": "{{serverURL}}/api/v1/analytics/content/event",
-									"host": [
-										"{{serverURL}}"
-									],
-									"path": [
-										"api",
-										"v1",
-										"analytics",
-										"content",
-										"event"
-									]
-								}
-							},
-							"response": []
-						},
-						{
-							"name": "content_impression extra attributes",
-							"event": [
-								{
-									"listen": "test",
-									"script": {
-										"exec": [
-											"pm.test(\"HTTP Status code must be 400\", function () {",
-											"    pm.response.to.have.status(400);",
-											"});",
-											"",
-											"pm.test(\"Response sould be right\", function () {",
-											"    const responseBody = pm.response.json();",
-											"",
-											"    pm.expect(responseBody.failed).to.be.eq(1);",
-											"    pm.expect(responseBody.success).to.be.eq(0);",
-											"    pm.expect(responseBody.status).to.be.eq(\"ERROR\");",
-											"",
-											"    pm.expect(responseBody).to.have.property('errors').that.is.not.empty;",
-											"    pm.expect(responseBody.errors.length).to.be.eq(3);",
-											"",
-											"    pm.expect(responseBody.errors[0].eventIndex).to.be.eq(0);",
-											"    pm.expect(responseBody.errors[0].code).to.be.eq(\"UNKNOWN_FIELD\");",
-											"    pm.expect(responseBody.errors[0].field).to.be.eq(\"events[0].data.page.extra\");",
-											"    pm.expect(responseBody.errors[0].message).to.be.eq(\"Unknown field 'data.page.extra'\");",
-											"",
-											"    pm.expect(responseBody.errors[1].eventIndex).to.be.eq(0);",
-											"    pm.expect(responseBody.errors[1].code).to.be.eq(\"UNKNOWN_FIELD\");",
-<<<<<<< HEAD
-											"    pm.expect(responseBody.errors[1].field).to.be.eq(\"events[0].data.content.extra\");",
-											"    pm.expect(responseBody.errors[1].message).to.be.eq(\"Unknown field 'data.content.extra'\");",
-											"",
-											"    pm.expect(responseBody.errors[2].eventIndex).to.be.eq(0);",
-											"    pm.expect(responseBody.errors[2].code).to.be.eq(\"UNKNOWN_FIELD\");",
-											"    pm.expect(responseBody.errors[2].field).to.be.eq(\"events[0].data.position.extra\");",
-											"    pm.expect(responseBody.errors[2].message).to.be.eq(\"Unknown field 'data.position.extra'\");",
-											"",
-											"    pm.expect(responseBody.errors[3].eventIndex).to.be.eq(0);",
-											"    pm.expect(responseBody.errors[3].code).to.be.eq(\"UNKNOWN_FIELD\");",
-											"    pm.expect(responseBody.errors[3].field).to.be.eq(\"events[0].data.extra\");",
-											"    pm.expect(responseBody.errors[3].message).to.be.eq(\"Unknown field 'data.extra'\");",
-=======
-											"    pm.expect(responseBody.errors[1].field).to.be.eq(\"events[0].data.utm.extra\");",
-											"    pm.expect(responseBody.errors[1].message).to.be.eq(\"Unknown field 'data.utm.extra'\");",
-											"",
-											"    pm.expect(responseBody.errors[2].eventIndex).to.be.eq(0);",
-											"    pm.expect(responseBody.errors[2].code).to.be.eq(\"UNKNOWN_FIELD\");",
-											"    pm.expect(responseBody.errors[2].field).to.be.eq(\"events[0].data.extra\");",
-											"    pm.expect(responseBody.errors[2].message).to.be.eq(\"Unknown field 'data.extra'\");",
->>>>>>> 194f2569
-											"});"
-										],
-										"type": "text/javascript",
-										"packages": {},
-										"requests": {}
-									}
-								}
-							],
-							"request": {
-								"auth": {
-									"type": "basic",
-									"basic": [
-										{
-											"key": "username",
-											"value": "admin@dotcms.com",
-											"type": "string"
-										},
-										{
-											"key": "password",
-											"value": "admin",
-											"type": "string"
-										}
-									]
-								},
-								"method": "POST",
-								"header": [
-									{
-										"key": "Origin",
-										"value": "http://{{testSiteName}}",
-										"type": "text"
-									},
-									{
-										"key": "Referer",
-										"value": "http://{{testSiteName}}",
-										"type": "text"
-									}
-								],
-								"body": {
-									"mode": "raw",
-<<<<<<< HEAD
-									"raw": "{\n    \"context\": {\n        \"site_auth\": \"{{testSiteAuth}}\",\n        \"session_id\": \"abc\",\n        \"user_id\": \"qwe\",\n        \"device\": {\n            \"screen_resolution\": \"1280x720\",\n            \"language\": \"en\",\n            \"viewport_width\": \"1280\",\n            \"viewport_height\": \"720\"\n        }\n    },\n    \"events\": [\n        {\n            \"event_type\": \"content_impression\",\n            \"local_time\": \"2025-06-09T14:30:00+02:00\",\n            \"data\": {\n                \"page\": {\n                    \"url\": \"http://localhost/aaaaa\",\n                    \"title\": \"aaaa Page\",\n                    \"extra\": \"\"\n                },\n                \"content\": {\n                    \"identifier\": \"1\",    \n                    \"inode\": \"2\", \n                    \"title\": \"this is a title\",      \n                    \"content_type\": \"A\",\n                    \"extra\": \"\"\n                },\n                \"position\": {\n                    \"viewport_offset_pct\": 18, \n                    \"dom_index\": 5,\n                    \"extra\": \"\"\n                },\n                \"extra\": \"\"\n            }\n        }\n    ]\n}",
-=======
-									"raw": "{\n    \"context\": {\n        \"site_auth\": \"{{testSiteAuth}}\",\n        \"session_id\": \"abc\",\n        \"user_id\": \"qwe\",\n        \"device\": {\n            \"screen_resolution\": \"1280x720\",\n            \"language\": \"en\",\n            \"viewport_width\": \"1280\",\n            \"viewport_height\": \"720\"\n        }\n    },\n    \"events\": [\n        {\n            \"event_type\": \"pageview\",\n            \"local_time\": \"2025-06-09T14:30:00+02:00\",\n            \"data\": {\n                \"page\": {\n                    \"url\": \"http://loquesea.com/index#pepito?a=b\",\n                    \"doc_encoding\": \"UTF8\",\n                    \"title\": \"This is my index page\",\n                    \"language_id\": \"23213\",\n                    \"persona\": \"ANY_PERSONA\",\n                    \"doc_path\": \"index\",\n                    \"doc_host\": \"loquesea.com\",\n                    \"doc_protocol\": \"http\",\n                    \"doc_hash\": \"pepito\",\n                    \"doc_search\": \"a=b\",\n                    \"extra\": \"extra\"\n                },\n                \"utm\": {\n                    \"medium\": \"medium\",\n                    \"source\": \"source\",\n                    \"campaign\": \"campaign\",\n                    \"term\": \"term\",\n                    \"content\": \"content\",\n                    \"extra\": \"extra\"\n                },\n                \"extra\": \"extra\"\n            }\n        }\n    ]\n}",
->>>>>>> 194f2569
-									"options": {
-										"raw": {
-											"language": "json"
-										}
-									}
-								},
-								"url": {
-									"raw": "{{serverURL}}/api/v1/analytics/content/event",
-									"host": [
-										"{{serverURL}}"
-									],
-									"path": [
-										"api",
-										"v1",
-										"analytics",
-										"content",
-										"event"
-									]
-								}
-							},
-							"response": []
-						}
-					]
-				},
-				{
-					"name": "App Configuration",
-					"item": [
-						{
-							"name": "Create test Site",
-							"event": [
-								{
-									"listen": "test",
-									"script": {
-										"exec": [
-											"pm.test(\"HTTP Status code must be successful\", function () {",
-											"    pm.response.to.have.status(200);",
-											"});",
-											"",
-											"pm.test(\"Check test Site information\", function () {",
-											"    const jsonData = pm.response.json();",
-											"    pm.collectionVariables.set(\"siteId\", jsonData.entity.identifier);",
-											"});",
-											""
-										],
-										"type": "text/javascript",
-										"packages": {}
-									}
-								},
-								{
-									"listen": "prerequest",
-									"script": {
-										"exec": [
-											"pm.collectionVariables.set(\"siteName\", \"www.mytestsitewithcontentanalytics.com\");"
-										],
-										"type": "text/javascript",
-										"packages": {}
-									}
-								}
-							],
-							"request": {
-								"method": "POST",
-								"header": [],
-								"body": {
-									"mode": "raw",
-									"raw": "{\n    \"siteName\": \"{{siteName}}\"\n}",
-									"options": {
-										"raw": {
-											"language": "json"
-										}
-									}
-								},
-								"url": {
-									"raw": "{{serverURL}}/api/v1/site",
-									"host": [
-										"{{serverURL}}"
-									],
-									"path": [
-										"api",
-										"v1",
-										"site"
-									]
-								},
-								"description": "## API Endpoint: Create Site\n\nThis endpoint allows users to create a new site by sending a POST request to the server. The request requires a JSON payload that includes the name of the site to be created.\n\n### Request\n\n- **Method**: POST\n    \n- **URL**: `{{serverURL}}/api/v1/site`\n    \n- **Content-Type**: application/json\n    \n\n#### Request Body\n\nThe request body must be in JSON format and include the following parameter:\n\n- `siteName` (string): The name of the site that you want to create.\n    \n\n**Example Request Body:**\n\n``` json\n{\n  \"siteName\": \"{{siteName}}\"\n}\n\n ```\n\n### Response\n\nUpon a successful request, the server responds with a status code of `200` and a JSON object containing the details of the created site.\n\n#### Response Structure\n\n- **entity**: An object containing the details of the site.\n    \n    - `addThis`: (null) Placeholder for additional configuration.\n        \n    - `aliases`: (null) Placeholder for site aliases.\n        \n    - `archived`: (boolean) Indicates if the site is archived.\n        \n    - `default`: (boolean) Indicates if this is the default site.\n        \n    - `description`: (null) Placeholder for site description.\n        \n    - `embeddedDashboard`: (null) Placeholder for embedded dashboard settings.\n        \n    - `googleAnalytics`: (null) Placeholder for Google Analytics settings.\n        \n    - `googleMap`: (null) Placeholder for Google Map settings.\n        \n    - `identifier`: (string) Unique identifier for the site.\n        \n    - `inode`: (string) Internal node identifier.\n        \n    - `keywords`: (null) Placeholder for site keywords.\n        \n    - `languageId`: (integer) Language identifier.\n        \n    - `live`: (boolean) Indicates if the site is live.\n        \n    - `locked`: (boolean) Indicates if the site is locked.\n        \n    - `modDate`: (integer) Modification date timestamp.\n        \n    - `modUser`: (string) User who last modified the site.\n        \n    - `proxyUrlForEditMode`: (null) Placeholder for proxy URL in edit mode.\n        \n    - `runDashboard`: (boolean) Indicates if the dashboard should run.\n        \n    - `siteName`: (string) The name of the site.\n        \n    - `siteThumbnail`: (string) URL for the site thumbnail.\n        \n    - `systemHost`: (boolean) Indicates if this is a system host.\n        \n    - `tagStorage`: (string) Placeholder for tag storage.\n        \n    - `variables`: (array) Array of variables associated with the site.\n        \n    - `working`: (boolean) Indicates if the site is in a working state.\n        \n- **errors**: (array) An array that will contain any errors encountered during the request. In this case, it is empty.\n    \n- **i18nMessagesMap**: (object) An object for internationalization messages, which is empty in this response.\n    \n- **messages**: (array) An array for any messages returned by the server, which is also empty.\n    \n- **pagination**: (null) Placeholder for pagination details, if applicable.\n    \n- **permissions**: (array) An array for permissions related to the site, which is empty.\n    \n\nThis endpoint is essential for managing site creation and ensures that the necessary parameters are provided to successfully create a new site."
-							},
-							"response": []
-						},
-						{
-							"name": "Generate Site Key For System Host",
-							"event": [
-								{
-									"listen": "test",
-									"script": {
-										"exec": [
-											"pm.test(\"HTTP Status code must be successful\", function () {",
-											"    pm.response.to.have.status(200);",
-											"});",
-											"",
-											"pm.test(\"Verify expected data in response body\", function () {",
-											"    pm.expect(pm.response.text()).to.contain(\"DOT.SYSTEM_HOST.\", \"Returned Site Key doesn't have the expected format/value\");",
-											"});",
-											""
-										],
-										"type": "text/javascript",
-										"packages": {}
-									}
-								}
-							],
-							"protocolProfileBehavior": {
-								"disableBodyPruning": true
-							},
-							"request": {
-								"auth": {
-									"type": "bearer",
-									"bearer": [
-										{
-											"key": "token",
-											"value": "{{jwt}}",
-											"type": "string"
-										}
-									]
-								},
-								"method": "GET",
-								"header": [],
-								"body": {
-									"mode": "raw",
-									"raw": ""
-								},
-								"url": {
-									"raw": "{{serverURL}}/api/v1/analytics/content/siteauth/generate/SYSTEM_HOST",
-									"host": [
-										"{{serverURL}}"
-									],
-									"path": [
-										"api",
-										"v1",
-										"analytics",
-										"content",
-										"siteauth",
-										"generate",
-										"SYSTEM_HOST"
-									]
-								},
-								"description": "## Endpoint: Generate Site Key for CA Authentication for System Host\n\nThe purpose of this request is to generate and obtain a secure Site Key -- token -- for the System Host configuration, which is used to allow clients to submit CA Events.\n\n### Request\n\n- **Method**: GET\n    \n- **URL**: `{{serverURL}}/api/v1/analytics/content/siteauth/generate/SYSTEM_HOST`\n    \n\n### Request Parameters\n\nThere are no request parameters for this endpoint.\n\n### Request Headers\n\nNo specific headers are required for this request.\n\n### Response\n\n- **Status Code**: 200 OK\n    \n- **Content-Type**: text/plain\n    \n\n### Response Body\n\nThe response body contains a unique identifier for the system host configuration. The format of the response body is a plain text string, which represents the generated identifier. For example:\n\n```\nDOT.SYSTEM_HOST.xIUpL_9NXGDhoA_JykjWgEQHX\n\n ```\n\n### Possible Response Codes\n\n- **200 OK**: The request was successful, and the system host configuration identifier is returned.\n    \n- **4xx**: Client errors indicating issues with the request.\n    \n- **5xx**: Server errors indicating issues on the server side.\n    \n\n### Notes\n\nThis endpoint is primarily used for retrieving the current system host configuration settings. Ensure that the server is running and accessible to get a successful response. The generated identifier can be utilized for tracking or referencing the specific system host configuration in subsequent requests or operations."
-							},
-							"response": []
-						},
-						{
-							"name": "Generate Site Key For Test Site",
-							"event": [
-								{
-									"listen": "test",
-									"script": {
-										"exec": [
-											"pm.test(\"HTTP Status code must be successful\", function () {",
-											"    pm.response.to.have.status(200);",
-											"});",
-											"",
-											"pm.test(\"Verify expected data in response body\", function () {",
-											"    const siteId = pm.collectionVariables.get(\"siteId\");",
-											"    pm.expect(pm.response.text()).to.contain(\"DOT.\" + siteId + \".\", \"Returned Site Key doesn't have the expected format/value\");",
-											"});",
-											""
-										],
-										"type": "text/javascript",
-										"packages": {}
-									}
-								}
-							],
-							"protocolProfileBehavior": {
-								"disableBodyPruning": true
-							},
-							"request": {
-								"auth": {
-									"type": "bearer",
-									"bearer": [
-										{
-											"key": "token",
-											"value": "{{jwt}}",
-											"type": "string"
-										}
-									]
-								},
-								"method": "GET",
-								"header": [],
-								"body": {
-									"mode": "raw",
-									"raw": ""
-								},
-								"url": {
-									"raw": "{{serverURL}}/api/v1/analytics/content/siteauth/generate/{{siteId}}",
-									"host": [
-										"{{serverURL}}"
-									],
-									"path": [
-										"api",
-										"v1",
-										"analytics",
-										"content",
-										"siteauth",
-										"generate",
-										"{{siteId}}"
-									]
-								},
-								"description": "## Endpoint: Generate Site Key for CA Authentication for Test Site\n\nThe purpose of this request is to generate and obtain a secure Site Key -- token -- for the Test Site configuration, which is used to allow clients to submit CA Events.\n\n### Request\n\n- **Method**: GET\n    \n- **URL**: `{{serverURL}}/api/v1/analytics/content/siteauth/generate/{{siteId}}`\n    \n\n### Request Parameters\n\nThere are no request parameters for this endpoint.\n\n### Request Headers\n\nNo specific headers are required for this request.\n\n### Response\n\n- **Status Code**: 200 OK\n    \n- **Content-Type**: text/plain\n    \n\n### Response Body\n\nThe response body will contain a string representing the CA Authentication Object. For example, the response might look like:\n\n```\nDOT.3ac45bec0907840d1f12dc78e2642d8f.DlaM8q76AOZGimRLAj80Zy_wX\n\n ```\n\n### Possible Response Codes\n\n- **200 OK**: The request was successful, and the CA Authentication Object is returned.\n    \n- **4xx**: Client errors indicating issues with the request.\n    \n- **5xx**: Server errors indicating issues on the server side.\n    \n\n### Notes\n\nThis endpoint is primarily used for retrieving the current Test Site configuration settings. Ensure that the server is running and accessible to get a successful response. The returned CA Authentication Object is essential for further interactions with the Test Site."
-							},
-							"response": []
-						},
-						{
-							"name": "Save User-Defined Site Key",
-							"event": [
-								{
-									"listen": "test",
-									"script": {
-										"exec": [
-											"pm.test(\"HTTP Status code must be successful\", function () {",
-											"    pm.response.to.have.status(200);",
-											"});",
-											"",
-											"pm.test(\"Check that response is correct\", function () {",
-											"    const jsonData = pm.response.json();",
-											"    pm.expect(jsonData.entity).to.equal(\"Ok\", \"The value of the 'entity' attribute is not the expected one\");",
-											"    pm.expect(jsonData.errors.length).to.equal(0, \"An error occurred when saving the App secret\");",
-											"});",
-											""
-										],
-										"type": "text/javascript",
-										"packages": {}
-									}
-								},
-								{
-									"listen": "prerequest",
-									"script": {
-										"exec": [
-											"pm.collectionVariables.set(\"customKeyValue\", \"custom-key-value\");"
-										],
-										"type": "text/javascript",
-										"packages": {}
-									}
-								}
-							],
-							"request": {
-								"method": "POST",
-								"header": [
-									{
-										"key": "Content-Type",
-										"value": "application/json",
-										"type": "text"
-									}
-								],
-								"body": {
-									"mode": "raw",
-									"raw": "{ \n\t  \"siteAuth\": {\n\t\t \"value\": \"{{customKeyValue}}\"\n      }\n}\n"
-								},
-								"url": {
-									"raw": "{{serverURL}}/api/v1/apps/{{appKey}}/{{siteId}}",
-									"host": [
-										"{{serverURL}}"
-									],
-									"path": [
-										"api",
-										"v1",
-										"apps",
-										"{{appKey}}",
-										"{{siteId}}"
-									]
-								},
-								"description": "## HTTP POST Request to Save Content Analytics App Secrets\n\n### Endpoint\n\n`POST {{serverURL}}/api/v1/apps/{{key}}/{{siteId}}`\n\n### Request Parameters\n\n- **Request Body** (Raw JSON):\n    \n    - `siteAuth` (object): Contains the following property:\n        \n        - `value` (string): The custom key value to identify the site.\n            \n\n### Expected Response\n\n- **Status Code**: `200 OK`\n    \n- **Content-Type**: `application/json`\n    \n- **Response Body**:\n    \n    - `entity` (string): Represents the entity returned.\n        \n    - `errors` (array): A list of any errors encountered during the request.\n        \n    - `i18nMessagesMap` (object): A map for internationalization messages.\n        \n    - `messages` (array): A list of messages related to the request.\n        \n    - `pagination` (null): Indicates if there is any pagination data.\n        \n    - `permissions` (array): A list of permissions associated with the request.\n        \n\nThis request is designed to save Content Analytics App data using the provided app key and site ID."
-							},
-							"response": []
-						},
-						{
-							"name": "Get App Configuration From Test Site",
-							"event": [
-								{
-									"listen": "test",
-									"script": {
-										"exec": [
-											"pm.test(\"HTTP Status code must be successful\", function () {",
-											"    pm.response.to.have.status(200);",
-											"});",
-											"",
-											"pm.test(\"Verify expected data in response body\", function () {",
-											"    const customKeyValue = pm.collectionVariables.get(\"customKeyValue\");",
-											"    const siteName = pm.collectionVariables.get(\"siteName\");",
-											"    const entity = pm.response.json().entity;",
-											"    pm.expect(entity.sites[0].name).to.equal(siteName, \"The Site Name is not the expected one.\");",
-											"    pm.expect(entity.sites[0].secrets[0].value).to.equal(customKeyValue, \"The custom Site Key is not the expected one.\");",
-											"});",
-											""
-										],
-										"type": "text/javascript",
-										"packages": {}
-									}
-								}
-							],
-							"protocolProfileBehavior": {
-								"disableBodyPruning": true
-							},
-							"request": {
-								"auth": {
-									"type": "bearer",
-									"bearer": [
-										{
-											"key": "token",
-											"value": "{{jwt}}",
-											"type": "string"
-										}
-									]
-								},
-								"method": "GET",
-								"header": [],
-								"body": {
-									"mode": "raw",
-									"raw": ""
-								},
-								"url": {
-									"raw": "{{serverURL}}/api/v1/apps/dotContentAnalytics-config/{{siteId}}",
-									"host": [
-										"{{serverURL}}"
-									],
-									"path": [
-										"api",
-										"v1",
-										"apps",
-										"dotContentAnalytics-config",
-										"{{siteId}}"
-									]
-								},
-								"description": "## Endpoint: Get CA Configuration Data for Test Site\n\nThis endpoint retrieves the Test Site configuration from the Content Analytics App. It is a simple HTTP GET request that does not require any additional parameters or headers.\n\n### Request\n\n- **Method**: GET\n    \n- **URL**: `{{serverURL}}/api/v1/apps/dotContentAnalytics-config/{{siteId}}`\n    \n\n### Request Parameters\n\nThere are no request parameters for this endpoint.\n\n### Request Headers\n\nNo specific headers are required for this request.\n\n### Response\n\n- **Status Code**: 200 OK\n    \n- **Content-Type**: application/json\n    \n\n### Response Body\n\nThe response body will contain a JSON object with the following structure:\n\n``` json\n{\n  \"entity\": {\n    \"allowExtraParams\": true,\n    \"configurationsCount\": 0,\n    \"description\": \"\",\n    \"iconUrl\": \"\",\n    \"key\": \"\",\n    \"name\": \"\",\n    \"sites\": [\n      {\n        \"configured\": true,\n        \"id\": \"\",\n        \"name\": \"\",\n        \"secrets\": [\n          {\n            \"buttonEndpoint\": \"\",\n            \"buttonLabel\": \"\",\n            \"dynamic\": true,\n            \"envShow\": true,\n            \"hasEnvVar\": true,\n            \"hasEnvVarValue\": true,\n            \"hidden\": true,\n            \"hint\": \"\",\n            \"label\": \"\",\n            \"name\": \"\",\n            \"required\": true,\n            \"type\": \"\",\n            \"value\": \"\"\n          }\n        ]\n      }\n    ]\n  },\n  \"errors\": [],\n  \"i18nMessagesMap\": {},\n  \"messages\": [],\n  \"pagination\": null,\n  \"permissions\": []\n}\n\n ```\n\n### Possible Response Codes\n\n- **200 OK**: The request was successful, and the Test Site configuration is returned.\n    \n- **4xx**: Client errors indicating issues with the request.\n    \n- **5xx**: Server errors indicating issues on the server side.\n    \n\n### Notes\n\nThis endpoint is primarily used for retrieving the current Test Site configuration settings. Ensure that the server is running and accessible to get a successful response."
-							},
-							"response": []
-						}
-					],
-					"description": "Verifies that the different configuration parameters in the **Content Analytics** App are evaluated and/or generated correctly.",
-					"event": [
-						{
-							"listen": "prerequest",
-							"script": {
-								"type": "text/javascript",
-								"packages": {},
-								"exec": [
-									"pm.collectionVariables.set(\"appKey\", \"dotContentAnalytics-config\")"
-								]
-							}
-						},
-						{
-							"listen": "test",
-							"script": {
-								"type": "text/javascript",
-								"packages": {},
-								"exec": [
-									""
-								]
-							}
-						}
-					]
-				}
-			]
-		}
-	],
-	"auth": {
-		"type": "bearer",
-		"bearer": [
-			{
-				"key": "token",
-				"value": "{{jwt}}",
-				"type": "string"
-			}
-		]
-	},
-	"event": [
-		{
-			"listen": "prerequest",
-			"script": {
-				"type": "text/javascript",
-				"packages": {},
-				"exec": [
-					"if (!pm.environment.get('jwt')) {",
-					"    console.log(\"generating....\")",
-					"    const serverURL = pm.environment.get('serverURL'); // Get the server URL from the environment variable",
-					"    const apiUrl = `${serverURL}/api/v1/apitoken`; // Construct the full API URL",
-					"",
-					"    if (!pm.environment.get('jwt')) {",
-					"        const username = pm.environment.get(\"user\");",
-					"        const password = pm.environment.get(\"password\");",
-					"        const basicAuth = Buffer.from(`${username}:${password}`).toString('base64');",
-					"",
-					"        const requestOptions = {",
-					"            url: apiUrl,",
-					"            method: \"POST\",",
-					"            header: {",
-					"                \"accept\": \"*/*\",",
-					"                \"content-type\": \"application/json\",",
-					"                \"Authorization\": `Basic ${basicAuth}`",
-					"            },",
-					"            body: {",
-					"                mode: \"raw\",",
-					"                raw: JSON.stringify({",
-					"                    \"expirationSeconds\": 7200,",
-					"                    \"userId\": \"dotcms.org.1\",",
-					"                    \"network\": \"0.0.0.0/0\",",
-					"                    \"claims\": {\"label\": \"postman-tests\"}",
-					"                })",
-					"            }",
-					"        };",
-					"",
-					"        pm.sendRequest(requestOptions, function (err, response) {",
-					"            if (err) {",
-					"                console.log(err);",
-					"            } else {",
-					"                const jwt = response.json().entity.jwt;",
-					"                pm.environment.set('jwt', jwt);",
-					"                console.log(jwt);",
-					"            }",
-					"        });",
-					"    }",
-					"}",
-					""
-				]
-			}
-		},
-		{
-			"listen": "test",
-			"script": {
-				"type": "text/javascript",
-				"packages": {},
-				"exec": [
-					""
-				]
-			}
-		}
-	],
-	"variable": [
-		{
-			"key": "testSiteAuth",
-			"value": ""
-		},
-		{
-			"key": "appKey",
-			"value": ""
-		},
-		{
-			"key": "testSiteName",
-			"value": ""
-		},
-		{
-			"key": "testSiteId",
-			"value": ""
-		},
-		{
-			"key": "siteName",
-			"value": ""
-		},
-		{
-			"key": "siteId",
-			"value": ""
-		},
-		{
-			"key": "customKeyValue",
-			"value": ""
-		}
-	]
+  "info": {
+    "_postman_id": "4438f786-b403-474b-81fe-ad4aae6e2ce1",
+    "name": "Content Analytics",
+    "description": "Performs simple data validation for the Content Analytics REST Endpoint. It's very important to notice that, for the time being, the CICD instance does not start up any of the additional third-party tools required to actually run the Content Analytics feature.\n\nThis means that these test do not deal with retrieveing or saving data at all. It verifies that important/required information is present.",
+    "schema": "https://schema.getpostman.com/json/collection/v2.1.0/collection.json",
+    "_exporter_id": "30436704"
+  },
+  "item": [
+    {
+      "name": "Events",
+      "item": [
+        {
+          "name": "Validations",
+          "item": [
+            {
+              "name": "Generate Test Data",
+              "item": [
+                {
+                  "name": "Create Test Site",
+                  "event": [
+                    {
+                      "listen": "test",
+                      "script": {
+                        "exec": [
+                          "pm.test(\"Test Site was created successfully\", function() {",
+                          "    const json = pm.response.json();",
+                          "    const testSiteName = pm.collectionVariables.get(\"testSiteName\");",
+                          "    pm.expect(json.entity.siteName).to.equal(testSiteName, \"The new Test Site does not have the expected name\");",
+                          "    pm.expect(json.errors.length).to.equal(0, \"\");",
+                          "    pm.collectionVariables.set(\"testSiteId\", json.entity.identifier);",
+                          "});",
+                          ""
+                        ],
+                        "type": "text/javascript",
+                        "packages": {}
+                      }
+                    },
+                    {
+                      "listen": "prerequest",
+                      "script": {
+                        "exec": [
+                          "const randomNumber = Math.floor(Math.random() * (100 - 1 + 1)) + 1;",
+                          "const siteName = \"www.test-ca-site\" + randomNumber + \".com\";",
+                          "pm.collectionVariables.set(\"testSiteName\", siteName);"
+                        ],
+                        "type": "text/javascript",
+                        "packages": {}
+                      }
+                    }
+                  ],
+                  "request": {
+                    "auth": {
+                      "type": "bearer",
+                      "bearer": [
+                        {
+                          "key": "token",
+                          "value": "{{jwt}}",
+                          "type": "string"
+                        }
+                      ]
+                    },
+                    "method": "POST",
+                    "header": [],
+                    "body": {
+                      "mode": "raw",
+                      "raw": "{\n    \"siteName\": \"{{testSiteName}}\"\n}",
+                      "options": {
+                        "raw": {
+                          "language": "json"
+                        }
+                      }
+                    },
+                    "url": {
+                      "raw": "{{serverURL}}/api/v1/site",
+                      "host": [
+                        "{{serverURL}}"
+                      ],
+                      "path": [
+                        "api",
+                        "v1",
+                        "site"
+                      ]
+                    }
+                  },
+                  "response": []
+                },
+                {
+                  "name": "Add App Config for Site",
+                  "event": [
+                    {
+                      "listen": "prerequest",
+                      "script": {
+                        "exec": [
+                          "pm.collectionVariables.set(\"testSiteAuth\", \"DOT.48190c8c-42c4-46af-8d1a-0cd5db894797.8N9Oq3uD311V8YN2L6-BoINgX\")",
+                          "pm.collectionVariables.set(\"appKey\", \"dotContentAnalytics-config\");"
+                        ],
+                        "type": "text/javascript",
+                        "packages": {}
+                      }
+                    },
+                    {
+                      "listen": "test",
+                      "script": {
+                        "exec": [
+                          "pm.test(\"Check that the response is correct\", function () {",
+                          "    const jsonData = pm.response.json();",
+                          "    pm.expect(jsonData.entity).to.equal(\"Ok\", \"The value of the 'entity' attribute is not the expected one\");",
+                          "    pm.expect(jsonData.errors.length).to.equal(0, \"An error occurred when saving the App secret\");",
+                          "});",
+                          ""
+                        ],
+                        "type": "text/javascript",
+                        "packages": {}
+                      }
+                    }
+                  ],
+                  "request": {
+                    "auth": {
+                      "type": "bearer",
+                      "bearer": [
+                        {
+                          "key": "token",
+                          "value": "{{jwt}}",
+                          "type": "string"
+                        }
+                      ]
+                    },
+                    "method": "POST",
+                    "header": [],
+                    "body": {
+                      "mode": "raw",
+                      "raw": "{\n    \"siteAuth\": {\n        \"hidden\": false,\n        \"value\": \"{{testSiteAuth}}\"\n    }\n}",
+                      "options": {
+                        "raw": {
+                          "language": "json"
+                        }
+                      }
+                    },
+                    "url": {
+                      "raw": "{{serverURL}}/api/v1/apps/{{appKey}}/{{testSiteId}}",
+                      "host": [
+                        "{{serverURL}}"
+                      ],
+                      "path": [
+                        "api",
+                        "v1",
+                        "apps",
+                        "{{appKey}}",
+                        "{{testSiteId}}"
+                      ]
+                    }
+                  },
+                  "response": []
+                }
+              ],
+              "event": [
+                {
+                  "listen": "prerequest",
+                  "script": {
+                    "type": "text/javascript",
+                    "packages": {},
+                    "exec": [
+                      ""
+                    ]
+                  }
+                },
+                {
+                  "listen": "test",
+                  "script": {
+                    "type": "text/javascript",
+                    "packages": {},
+                    "exec": [
+                      "pm.test(\"HTTP Status must be successful\", function () {",
+                      "    pm.response.to.have.status(200);",
+                      "});"
+                    ]
+                  }
+                }
+              ]
+            },
+            {
+              "name": "No Query Form on Event",
+              "event": [
+                {
+                  "listen": "test",
+                  "script": {
+                    "exec": [
+                      "pm.test(\"HTTP Status code must be 400\", function () {",
+                      "    pm.response.to.have.status(400);",
+                      "});",
+                      ""
+                    ],
+                    "type": "text/javascript",
+                    "packages": {}
+                  }
+                }
+              ],
+              "request": {
+                "auth": {
+                  "type": "bearer",
+                  "bearer": [
+                    {
+                      "key": "token",
+                      "value": "{{jwt}}",
+                      "type": "string"
+                    }
+                  ]
+                },
+                "method": "POST",
+                "header": [
+                  {
+                    "key": "Origin",
+                    "value": "http://{{testSiteName}}",
+                    "type": "text"
+                  },
+                  {
+                    "key": "Referer",
+                    "value": "http://{{testSiteName}}",
+                    "type": "text"
+                  }
+                ],
+                "body": {
+                  "mode": "raw",
+                  "raw": "",
+                  "options": {
+                    "raw": {
+                      "language": "json"
+                    }
+                  }
+                },
+                "url": {
+                  "raw": "{{serverURL}}/api/v1/analytics/content/event",
+                  "host": [
+                    "{{serverURL}}"
+                  ],
+                  "path": [
+                    "api",
+                    "v1",
+                    "analytics",
+                    "content",
+                    "event"
+                  ]
+                }
+              },
+              "response": []
+            },
+            {
+              "name": "Unsupported Media Type Event",
+              "event": [
+                {
+                  "listen": "test",
+                  "script": {
+                    "exec": [
+                      "// Validate the response status is 415",
+                      "pm.test(\"Response status is 415\", function () {",
+                      "    pm.response.to.have.status(415);",
+                      "});",
+                      "",
+                      "// Validate that the response body contains the 'message' property and it is not empty",
+                      "pm.test(\"Response should have an error message\", function () {",
+                      "    const responseBody = pm.response.json();",
+                      "    pm.expect(responseBody).to.have.property('message').that.is.not.empty;",
+                      "    pm.expect(responseBody.message).to.equal('HTTP 415 Unsupported Media Type');",
+                      "});",
+                      ""
+                    ],
+                    "type": "text/javascript",
+                    "packages": {}
+                  }
+                }
+              ],
+              "protocolProfileBehavior": {
+                "disabledSystemHeaders": {
+                  "content-type": true
+                }
+              },
+              "request": {
+                "method": "POST",
+                "header": [
+                  {
+                    "key": "Content-Type",
+                    "value": "application/x-www-form-urlencoded",
+                    "type": "text"
+                  },
+                  {
+                    "key": "Origin",
+                    "value": "http://{{testSiteName}}",
+                    "type": "text"
+                  },
+                  {
+                    "key": "Referer",
+                    "value": "http://{{testSiteName}}",
+                    "type": "text"
+                  }
+                ],
+                "body": {
+                  "mode": "raw",
+                  "raw": "{\n    \"query\": {}\n}\n",
+                  "options": {
+                    "raw": {
+                      "language": "json"
+                    }
+                  }
+                },
+                "url": {
+                  "raw": "{{serverURL}}/api/v1/analytics/content/event",
+                  "host": [
+                    "{{serverURL}}"
+                  ],
+                  "path": [
+                    "api",
+                    "v1",
+                    "analytics",
+                    "content",
+                    "event"
+                  ]
+                }
+              },
+              "response": []
+            },
+            {
+              "name": "site_key is required",
+              "event": [
+                {
+                  "listen": "test",
+                  "script": {
+                    "exec": [
+                      "pm.test(\"HTTP Status code must be 400\", function () {",
+                      "    pm.response.to.have.status(400);",
+                      "});",
+                      "",
+                      "pm.test(\"Response sould be right\", function () {",
+                      "    const responseBody = pm.response.json();",
+                      "",
+                      "    pm.expect(responseBody).to.not.have.property(\"failed\");",
+                      "    pm.expect(responseBody).to.not.have.property(\"success\");",
+                      "    pm.expect(responseBody.status).to.be.eq(\"ERROR\");",
+                      "",
+                      "    pm.expect(responseBody).to.have.property('errors').that.is.not.empty;",
+                      "    pm.expect(responseBody.errors.length).to.be.eq(1);",
+                      "",
+                      "    pm.expect(responseBody.errors[0]).to.not.have.property(\"eventIndex\");",
+                      "",
+                      "    pm.expect(responseBody.errors[0].code).to.be.eq(\"REQUIRED_FIELD_MISSING\");",
+                      "    pm.expect(responseBody.errors[0].field).to.be.eq(\"context.site_auth\");",
+                      "    pm.expect(responseBody.errors[0].message).to.be.eq(\"Required field is missing: context.site_auth\");",
+                      "});"
+                    ],
+                    "type": "text/javascript",
+                    "packages": {},
+                    "requests": {}
+                  }
+                }
+              ],
+              "request": {
+                "auth": {
+                  "type": "bearer",
+                  "bearer": [
+                    {
+                      "key": "token",
+                      "value": "{{jwt}}",
+                      "type": "string"
+                    }
+                  ]
+                },
+                "method": "POST",
+                "header": [
+                  {
+                    "key": "Origin",
+                    "value": "http://{{testSiteName}}",
+                    "type": "text"
+                  },
+                  {
+                    "key": "Referer",
+                    "value": "http://{{testSiteName}}",
+                    "type": "text"
+                  }
+                ],
+                "body": {
+                  "mode": "raw",
+                  "raw": "{\n    \"context\": {\n        \"session_id\": \"abc\",\n        \"user_id\": \"qwe\",\n        \"device\": {\n            \"screen_resolution\": \"1280x720\",\n            \"language\": \"en\",\n            \"viewport_width\": \"1280\",\n            \"viewport_height\": \"720\"\n        }\n    },\n    \"events\": [\n        {\n            \"event_type\": \"page_view\",\n            \"data\": {\n                \"page\": {\n                    \"url\": \"http://loquesea.com/index#pepito?a=b\",\n                    \"doc_encoding\": \"UTF8\",\n                    \"title\": \"This is my index page\",\n                    \"language_id\": \"23213\",\n                    \"persona\": \"ANY_PERSONA\",\n                    \"doc_path\": \"index\",\n                    \"doc_host\": \"loquesea.com\",\n                    \"doc_protocol\": \"http\",\n                    \"doc_hash\": \"pepito\",\n                    \"doc_search\": \"a=b\",\n                    \"referer\": \"referer\",\n                    \"user_agent\": \"useragent=b\"\n                },\n                \"utm\": {\n                    \"medium\": \"medium\",\n                    \"source\": \"source\",\n                    \"campaign\": \"campaign\",\n                    \"term\": \"term\",\n                    \"content\": \"content\"\n                }\n            }\n        },\n        {\n            \"event_type\": \"pageview\",\n            \"data\": {\n                \"page\": {\n                    \"url\": \"http://loquesea.com/another_page#pepe?c=d\",\n                    \"doc_encoding\": \"UTF8\",\n                    \"title\": \"This is my another page\",\n                    \"language_id\": \"555555\",\n                    \"persona\": \"ANY_PERSONA_BUT_NOT_PREVIOUS_PERSONA\",\n                    \"doc_path\": \"another_page\",\n                    \"doc_host\": \"loquesea.com\",\n                    \"doc_protocol\": \"http\",\n                    \"doc_hash\": \"pepe\",\n                    \"doc_search\": \"c=d\",\n                    \"referer\": \"another_referer\",\n                    \"user_agent\": \"another_useragent=b\"\n                },\n                \"device\": {\n                    \"screen_resolution\": \"3840x2160\",\n                    \"language\": \"en\",\n                    \"viewport_width\": \"3840\",\n                    \"viewport_height\": \"2160\"\n                },\n                \"utm\": {\n                    \"medium\": \"another_medium\",\n                    \"source\": \"another_source\",\n                    \"campaign\": \"another_campaign\",\n                    \"term\": \"another_term\",\n                    \"content\": \"another_content\"\n                }\n            }\n        }\n    ]\n}",
+                  "options": {
+                    "raw": {
+                      "language": "json"
+                    }
+                  }
+                },
+                "url": {
+                  "raw": "{{serverURL}}/api/v1/analytics/content/event",
+                  "host": [
+                    "{{serverURL}}"
+                  ],
+                  "path": [
+                    "api",
+                    "v1",
+                    "analytics",
+                    "content",
+                    "event"
+                  ]
+                }
+              },
+              "response": []
+            },
+            {
+              "name": "events is required",
+              "event": [
+                {
+                  "listen": "test",
+                  "script": {
+                    "exec": [
+                      "pm.test(\"HTTP Status code must be 400\", function () {",
+                      "    pm.response.to.have.status(400);",
+                      "});",
+                      "",
+                      "pm.test(\"Response sould be right\", function () {",
+                      "    const responseBody = pm.response.json();",
+                      "",
+                      "    pm.expect(responseBody).to.not.have.property(\"failed\");",
+                      "    pm.expect(responseBody).to.not.have.property(\"success\");",
+                      "    pm.expect(responseBody.status).to.be.eq(\"ERROR\");",
+                      "",
+                      "    pm.expect(responseBody).to.have.property('errors').that.is.not.empty;",
+                      "    pm.expect(responseBody.errors.length).to.be.eq(1);",
+                      "",
+                      "    pm.expect(responseBody.errors[0]).to.not.have.property(\"eventIndex\");",
+                      "",
+                      "    pm.expect(responseBody.errors[0].code).to.be.eq(\"REQUIRED_FIELD_MISSING\");",
+                      "    pm.expect(responseBody.errors[0].field).to.be.eq(\"events\");",
+                      "    pm.expect(responseBody.errors[0].message).to.be.eq(\"Required field is missing: events\");",
+                      "});"
+                    ],
+                    "type": "text/javascript",
+                    "packages": {},
+                    "requests": {}
+                  }
+                }
+              ],
+              "request": {
+                "auth": {
+                  "type": "bearer",
+                  "bearer": [
+                    {
+                      "key": "token",
+                      "value": "{{jwt}}",
+                      "type": "string"
+                    }
+                  ]
+                },
+                "method": "POST",
+                "header": [
+                  {
+                    "key": "Origin",
+                    "value": "http://{{testSiteName}}",
+                    "type": "text"
+                  },
+                  {
+                    "key": "Referer",
+                    "value": "http://{{testSiteName}}",
+                    "type": "text"
+                  }
+                ],
+                "body": {
+                  "mode": "raw",
+                  "raw": "{\n    \"context\": {\n        \"site_auth\": \"{{testSiteAuth}}\",\n        \"session_id\": \"abc\",\n        \"user_id\": \"qwe\",\n        \"device\": {\n            \"screen_resolution\": \"1280x720\",\n            \"language\": \"en\",\n            \"viewport_width\": \"1280\",\n            \"viewport_height\": \"720\"\n        }\n    }\n}",
+                  "options": {
+                    "raw": {
+                      "language": "json"
+                    }
+                  }
+                },
+                "url": {
+                  "raw": "{{serverURL}}/api/v1/analytics/content/event",
+                  "host": [
+                    "{{serverURL}}"
+                  ],
+                  "path": [
+                    "api",
+                    "v1",
+                    "analytics",
+                    "content",
+                    "event"
+                  ]
+                }
+              },
+              "response": []
+            },
+            {
+              "name": "session_id is required",
+              "event": [
+                {
+                  "listen": "test",
+                  "script": {
+                    "exec": [
+                      "pm.test(\"HTTP Status code must be 400\", function () {",
+                      "    pm.response.to.have.status(400);",
+                      "});",
+                      "",
+                      "pm.test(\"Response sould be right\", function () {",
+                      "    const responseBody = pm.response.json();",
+                      "",
+                      "    pm.expect(responseBody).to.not.have.property(\"failed\");",
+                      "    pm.expect(responseBody).to.not.have.property(\"success\");",
+                      "    pm.expect(responseBody.status).to.be.eq(\"ERROR\");",
+                      "",
+                      "    pm.expect(responseBody).to.have.property('errors').that.is.not.empty;",
+                      "    pm.expect(responseBody.errors.length).to.be.eq(1);",
+                      "",
+                      "    pm.expect(responseBody.errors[0]).to.not.have.property(\"eventIndex\");",
+                      "",
+                      "    pm.expect(responseBody.errors[0].code).to.be.eq(\"REQUIRED_FIELD_MISSING\");",
+                      "    pm.expect(responseBody.errors[0].field).to.be.eq(\"context.session_id\");",
+                      "    pm.expect(responseBody.errors[0].message).to.be.eq(\"Required field is missing: context.session_id\");",
+                      "});"
+                    ],
+                    "type": "text/javascript",
+                    "packages": {},
+                    "requests": {}
+                  }
+                }
+              ],
+              "request": {
+                "auth": {
+                  "type": "bearer",
+                  "bearer": [
+                    {
+                      "key": "token",
+                      "value": "{{jwt}}",
+                      "type": "string"
+                    }
+                  ]
+                },
+                "method": "POST",
+                "header": [
+                  {
+                    "key": "Origin",
+                    "value": "http://{{testSiteName}}",
+                    "type": "text"
+                  },
+                  {
+                    "key": "Referer",
+                    "value": "http://{{testSiteName}}",
+                    "type": "text"
+                  }
+                ],
+                "body": {
+                  "mode": "raw",
+                  "raw": "{\n    \"context\": {\n        \"site_auth\": \"{{testSiteAuth}}\",\n        \"user_id\": \"qwe\",\n        \"device\": {\n            \"screen_resolution\": \"1280x720\",\n            \"language\": \"en\",\n            \"viewport_width\": \"1280\",\n            \"viewport_height\": \"720\"\n        }\n    },\n    \"events\": [\n        {\n            \"event_type\": \"pageview\",\n            \"data\": {\n                \"page\": {\n                    \"url\": \"http://loquesea.com/index#pepito?a=b\",\n                    \"doc_encoding\": \"UTF8\",\n                    \"title\": \"This is my index page\",\n                    \"language_id\": \"23213\",\n                    \"persona\": \"ANY_PERSONA\",\n                    \"doc_path\": \"index\",\n                    \"doc_host\": \"loquesea.com\",\n                    \"doc_protocol\": \"http\",\n                    \"doc_hash\": \"pepito\",\n                    \"doc_search\": \"a=b\",\n                    \"referer\": \"referer\",\n                    \"user_agent\": \"useragent=b\"\n                },\n                \"utm\": {\n                    \"medium\": \"medium\",\n                    \"source\": \"source\",\n                    \"campaign\": \"campaign\",\n                    \"term\": \"term\",\n                    \"content\": \"content\"\n                }\n            }\n        },\n        {\n            \"event_type\": \"pageview\",\n            \"data\": {\n                \"page\": {\n                    \"url\": \"http://loquesea.com/another_page#pepe?c=d\",\n                    \"doc_encoding\": \"UTF8\",\n                    \"title\": \"This is my another page\",\n                    \"language_id\": \"555555\",\n                    \"persona\": \"ANY_PERSONA_BUT_NOT_PREVIOUS_PERSONA\",\n                    \"doc_path\": \"another_page\",\n                    \"doc_host\": \"loquesea.com\",\n                    \"doc_protocol\": \"http\",\n                    \"doc_hash\": \"pepe\",\n                    \"doc_search\": \"c=d\",\n                    \"referer\": \"another_referer\",\n                    \"user_agent\": \"another_useragent=b\"\n                },\n                \"device\": {\n                    \"screen_resolution\": \"3840x2160\",\n                    \"language\": \"en\",\n                    \"viewport_width\": \"3840\",\n                    \"viewport_height\": \"2160\"\n                },\n                \"utm\": {\n                    \"medium\": \"another_medium\",\n                    \"source\": \"another_source\",\n                    \"campaign\": \"another_campaign\",\n                    \"term\": \"another_term\",\n                    \"content\": \"another_content\"\n                }\n            }\n        }\n    ]\n}",
+                  "options": {
+                    "raw": {
+                      "language": "json"
+                    }
+                  }
+                },
+                "url": {
+                  "raw": "{{serverURL}}/api/v1/analytics/content/event",
+                  "host": [
+                    "{{serverURL}}"
+                  ],
+                  "path": [
+                    "api",
+                    "v1",
+                    "analytics",
+                    "content",
+                    "event"
+                  ]
+                }
+              },
+              "response": []
+            },
+            {
+              "name": "user_id is required",
+              "event": [
+                {
+                  "listen": "test",
+                  "script": {
+                    "exec": [
+                      "pm.test(\"HTTP Status code must be 400\", function () {",
+                      "    pm.response.to.have.status(400);",
+                      "});",
+                      "",
+                      "pm.test(\"Response sould be right\", function () {",
+                      "    const responseBody = pm.response.json();",
+                      "",
+                      "    pm.expect(responseBody).to.not.have.property(\"failed\");",
+                      "    pm.expect(responseBody).to.not.have.property(\"success\");",
+                      "    pm.expect(responseBody.status).to.be.eq(\"ERROR\");",
+                      "",
+                      "    pm.expect(responseBody).to.have.property('errors').that.is.not.empty;",
+                      "    pm.expect(responseBody.errors.length).to.be.eq(1);",
+                      "",
+                      "    pm.expect(responseBody.errors[0]).to.not.have.property(\"eventIndex\");",
+                      "",
+                      "    pm.expect(responseBody.errors[0].code).to.be.eq(\"REQUIRED_FIELD_MISSING\");",
+                      "    pm.expect(responseBody.errors[0].field).to.be.eq(\"context.user_id\");",
+                      "    pm.expect(responseBody.errors[0].message).to.be.eq(\"Required field is missing: context.user_id\");",
+                      "});"
+                    ],
+                    "type": "text/javascript",
+                    "packages": {},
+                    "requests": {}
+                  }
+                }
+              ],
+              "request": {
+                "auth": {
+                  "type": "bearer",
+                  "bearer": [
+                    {
+                      "key": "token",
+                      "value": "{{jwt}}",
+                      "type": "string"
+                    }
+                  ]
+                },
+                "method": "POST",
+                "header": [
+                  {
+                    "key": "Origin",
+                    "value": "http://{{testSiteName}}",
+                    "type": "text"
+                  },
+                  {
+                    "key": "Referer",
+                    "value": "http://{{testSiteName}}",
+                    "type": "text"
+                  }
+                ],
+                "body": {
+                  "mode": "raw",
+                  "raw": "{\n    \"context\": {\n        \"site_auth\": \"{{testSiteAuth}}\",\n        \"session_id\": \"abc\",\n        \"device\": {\n            \"screen_resolution\": \"1280x720\",\n            \"language\": \"en\",\n            \"viewport_width\": \"1280\",\n            \"viewport_height\": \"720\"\n        }\n    },\n    \"events\": [\n        {\n            \"event_type\": \"pageview\",\n            \"data\": {\n                \"page\": {\n                    \"url\": \"http://loquesea.com/index#pepito?a=b\",\n                    \"doc_encoding\": \"UTF8\",\n                    \"title\": \"This is my index page\",\n                    \"language_id\": \"23213\",\n                    \"persona\": \"ANY_PERSONA\",\n                    \"doc_path\": \"index\",\n                    \"doc_host\": \"loquesea.com\",\n                    \"doc_protocol\": \"http\",\n                    \"doc_hash\": \"pepito\",\n                    \"doc_search\": \"a=b\",\n                    \"referer\": \"referer\",\n                    \"user_agent\": \"useragent=b\"\n                },\n                \"utm\": {\n                    \"medium\": \"medium\",\n                    \"source\": \"source\",\n                    \"campaign\": \"campaign\",\n                    \"term\": \"term\",\n                    \"content\": \"content\"\n                }\n            }\n        },\n        {\n            \"event_type\": \"pageview\",\n            \"data\": {\n                \"page\": {\n                    \"url\": \"http://loquesea.com/another_page#pepe?c=d\",\n                    \"doc_encoding\": \"UTF8\",\n                    \"title\": \"This is my another page\",\n                    \"language_id\": \"555555\",\n                    \"persona\": \"ANY_PERSONA_BUT_NOT_PREVIOUS_PERSONA\",\n                    \"doc_path\": \"another_page\",\n                    \"doc_host\": \"loquesea.com\",\n                    \"doc_protocol\": \"http\",\n                    \"doc_hash\": \"pepe\",\n                    \"doc_search\": \"c=d\",\n                    \"referer\": \"another_referer\",\n                    \"user_agent\": \"another_useragent=b\"\n                },\n                \"utm\": {\n                    \"medium\": \"another_medium\",\n                    \"source\": \"another_source\",\n                    \"campaign\": \"another_campaign\",\n                    \"term\": \"another_term\",\n                    \"content\": \"another_content\"\n                }\n            }\n        }\n    ]\n}",
+                  "options": {
+                    "raw": {
+                      "language": "json"
+                    }
+                  }
+                },
+                "url": {
+                  "raw": "{{serverURL}}/api/v1/analytics/content/event",
+                  "host": [
+                    "{{serverURL}}"
+                  ],
+                  "path": [
+                    "api",
+                    "v1",
+                    "analytics",
+                    "content",
+                    "event"
+                  ]
+                }
+              },
+              "response": []
+            },
+            {
+              "name": "event_type is required",
+              "event": [
+                {
+                  "listen": "test",
+                  "script": {
+                    "exec": [
+                      "pm.test(\"HTTP Status code must be 400\", function () {",
+                      "    pm.response.to.have.status(400);",
+                      "});",
+                      "",
+                      "pm.test(\"Response sould be right\", function () {",
+                      "    const responseBody = pm.response.json();",
+                      "",
+                      "    pm.expect(responseBody.failed).to.be.eq(2);",
+                      "    pm.expect(responseBody.success).to.be.eq(0);",
+                      "    pm.expect(responseBody.status).to.be.eq(\"ERROR\");",
+                      "",
+                      "    pm.expect(responseBody).to.have.property('errors').that.is.not.empty;",
+                      "    pm.expect(responseBody.errors.length).to.be.eq(2);",
+                      "",
+                      "    pm.expect(responseBody.errors[0].eventIndex).to.be.eq(0);",
+                      "    pm.expect(responseBody.errors[0].code).to.be.eq(\"REQUIRED_FIELD_MISSING\");",
+                      "    pm.expect(responseBody.errors[0].field).to.be.eq(\"events[0].event_type\");",
+                      "    pm.expect(responseBody.errors[0].message).to.be.eq(\"Required field is missing: event_type\");",
+                      "",
+                      "    pm.expect(responseBody.errors[1].eventIndex).to.be.eq(1);",
+                      "    pm.expect(responseBody.errors[1].code).to.be.eq(\"REQUIRED_FIELD_MISSING\");",
+                      "    pm.expect(responseBody.errors[1].field).to.be.eq(\"events[1].event_type\");",
+                      "    pm.expect(responseBody.errors[1].message).to.be.eq(\"Required field is missing: event_type\");",
+                      "});"
+                    ],
+                    "type": "text/javascript",
+                    "packages": {},
+                    "requests": {}
+                  }
+                }
+              ],
+              "request": {
+                "auth": {
+                  "type": "bearer",
+                  "bearer": [
+                    {
+                      "key": "token",
+                      "value": "{{jwt}}",
+                      "type": "string"
+                    }
+                  ]
+                },
+                "method": "POST",
+                "header": [
+                  {
+                    "key": "Origin",
+                    "value": "http://{{testSiteName}}",
+                    "type": "text"
+                  },
+                  {
+                    "key": "Referer",
+                    "value": "http://{{testSiteName}}",
+                    "type": "text"
+                  }
+                ],
+                "body": {
+                  "mode": "raw",
+                  "raw": "{\n    \"context\": {\n        \"site_auth\": \"{{testSiteAuth}}\",\n        \"session_id\": \"abc\",\n        \"user_id\": \"qwe\",\n        \"device\": {\n            \"screen_resolution\": \"1280x720\",\n            \"language\": \"en\",\n            \"viewport_width\": \"1280\",\n            \"viewport_height\": \"720\"\n        }\n    },\n    \"events\": [\n        {\n           \"local_time\": \"2025-07-28T14:30:00+02:00\"\n        },\n        {\n            \"local_time\": \"2025-07-28T14:30:00+02:00\"\n        }\n    ]\n}",
+                  "options": {
+                    "raw": {
+                      "language": "json"
+                    }
+                  }
+                },
+                "url": {
+                  "raw": "{{serverURL}}/api/v1/analytics/content/event",
+                  "host": [
+                    "{{serverURL}}"
+                  ],
+                  "path": [
+                    "api",
+                    "v1",
+                    "analytics",
+                    "content",
+                    "event"
+                  ]
+                }
+              },
+              "response": []
+            },
+            {
+              "name": "pageview required fields",
+              "event": [
+                {
+                  "listen": "test",
+                  "script": {
+                    "exec": [
+                      "pm.test(\"HTTP Status code must be 400\", function () {",
+                      "    pm.response.to.have.status(400);",
+                      "});",
+                      "",
+                      "pm.test(\"Response sould be right\", function () {",
+                      "    const responseBody = pm.response.json();",
+                      "",
+                      "    pm.expect(responseBody.failed).to.be.eq(3);",
+                      "    pm.expect(responseBody.success).to.be.eq(0);",
+                      "    pm.expect(responseBody.status).to.be.eq(\"ERROR\");",
+                      "",
+                      "    pm.expect(responseBody).to.have.property('errors').that.is.not.empty;",
+                      "    pm.expect(responseBody.errors.length).to.be.eq(4);",
+                      "",
+                      "    pm.expect(responseBody.errors[0].eventIndex).to.be.eq(0);",
+                      "    pm.expect(responseBody.errors[0].code).to.be.eq(\"REQUIRED_FIELD_MISSING\");",
+                      "    pm.expect(responseBody.errors[0].field).to.be.eq(\"events[0].local_time\");",
+                      "    pm.expect(responseBody.errors[0].message).to.be.eq(\"Required field is missing: local_time\");",
+                      "",
+                      "    pm.expect(responseBody.errors[1].eventIndex).to.be.eq(0);",
+                      "    pm.expect(responseBody.errors[1].code).to.be.eq(\"REQUIRED_FIELD_MISSING\");",
+                      "    pm.expect(responseBody.errors[1].field).to.be.eq(\"events[0].data.page.url\");",
+                      "    pm.expect(responseBody.errors[1].message).to.be.eq(\"Required field is missing: data.page.url\");",
+                      "",
+                      "    pm.expect(responseBody.errors[2].eventIndex).to.be.eq(1);",
+                      "    pm.expect(responseBody.errors[2].code).to.be.eq(\"REQUIRED_FIELD_MISSING\");",
+                      "    pm.expect(responseBody.errors[2].field).to.be.eq(\"events[1].data.page.doc_encoding\");",
+                      "    pm.expect(responseBody.errors[2].message).to.be.eq(\"Required field is missing: data.page.doc_encoding\");",
+                      "",
+                      "    pm.expect(responseBody.errors[3].eventIndex).to.be.eq(2);",
+                      "    pm.expect(responseBody.errors[3].code).to.be.eq(\"REQUIRED_FIELD_MISSING\");",
+                      "    pm.expect(responseBody.errors[3].field).to.be.eq(\"events[2].data.page.title\");",
+                      "    pm.expect(responseBody.errors[3].message).to.be.eq(\"Required field is missing: data.page.title\");",
+                      "});"
+                    ],
+                    "type": "text/javascript",
+                    "packages": {},
+                    "requests": {}
+                  }
+                }
+              ],
+              "request": {
+                "auth": {
+                  "type": "basic",
+                  "basic": [
+                    {
+                      "key": "username",
+                      "value": "admin@dotcms.com",
+                      "type": "string"
+                    },
+                    {
+                      "key": "password",
+                      "value": "admin",
+                      "type": "string"
+                    }
+                  ]
+                },
+                "method": "POST",
+                "header": [
+                  {
+                    "key": "Origin",
+                    "value": "http://{{testSiteName}}",
+                    "type": "text"
+                  },
+                  {
+                    "key": "Referer",
+                    "value": "http://{{testSiteName}}",
+                    "type": "text"
+                  }
+                ],
+                "body": {
+                  "mode": "raw",
+                  "raw": "{\n    \"context\": {\n        \"site_auth\": \"{{testSiteAuth}}\",\n        \"session_id\": \"abc\",\n        \"user_id\": \"qwe\",\n        \"device\": {\n            \"screen_resolution\": \"1280x720\",\n            \"language\": \"en\",\n            \"viewport_width\": \"1280\",\n            \"viewport_height\": \"720\"\n        }\n    },\n    \"events\": [\n        {\n            \"event_type\": \"pageview\",\n            \"data\": {\n                \"page\": {\n                    \"doc_encoding\": \"UTF8\",\n                    \"title\": \"This is my index page\",\n                    \"language_id\": \"23213\",\n                    \"persona\": \"ANY_PERSONA\",\n                    \"doc_path\": \"index\",\n                    \"doc_host\": \"loquesea.com\",\n                    \"doc_protocol\": \"http\",\n                    \"doc_hash\": \"pepito\",\n                    \"doc_search\": \"a=b\"\n                },\n                \"utm\": {\n                    \"medium\": \"medium\",\n                    \"source\": \"source\",\n                    \"campaign\": \"campaign\",\n                    \"term\": \"term\",\n                    \"content\": \"content\"\n                }\n            }\n        },\n        {\n            \"event_type\": \"pageview\",\n            \"local_time\": \"2025-06-09T14:30:00+02:00\",\n            \"data\": {\n                \"page\": {\n                    \"url\": \"http://loquesea.com/another_page#pepe?c=d\",\n                    \"title\": \"This is my another page\",\n                    \"language_id\": \"555555\",\n                    \"persona\": \"ANY_PERSONA_BUT_NOT_PREVIOUS_PERSONA\",\n                    \"doc_path\": \"another_page\",\n                    \"doc_host\": \"loquesea.com\",\n                    \"doc_protocol\": \"http\",\n                    \"doc_hash\": \"pepe\",\n                    \"doc_search\": \"c=d\"\n                },\n                \"utm\": {\n                    \"medium\": \"another_medium\",\n                    \"source\": \"another_source\",\n                    \"campaign\": \"another_campaign\",\n                    \"term\": \"another_term\",\n                    \"content\": \"another_content\"\n                }\n            }\n        },\n        {\n            \"event_type\": \"pageview\",\n            \"local_time\": \"2025-06-09T14:30:00+02:00\",\n            \"data\": {\n                \"page\": {\n                    \"url\": \"http://loquesea.com/index#pepito?a=b\",\n                    \"doc_encoding\": \"UTF8\",\n                    \"language_id\": \"23213\",\n                    \"persona\": \"ANY_PERSONA\",\n                    \"doc_path\": \"index\",\n                    \"doc_host\": \"loquesea.com\",\n                    \"doc_protocol\": \"http\",\n                    \"doc_hash\": \"pepito\",\n                    \"doc_search\": \"a=b\"\n                },\n                \"utm\": {\n                    \"medium\": \"medium\",\n                    \"source\": \"source\",\n                    \"campaign\": \"campaign\",\n                    \"term\": \"term\",\n                    \"content\": \"content\"\n                }\n            }\n        }\n    ]\n}",
+                  "options": {
+                    "raw": {
+                      "language": "json"
+                    }
+                  }
+                },
+                "url": {
+                  "raw": "{{serverURL}}/api/v1/analytics/content/event",
+                  "host": [
+                    "{{serverURL}}"
+                  ],
+                  "path": [
+                    "api",
+                    "v1",
+                    "analytics",
+                    "content",
+                    "event"
+                  ]
+                }
+              },
+              "response": []
+            },
+            {
+              "name": "pageview extra attributes",
+              "event": [
+                {
+                  "listen": "test",
+                  "script": {
+                    "exec": [
+                      "pm.test(\"HTTP Status code must be 400\", function () {",
+                      "    pm.response.to.have.status(400);",
+                      "});",
+                      "",
+                      "pm.test(\"Response sould be right\", function () {",
+                      "    const responseBody = pm.response.json();",
+                      "",
+                      "    pm.expect(responseBody.failed).to.be.eq(1);",
+                      "    pm.expect(responseBody.success).to.be.eq(0);",
+                      "    pm.expect(responseBody.status).to.be.eq(\"ERROR\");",
+                      "",
+                      "    pm.expect(responseBody).to.have.property('errors').that.is.not.empty;",
+                      "    pm.expect(responseBody.errors.length).to.be.eq(3);",
+                      "",
+                      "    pm.expect(responseBody.errors[0].eventIndex).to.be.eq(0);",
+                      "    pm.expect(responseBody.errors[0].code).to.be.eq(\"UNKNOWN_FIELD\");",
+                      "    pm.expect(responseBody.errors[0].field).to.be.eq(\"events[0].data.page.extra\");",
+                      "    pm.expect(responseBody.errors[0].message).to.be.eq(\"Unknown field 'data.page.extra'\");",
+                      "",
+                      "    pm.expect(responseBody.errors[1].eventIndex).to.be.eq(0);",
+                      "    pm.expect(responseBody.errors[1].code).to.be.eq(\"UNKNOWN_FIELD\");",
+                      "    pm.expect(responseBody.errors[1].field).to.be.eq(\"events[0].data.utm.extra\");",
+                      "    pm.expect(responseBody.errors[1].message).to.be.eq(\"Unknown field 'data.utm.extra'\");",
+                      "",
+                      "    pm.expect(responseBody.errors[2].eventIndex).to.be.eq(0);",
+                      "    pm.expect(responseBody.errors[2].code).to.be.eq(\"UNKNOWN_FIELD\");",
+                      "    pm.expect(responseBody.errors[2].field).to.be.eq(\"events[0].data.extra\");",
+                      "    pm.expect(responseBody.errors[2].message).to.be.eq(\"Unknown field 'data.extra'\");",
+                      "});"
+                    ],
+                    "type": "text/javascript",
+                    "packages": {},
+                    "requests": {}
+                  }
+                }
+              ],
+              "request": {
+                "auth": {
+                  "type": "basic",
+                  "basic": [
+                    {
+                      "key": "username",
+                      "value": "admin@dotcms.com",
+                      "type": "string"
+                    },
+                    {
+                      "key": "password",
+                      "value": "admin",
+                      "type": "string"
+                    }
+                  ]
+                },
+                "method": "POST",
+                "header": [
+                  {
+                    "key": "Origin",
+                    "value": "http://{{testSiteName}}",
+                    "type": "text"
+                  },
+                  {
+                    "key": "Referer",
+                    "value": "http://{{testSiteName}}",
+                    "type": "text"
+                  }
+                ],
+                "body": {
+                  "mode": "raw",
+                  "raw": "{\n    \"context\": {\n        \"site_auth\": \"{{testSiteAuth}}\",\n        \"session_id\": \"abc\",\n        \"user_id\": \"qwe\",\n        \"device\": {\n            \"screen_resolution\": \"1280x720\",\n            \"language\": \"en\",\n            \"viewport_width\": \"1280\",\n            \"viewport_height\": \"720\"\n        }\n    },\n    \"events\": [\n        {\n            \"event_type\": \"pageview\",\n            \"local_time\": \"2025-06-09T14:30:00+02:00\",\n            \"data\": {\n                \"page\": {\n                    \"url\": \"http://loquesea.com/index#pepito?a=b\",\n                    \"doc_encoding\": \"UTF8\",\n                    \"title\": \"This is my index page\",\n                    \"language_id\": \"23213\",\n                    \"persona\": \"ANY_PERSONA\",\n                    \"doc_path\": \"index\",\n                    \"doc_host\": \"loquesea.com\",\n                    \"doc_protocol\": \"http\",\n                    \"doc_hash\": \"pepito\",\n                    \"doc_search\": \"a=b\",\n                    \"extra\": \"extra\"\n                },\n                \"utm\": {\n                    \"medium\": \"medium\",\n                    \"source\": \"source\",\n                    \"campaign\": \"campaign\",\n                    \"term\": \"term\",\n                    \"content\": \"content\",\n                    \"extra\": \"extra\"\n                },\n                \"extra\": \"extra\"\n            }\n        }\n    ]\n}",
+                  "options": {
+                    "raw": {
+                      "language": "json"
+                    }
+                  }
+                },
+                "url": {
+                  "raw": "{{serverURL}}/api/v1/analytics/content/event",
+                  "host": [
+                    "{{serverURL}}"
+                  ],
+                  "path": [
+                    "api",
+                    "v1",
+                    "analytics",
+                    "content",
+                    "event"
+                  ]
+                }
+              },
+              "response": []
+            },
+            {
+              "name": "content_impression required fields",
+              "event": [
+                {
+                  "listen": "test",
+                  "script": {
+                    "exec": [
+                      "pm.test(\"HTTP Status code must be 400\", function () {",
+                      "    pm.response.to.have.status(400);",
+                      "});",
+                      "",
+                      "pm.test(\"Response sould be right\", function () {",
+                      "    const responseBody = pm.response.json();",
+                      "",
+                      "    pm.expect(responseBody.failed).to.be.eq(8);",
+                      "    pm.expect(responseBody.success).to.be.eq(0);",
+                      "    pm.expect(responseBody.status).to.be.eq(\"ERROR\");",
+                      "",
+                      "    pm.expect(responseBody).to.have.property('errors').that.is.not.empty;",
+                      "    pm.expect(responseBody.errors.length).to.be.eq(8);",
+                      "",
+                      "    pm.expect(responseBody.errors[0].eventIndex).to.be.eq(0);",
+                      "    pm.expect(responseBody.errors[0].code).to.be.eq(\"REQUIRED_FIELD_MISSING\");",
+                      "    pm.expect(responseBody.errors[0].field).to.be.eq(\"events[0].data.page.url\");",
+                      "    pm.expect(responseBody.errors[0].message).to.be.eq(\"Required field is missing: data.page.url\");",
+                      "",
+                      "    pm.expect(responseBody.errors[1].eventIndex).to.be.eq(1);",
+                      "    pm.expect(responseBody.errors[1].code).to.be.eq(\"REQUIRED_FIELD_MISSING\");",
+                      "    pm.expect(responseBody.errors[1].field).to.be.eq(\"events[1].data.page.title\");",
+                      "    pm.expect(responseBody.errors[1].message).to.be.eq(\"Required field is missing: data.page.title\");",
+                      "",
+                      "    pm.expect(responseBody.errors[2].eventIndex).to.be.eq(2);",
+                      "    pm.expect(responseBody.errors[2].code).to.be.eq(\"REQUIRED_FIELD_MISSING\");",
+                      "    pm.expect(responseBody.errors[2].field).to.be.eq(\"events[2].data.content.identifier\");",
+                      "    pm.expect(responseBody.errors[2].message).to.be.eq(\"Required field is missing: data.content.identifier\");",
+                      "",
+                      "    pm.expect(responseBody.errors[3].eventIndex).to.be.eq(3);",
+                      "    pm.expect(responseBody.errors[3].code).to.be.eq(\"REQUIRED_FIELD_MISSING\");",
+                      "    pm.expect(responseBody.errors[3].field).to.be.eq(\"events[3].data.content.inode\");",
+                      "    pm.expect(responseBody.errors[3].message).to.be.eq(\"Required field is missing: data.content.inode\");",
+                      "",
+                      "    pm.expect(responseBody.errors[4].eventIndex).to.be.eq(4);",
+                      "    pm.expect(responseBody.errors[4].code).to.be.eq(\"REQUIRED_FIELD_MISSING\");",
+                      "    pm.expect(responseBody.errors[4].field).to.be.eq(\"events[4].data.content.title\");",
+                      "    pm.expect(responseBody.errors[4].message).to.be.eq(\"Required field is missing: data.content.title\");",
+                      "",
+                      "    pm.expect(responseBody.errors[5].eventIndex).to.be.eq(5);",
+                      "    pm.expect(responseBody.errors[5].code).to.be.eq(\"REQUIRED_FIELD_MISSING\");",
+                      "    pm.expect(responseBody.errors[5].field).to.be.eq(\"events[5].data.content.content_type\");",
+                      "    pm.expect(responseBody.errors[5].message).to.be.eq(\"Required field is missing: data.content.content_type\");",
+                      "",
+                      "    pm.expect(responseBody.errors[6].eventIndex).to.be.eq(6);",
+                      "    pm.expect(responseBody.errors[6].code).to.be.eq(\"REQUIRED_FIELD_MISSING\");",
+                      "    pm.expect(responseBody.errors[6].field).to.be.eq(\"events[6].data.position.viewport_offset_pct\");",
+                      "    pm.expect(responseBody.errors[6].message).to.be.eq(\"Required field is missing: data.position.viewport_offset_pct\");",
+                      "",
+                      "    pm.expect(responseBody.errors[7].eventIndex).to.be.eq(7);",
+                      "    pm.expect(responseBody.errors[7].code).to.be.eq(\"REQUIRED_FIELD_MISSING\");",
+                      "    pm.expect(responseBody.errors[7].field).to.be.eq(\"events[7].data.position.dom_index\");",
+                      "    pm.expect(responseBody.errors[7].message).to.be.eq(\"Required field is missing: data.position.dom_index\");",
+                      "});"
+                    ],
+                    "type": "text/javascript",
+                    "packages": {},
+                    "requests": {}
+                  }
+                }
+              ],
+              "request": {
+                "auth": {
+                  "type": "basic",
+                  "basic": [
+                    {
+                      "key": "username",
+                      "value": "admin@dotcms.com",
+                      "type": "string"
+                    },
+                    {
+                      "key": "password",
+                      "value": "admin",
+                      "type": "string"
+                    }
+                  ]
+                },
+                "method": "POST",
+                "header": [
+                  {
+                    "key": "Origin",
+                    "value": "http://{{testSiteName}}",
+                    "type": "text"
+                  },
+                  {
+                    "key": "Referer",
+                    "value": "http://{{testSiteName}}",
+                    "type": "text"
+                  }
+                ],
+                "body": {
+                  "mode": "raw",
+                  "raw": "{\n    \"context\": {\n        \"site_auth\": \"{{testSiteAuth}}\",\n        \"session_id\": \"abc\",\n        \"user_id\": \"qwe\",\n        \"device\": {\n            \"screen_resolution\": \"1280x720\",\n            \"language\": \"en\",\n            \"viewport_width\": \"1280\",\n            \"viewport_height\": \"720\"\n        }\n    },\n    \"events\": [\n        {\n            \"event_type\": \"content_impression\",\n            \"local_time\": \"2025-07-28T14:30:00+02:00\",\n            \"data\": {\n                \"page\": {\n                    \"title\": \"aaaa Page\"\n                },\n                \"content\": {\n                    \"identifier\": \"1\",    \n                    \"inode\": \"2\", \n                    \"title\": \"this is a title\",      \n                    \"content_type\": \"A\"\n                },\n                \"position\": {\n                    \"viewport_offset_pct\": 18, \n                    \"dom_index\": 5 \n                }\n            }\n        },\n        {\n            \"event_type\": \"content_impression\",\n            \"local_time\": \"2025-07-28T14:30:00+02:00\",\n            \"data\": {\n                \"page\": {\n                    \"url\": \"http://localhost/aaaaa\"\n                },\n                \"content\": {\n                    \"identifier\": \"1\",    \n                    \"inode\": \"2\", \n                    \"title\": \"this is a title\",      \n                    \"content_type\": \"A\"\n                },\n                \"position\": {\n                    \"viewport_offset_pct\": 18, \n                    \"dom_index\": 5 \n                }\n            }\n        },\n        {\n            \"event_type\": \"content_impression\",\n            \"local_time\": \"2025-07-28T14:30:00+02:00\",\n            \"data\": {\n                \"page\": {\n                    \"url\": \"http://localhost/aaaaa\",\n                    \"title\": \"aaaa Page\"\n                },\n                \"content\": { \n                    \"inode\": \"2\", \n                    \"title\": \"this is a title\",      \n                    \"content_type\": \"A\"\n                },\n                \"position\": {\n                    \"viewport_offset_pct\": 18, \n                    \"dom_index\": 5 \n                }\n            }\n        },\n        {\n            \"event_type\": \"content_impression\",\n            \"local_time\": \"2025-07-28T14:30:00+02:00\",\n            \"data\": {\n                \"page\": {\n                    \"url\": \"http://localhost/aaaaa\",\n                    \"title\": \"aaaa Page\"\n                },\n                \"content\": {\n                    \"identifier\": \"1\",    \n                    \"title\": \"this is a title\",      \n                    \"content_type\": \"A\"\n                },\n                \"position\": {\n                    \"viewport_offset_pct\": 18, \n                    \"dom_index\": 5 \n                }\n            }\n        },\n        {\n            \"event_type\": \"content_impression\",\n            \"local_time\": \"2025-07-28T14:30:00+02:00\",\n            \"data\": {\n                \"page\": {\n                    \"url\": \"http://localhost/aaaaa\",\n                    \"title\": \"aaaa Page\"\n                },\n                \"content\": {\n                    \"identifier\": \"1\",    \n                    \"inode\": \"2\",     \n                    \"content_type\": \"A\"\n                },\n                \"position\": {\n                    \"viewport_offset_pct\": 18, \n                    \"dom_index\": 5 \n                }\n            }\n        },\n        {\n            \"event_type\": \"content_impression\",\n            \"local_time\": \"2025-07-28T14:30:00+02:00\",\n            \"data\": {\n                \"page\": {\n                    \"url\": \"http://localhost/aaaaa\",\n                    \"title\": \"aaaa Page\"\n                },\n                \"content\": {\n                    \"identifier\": \"1\",    \n                    \"inode\": \"2\", \n                    \"title\": \"this is a title\"\n                },\n                \"position\": {\n                    \"viewport_offset_pct\": 18, \n                    \"dom_index\": 5 \n                }\n            }\n        },\n        {\n            \"event_type\": \"content_impression\",\n            \"local_time\": \"2025-07-28T14:30:00+02:00\",\n            \"data\": {\n                \"page\": {\n                    \"url\": \"http://localhost/aaaaa\",\n                    \"title\": \"aaaa Page\"\n                },\n                \"content\": {\n                    \"identifier\": \"1\",    \n                    \"inode\": \"2\", \n                    \"title\": \"this is a title\",      \n                    \"content_type\": \"A\"\n                },\n                \"position\": {\n                    \"dom_index\": 5 \n                }\n            }\n        },\n        {\n            \"event_type\": \"content_impression\",\n            \"local_time\": \"2025-07-28T14:30:00+02:00\",\n            \"data\": {\n                \"page\": {\n                    \"url\": \"http://localhost/aaaaa\",\n                    \"title\": \"aaaa Page\"\n                },\n                \"content\": {\n                    \"identifier\": \"1\",    \n                    \"inode\": \"2\", \n                    \"title\": \"this is a title\",      \n                    \"content_type\": \"A\"\n                },\n                \"position\": {\n                    \"viewport_offset_pct\": 18\n                }\n            }\n        }\n    ]\n}",
+                  "options": {
+                    "raw": {
+                      "language": "json"
+                    }
+                  }
+                },
+                "url": {
+                  "raw": "{{serverURL}}/api/v1/analytics/content/event",
+                  "host": [
+                    "{{serverURL}}"
+                  ],
+                  "path": [
+                    "api",
+                    "v1",
+                    "analytics",
+                    "content",
+                    "event"
+                  ]
+                }
+              },
+              "response": []
+            },
+            {
+              "name": "content_impression extra attributes",
+              "event": [
+                {
+                  "listen": "test",
+                  "script": {
+                    "exec": [
+                      "pm.test(\"HTTP Status code must be 400\", function () {",
+                      "    pm.response.to.have.status(400);",
+                      "});",
+                      "",
+                      "pm.test(\"Response sould be right\", function () {",
+                      "    const responseBody = pm.response.json();",
+                      "",
+                      "    pm.expect(responseBody.failed).to.be.eq(1);",
+                      "    pm.expect(responseBody.success).to.be.eq(0);",
+                      "    pm.expect(responseBody.status).to.be.eq(\"ERROR\");",
+                      "",
+                      "    pm.expect(responseBody).to.have.property('errors').that.is.not.empty;",
+                      "    pm.expect(responseBody.errors.length).to.be.eq(4);",
+                      "",
+                      "    pm.expect(responseBody.errors[0].eventIndex).to.be.eq(0);",
+                      "    pm.expect(responseBody.errors[0].code).to.be.eq(\"UNKNOWN_FIELD\");",
+                      "    pm.expect(responseBody.errors[0].field).to.be.eq(\"events[0].data.page.extra\");",
+                      "    pm.expect(responseBody.errors[0].message).to.be.eq(\"Unknown field 'data.page.extra'\");",
+                      "",
+                      "    pm.expect(responseBody.errors[1].eventIndex).to.be.eq(0);",
+                      "    pm.expect(responseBody.errors[1].code).to.be.eq(\"UNKNOWN_FIELD\");",
+                      "    pm.expect(responseBody.errors[1].field).to.be.eq(\"events[0].data.content.extra\");",
+                      "    pm.expect(responseBody.errors[1].message).to.be.eq(\"Unknown field 'data.content.extra'\");",
+                      "",
+                      "    pm.expect(responseBody.errors[2].eventIndex).to.be.eq(0);",
+                      "    pm.expect(responseBody.errors[2].code).to.be.eq(\"UNKNOWN_FIELD\");",
+                      "    pm.expect(responseBody.errors[2].field).to.be.eq(\"events[0].data.position.extra\");",
+                      "    pm.expect(responseBody.errors[2].message).to.be.eq(\"Unknown field 'data.position.extra'\");",
+                      "",
+                      "    pm.expect(responseBody.errors[3].eventIndex).to.be.eq(0);",
+                      "    pm.expect(responseBody.errors[3].code).to.be.eq(\"UNKNOWN_FIELD\");",
+                      "    pm.expect(responseBody.errors[3].field).to.be.eq(\"events[0].data.extra\");",
+                      "    pm.expect(responseBody.errors[3].message).to.be.eq(\"Unknown field 'data.extra'\");",
+                      "});"
+                    ],
+                    "type": "text/javascript",
+                    "packages": {},
+                    "requests": {}
+                  }
+                }
+              ],
+              "request": {
+                "auth": {
+                  "type": "basic",
+                  "basic": [
+                    {
+                      "key": "username",
+                      "value": "admin@dotcms.com",
+                      "type": "string"
+                    },
+                    {
+                      "key": "password",
+                      "value": "admin",
+                      "type": "string"
+                    }
+                  ]
+                },
+                "method": "POST",
+                "header": [
+                  {
+                    "key": "Origin",
+                    "value": "http://{{testSiteName}}",
+                    "type": "text"
+                  },
+                  {
+                    "key": "Referer",
+                    "value": "http://{{testSiteName}}",
+                    "type": "text"
+                  }
+                ],
+                "body": {
+                  "mode": "raw",
+                  "raw": "{\n    \"context\": {\n        \"site_auth\": \"{{testSiteAuth}}\",\n        \"session_id\": \"abc\",\n        \"user_id\": \"qwe\",\n        \"device\": {\n            \"screen_resolution\": \"1280x720\",\n            \"language\": \"en\",\n            \"viewport_width\": \"1280\",\n            \"viewport_height\": \"720\"\n        }\n    },\n    \"events\": [\n        {\n            \"event_type\": \"content_impression\",\n            \"local_time\": \"2025-06-09T14:30:00+02:00\",\n            \"data\": {\n                \"page\": {\n                    \"url\": \"http://localhost/aaaaa\",\n                    \"title\": \"aaaa Page\",\n                    \"extra\": \"\"\n                },\n                \"content\": {\n                    \"identifier\": \"1\",    \n                    \"inode\": \"2\", \n                    \"title\": \"this is a title\",      \n                    \"content_type\": \"A\",\n                    \"extra\": \"\"\n                },\n                \"position\": {\n                    \"viewport_offset_pct\": 18, \n                    \"dom_index\": 5,\n                    \"extra\": \"\"\n                },\n                \"extra\": \"\"\n            }\n        }\n    ]\n}",
+                  "options": {
+                    "raw": {
+                      "language": "json"
+                    }
+                  }
+                },
+                "url": {
+                  "raw": "{{serverURL}}/api/v1/analytics/content/event",
+                  "host": [
+                    "{{serverURL}}"
+                  ],
+                  "path": [
+                    "api",
+                    "v1",
+                    "analytics",
+                    "content",
+                    "event"
+                  ]
+                }
+              },
+              "response": []
+            }
+          ]
+        },
+        {
+          "name": "App Configuration",
+          "item": [
+            {
+              "name": "Create test Site",
+              "event": [
+                {
+                  "listen": "test",
+                  "script": {
+                    "exec": [
+                      "pm.test(\"HTTP Status code must be successful\", function () {",
+                      "    pm.response.to.have.status(200);",
+                      "});",
+                      "",
+                      "pm.test(\"Check test Site information\", function () {",
+                      "    const jsonData = pm.response.json();",
+                      "    pm.collectionVariables.set(\"siteId\", jsonData.entity.identifier);",
+                      "});",
+                      ""
+                    ],
+                    "type": "text/javascript",
+                    "packages": {}
+                  }
+                },
+                {
+                  "listen": "prerequest",
+                  "script": {
+                    "exec": [
+                      "pm.collectionVariables.set(\"siteName\", \"www.mytestsitewithcontentanalytics.com\");"
+                    ],
+                    "type": "text/javascript",
+                    "packages": {}
+                  }
+                }
+              ],
+              "request": {
+                "method": "POST",
+                "header": [],
+                "body": {
+                  "mode": "raw",
+                  "raw": "{\n    \"siteName\": \"{{siteName}}\"\n}",
+                  "options": {
+                    "raw": {
+                      "language": "json"
+                    }
+                  }
+                },
+                "url": {
+                  "raw": "{{serverURL}}/api/v1/site",
+                  "host": [
+                    "{{serverURL}}"
+                  ],
+                  "path": [
+                    "api",
+                    "v1",
+                    "site"
+                  ]
+                },
+                "description": "## API Endpoint: Create Site\n\nThis endpoint allows users to create a new site by sending a POST request to the server. The request requires a JSON payload that includes the name of the site to be created.\n\n### Request\n\n- **Method**: POST\n    \n- **URL**: `{{serverURL}}/api/v1/site`\n    \n- **Content-Type**: application/json\n    \n\n#### Request Body\n\nThe request body must be in JSON format and include the following parameter:\n\n- `siteName` (string): The name of the site that you want to create.\n    \n\n**Example Request Body:**\n\n``` json\n{\n  \"siteName\": \"{{siteName}}\"\n}\n\n ```\n\n### Response\n\nUpon a successful request, the server responds with a status code of `200` and a JSON object containing the details of the created site.\n\n#### Response Structure\n\n- **entity**: An object containing the details of the site.\n    \n    - `addThis`: (null) Placeholder for additional configuration.\n        \n    - `aliases`: (null) Placeholder for site aliases.\n        \n    - `archived`: (boolean) Indicates if the site is archived.\n        \n    - `default`: (boolean) Indicates if this is the default site.\n        \n    - `description`: (null) Placeholder for site description.\n        \n    - `embeddedDashboard`: (null) Placeholder for embedded dashboard settings.\n        \n    - `googleAnalytics`: (null) Placeholder for Google Analytics settings.\n        \n    - `googleMap`: (null) Placeholder for Google Map settings.\n        \n    - `identifier`: (string) Unique identifier for the site.\n        \n    - `inode`: (string) Internal node identifier.\n        \n    - `keywords`: (null) Placeholder for site keywords.\n        \n    - `languageId`: (integer) Language identifier.\n        \n    - `live`: (boolean) Indicates if the site is live.\n        \n    - `locked`: (boolean) Indicates if the site is locked.\n        \n    - `modDate`: (integer) Modification date timestamp.\n        \n    - `modUser`: (string) User who last modified the site.\n        \n    - `proxyUrlForEditMode`: (null) Placeholder for proxy URL in edit mode.\n        \n    - `runDashboard`: (boolean) Indicates if the dashboard should run.\n        \n    - `siteName`: (string) The name of the site.\n        \n    - `siteThumbnail`: (string) URL for the site thumbnail.\n        \n    - `systemHost`: (boolean) Indicates if this is a system host.\n        \n    - `tagStorage`: (string) Placeholder for tag storage.\n        \n    - `variables`: (array) Array of variables associated with the site.\n        \n    - `working`: (boolean) Indicates if the site is in a working state.\n        \n- **errors**: (array) An array that will contain any errors encountered during the request. In this case, it is empty.\n    \n- **i18nMessagesMap**: (object) An object for internationalization messages, which is empty in this response.\n    \n- **messages**: (array) An array for any messages returned by the server, which is also empty.\n    \n- **pagination**: (null) Placeholder for pagination details, if applicable.\n    \n- **permissions**: (array) An array for permissions related to the site, which is empty.\n    \n\nThis endpoint is essential for managing site creation and ensures that the necessary parameters are provided to successfully create a new site."
+              },
+              "response": []
+            },
+            {
+              "name": "Generate Site Key For System Host",
+              "event": [
+                {
+                  "listen": "test",
+                  "script": {
+                    "exec": [
+                      "pm.test(\"HTTP Status code must be successful\", function () {",
+                      "    pm.response.to.have.status(200);",
+                      "});",
+                      "",
+                      "pm.test(\"Verify expected data in response body\", function () {",
+                      "    pm.expect(pm.response.text()).to.contain(\"DOT.SYSTEM_HOST.\", \"Returned Site Key doesn't have the expected format/value\");",
+                      "});",
+                      ""
+                    ],
+                    "type": "text/javascript",
+                    "packages": {}
+                  }
+                }
+              ],
+              "protocolProfileBehavior": {
+                "disableBodyPruning": true
+              },
+              "request": {
+                "auth": {
+                  "type": "bearer",
+                  "bearer": [
+                    {
+                      "key": "token",
+                      "value": "{{jwt}}",
+                      "type": "string"
+                    }
+                  ]
+                },
+                "method": "GET",
+                "header": [],
+                "body": {
+                  "mode": "raw",
+                  "raw": ""
+                },
+                "url": {
+                  "raw": "{{serverURL}}/api/v1/analytics/content/siteauth/generate/SYSTEM_HOST",
+                  "host": [
+                    "{{serverURL}}"
+                  ],
+                  "path": [
+                    "api",
+                    "v1",
+                    "analytics",
+                    "content",
+                    "siteauth",
+                    "generate",
+                    "SYSTEM_HOST"
+                  ]
+                },
+                "description": "## Endpoint: Generate Site Key for CA Authentication for System Host\n\nThe purpose of this request is to generate and obtain a secure Site Key -- token -- for the System Host configuration, which is used to allow clients to submit CA Events.\n\n### Request\n\n- **Method**: GET\n    \n- **URL**: `{{serverURL}}/api/v1/analytics/content/siteauth/generate/SYSTEM_HOST`\n    \n\n### Request Parameters\n\nThere are no request parameters for this endpoint.\n\n### Request Headers\n\nNo specific headers are required for this request.\n\n### Response\n\n- **Status Code**: 200 OK\n    \n- **Content-Type**: text/plain\n    \n\n### Response Body\n\nThe response body contains a unique identifier for the system host configuration. The format of the response body is a plain text string, which represents the generated identifier. For example:\n\n```\nDOT.SYSTEM_HOST.xIUpL_9NXGDhoA_JykjWgEQHX\n\n ```\n\n### Possible Response Codes\n\n- **200 OK**: The request was successful, and the system host configuration identifier is returned.\n    \n- **4xx**: Client errors indicating issues with the request.\n    \n- **5xx**: Server errors indicating issues on the server side.\n    \n\n### Notes\n\nThis endpoint is primarily used for retrieving the current system host configuration settings. Ensure that the server is running and accessible to get a successful response. The generated identifier can be utilized for tracking or referencing the specific system host configuration in subsequent requests or operations."
+              },
+              "response": []
+            },
+            {
+              "name": "Generate Site Key For Test Site",
+              "event": [
+                {
+                  "listen": "test",
+                  "script": {
+                    "exec": [
+                      "pm.test(\"HTTP Status code must be successful\", function () {",
+                      "    pm.response.to.have.status(200);",
+                      "});",
+                      "",
+                      "pm.test(\"Verify expected data in response body\", function () {",
+                      "    const siteId = pm.collectionVariables.get(\"siteId\");",
+                      "    pm.expect(pm.response.text()).to.contain(\"DOT.\" + siteId + \".\", \"Returned Site Key doesn't have the expected format/value\");",
+                      "});",
+                      ""
+                    ],
+                    "type": "text/javascript",
+                    "packages": {}
+                  }
+                }
+              ],
+              "protocolProfileBehavior": {
+                "disableBodyPruning": true
+              },
+              "request": {
+                "auth": {
+                  "type": "bearer",
+                  "bearer": [
+                    {
+                      "key": "token",
+                      "value": "{{jwt}}",
+                      "type": "string"
+                    }
+                  ]
+                },
+                "method": "GET",
+                "header": [],
+                "body": {
+                  "mode": "raw",
+                  "raw": ""
+                },
+                "url": {
+                  "raw": "{{serverURL}}/api/v1/analytics/content/siteauth/generate/{{siteId}}",
+                  "host": [
+                    "{{serverURL}}"
+                  ],
+                  "path": [
+                    "api",
+                    "v1",
+                    "analytics",
+                    "content",
+                    "siteauth",
+                    "generate",
+                    "{{siteId}}"
+                  ]
+                },
+                "description": "## Endpoint: Generate Site Key for CA Authentication for Test Site\n\nThe purpose of this request is to generate and obtain a secure Site Key -- token -- for the Test Site configuration, which is used to allow clients to submit CA Events.\n\n### Request\n\n- **Method**: GET\n    \n- **URL**: `{{serverURL}}/api/v1/analytics/content/siteauth/generate/{{siteId}}`\n    \n\n### Request Parameters\n\nThere are no request parameters for this endpoint.\n\n### Request Headers\n\nNo specific headers are required for this request.\n\n### Response\n\n- **Status Code**: 200 OK\n    \n- **Content-Type**: text/plain\n    \n\n### Response Body\n\nThe response body will contain a string representing the CA Authentication Object. For example, the response might look like:\n\n```\nDOT.3ac45bec0907840d1f12dc78e2642d8f.DlaM8q76AOZGimRLAj80Zy_wX\n\n ```\n\n### Possible Response Codes\n\n- **200 OK**: The request was successful, and the CA Authentication Object is returned.\n    \n- **4xx**: Client errors indicating issues with the request.\n    \n- **5xx**: Server errors indicating issues on the server side.\n    \n\n### Notes\n\nThis endpoint is primarily used for retrieving the current Test Site configuration settings. Ensure that the server is running and accessible to get a successful response. The returned CA Authentication Object is essential for further interactions with the Test Site."
+              },
+              "response": []
+            },
+            {
+              "name": "Save User-Defined Site Key",
+              "event": [
+                {
+                  "listen": "test",
+                  "script": {
+                    "exec": [
+                      "pm.test(\"HTTP Status code must be successful\", function () {",
+                      "    pm.response.to.have.status(200);",
+                      "});",
+                      "",
+                      "pm.test(\"Check that response is correct\", function () {",
+                      "    const jsonData = pm.response.json();",
+                      "    pm.expect(jsonData.entity).to.equal(\"Ok\", \"The value of the 'entity' attribute is not the expected one\");",
+                      "    pm.expect(jsonData.errors.length).to.equal(0, \"An error occurred when saving the App secret\");",
+                      "});",
+                      ""
+                    ],
+                    "type": "text/javascript",
+                    "packages": {}
+                  }
+                },
+                {
+                  "listen": "prerequest",
+                  "script": {
+                    "exec": [
+                      "pm.collectionVariables.set(\"customKeyValue\", \"custom-key-value\");"
+                    ],
+                    "type": "text/javascript",
+                    "packages": {}
+                  }
+                }
+              ],
+              "request": {
+                "method": "POST",
+                "header": [
+                  {
+                    "key": "Content-Type",
+                    "value": "application/json",
+                    "type": "text"
+                  }
+                ],
+                "body": {
+                  "mode": "raw",
+                  "raw": "{ \n\t  \"siteAuth\": {\n\t\t \"value\": \"{{customKeyValue}}\"\n      }\n}\n"
+                },
+                "url": {
+                  "raw": "{{serverURL}}/api/v1/apps/{{appKey}}/{{siteId}}",
+                  "host": [
+                    "{{serverURL}}"
+                  ],
+                  "path": [
+                    "api",
+                    "v1",
+                    "apps",
+                    "{{appKey}}",
+                    "{{siteId}}"
+                  ]
+                },
+                "description": "## HTTP POST Request to Save Content Analytics App Secrets\n\n### Endpoint\n\n`POST {{serverURL}}/api/v1/apps/{{key}}/{{siteId}}`\n\n### Request Parameters\n\n- **Request Body** (Raw JSON):\n    \n    - `siteAuth` (object): Contains the following property:\n        \n        - `value` (string): The custom key value to identify the site.\n            \n\n### Expected Response\n\n- **Status Code**: `200 OK`\n    \n- **Content-Type**: `application/json`\n    \n- **Response Body**:\n    \n    - `entity` (string): Represents the entity returned.\n        \n    - `errors` (array): A list of any errors encountered during the request.\n        \n    - `i18nMessagesMap` (object): A map for internationalization messages.\n        \n    - `messages` (array): A list of messages related to the request.\n        \n    - `pagination` (null): Indicates if there is any pagination data.\n        \n    - `permissions` (array): A list of permissions associated with the request.\n        \n\nThis request is designed to save Content Analytics App data using the provided app key and site ID."
+              },
+              "response": []
+            },
+            {
+              "name": "Get App Configuration From Test Site",
+              "event": [
+                {
+                  "listen": "test",
+                  "script": {
+                    "exec": [
+                      "pm.test(\"HTTP Status code must be successful\", function () {",
+                      "    pm.response.to.have.status(200);",
+                      "});",
+                      "",
+                      "pm.test(\"Verify expected data in response body\", function () {",
+                      "    const customKeyValue = pm.collectionVariables.get(\"customKeyValue\");",
+                      "    const siteName = pm.collectionVariables.get(\"siteName\");",
+                      "    const entity = pm.response.json().entity;",
+                      "    pm.expect(entity.sites[0].name).to.equal(siteName, \"The Site Name is not the expected one.\");",
+                      "    pm.expect(entity.sites[0].secrets[0].value).to.equal(customKeyValue, \"The custom Site Key is not the expected one.\");",
+                      "});",
+                      ""
+                    ],
+                    "type": "text/javascript",
+                    "packages": {}
+                  }
+                }
+              ],
+              "protocolProfileBehavior": {
+                "disableBodyPruning": true
+              },
+              "request": {
+                "auth": {
+                  "type": "bearer",
+                  "bearer": [
+                    {
+                      "key": "token",
+                      "value": "{{jwt}}",
+                      "type": "string"
+                    }
+                  ]
+                },
+                "method": "GET",
+                "header": [],
+                "body": {
+                  "mode": "raw",
+                  "raw": ""
+                },
+                "url": {
+                  "raw": "{{serverURL}}/api/v1/apps/dotContentAnalytics-config/{{siteId}}",
+                  "host": [
+                    "{{serverURL}}"
+                  ],
+                  "path": [
+                    "api",
+                    "v1",
+                    "apps",
+                    "dotContentAnalytics-config",
+                    "{{siteId}}"
+                  ]
+                },
+                "description": "## Endpoint: Get CA Configuration Data for Test Site\n\nThis endpoint retrieves the Test Site configuration from the Content Analytics App. It is a simple HTTP GET request that does not require any additional parameters or headers.\n\n### Request\n\n- **Method**: GET\n    \n- **URL**: `{{serverURL}}/api/v1/apps/dotContentAnalytics-config/{{siteId}}`\n    \n\n### Request Parameters\n\nThere are no request parameters for this endpoint.\n\n### Request Headers\n\nNo specific headers are required for this request.\n\n### Response\n\n- **Status Code**: 200 OK\n    \n- **Content-Type**: application/json\n    \n\n### Response Body\n\nThe response body will contain a JSON object with the following structure:\n\n``` json\n{\n  \"entity\": {\n    \"allowExtraParams\": true,\n    \"configurationsCount\": 0,\n    \"description\": \"\",\n    \"iconUrl\": \"\",\n    \"key\": \"\",\n    \"name\": \"\",\n    \"sites\": [\n      {\n        \"configured\": true,\n        \"id\": \"\",\n        \"name\": \"\",\n        \"secrets\": [\n          {\n            \"buttonEndpoint\": \"\",\n            \"buttonLabel\": \"\",\n            \"dynamic\": true,\n            \"envShow\": true,\n            \"hasEnvVar\": true,\n            \"hasEnvVarValue\": true,\n            \"hidden\": true,\n            \"hint\": \"\",\n            \"label\": \"\",\n            \"name\": \"\",\n            \"required\": true,\n            \"type\": \"\",\n            \"value\": \"\"\n          }\n        ]\n      }\n    ]\n  },\n  \"errors\": [],\n  \"i18nMessagesMap\": {},\n  \"messages\": [],\n  \"pagination\": null,\n  \"permissions\": []\n}\n\n ```\n\n### Possible Response Codes\n\n- **200 OK**: The request was successful, and the Test Site configuration is returned.\n    \n- **4xx**: Client errors indicating issues with the request.\n    \n- **5xx**: Server errors indicating issues on the server side.\n    \n\n### Notes\n\nThis endpoint is primarily used for retrieving the current Test Site configuration settings. Ensure that the server is running and accessible to get a successful response."
+              },
+              "response": []
+            }
+          ],
+          "description": "Verifies that the different configuration parameters in the **Content Analytics** App are evaluated and/or generated correctly.",
+          "event": [
+            {
+              "listen": "prerequest",
+              "script": {
+                "type": "text/javascript",
+                "packages": {},
+                "exec": [
+                  "pm.collectionVariables.set(\"appKey\", \"dotContentAnalytics-config\")"
+                ]
+              }
+            },
+            {
+              "listen": "test",
+              "script": {
+                "type": "text/javascript",
+                "packages": {},
+                "exec": [
+                  ""
+                ]
+              }
+            }
+          ]
+        }
+      ]
+    }
+  ],
+  "auth": {
+    "type": "bearer",
+    "bearer": [
+      {
+        "key": "token",
+        "value": "{{jwt}}",
+        "type": "string"
+      }
+    ]
+  },
+  "event": [
+    {
+      "listen": "prerequest",
+      "script": {
+        "type": "text/javascript",
+        "packages": {},
+        "exec": [
+          "if (!pm.environment.get('jwt')) {",
+          "    console.log(\"generating....\")",
+          "    const serverURL = pm.environment.get('serverURL'); // Get the server URL from the environment variable",
+          "    const apiUrl = `${serverURL}/api/v1/apitoken`; // Construct the full API URL",
+          "",
+          "    if (!pm.environment.get('jwt')) {",
+          "        const username = pm.environment.get(\"user\");",
+          "        const password = pm.environment.get(\"password\");",
+          "        const basicAuth = Buffer.from(`${username}:${password}`).toString('base64');",
+          "",
+          "        const requestOptions = {",
+          "            url: apiUrl,",
+          "            method: \"POST\",",
+          "            header: {",
+          "                \"accept\": \"*/*\",",
+          "                \"content-type\": \"application/json\",",
+          "                \"Authorization\": `Basic ${basicAuth}`",
+          "            },",
+          "            body: {",
+          "                mode: \"raw\",",
+          "                raw: JSON.stringify({",
+          "                    \"expirationSeconds\": 7200,",
+          "                    \"userId\": \"dotcms.org.1\",",
+          "                    \"network\": \"0.0.0.0/0\",",
+          "                    \"claims\": {\"label\": \"postman-tests\"}",
+          "                })",
+          "            }",
+          "        };",
+          "",
+          "        pm.sendRequest(requestOptions, function (err, response) {",
+          "            if (err) {",
+          "                console.log(err);",
+          "            } else {",
+          "                const jwt = response.json().entity.jwt;",
+          "                pm.environment.set('jwt', jwt);",
+          "                console.log(jwt);",
+          "            }",
+          "        });",
+          "    }",
+          "}",
+          ""
+        ]
+      }
+    },
+    {
+      "listen": "test",
+      "script": {
+        "type": "text/javascript",
+        "packages": {},
+        "exec": [
+          ""
+        ]
+      }
+    }
+  ],
+  "variable": [
+    {
+      "key": "testSiteAuth",
+      "value": ""
+    },
+    {
+      "key": "appKey",
+      "value": ""
+    },
+    {
+      "key": "testSiteName",
+      "value": ""
+    },
+    {
+      "key": "testSiteId",
+      "value": ""
+    },
+    {
+      "key": "siteName",
+      "value": ""
+    },
+    {
+      "key": "siteId",
+      "value": ""
+    },
+    {
+      "key": "customKeyValue",
+      "value": ""
+    }
+  ]
 }