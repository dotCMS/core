--- conflicted
+++ resolved
@@ -1,10 +1,6 @@
 {
 	"info": {
-<<<<<<< HEAD
 		"_postman_id": "0d48c92c-ab64-4999-9dc9-673e6106fadd",
-=======
-		"_postman_id": "85500a45-413a-46d4-ba9e-b48a05df0512",
->>>>>>> b5d30fb8
 		"name": "Content Analytics",
 		"description": "Performs simple data validation for the Content Analytics REST Endpoint. It's very important to notice that, for the time being, the CICD instance does not start up any of the additional third-party tools required to actually run the Content Analytics feature.\n\nThis means that these test do not deal with retrieveing or saving data at all. It verifies that important/required information is present.",
 		"schema": "https://schema.getpostman.com/json/collection/v2.1.0/collection.json",
@@ -714,11 +710,7 @@
 								],
 								"body": {
 									"mode": "raw",
-<<<<<<< HEAD
 									"raw": "{\n    \"context\": {\n        \"site_auth\": \"{{testSiteAuth}}\",\n        \"session_id\": \"abc\",\n        \"user_id\": \"qwe\" \n    },\n    \"events\": [\n        {\n            \"data\": {\n                \"page\": {\n                    \"url\": \"http://loquesea.com/index#pepito?a=b\",\n                    \"doc_encoding\": \"UTF8\",\n                    \"title\": \"This is my index page\",\n                    \"language_id\": \"23213\",\n                    \"persona\": \"ANY_PERSONA\",\n                    \"doc_path\": \"index\",\n                    \"doc_host\": \"loquesea.com\",\n                    \"doc_protocol\": \"http\",\n                    \"doc_hash\": \"pepito\",\n                    \"doc_search\": \"a=b\",\n                    \"referer\": \"referer\",\n                    \"user_agent\": \"useragent=b\"\n                },\n                \"device\": {\n                    \"screen_resolution\": \"1280x720\",\n                    \"language\": \"en\",\n                    \"viewport_width\": \"1280\",\n                    \"viewport_height\": \"720\"\n                },\n                \"utm\": {\n                    \"medium\": \"medium\",\n                    \"source\": \"source\",\n                    \"campaign\": \"campaign\",\n                    \"term\": \"term\",\n                    \"content\": \"content\"\n                }\n            }\n        },\n        {\n            \"data\": {\n                \"page\": {\n                    \"url\": \"http://loquesea.com/another_page#pepe?c=d\",\n                    \"doc_encoding\": \"UTF8\",\n                    \"title\": \"This is my another page\",\n                    \"language_id\": \"555555\",\n                    \"persona\": \"ANY_PERSONA_BUT_NOT_PREVIOUS_PERSONA\",\n                    \"doc_path\": \"another_page\",\n                    \"doc_host\": \"loquesea.com\",\n                    \"doc_protocol\": \"http\",\n                    \"doc_hash\": \"pepe\",\n                    \"doc_search\": \"c=d\",\n                    \"referer\": \"another_referer\",\n                    \"user_agent\": \"another_useragent=b\"\n                },\n                \"device\": {\n                    \"screen_resolution\": \"3840x2160\",\n                    \"language\": \"en\",\n                    \"viewport_width\": \"3840\",\n                    \"viewport_height\": \"2160\"\n                },\n                \"utm\": {\n                    \"medium\": \"another_medium\",\n                    \"source\": \"another_source\",\n                    \"campaign\": \"another_campaign\",\n                    \"term\": \"another_term\",\n                    \"content\": \"another_content\"\n                }\n            }\n        }\n    ]\n}",
-=======
-									"raw": "{\n    \"context\": {\n        \"site_key\": \"{{testSiteKey}}\",\n        \"session_id\": \"abc\",\n        \"user_id\": \"qwe\" \n    },\n    \"events\": [\n        {\n            \"local_time\": \"2025-07-28T14:30:00+02:00\"\n        },\n        {\n            \"local_time\": \"2025-07-28T14:30:00+02:00\"\n        }\n    ]\n}",
->>>>>>> b5d30fb8
 									"options": {
 										"raw": {
 											"language": "json"
