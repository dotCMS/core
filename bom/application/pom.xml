<?xml version="1.0" encoding="UTF-8"?>
<project xmlns="http://maven.apache.org/POM/4.0.0"
    xmlns:xsi="http://www.w3.org/2001/XMLSchema-instance"
    xsi:schemaLocation="http://maven.apache.org/POM/4.0.0 http://maven.apache.org/xsd/maven-4.0.0.xsd">
    <parent>
        <artifactId>dotcms-bom</artifactId>
        <groupId>com.dotcms</groupId>
        <version>1.0.0-SNAPSHOT</version>
    </parent>
    <modelVersion>4.0.0</modelVersion>
    <packaging>pom</packaging>
    <artifactId>dotcms-application-bom</artifactId>

    <properties>
        <aws-java-sdk.version>1.12.488</aws-java-sdk.version>
        <twelvemonkeys.version>3.7.1</twelvemonkeys.version>
        <swagger.version>2.2.0</swagger.version>
        <bytebuddy.version>1.12.6</bytebuddy.version>
        <batik.version>1.16</batik.version>
        <bouncy-castle.version>1.70</bouncy-castle.version>
        <awaitility.version>3.0.0</awaitility.version>
        <shedlock.version>4.33.0</shedlock.version>
        <glowroot.version>0.13.1</glowroot.version>
        <jackson.version>2.13.4</jackson.version>
        <jersey.version>2.22.1</jersey.version>
<<<<<<< HEAD
        <dotcms.tika-api.version>1.0.0-SNAPSHOT</dotcms.tika-api.version>
        <graalvm.version>22.2.0</graalvm.version>

=======
        <dotcms.tika-api.version>2023.09.8</dotcms.tika-api.version>
>>>>>>> a43911cc
    </properties>
    <dependencyManagement>



        <!--
        The Bill of Materials (BOM) is a special type of Project Object Model (POM) in Maven that centralizes the management of a project's dependencies and their versions. It can be used not only to control the versions of dependencies but also plugins.

        Importantly, merely defining a dependency in the dependencyManagement section of the POM doesn't automatically include it in the project. For a dependency to be included in the classpath, it must be explicitly added to the project's dependencies. By managing dependencies through a BOM, you can avoid having to declare a dependency version each time in the project's dependencies section or manually override the version of transitive dependencies every time they are used.

        In Maven, the order in which dependencies are declared matters:

        1. Dependencies are first resolved in the order they are declared in the POM.
        2. Next, dependencies are resolved in the order they are declared in the dependencyManagement section.
        3. Finally, dependencies are resolved in the order they are declared in the parent POM.

        For example, if you wish to override a dependency declared in the parent POM, you must declare it in the dependencyManagement section of the child POM.

        When importing third-party BOMs, follow these rules:

        1. Analyze the project's direct dependencies.
        2. Examine the dependencyManagement section of the project. If a dependency version is defined here, it will override the version from the direct dependencies.
        3. Investigate the BOMs (import scope) in the dependencyManagement section in the order they are listed. If a version for a dependency is defined in a BOM, it will override any versions from the previous steps. If the same dependency is declared in multiple BOMs, the version from the first BOM is applied.

        In summary, when you import multiple BOMs, the version from the first BOM takes precedence if there are overlapping managed dependencies. As such, it's crucial to manage the order of BOM imports with care, considering which BOM should have priority in the case of overlapping dependencies.

        -->
        <dependencies>

            <dependency>
                <groupId>com.dotcms.core.plugins</groupId>
                <artifactId>com.dotcms.tika-api</artifactId>
                <version>${dotcms.tika-api.version}</version>
            </dependency>

            <dependency>
                <groupId>com.dotcms</groupId>
                <artifactId>dotcms-logging-bom</artifactId>
                <version>${project.version}</version>
                <type>pom</type>
                <scope>import</scope>
            </dependency>


            <!-- Asynchronous NIO client server framework for the jvm -->
            <!-- <dependency>

                 <groupId>io.netty</groupId>
                 <artifactId>netty-all</artifactId>
             </dependency>-->


            <!--
              *****************************
                 dotcms repackaged dependencies
              *****************************
            -->

            <dependency>
                <groupId>com.dotcms</groupId>
                <artifactId>ant-tooling</artifactId>
                <version>1.3.2</version>
            </dependency>
            <dependency>
                <groupId>com.dotcms.lib</groupId>
                <artifactId>dot.aopalliance-repackaged</artifactId>
                <version>2.4.0-b10_2</version>
            </dependency>
            <dependency>
                <groupId>com.dotcms.lib</groupId>
                <artifactId>dot.asm</artifactId>
                <version>3.1_2</version>
            </dependency>
            <dependency>
                <groupId>com.dotcms.lib</groupId>
                <artifactId>dot.axiom-api</artifactId>
                <version>1.2.5_2</version>
            </dependency>
            <dependency>
                <groupId>com.dotcms.lib</groupId>
                <artifactId>dot.axiom-impl</artifactId>
                <version>1.2.5_2</version>
            </dependency>
            <dependency>
                <groupId>com.dotcms.lib</groupId>
                <artifactId>dot.bsf</artifactId>
                <version>ukv_2</version>
            </dependency>
            <dependency>
                <groupId>com.dotcms.lib</groupId>
                <artifactId>dot.bsh</artifactId>
                <version>2.0b4_3</version>
            </dependency>
            <dependency>
                <groupId>com.dotcms.lib</groupId>
                <artifactId>dot.cactus.integration.ant</artifactId>
                <version>1.8.0_3</version>
            </dependency>
            <dependency>
                <groupId>com.dotcms.lib</groupId>
                <artifactId>dot.cargo-ant</artifactId>
                <version>0.9_2</version>
            </dependency>
            <dependency>
                <groupId>com.dotcms.lib</groupId>
                <artifactId>dot.cargo-core-uberjar</artifactId>
                <version>0.9_2</version>
            </dependency>
            <dependency>
                <groupId>com.dotcms.lib</groupId>
                <artifactId>dot.com.dotmarketing.jhlabs.images.filters</artifactId>
                <version>ukv_2</version>
            </dependency>
            <dependency>
                <groupId>com.dotcms.lib</groupId>
                <artifactId>dot.commons-dbcp</artifactId>
                <version>1.3_2</version>
            </dependency>
            <dependency>
                <groupId>com.dotcms.lib</groupId>
                <artifactId>dot.commons-fileupload</artifactId>
                <version>1.3.3_1</version>
            </dependency>
            <dependency>
                <groupId>com.dotcms.lib</groupId>
                <artifactId>dot.commons-httpclient</artifactId>
                <version>3.1_3</version>
            </dependency>
            <dependency>
                <groupId>com.dotcms.lib</groupId>
                <artifactId>dot.commons-jci-core</artifactId>
                <version>1.0.406301_2</version>
            </dependency>
            <dependency>
                <groupId>com.dotcms.lib</groupId>
                <artifactId>dot.commons-jci-eclipse</artifactId>
                <version>3.2.0.666_2</version>
            </dependency>
            <dependency>
                <groupId>com.dotcms.lib</groupId>
                <artifactId>dot.commons-net</artifactId>
                <version>3.3_2</version>
            </dependency>
            <dependency>
                <groupId>com.dotcms.lib</groupId>
                <artifactId>dot.commons-pool</artifactId>
                <version>1.5.4_2</version>
            </dependency>
            <dependency>
                <groupId>com.dotcms.lib</groupId>
                <artifactId>dot.compression-filter</artifactId>
                <version>ukv_2</version>
            </dependency>
            <dependency>
                <groupId>com.dotcms.lib</groupId>
                <artifactId>dot.concurrent</artifactId>
                <version>1.3.4_2</version>
            </dependency>
            <dependency>
                <groupId>com.dotcms.lib</groupId>
                <artifactId>dot.core-renderer-modified</artifactId>
                <version>ukv_3</version>
            </dependency>
            <dependency>
                <groupId>com.dotcms.lib</groupId>
                <artifactId>dot.cos</artifactId>
                <version>ukv_2</version>
            </dependency>
            <dependency>
                <groupId>com.dotcms.lib</groupId>
                <artifactId>dot.counter-ejb</artifactId>
                <version>ukv_2</version>
            </dependency>
            <dependency>
                <groupId>com.dotcms.lib</groupId>
                <artifactId>dot.dwr</artifactId>
                <version>3rc2modified_3</version>
            </dependency>
            <dependency>
                <groupId>com.dotcms.lib</groupId>
                <artifactId>dot.fileupload-ext</artifactId>
                <version>ukv_3</version>
            </dependency>
            <dependency>
                <groupId>com.dotcms.lib</groupId>
                <artifactId>dot.gif89</artifactId>
                <version>ukv_2</version>
            </dependency>
            <dependency>
                <groupId>com.dotcms.lib</groupId>
                <artifactId>dot.google</artifactId>
                <version>ukv_2</version>
            </dependency>
            <dependency>
                <groupId>com.dotcms.lib</groupId>
                <artifactId>dot.guava</artifactId>
                <version>11.0.1_2</version>
            </dependency>
            <dependency>
                <groupId>com.dotcms.lib</groupId>
                <artifactId>dot.hibernate</artifactId>
                <version>2.1.7_3</version>
            </dependency>
            <dependency>
                <groupId>com.dotcms.lib</groupId>
                <artifactId>dot.hibernate-validator</artifactId>
                <version>4.3.2.Final_3</version>
            </dependency>
            <dependency>
                <groupId>com.dotcms.lib</groupId>
                <artifactId>dot.httpbridge</artifactId>
                <version>ukv_2</version>
            </dependency>
            <dependency>
                <groupId>com.dotcms.lib</groupId>
                <artifactId>dot.httpclient</artifactId>
                <version>4.2.2_2</version>
            </dependency>
            <dependency>
                <groupId>com.dotcms.lib</groupId>
                <artifactId>dot.iText</artifactId>
                <version>2.1.0_2</version>
            </dependency>
            <dependency>
                <groupId>com.dotcms.lib</groupId>
                <artifactId>dot.jamm</artifactId>
                <version>0.2.5_2</version>
            </dependency>
            <dependency>
                <groupId>com.dotcms.lib</groupId>
                <artifactId>dot.javacsv</artifactId>
                <version>ukv_2</version>
            </dependency>
            <dependency>
                <groupId>com.dotcms.lib</groupId>
                <artifactId>dot.javax.annotation-api</artifactId>
                <version>1.2_2</version>
            </dependency>


            <dependency>
                <groupId>com.dotcms.lib</groupId>
                <artifactId>dot.jazzy-core</artifactId>
                <version>ukv_2</version>
            </dependency>
            <dependency>
                <groupId>com.dotcms.lib</groupId>
                <artifactId>dot.jboss-logging</artifactId>
                <version>3.3.0.Final_2</version>
            </dependency>
            <dependency>
                <groupId>com.dotcms.lib</groupId>
                <artifactId>dot.jempbox</artifactId>
                <version>1.6.0_2</version>
            </dependency>
            <dependency>
                <groupId>com.dotcms.lib</groupId>
                <artifactId>dot.jep</artifactId>
                <version>2.4.1_2</version>
            </dependency>
            <dependency>
                <groupId>com.dotcms.lib</groupId>
                <artifactId>dot.jsoup</artifactId>
                <version>1.6.1_2</version>
            </dependency>
            <dependency>
                <groupId>com.dotcms.lib</groupId>
                <artifactId>dot.jstl</artifactId>
                <version>1.0.5_2</version>
            </dependency>
            <dependency>
                <groupId>com.dotcms.lib</groupId>
                <artifactId>dot.jta</artifactId>
                <version>1.1_2</version>
            </dependency>
            <dependency>
                <groupId>com.dotcms.lib</groupId>
                <artifactId>dot.jxl</artifactId>
                <version>2.6_2</version>
            </dependency>
            <dependency>
                <groupId>com.dotcms.lib</groupId>
                <artifactId>dot.ldap</artifactId>
                <version>ukv_2</version>
            </dependency>
            <dependency>
                <groupId>com.dotcms.lib</groupId>
                <artifactId>dot.lesscss</artifactId>
                <version>1.5.1-SNAPSHOT_3</version>
            </dependency>
            <dependency>
                <groupId>com.dotcms.lib</groupId>
                <artifactId>dot.mail-ejb</artifactId>
                <version>ukv_2</version>
            </dependency>
            <dependency>
                <groupId>com.dotcms.lib</groupId>
                <artifactId>dot.maxmind-db</artifactId>
                <version>1.0.0_2</version>
            </dependency>
            <dependency>
                <groupId>com.dotcms.lib</groupId>
                <artifactId>dot.msnm</artifactId>
                <version>ukv_2</version>
            </dependency>
            <dependency>
                <groupId>com.dotcms.lib</groupId>
                <artifactId>dot.myspell</artifactId>
                <version>ukv_2</version>
            </dependency>
            <dependency>
                <groupId>com.dotcms.lib</groupId>
                <artifactId>dot.odmg</artifactId>
                <version>ukv_3</version>
            </dependency>
            <dependency>
                <groupId>com.dotcms.lib</groupId>
                <artifactId>dot.org.eclipse.mylyn.wikitext.confluence.core</artifactId>
                <version>1.8.0.I20120918-1109_2</version>
            </dependency>
            <dependency>
                <groupId>com.dotcms.lib</groupId>
                <artifactId>dot.org.eclipse.mylyn.wikitext.core</artifactId>
                <version>1.8.0.I20120918-1109_2</version>
            </dependency>
            <dependency>
                <groupId>com.dotcms.lib</groupId>
                <artifactId>dot.org.eclipse.mylyn.wikitext.mediawiki.core</artifactId>
                <version>1.8.0.I20120918-1109_2</version>
            </dependency>
            <dependency>
                <groupId>com.dotcms.lib</groupId>
                <artifactId>dot.org.eclipse.mylyn.wikitext.textile.core</artifactId>
                <version>1.8.0.I20120918-1109_2</version>
            </dependency>
            <dependency>
                <groupId>com.dotcms.lib</groupId>
                <artifactId>dot.org.eclipse.mylyn.wikitext.tracwiki.core</artifactId>
                <version>1.8.0.I20120918-1109_2</version>
            </dependency>
            <dependency>
                <groupId>com.dotcms.lib</groupId>
                <artifactId>dot.org.eclipse.mylyn.wikitext.twiki.core</artifactId>
                <version>1.8.0.I20120918-1109_2</version>
            </dependency>
            <dependency>
                <groupId>com.dotcms.lib</groupId>
                <artifactId>dot.persistence-api</artifactId>
                <version>1.0_2</version>
            </dependency>
            <dependency>
                <groupId>com.dotcms.lib</groupId>
                <artifactId>dot.platform</artifactId>
                <version>ukv_2</version>
            </dependency>
            <dependency>
                <groupId>com.dotcms.lib</groupId>
                <artifactId>dot.portlet</artifactId>
                <version>1.0_2</version>
            </dependency>

            <dependency>
                <groupId>com.dotcms.lib</groupId>
                <artifactId>dot.rhino</artifactId>
                <version>1.7R4_2</version>
            </dependency>
            <dependency>
                <groupId>com.dotcms.lib</groupId>
                <artifactId>dot.secure-filter</artifactId>
                <version>ukv_2</version>
            </dependency>


            <dependency>
                <groupId>com.dotcms.lib</groupId>
                <artifactId>dot.snappy-java</artifactId>
                <version>1.0.4.1_2</version>
            </dependency>
            <dependency>
                <groupId>com.dotcms.lib</groupId>
                <artifactId>dot.sslext</artifactId>
                <version>1.2-0_1</version>
            </dependency>
            <dependency>
                <groupId>com.dotcms.lib</groupId>
                <artifactId>dot.stax2-api</artifactId>
                <version>3.1.1_2</version>
            </dependency>
            <dependency>
                <groupId>com.dotcms.lib</groupId>
                <artifactId>dot.struts</artifactId>
                <version>1.2.10_1</version>
            </dependency>
            <dependency>
                <groupId>com.dotcms.lib</groupId>
                <artifactId>dot.stxx</artifactId>
                <version>1.3_3</version>
            </dependency>
            <dependency>
                <groupId>com.dotcms.lib</groupId>
                <artifactId>dot.Tidy</artifactId>
                <version>ukv_2</version>
            </dependency>
            <dependency>
                <groupId>com.dotcms.lib</groupId>
                <artifactId>dot.trove</artifactId>
                <version>1.0.2_2</version>
            </dependency>
            <dependency>
                <groupId>com.dotcms.lib</groupId>
                <artifactId>dot.twitter4j-core</artifactId>
                <version>3.0.3_2</version>
            </dependency>
            <dependency>
                <groupId>com.dotcms.lib</groupId>
                <artifactId>dot.txtmark</artifactId>
                <version>0.14-SNAPSHOT_1</version>
            </dependency>
            <dependency>
                <groupId>com.dotcms.lib</groupId>
                <artifactId>dot.util-taglib</artifactId>
                <version>ukv_2</version>
            </dependency>
            <dependency>
                <groupId>com.dotcms.lib</groupId>
                <artifactId>dot.validation-api</artifactId>
                <version>1.1.0.Final_2</version>
            </dependency>
            <dependency>
                <groupId>com.dotcms.lib</groupId>
                <artifactId>dot.wbmp</artifactId>
                <version>ukv_2</version>
            </dependency>

            <dependency>
                <groupId>com.dotcms.lib</groupId>
                <artifactId>dot.webp-imageio-core</artifactId>
                <version>0.1.6</version>
            </dependency>
            <dependency>
                <groupId>com.dotcms.lib</groupId>
                <artifactId>dot.woodstox-core-lgpl</artifactId>
                <version>4.2.0_2</version>
            </dependency>
            <dependency>
                <groupId>com.dotcms.lib</groupId>
                <artifactId>dot.xpp3-min</artifactId>
                <version>1.1.4c_2</version>
            </dependency>

            <dependency>
                <groupId>com.dotcms.lib</groupId>
                <artifactId>dot.quartz-all</artifactId>
                <version>1.8.6_2</version>
            </dependency>


            <dependency>
                <groupId>com.dotcms.lib</groupId>
                <artifactId>dot.slf4j-api</artifactId>
                <version>1.7.12_2</version>
            </dependency>
            <dependency>
                <groupId>com.dotcms.lib</groupId>
                <artifactId>dot.slf4j-jcl</artifactId>
                <version>1.7.12_2</version>
            </dependency>
            <dependency>
                <groupId>com.dotcms.lib</groupId>
                <artifactId>dot.jaxb-api</artifactId>
                <version>2.2.7_4</version>
            </dependency>
            <dependency>
                <groupId>com.dotcms.lib</groupId>
                <artifactId>dot.jaxb-core</artifactId>
                <version>2.2.7_4</version>
            </dependency>
            <dependency>
                <groupId>com.dotcms.lib</groupId>
                <artifactId>dot.jaxb-impl</artifactId>
                <version>2.2.7_4</version>
            </dependency>
            <dependency>
                <groupId>com.dotcms.lib</groupId>
                <artifactId>dot.commons-cli</artifactId>
                <version>1.2_2</version>
            </dependency>

            <!--
               *****************************
                  Job Scheduling
               *****************************
            -->

            <dependency>
                <!-- replaces dot.quartz-all -->
                <groupId>org.quartz-scheduler</groupId>
                <artifactId>quartz</artifactId>
                <version>1.8.6</version>
            </dependency>


            <!--
               *****************************
                  WebDav Support
               *****************************
            -->
            <dependency>
                <groupId>com.ettrema</groupId>
                <artifactId>milton-api</artifactId>
                <version>1.8.1.4</version>
                <exclusions>
                    <exclusion>
                        <groupId>*</groupId>
                        <artifactId>*</artifactId>
                    </exclusion>
                </exclusions>
            </dependency>
            <dependency>
                <groupId>com.ettrema</groupId>
                <artifactId>milton-servlet</artifactId>
                <version>1.8.1.4</version>
                <exclusions>
                    <exclusion>
                        <groupId>*</groupId>
                        <artifactId>*</artifactId>
                    </exclusion>
                </exclusions>
            </dependency>



            <dependency>
                <groupId>com.github.ben-manes.caffeine</groupId>
                <artifactId>caffeine</artifactId>
                <version>2.9.2</version>
                <exclusions>
                    <exclusion>
                        <groupId>org.checkerframework</groupId>
                        <artifactId>checker-qual</artifactId>
                    </exclusion>
                </exclusions>
            </dependency>

            <!--
             *****************************
                Coding Utilities
             *****************************
           -->
            <dependency>
                <!-- Google Guava: Google Core Libraries -->
                <groupId>com.google.guava</groupId>
                <artifactId>guava</artifactId>
                <version>27.0.1-android</version>
            </dependency>

            <dependency>
                <!-- SneakyThrow: A Java library that allows to throw checked exceptions without declaration -->
                <groupId>com.rainerhahnekamp</groupId>
                <artifactId>sneakythrow</artifactId>
                <version>1.1.0</version>
            </dependency>

            <dependency>
                <!-- Functional programming utilities including Try, Tuple, Option, Either, Collections, etc. -->
                <groupId>io.vavr</groupId>
                <artifactId>vavr</artifactId>
                <version>0.10.3</version>
            </dependency>

            <dependency>
                <!-- Text processing utilities and regex-->
                <groupId>oro</groupId>
                <artifactId>oro</artifactId>
                <version>2.0.8</version>
            </dependency>

            <!--
             *****************************
                Apache Commons Utilities
             *****************************
           -->
            <dependency>
                <groupId>commons-beanutils</groupId>
                <artifactId>commons-beanutils</artifactId>
                <version>1.9.4</version>
            </dependency>
            <dependency>
                <groupId>commons-collections</groupId>
                <artifactId>commons-collections</artifactId>
                <version>3.2.2</version>
            </dependency>
            <dependency>
                <groupId>commons-configuration</groupId>
                <artifactId>commons-configuration</artifactId>
                <version>1.10</version>
            </dependency>
            <dependency>
                <groupId>commons-digester</groupId>
                <artifactId>commons-digester</artifactId>
                <version>2.1</version>
            </dependency>
            <dependency>
                <groupId>commons-fileupload</groupId>
                <artifactId>commons-fileupload</artifactId>
                <version>1.5</version>
            </dependency>
            <dependency>
                <groupId>commons-io</groupId>
                <artifactId>commons-io</artifactId>
                <version>2.11.0</version>
            </dependency>
            <dependency>
                <groupId>commons-lang</groupId>
                <artifactId>commons-lang</artifactId>
                <version>2.6</version>
            </dependency>
            <dependency>
                <groupId>commons-validator</groupId>
                <artifactId>commons-validator</artifactId>
                <version>1.6</version>
            </dependency>

            <dependency>
                <groupId>org.apache.commons</groupId>
                <artifactId>commons-compress</artifactId>
                <version>1.21</version>
            </dependency>
            <dependency>
                <groupId>org.apache.commons</groupId>
                <artifactId>commons-lang3</artifactId>
                <version>3.12.0</version>
            </dependency>
            <dependency>
                <groupId>org.apache.commons</groupId>
                <artifactId>commons-math3</artifactId>
                <version>3.6.1</version>
            </dependency>
            <dependency>
                <groupId>org.apache.commons</groupId>
                <artifactId>commons-numbers-gamma</artifactId>
                <version>1.0</version>
            </dependency>
            <dependency>
                <groupId>org.apache.commons</groupId>
                <artifactId>commons-pool2</artifactId>
                <version>2.9.0</version>
            </dependency>


            <!--
             *****************************
                File and HTTP Processing
             *****************************
           -->
            <dependency>
                <!-- mozilla encoding detector -->
                <groupId>com.googlecode.juniversalchardet</groupId>
                <artifactId>juniversalchardet</artifactId>
                <version>1.0.3</version>
            </dependency>

            <dependency>
                <!-- UserAgentUtils: Utility for parsing a user agent string -->
                <groupId>eu.bitwalker</groupId>
                <artifactId>UserAgentUtils</artifactId>
                <version>1.19</version>
            </dependency>
            <dependency>
                <groupId>eu.medsea.mimeutil</groupId>
                <artifactId>mime-util</artifactId>
                <version>2.1.3</version>
                <exclusions>
                    <exclusion>
                        <groupId>org.slf4j</groupId>
                        <artifactId>slf4j-log4j12</artifactId>
                    </exclusion>
                    <exclusion>
                        <groupId>log4j</groupId>
                        <artifactId>log4j</artifactId>
                    </exclusion>
                </exclusions>
            </dependency>

            <dependency>
                <!-- Geo Location -->
                <groupId>com.maxmind.geoip2</groupId>
                <artifactId>geoip2</artifactId>
                <version>2.1.0</version>
            </dependency>

            <!--
             *****************************
                GraphQL Support
             *****************************
           -->

            <dependency>
                <groupId>com.graphql-java</groupId>
                <artifactId>graphql-java</artifactId>
                <version>13.0</version>
                <exclusions>
                    <exclusion>
                        <groupId>org.slf4j</groupId>
                        <artifactId>slf4j-api</artifactId>
                    </exclusion>
                </exclusions>
            </dependency>
            <dependency>
                <groupId>com.graphql-java</groupId>
                <artifactId>graphql-java-extended-scalars</artifactId>
                <version>1.0.1</version>
            </dependency>
            <dependency>
                <groupId>com.graphql-java-kickstart</groupId>
                <artifactId>graphql-java-servlet</artifactId>
                <version>9.1.0</version>
            </dependency>

            <!--
             *****************************
                Database Support
             *****************************
           -->
            <dependency>
                <!-- Connection Pool -->
                <groupId>com.zaxxer</groupId>
                <artifactId>HikariCP</artifactId>
                <version>3.4.2</version>
            </dependency>
            <dependency>
                <groupId>org.postgresql</groupId>
                <artifactId>postgresql</artifactId>
                <version>42.5.1</version>
                <exclusions>
                    <exclusion>
                        <groupId>org.checkerframework</groupId>
                        <artifactId>checker-qual</artifactId>
                    </exclusion>
                </exclusions>
            </dependency>

            <dependency>
                <groupId>com.h2database</groupId>
                <artifactId>h2</artifactId>
                <version>2.1.214</version>
            </dependency>

            <dependency>
                <!-- MSSQL Driver, MSSQL support is deprecated -->
                <groupId>com.microsoft.sqlserver</groupId>
                <artifactId>mssql-jdbc</artifactId>
                <version>7.4.1.jre8</version>
            </dependency>


            <dependency>
                <groupId>com.impossibl.pgjdbc-ng</groupId>
                <artifactId>pgjdbc-ng</artifactId>
                <version>0.8.9</version>
            </dependency>

            <!--
             *****************************
               Cluster Support
             *****************************
           -->
           <dependency>
                <groupId>dnsjava</groupId>
                <artifactId>dnsjava</artifactId>
                <version>2.1.8</version>
            </dependency>

            <dependency>
                <!-- Shedlock Distributed Locking -->
                <groupId>net.javacrumbs.shedlock</groupId>
                <artifactId>shedlock-core</artifactId>
                <version>${shedlock.version}</version>
            </dependency>

            <dependency>
                <groupId>net.javacrumbs.shedlock</groupId>
                <artifactId>shedlock-provider-jdbc</artifactId>
                <version>${shedlock.version}</version>
            </dependency>

            <!--
             *****************************
                API Client Support
             *****************************
           -->


            <dependency>
                <!-- general HTTP Client -->
                <groupId>org.apache.httpcomponents</groupId>
                <artifactId>httpclient</artifactId>
                <version>4.5.13</version>
            </dependency>

            <dependency>
                <groupId>com.amazonaws</groupId>
                <artifactId>aws-java-sdk-bom</artifactId>
                <version>${aws-java-sdk.version}</version>
                <type>pom</type>
                <scope>import</scope>
            </dependency>

            <dependency>
                <!-- Redis Client -->
                <groupId>io.lettuce</groupId>
                <artifactId>lettuce-core</artifactId>
                <version>6.1.1.RELEASE</version>
            </dependency>

            <dependency>
                <groupId>redis.clients</groupId>
                <artifactId>jedis</artifactId>
                <version>2.7.3</version>
            </dependency>

            <dependency>
                <groupId>org.elasticsearch.client</groupId>
                <artifactId>elasticsearch-rest-high-level-client</artifactId>
                <version>7.10.2</version>
            </dependency>


            <!--
             *****************************
                JavaX/Jakarta/J2EE Support
             *****************************
           -->
            <dependency>
                <groupId>com.sun.activation</groupId>
                <artifactId>javax.activation</artifactId>
                <version>1.2.0</version>
            </dependency>
            <dependency>
                <groupId>com.sun.mail</groupId>
                <artifactId>jakarta.mail</artifactId>
                <version>1.6.7</version>
            </dependency>
            <dependency>
                <groupId>jakarta.xml.bind</groupId>
                <artifactId>jakarta.xml.bind-api</artifactId>
                <version>2.3.3</version>
            </dependency>
            <dependency>
                <groupId>javax.annotation</groupId>
                <artifactId>javax.annotation-api</artifactId>
                <version>1.2</version>
            </dependency>
            <dependency>
                <groupId>javax.validation</groupId>
                <artifactId>validation-api</artifactId>
                <version>1.1.0.Final</version>
            </dependency>

            <dependency>
                <groupId>javax.servlet</groupId>
                <artifactId>javax.servlet-api</artifactId>
                <version>3.1.0</version>
            </dependency>
            <dependency>
                <groupId>javax.servlet.jsp</groupId>
                <artifactId>javax.servlet.jsp-api</artifactId>
                <version>2.2.1</version>
            </dependency>

            <dependency>
                <groupId>javax.websocket</groupId>
                <artifactId>javax.websocket-api</artifactId>
                <version>1.1</version>
            </dependency>

            <!--
             *****************************
                XML Support
             *****************************
           -->
            <dependency>
                <groupId>com.thoughtworks.xstream</groupId>
                <artifactId>xstream</artifactId>
                <version>1.4.17</version>
                <exclusions>
                    <exclusion>
                        <groupId>xpp3</groupId>
                        <artifactId>xpp3_min</artifactId>
                    </exclusion>
                </exclusions>
            </dependency>

            <!-- JaxB -->

            <dependency>
                <groupId>org.glassfish.jaxb</groupId>
                <artifactId>jaxb-runtime</artifactId>
                <version>2.3.8</version>
            </dependency>


            <!-- Castor:  Replace with JaxB -->
            <dependency>
                <groupId>org.codehaus.castor</groupId>
                <artifactId>castor-core</artifactId>
                <version>1.4.1</version>
            </dependency>
            <dependency>
                <groupId>org.codehaus.castor</groupId>
                <artifactId>castor-xml</artifactId>
                <version>1.4.1</version>
                <exclusions>
                    <exclusion>
                        <groupId>javax.inject</groupId>
                        <artifactId>javax.inject</artifactId>
                    </exclusion>
                    <exclusion>
                        <groupId>org.springframework</groupId>
                        <artifactId>spring-context</artifactId>
                    </exclusion>
                </exclusions>
            </dependency>


            <!--
             *****************************
                XPath Support
             *****************************
           -->
            <dependency>
                <groupId>jaxen</groupId>
                <artifactId>jaxen</artifactId>
                <version>1.2.0</version>
            </dependency>

            <dependency>
                <groupId>werken-xpath</groupId>
                <artifactId>werken-xpath</artifactId>
                <version>0.9.4</version>
            </dependency>

            <!--
              *****************************
                 JSON
              *****************************
            -->

            <dependency>
                <!-- Jackson Json Object Mapper -->
                <groupId>com.fasterxml.jackson</groupId>
                <artifactId>jackson-bom</artifactId>
                <version>${jackson.version}</version>
                <type>pom</type>
                <scope>import</scope>
            </dependency>

            <dependency>
                <groupId>com.github.jonpeterson</groupId>
                <artifactId>jackson-module-model-versioning</artifactId>
                <version>1.2.2</version>
            </dependency>


            <dependency>
                <groupId>com.jayway.jsonpath</groupId>
                <artifactId>json-path</artifactId>
                <version>2.4.0</version>
            </dependency>




            <!-- Image Processing -->
            <dependency>
                <groupId>com.twelvemonkeys.imageio</groupId>
                <artifactId>imageio-batik</artifactId>
                <version>${twelvemonkeys.version}</version>
            </dependency>
            <dependency>
                <groupId>com.twelvemonkeys.imageio</groupId>
                <artifactId>imageio-bmp</artifactId>
                <version>${twelvemonkeys.version}</version>
            </dependency>
            <dependency>
                <groupId>com.twelvemonkeys.imageio</groupId>
                <artifactId>imageio-clippath</artifactId>
                <version>${twelvemonkeys.version}</version>
            </dependency>
            <dependency>
                <groupId>com.twelvemonkeys.imageio</groupId>
                <artifactId>imageio-core</artifactId>
                <version>${twelvemonkeys.version}</version>
            </dependency>
            <dependency>
                <groupId>com.twelvemonkeys.imageio</groupId>
                <artifactId>imageio-hdr</artifactId>
                <version>${twelvemonkeys.version}</version>
            </dependency>
            <dependency>
                <groupId>com.twelvemonkeys.imageio</groupId>
                <artifactId>imageio-icns</artifactId>
                <version>${twelvemonkeys.version}</version>
            </dependency>
            <dependency>
                <groupId>com.twelvemonkeys.imageio</groupId>
                <artifactId>imageio-iff</artifactId>
                <version>${twelvemonkeys.version}</version>
            </dependency>
            <dependency>
                <groupId>com.twelvemonkeys.imageio</groupId>
                <artifactId>imageio-jpeg</artifactId>
                <version>${twelvemonkeys.version}</version>
            </dependency>
            <dependency>
                <groupId>com.twelvemonkeys.imageio</groupId>
                <artifactId>imageio-metadata</artifactId>
                <version>${twelvemonkeys.version}</version>
            </dependency>
            <dependency>
                <groupId>com.twelvemonkeys.imageio</groupId>
                <artifactId>imageio-pcx</artifactId>
                <version>${twelvemonkeys.version}</version>
            </dependency>
            <dependency>
                <groupId>com.twelvemonkeys.imageio</groupId>
                <artifactId>imageio-pdf</artifactId>
                <version>${twelvemonkeys.version}</version>
            </dependency>
            <dependency>
                <groupId>com.twelvemonkeys.imageio</groupId>
                <artifactId>imageio-pict</artifactId>
                <version>${twelvemonkeys.version}</version>
            </dependency>
            <dependency>
                <groupId>com.twelvemonkeys.imageio</groupId>
                <artifactId>imageio-pnm</artifactId>
                <version>${twelvemonkeys.version}</version>
            </dependency>
            <dependency>
                <groupId>com.twelvemonkeys.imageio</groupId>
                <artifactId>imageio-psd</artifactId>
                <version>${twelvemonkeys.version}</version>
            </dependency>
            <dependency>
                <groupId>com.twelvemonkeys.imageio</groupId>
                <artifactId>imageio-sgi</artifactId>
                <version>${twelvemonkeys.version}</version>
            </dependency>
            <dependency>
                <groupId>com.twelvemonkeys.imageio</groupId>
                <artifactId>imageio-tga</artifactId>
                <version>${twelvemonkeys.version}</version>
            </dependency>
            <dependency>
                <groupId>com.twelvemonkeys.imageio</groupId>
                <artifactId>imageio-thumbsdb</artifactId>
                <version>${twelvemonkeys.version}</version>
            </dependency>
            <dependency>
                <groupId>com.twelvemonkeys.imageio</groupId>
                <artifactId>imageio-tiff</artifactId>
                <version>${twelvemonkeys.version}</version>
            </dependency>
            <dependency>
                <groupId>com.twelvemonkeys.imageio</groupId>
                <artifactId>imageio-webp</artifactId>
                <version>${twelvemonkeys.version}</version>
            </dependency>
            <dependency>
                <groupId>com.twelvemonkeys.servlet</groupId>
                <artifactId>servlet</artifactId>
                <version>${twelvemonkeys.version}</version>
            </dependency>


            <!-- FOP XSL based Print Formatter -->
            <dependency>
                <groupId>fop</groupId>
                <artifactId>fop</artifactId>
                <version>0.20.3</version>
            </dependency>

            <!-- Security -->
            <dependency>
                <groupId>io.jsonwebtoken</groupId>
                <artifactId>jjwt</artifactId>
                <version>0.9.1</version>
            </dependency>

            <dependency>
                <groupId>org.bouncycastle</groupId>
                <artifactId>bcpkix-jdk15on</artifactId>
                <version>${bouncy-castle.version}</version>
            </dependency>
            <dependency>
                <groupId>org.bouncycastle</groupId>
                <artifactId>bcprov-jdk15on</artifactId>
                <version>${bouncy-castle.version}</version>
            </dependency>


            <!-- JAX-RS Rest API -->

            <dependency>
                <groupId>javax.ws.rs</groupId>
                <artifactId>javax.ws.rs-api</artifactId>
                <version>2.0.1</version>
            </dependency>

            <!-- Rest API Documentation -->
            <dependency>
                <groupId>io.swagger.core.v3</groupId>
                <artifactId>swagger-jaxrs2</artifactId>
                <version>${swagger.version}</version>
            </dependency>
            <dependency>
                <groupId>io.swagger.core.v3</groupId>
                <artifactId>swagger-jaxrs2-servlet-initializer</artifactId>
                <version>${swagger.version}</version>
            </dependency>


            <!--
                 *****************************
                    Bytecode Processing
                 *****************************
            -->

            <dependency>
                <groupId>net.bytebuddy</groupId>
                <artifactId>byte-buddy</artifactId>
                <version>${bytebuddy.version}</version>
            </dependency>
            <dependency>
                <!-- Bytebuddy is preferred over cglib and other bytecode manipulation-->
                <groupId>net.bytebuddy</groupId>
                <artifactId>byte-buddy-agent</artifactId>
                <version>${bytebuddy.version}</version>
            </dependency>


            <dependency>
                <groupId>cglib</groupId>
                <artifactId>cglib-nodep</artifactId>
                <version>3.2.6</version>
            </dependency>

            <dependency>
                <!-- deprecated replaced with Bytebuddy -->
                <groupId>org.aspectj</groupId>
                <artifactId>aspectjrt</artifactId>
                <version>1.9.2</version>
            </dependency>

            <dependency>
                <!-- Bytecode manipulation library needed for mocking.  Old try to remove -->
                <groupId>org.javassist</groupId>
                <artifactId>javassist</artifactId>
                <version>3.29.2-GA</version>
            </dependency>


            <dependency>
                <!-- Failure handling e.g. Circuit Breaker-->
                <groupId>net.jodah</groupId>
                <artifactId>failsafe</artifactId>
                <version>1.1.1</version>
            </dependency>


            <dependency>
                <!-- ANTLR (ANother Tool for Language Recognition)  -->
                <groupId>org.antlr</groupId>
                <artifactId>antlr</artifactId>
                <version>3.1.1</version>
                <exclusions>
                    <exclusion>
                        <groupId>org.antlr</groupId>
                        <artifactId>stringtemplate</artifactId>
                    </exclusion>
                    <exclusion>
                        <groupId>antlr</groupId>
                        <artifactId>antlr</artifactId>
                    </exclusion>
                </exclusions>
            </dependency>


            <!-- OSGi Keep Bundles out of here.  This is for core
            framework and interfaces required in parent classloader-->
            <dependency>
                <groupId>org.apache.felix</groupId>
                <artifactId>org.apache.felix.http.proxy</artifactId>
                <version>3.0.6</version>
            </dependency>

            <dependency>
                <groupId>org.apache.felix</groupId>
                <artifactId>org.apache.felix.main</artifactId>
                <version>7.0.5</version>
            </dependency>

            <dependency>
                <groupId>org.apache.felix</groupId>
                <artifactId>org.apache.felix.http.api</artifactId>
                <version>2.3.2</version>
            </dependency>




            <!-- File Format Processing -->

            <!-- XML Processing -->
            <dependency>
                <groupId>org.dom4j</groupId>
                <artifactId>dom4j</artifactId>
                <version>2.1.3</version>
            </dependency>

            <dependency>
                <groupId>org.jdom</groupId>
                <artifactId>jdom</artifactId>
                <version>1.1.3</version>
            </dependency>

            <dependency>
                <!-- XML Stream Processing like Sax -->
                <groupId>xmlpull</groupId>
                <artifactId>xmlpull</artifactId>
                <version>1.1.3.1</version>
            </dependency>


            <!-- HTML Processing -->
            <dependency>
                <groupId>org.ccil.cowan.tagsoup</groupId>
                <artifactId>tagsoup</artifactId>
                <version>1.2.1</version>
            </dependency>

            <dependency>
                <!-- PDF Processing -->
                <groupId>org.apache.pdfbox</groupId>
                <artifactId>pdfbox</artifactId>
                <version>2.0.28</version>
            </dependency>
            <dependency>
                <!-- Microsoft Document Processing -->
                <groupId>org.apache.poi</groupId>
                <artifactId>poi</artifactId>
                <version>3.17</version>
            </dependency>
            <dependency>
                <!-- Batik SVG Processing -->
                <groupId>org.apache.xmlgraphics</groupId>
                <artifactId>batik-anim</artifactId>
                <version>${batik.version}</version>
            </dependency>

            <dependency>
                <groupId>org.apache.xmlgraphics</groupId>
                <artifactId>batik-awt-util</artifactId>
                <version>${batik.version}</version>
            </dependency>
            <dependency>
                <groupId>org.apache.xmlgraphics</groupId>
                <artifactId>batik-bridge</artifactId>
                <version>${batik.version}</version>
            </dependency>
            <dependency>
                <groupId>org.apache.xmlgraphics</groupId>
                <artifactId>batik-codec</artifactId>
                <version>${batik.version}</version>
            </dependency>
            <dependency>
                <groupId>org.apache.xmlgraphics</groupId>
                <artifactId>batik-constants</artifactId>
                <version>${batik.version}</version>
            </dependency>
            <dependency>
                <groupId>org.apache.xmlgraphics</groupId>
                <artifactId>batik-css</artifactId>
                <version>${batik.version}</version>
            </dependency>
            <dependency>
                <groupId>org.apache.xmlgraphics</groupId>
                <artifactId>batik-dom</artifactId>
                <version>${batik.version}</version>
            </dependency>
            <dependency>
                <groupId>org.apache.xmlgraphics</groupId>
                <artifactId>batik-ext</artifactId>
                <version>${batik.version}</version>
            </dependency>
            <dependency>
                <groupId>org.apache.xmlgraphics</groupId>
                <artifactId>batik-gvt</artifactId>
                <version>${batik.version}</version>
            </dependency>
            <dependency>
                <groupId>org.apache.xmlgraphics</groupId>
                <artifactId>batik-i18n</artifactId>
                <version>${batik.version}</version>
            </dependency>
            <dependency>
                <groupId>org.apache.xmlgraphics</groupId>
                <artifactId>batik-parser</artifactId>
                <version>${batik.version}</version>
            </dependency>
            <dependency>
                <groupId>org.apache.xmlgraphics</groupId>
                <artifactId>batik-script</artifactId>
                <version>${batik.version}</version>
            </dependency>
            <dependency>
                <groupId>org.apache.xmlgraphics</groupId>
                <artifactId>batik-svg-dom</artifactId>
                <version>${batik.version}</version>
            </dependency>
            <dependency>
                <groupId>org.apache.xmlgraphics</groupId>
                <artifactId>batik-transcoder</artifactId>
                <version>${batik.version}</version>
                <exclusions>
                    <exclusion>
                        <groupId>org.apache.xmlgraphics</groupId>
                        <artifactId>batik-svggen</artifactId>
                    </exclusion>
                </exclusions>
            </dependency>
            <dependency>
                <groupId>org.apache.xmlgraphics</groupId>
                <artifactId>batik-util</artifactId>
                <version>${batik.version}</version>
            </dependency>
            <dependency>
                <groupId>org.apache.xmlgraphics</groupId>
                <artifactId>batik-xml</artifactId>
                <version>${batik.version}</version>
            </dependency>
            <dependency>
                <groupId>org.apache.xmlgraphics</groupId>
                <artifactId>xmlgraphics-commons</artifactId>
                <version>2.6</version>
            </dependency>


            <!-- JAX-RS Rest Implementation Jersey -->

            <dependency>
                <groupId>org.glassfish.jersey</groupId>
                <artifactId>jersey-bom</artifactId>
                <version>${jersey.version}</version>
                <type>pom</type>
                <scope>import</scope>
            </dependency>

            <dependency>
                <groupId>jakarta.inject</groupId>
                <artifactId>jakarta.inject-api</artifactId>
                <version>1.0.3</version>
            </dependency>

            <!-- IDE Support -->
            <dependency>
                <groupId>org.jetbrains</groupId>
                <artifactId>annotations</artifactId>
                <version>16.0.1</version>
            </dependency>

            <dependency>
                <!-- Immutables is a Java annotation processor to eliminate the burden of writing immutable types.
                 Is only needed during compilation and no runtime component required -->
                <groupId>org.immutables</groupId>
                <artifactId>value</artifactId>
                <version>${immutables.version}</version>
            </dependency>

            <!--

            Are we using this?
            <dependency>
                 <groupId>org.openjdk.jmh</groupId>
                 <artifactId>jmh-core</artifactId>
                 <version>0.1</version>
                              </dependency>-->


            <dependency>
                <!-- Helps to load native libraries from JAR files -->
                <groupId>org.scijava</groupId>
                <artifactId>native-lib-loader</artifactId>
                <version>2.4.0</version>
            </dependency>


            <!-- Servlet Container support -->
            <dependency>
                <!-- web filter rewrite of urls -->
                <groupId>org.tuckey</groupId>
                <artifactId>urlrewritefilter</artifactId>
                <version>4.0.4</version>
            </dependency>


            <!-- Apache Tomcat -->

            <dependency>
                <!-- Jasper is the Tomcat JSP Engine -->
                <groupId>org.apache.tomcat</groupId>
                <artifactId>tomcat-jasper</artifactId>
                <version>9.0.73</version>
            </dependency>


            <dependency>
                <groupId>org.apache.tomcat</groupId>
                <artifactId>tomcat-jdbc</artifactId>
                <version>9.0.73</version>
            </dependency>



            <dependency>
                <groupId>org.glowroot</groupId>
                <artifactId>glowroot-agent</artifactId>
                <version>${glowroot.version}</version>
                <!-- TODO: May need zip
                <type>zip</type>
                <classifier>dist</classifier>
                -->
            </dependency>



            <!-- Test Dependencies -->
            <dependency>
                <groupId>junit</groupId>
                <artifactId>junit</artifactId>
                <version>4.13.2</version>
            </dependency>

            <dependency>
                <groupId>org.awaitility</groupId>
                <artifactId>awaitility</artifactId>
                <version>${awaitility.version}</version>
            </dependency>
            <dependency>
                <groupId>org.awaitility</groupId>
                <artifactId>awaitility-proxy</artifactId>
                <version>${awaitility.version}</version>
            </dependency>
            <dependency>
                <groupId>org.mockito</groupId>
                <artifactId>mockito-core</artifactId>
                <version>2.28.2</version>
            </dependency>
            <dependency>
                <!-- Deprecated need to remove replace with core mockito-->
                <groupId>org.powermock</groupId>
                <artifactId>powermock-api-mockito2</artifactId>
                <version>2.0.9</version>
            </dependency>
            <dependency>
                <!-- Deprecated need to remove replace with core mockito-->
                <groupId>org.powermock</groupId>
                <artifactId>powermock-module-junit4</artifactId>
                <version>2.0.9</version>
            </dependency>

            <dependency>
                <!-- Hamcrest is a framework for writing matcher objects allowing 'match' rules to be defined declaratively. -->
                <groupId>org.hamcrest</groupId>
                <artifactId>hamcrest-all</artifactId>
                <version>1.3</version>
                <!-- often just used for testing we have in production code
                Note, scope does not pass down to child, must declare scope explicitly-->
            </dependency>

            <dependency>
                <groupId>com.tngtech.junit.dataprovider</groupId>
                <artifactId>junit4-dataprovider</artifactId>
                <version>2.6</version>
            </dependency>

            <!-- Graalvm Js Engine -->
            <!--dependency>
                <groupId>org.graalvm.polyglot</groupId>
                <artifactId>polyglot</artifactId>
                <version>${graalvm.version}</version>
            </dependency>
            <dependency>
                <groupId>org.graalvm.polyglot</groupId>
                <artifactId>js</artifactId>
                <version>${graalvm.version}</version>
                <type>pom</type>
            </dependency-->
            <dependency>
                <groupId>org.graalvm.sdk</groupId>
                <artifactId>graal-sdk</artifactId>
                <version>${graalvm.version}</version>
            </dependency>
            <dependency>
                <groupId>org.graalvm.js</groupId>
                <artifactId>js</artifactId>
                <version>${graalvm.version}</version>
                <scope>runtime</scope>
            </dependency>
            <dependency>
                <groupId>org.graalvm.js</groupId>
                <artifactId>js-scriptengine</artifactId>
                <version>${graalvm.version}</version>
            </dependency>

        </dependencies>
    </dependencyManagement>
</project><|MERGE_RESOLUTION|>--- conflicted
+++ resolved
@@ -23,13 +23,8 @@
         <glowroot.version>0.13.1</glowroot.version>
         <jackson.version>2.13.4</jackson.version>
         <jersey.version>2.22.1</jersey.version>
-<<<<<<< HEAD
-        <dotcms.tika-api.version>1.0.0-SNAPSHOT</dotcms.tika-api.version>
         <graalvm.version>22.2.0</graalvm.version>
-
-=======
         <dotcms.tika-api.version>2023.09.8</dotcms.tika-api.version>
->>>>>>> a43911cc
     </properties>
     <dependencyManagement>
 
