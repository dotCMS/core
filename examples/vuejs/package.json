--- conflicted
+++ resolved
@@ -1,35 +1,4 @@
 {
-<<<<<<< HEAD
-  "name": "vuejs",
-  "version": "0.0.0",
-  "private": true,
-  "type": "module",
-  "scripts": {
-    "dev": "vite",
-    "build": "vite build",
-    "preview": "vite preview",
-    "lint": "eslint . --ext .vue,.js,.jsx,.cjs,.mjs --fix --ignore-path .gitignore",
-    "format": "prettier --write src/"
-  },
-  "dependencies": {
-    "@dotcms/client": "0.0.1-alpha.34",
-    "vue": "^3.4.15",
-    "vue-router": "^4.2.5"
-  },
-  "devDependencies": {
-    "@rushstack/eslint-patch": "^1.3.3",
-    "@vitejs/plugin-vue": "^5.0.3",
-    "@vitejs/plugin-vue-jsx": "^3.1.0",
-    "@vue/eslint-config-prettier": "^8.0.0",
-    "autoprefixer": "^10.4.17",
-    "eslint": "^8.49.0",
-    "eslint-plugin-vue": "^9.17.0",
-    "postcss": "^8.4.35",
-    "prettier": "^3.0.3",
-    "tailwindcss": "^3.4.1",
-    "vite": "^5.0.11"
-  }
-=======
     "name": "vuejs",
     "version": "0.0.0",
     "private": true,
@@ -59,5 +28,4 @@
         "tailwindcss": "^3.4.1",
         "vite": "^5.0.11"
     }
->>>>>>> 525d17dc
 }