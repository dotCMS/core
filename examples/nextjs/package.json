{
  "name": "nextjs-dotcms-ema",
  "version": "0.1.0",
  "private": true,
  "scripts": {
    "dev": "next dev",
    "build": "next build",
    "start": "next start",
    "lint": "next lint"
  },
  "dependencies": {
<<<<<<< HEAD
    "@dotcms/client": "0.0.1-alpha.34",
    "@dotcms/react": "0.0.1-alpha.34",
    "@dotcms/experiments": "0.0.1-alpha.34",
=======
    "@dotcms/client": "0.0.1-alpha.35",
    "@dotcms/react": "0.0.1-alpha.35",
    "@dotcms/experiments": "0.0.1-alpha.35",
>>>>>>> f13b1a1f
    "next": "14.1.1",
    "react": "^18",
    "react-dom": "^18"
  },
  "devDependencies": {
    "@tailwindcss/typography": "^0.5.13",
    "autoprefixer": "^10",
    "eslint": "^8",
    "eslint-config-next": "14.0.4",
    "postcss": "^8",
    "tailwindcss": "^3"
  }
}<|MERGE_RESOLUTION|>--- conflicted
+++ resolved
@@ -9,15 +9,9 @@
     "lint": "next lint"
   },
   "dependencies": {
-<<<<<<< HEAD
-    "@dotcms/client": "0.0.1-alpha.34",
-    "@dotcms/react": "0.0.1-alpha.34",
-    "@dotcms/experiments": "0.0.1-alpha.34",
-=======
-    "@dotcms/client": "0.0.1-alpha.35",
-    "@dotcms/react": "0.0.1-alpha.35",
-    "@dotcms/experiments": "0.0.1-alpha.35",
->>>>>>> f13b1a1f
+    "@dotcms/client": "0.0.1-alpha.36",
+    "@dotcms/react": "0.0.1-alpha.36",
+    "@dotcms/experiments": "0.0.1-alpha.36",
     "next": "14.1.1",
     "react": "^18",
     "react-dom": "^18"
