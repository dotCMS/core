{
    "compilerOptions": {
        "paths": {
<<<<<<< HEAD
            "@/*": ["./src/*"]
=======
            "@/*": ["./src/*"]         
>>>>>>> 0e6f1cf9
        }
    }
}<|MERGE_RESOLUTION|>--- conflicted
+++ resolved
@@ -1,11 +1,7 @@
 {
     "compilerOptions": {
         "paths": {
-<<<<<<< HEAD
-            "@/*": ["./src/*"]
-=======
-            "@/*": ["./src/*"]         
->>>>>>> 0e6f1cf9
+            "@/*": ["./src/*"]       
         }
     }
 }