--- conflicted
+++ resolved
@@ -99,23 +99,7 @@
  * @param {*} query
  * @return {*}
  */
-<<<<<<< HEAD
 export const getGraphQLPageData = async (query) => {
-    const res = await fetch(API_URL, {
-        method: "POST",
-        headers: {
-            "Authorization": `Bearer ${process.env.NEXT_PUBLIC_DOTCMS_AUTH_TOKEN}`,
-            "Content-Type": "application/json",
-            "dotcachettl": "0" // Bypasses GraphQL cache
-        },
-        body: JSON.stringify({ query }),
-        cache: "no-cache", // Invalidate cache for Next.js
-    });
-    const { data } = await res.json();
-    return data;
-=======
-export const getGraphQLPageData = async (params) => {
-    const query = getGraphQLPageQuery(params);
     const url = new URL(GRAPHQL_ENPOINT, process.env.NEXT_PUBLIC_DOTCMS_HOST);
 
     try {
@@ -139,5 +123,4 @@
 
         return { page: null };
     }
->>>>>>> a466b5df
 };