'use client';

import WebPageContent from './content-types/webPageContent';
import Banner from './content-types/banner';
import Activity from './content-types/activity';
import Product from './content-types/product';
import ImageComponent from './content-types/image';

import Header from './layout/header';
import Footer from './layout/footer';
import Navigation from './layout/navigation';
import { usePathname, useRouter } from 'next/navigation';
import { DotcmsLayout } from '@dotcms/react';

<<<<<<< HEAD
export function MyPage({ data, nav }) {
  const { refresh, replace } = useRouter();
  const pathname = usePathname();

  const experimentConfig = {
    apiKey: process.env.NEXT_PUBLIC_EXPERIMENTS_API_KEY ?? "", //We dont want to run experiments all the time
    server: process.env.NEXT_PUBLIC_DOTCMS_HOST,
    debug: process.env.NEXT_PUBLIC_EXPERIMENTS_DEBUG,
    redirectFn: replace,
  };

  return (
    <DotExperimentsProvider config={experimentConfig}>
      <div className="flex flex-col min-h-screen gap-6 bg-lime-50">
        {data.layout.header && (
          <Header>
            <Navigation items={nav} />
          </Header>
        )}
        <main className="container flex flex-col gap-8 m-auto">
          <DotcmsLayout
            entity={{
              // These are the components that will be used to render the contentlets in the page.
              components: {
                webPageContent: WebPageContent,
                Banner: Banner,
                Activity: Activity,
                Product: Product,
                Image: ImageComponent,
              },
              ...data,
            }}
            config={{ onReload: refresh, pathname }}
          />
        </main>
        {data.layout.footer && <Footer />}
      </div>
    </DotExperimentsProvider>
  );
=======
import { DotExperimentsProvider } from '@dotcms/experiments';

export function MyPage({ data, nav }) {
    const { refresh, replace } = useRouter();
    const pathname = usePathname();

    const experimentConfig = {
        apiKey: process.env.NEXT_PUBLIC_EXPERIMENTS_API_KEY ?? '',
        server: process.env.NEXT_PUBLIC_DOTCMS_HOST,
        debug: process.env.NEXT_PUBLIC_EXPERIMENTS_DEBUG,
        redirectFn: replace
    };

    return (
        <DotExperimentsProvider config={experimentConfig}>
            <div className="flex flex-col min-h-screen gap-6 bg-lime-50">
                {data.layout.header && (
                    <Header>
                        <Navigation items={nav} />
                    </Header>
                )}
                <main className="container flex flex-col gap-8 m-auto">
                    <DotcmsLayout
                        entity={{
                            // These are the components that will be used to render the contentlets in the page.
                            components: {
                                webPageContent: WebPageContent,
                                Banner: Banner,
                                Activity: Activity,
                                Product: Product,
                                Image: ImageComponent
                            },
                            ...data
                        }}
                        config={{ onReload: refresh, pathname }}
                    />
                </main>
                {data.layout.footer && <Footer />}
            </div>
        </DotExperimentsProvider>
    );
>>>>>>> 8c6b3dfb
}<|MERGE_RESOLUTION|>--- conflicted
+++ resolved
@@ -12,47 +12,6 @@
 import { usePathname, useRouter } from 'next/navigation';
 import { DotcmsLayout } from '@dotcms/react';
 
-<<<<<<< HEAD
-export function MyPage({ data, nav }) {
-  const { refresh, replace } = useRouter();
-  const pathname = usePathname();
-
-  const experimentConfig = {
-    apiKey: process.env.NEXT_PUBLIC_EXPERIMENTS_API_KEY ?? "", //We dont want to run experiments all the time
-    server: process.env.NEXT_PUBLIC_DOTCMS_HOST,
-    debug: process.env.NEXT_PUBLIC_EXPERIMENTS_DEBUG,
-    redirectFn: replace,
-  };
-
-  return (
-    <DotExperimentsProvider config={experimentConfig}>
-      <div className="flex flex-col min-h-screen gap-6 bg-lime-50">
-        {data.layout.header && (
-          <Header>
-            <Navigation items={nav} />
-          </Header>
-        )}
-        <main className="container flex flex-col gap-8 m-auto">
-          <DotcmsLayout
-            entity={{
-              // These are the components that will be used to render the contentlets in the page.
-              components: {
-                webPageContent: WebPageContent,
-                Banner: Banner,
-                Activity: Activity,
-                Product: Product,
-                Image: ImageComponent,
-              },
-              ...data,
-            }}
-            config={{ onReload: refresh, pathname }}
-          />
-        </main>
-        {data.layout.footer && <Footer />}
-      </div>
-    </DotExperimentsProvider>
-  );
-=======
 import { DotExperimentsProvider } from '@dotcms/experiments';
 
 export function MyPage({ data, nav }) {
@@ -94,5 +53,4 @@
             </div>
         </DotExperimentsProvider>
     );
->>>>>>> 8c6b3dfb
 }