--- conflicted
+++ resolved
@@ -1,11 +1,6 @@
 "use client";
 
-<<<<<<< HEAD
 import GqlWebPageContent from "./content-types/gqlWebPageContent";
-=======
-import { useSearchParams } from 'next/navigation';
-import WebPageContent from "./content-types/webPageContent";
->>>>>>> 721753b3
 import Banner from "./content-types/banner";
 import Activity from "./content-types/activity";
 import CallToAction from "./content-types/callToAction";
@@ -46,7 +41,7 @@
 export function MyGraphQLPage({ pageAsset, nav, query }) {
     const { replace } = useRouter();
     const pathname = usePathname();
-    
+
     /**
      * If using experiments, `DotLayoutComponent` is `withExperiments(DotcmsLayout)`.
      * If not using experiments:
