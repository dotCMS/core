<<<<<<< HEAD
import NotFound from "@/app/not-found";
import { DetailPage } from "@/views/DetailPage";
import { getDotCMSPage } from "@/utils/getDotCMSPage";
=======
import NotFound from '@/app/not-found';
import { DetailPage } from '@/pages/DetailPage';
import { getDotCMSPage } from '@/utils/getDotCMSPage';
>>>>>>> 32665750

export async function generateMetadata(props) {
    const searchParams = await props.searchParams;
    const params = await props.params;
    try {
        const path = params.slug[0];
        const { pageAsset } = await getDotCMSPage(`/blog/post/${path}`, searchParams);
        const urlContentMap = pageAsset?.urlContentMap;
        const title = urlContentMap?.title || 'Page not found';
        return {
            title: `${title} - Blog`
        };
    } catch (e) {
        return {
            title: 'not found'
        };
    }
}

export default async function Home(props) {
    const params = await props.params;
    const searchParams = await props.searchParams;
    const path = params.slug[0];
    const pageContent = await getDotCMSPage(`/blog/post/${path}`, searchParams);

    const vanityUrl = pageContent?.pageAsset?.vanityUrl;
    const action = vanityUrl?.action ?? 0;

    if (action > 200) {
        return redirect(pageContent.pageAsset.vanityUrl.forwardTo);
    }

    if (!pageContent) {
        return <NotFound />;
    }

    return <DetailPage pageContent={pageContent} />;
}<|MERGE_RESOLUTION|>--- conflicted
+++ resolved
@@ -1,12 +1,6 @@
-<<<<<<< HEAD
 import NotFound from "@/app/not-found";
 import { DetailPage } from "@/views/DetailPage";
 import { getDotCMSPage } from "@/utils/getDotCMSPage";
-=======
-import NotFound from '@/app/not-found';
-import { DetailPage } from '@/pages/DetailPage';
-import { getDotCMSPage } from '@/utils/getDotCMSPage';
->>>>>>> 32665750
 
 export async function generateMetadata(props) {
     const searchParams = await props.searchParams;
