--- conflicted
+++ resolved
@@ -19,19 +19,6 @@
 };
 
 @Component({
-<<<<<<< HEAD
-    selector: 'app-dotcms-page',
-    imports: [
-        DotCMSLayoutBodyComponent,
-        HeaderComponent,
-        NavigationComponent,
-        FooterComponent,
-        ErrorComponent,
-        LoadingComponent
-    ],
-    providers: [EditablePageService],
-    templateUrl: './dot-cms-page.component.html'
-=======
   selector: 'app-dotcms-page',
   imports: [
     DotCMSLayoutBodyComponent,
@@ -43,7 +30,6 @@
   ],
   providers: [EditablePageService],
   templateUrl: './dot-cms-page.component.html',
->>>>>>> ea92ce6e
 })
 export class DotCMSPageComponent {
   readonly #editablePageService =
