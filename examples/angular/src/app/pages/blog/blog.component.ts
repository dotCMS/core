import { Component, inject } from '@angular/core';

import { HeaderComponent } from '../../shared/components/header/header.component';
import { NavigationComponent } from '../../shared/components/navigation/navigation.component';
import { LoadingComponent } from '../../shared/components/loading/loading.component';
import { ErrorComponent } from '../../shared/components/error/error.component';
import { FooterComponent } from '../../shared/components/footer/footer.component';
import { BlogPostComponent } from './blog-post/blog-post.component';
import {
  BlockEditorContent,
  DotCMSPageAsset,
  DotCMSURLContentMap,
} from '@dotcms/types';
import { EditablePageService } from '../../services/editable-page.service';
import { ContentletImage, ExtraContent } from '../../shared/contentlet.model';
import { buildExtraQuery } from '../../shared/queries';
import { PageState } from '../../shared/models';

export interface BlogContentlet extends DotCMSURLContentMap {
  blogContent: BlockEditorContent;
  image: ContentletImage;
}

export interface BlogPageAsset extends DotCMSPageAsset {
  urlContentMap: BlogContentlet;
}

type BlogPage = {
  pageAsset: BlogPageAsset;
  content: ExtraContent;
};

@Component({
<<<<<<< HEAD
    selector: 'app-blog',
    imports: [
        HeaderComponent,
        NavigationComponent,
        LoadingComponent,
        ErrorComponent,
        FooterComponent,
        BlogPostComponent
    ],
    providers: [EditablePageService],
    templateUrl: './blog.component.html'
=======
  selector: 'app-blog',
  imports: [
    HeaderComponent,
    NavigationComponent,
    LoadingComponent,
    ErrorComponent,
    FooterComponent,
    BlogPostComponent,
  ],
  providers: [EditablePageService],
  templateUrl: './blog.component.html',
>>>>>>> ea92ce6e
})
export class BlogComponent {
  readonly #editablePageService =
    inject<EditablePageService<BlogPage>>(EditablePageService);

  $pageState = this.#editablePageService.initializePage({
    graphql: {
      ...buildExtraQuery(),
    },
  });
}<|MERGE_RESOLUTION|>--- conflicted
+++ resolved
@@ -31,19 +31,6 @@
 };
 
 @Component({
-<<<<<<< HEAD
-    selector: 'app-blog',
-    imports: [
-        HeaderComponent,
-        NavigationComponent,
-        LoadingComponent,
-        ErrorComponent,
-        FooterComponent,
-        BlogPostComponent
-    ],
-    providers: [EditablePageService],
-    templateUrl: './blog.component.html'
-=======
   selector: 'app-blog',
   imports: [
     HeaderComponent,
@@ -55,7 +42,6 @@
   ],
   providers: [EditablePageService],
   templateUrl: './blog.component.html',
->>>>>>> ea92ce6e
 })
 export class BlogComponent {
   readonly #editablePageService =
