import { Component, computed, input, OnChanges, signal } from '@angular/core';

import { DotCMSBlockEditorRendererComponent } from '@dotcms/angular';
import { BlogContentlet } from '../blog.component';
import { BlockEditorContent, UVE_MODE } from '@dotcms/types';
import { NgOptimizedImage } from '@angular/common';
import { enableBlockEditorInline, getUVEState } from '@dotcms/uve';
@Component({
<<<<<<< HEAD
    selector: 'app-blog-post',
    imports: [DotCMSBlockEditorRendererComponent, NgOptimizedImage],
    templateUrl: './blog-post.component.html',
    styleUrl: './blog-post.component.css'
=======
  selector: 'app-blog-post',
  imports: [DotCMSBlockEditorRendererComponent, NgOptimizedImage],
  templateUrl: './blog-post.component.html',
  styleUrl: './blog-post.component.css',
>>>>>>> ea92ce6e
})
export class BlogPostComponent implements OnChanges {
  post = input.required<BlogContentlet>();

  postContent = computed(() => {
    return this.post().blogContent;
  });

  get isEditMode() {
    return getUVEState()?.mode === UVE_MODE.EDIT;
  }

  blockEditorClasses = signal<string>('');

  ngOnChanges(): void {
    if (this.isEditMode) {
      this.blockEditorClasses.set(
        'prose lg:prose-xl prose-a:text-red-500 border-2 border-solid border-red-400 cursor-pointer',
      );
    } else {
      this.blockEditorClasses.set('prose lg:prose-xl prose-a:text-red-500');
    }
  }

  customRenderers = {
    Activity: import('./customRenderers/activity/activity.component').then(
      (c) => c.ActivityComponent,
    ),
  };

  editPost() {
    if (this.isEditMode) {
      enableBlockEditorInline(this.post(), 'blogContent');
    }
  }
}<|MERGE_RESOLUTION|>--- conflicted
+++ resolved
@@ -6,17 +6,10 @@
 import { NgOptimizedImage } from '@angular/common';
 import { enableBlockEditorInline, getUVEState } from '@dotcms/uve';
 @Component({
-<<<<<<< HEAD
-    selector: 'app-blog-post',
-    imports: [DotCMSBlockEditorRendererComponent, NgOptimizedImage],
-    templateUrl: './blog-post.component.html',
-    styleUrl: './blog-post.component.css'
-=======
   selector: 'app-blog-post',
   imports: [DotCMSBlockEditorRendererComponent, NgOptimizedImage],
   templateUrl: './blog-post.component.html',
   styleUrl: './blog-post.component.css',
->>>>>>> ea92ce6e
 })
 export class BlogPostComponent implements OnChanges {
   post = input.required<BlogContentlet>();
