--- conflicted
+++ resolved
@@ -10,73 +10,67 @@
 import { DOTCMS_CLIENT_TOKEN } from '../../app.config';
 
 export interface PageResponse {
-    page: DotCMSPageAsset | null;
-    error?: PageError;
+  page: DotCMSPageAsset | null;
+  error?: PageError;
 }
 
 export interface PageAndNavResponse extends PageResponse {
-    nav: DotcmsNavigationItem | null;
+  nav: DotcmsNavigationItem | null;
 }
 
 @Injectable({
-    providedIn: 'root'
+  providedIn: 'root',
 })
 export class PageService {
-    private readonly client = inject(DOTCMS_CLIENT_TOKEN);
-    private navObservable!: Observable<DotcmsNavigationItem | null>;
+  private readonly client = inject(DOTCMS_CLIENT_TOKEN);
+  private navObservable!: Observable<DotcmsNavigationItem | null>;
 
-    /**
-     * Get the page and navigation for the given route and config.
-     *
-     * @param {ActivatedRoute} route
-     * @param {*} config
-     * @return {*}  {(Observable<{ page: DotCMSPageAsset | { error: PageError }; nav: DotcmsNavigationItem }>)}
-     * @memberof PageService
-     */
-    getPageAndNavigation(route: ActivatedRoute, config: any): Observable<PageAndNavResponse> {
-        if (!this.navObservable) {
-            this.navObservable = this.fetchNavigation(route);
-        }
-
-        return forkJoin({
-            nav: this.navObservable,
-            pageAsset: this.fetchPage(route, config)
-        }).pipe(
-            map(({ nav, pageAsset }) => {
-                const { page, error } = pageAsset;
-
-                return { nav, page, error };
-            })
-        );
+  /**
+   * Get the page and navigation for the given route and config.
+   *
+   * @param {ActivatedRoute} route
+   * @param {*} config
+   * @return {*}  {(Observable<{ page: DotCMSPageAsset | { error: PageError }; nav: DotcmsNavigationItem }>)}
+   * @memberof PageService
+   */
+  getPageAndNavigation(
+    route: ActivatedRoute,
+    config: any
+  ): Observable<PageAndNavResponse> {
+    if (!this.navObservable) {
+      this.navObservable = this.fetchNavigation(route);
     }
 
-    private fetchNavigation(route: ActivatedRoute): Observable<DotcmsNavigationItem | null> {
-        return from(
-            this.client.nav
-                .get({
-                    path: '/',
-                    depth: 2,
-                    languageId: route.snapshot.params['languageId'] || 1
-                })
-                .then((response) => (response as any).entity)
-                .catch((e) => {
-                    console.error(`Error fetching navigation: ${e.message}`);
-                    return null;
-                })
-        ).pipe(shareReplay(1));
-    }
+    return forkJoin({
+      nav: this.navObservable,
+      pageAsset: this.fetchPage(route, config),
+    }).pipe(
+      map(({ nav, pageAsset }) => {
+        const { page, error } = pageAsset;
 
-<<<<<<< HEAD
-    private fetchPage(route: ActivatedRoute, config: any): Observable<PageAndNavResponse> {
-        const queryParams = route.snapshot.queryParams;
-        const url = route.snapshot.url.map((segment) => segment.path).join('/');
-        const path = url || '/';
+        return { nav, page, error };
+      })
+    );
+  }
 
-        const pageParams = getPageRequestParams({
-            path,
-            params: queryParams
-        });
-=======
+  private fetchNavigation(
+    route: ActivatedRoute
+  ): Observable<DotcmsNavigationItem | null> {
+    return from(
+      this.client.nav
+        .get({
+          path: '/',
+          depth: 2,
+          languageId: route.snapshot.params['languageId'] || 1,
+        })
+        .then((response) => (response as any).entity)
+        .catch((e) => {
+          console.error(`Error fetching navigation: ${e.message}`);
+          return null;
+        })
+    ).pipe(shareReplay(1));
+  }
+
   private fetchPage(
     route: ActivatedRoute,
     config: any
@@ -89,32 +83,31 @@
       path,
       params
     });
->>>>>>> 3b0884e7
 
-        return from(this.client.page.get({ ...pageParams, ...config.params })).pipe(
-            map((page: any) => {
-                if (!page?.layout) {
-                    return {
-                        page: null,
-                        error: {
-                            message:
-                                'You might be using an advanced template, or your dotCMS instance might lack an enterprise license.',
-                            status: 'Page without layout'
-                        }
-                    };
-                }
+    return from(this.client.page.get({ ...pageParams, ...config.params })).pipe(
+      map((page: any) => {
+        if (!page?.layout) {
+          return {
+            page: null,
+            error: {
+              message:
+                'You might be using an advanced template, or your dotCMS instance might lack an enterprise license.',
+              status: 'Page without layout',
+            },
+          };
+        }
 
-                return { page, error: null };
-            }),
-            catchError((error) => {
-                // If the page is not found and we are inside the editor, return an empty object
-                // The editor will get the working/unpublished page
-                if (error.status === 404 && isInsideEditor()) {
-                    return of({ page: {}, error: null } as any);
-                }
+        return { page, error: null };
+      }),
+      catchError((error) => {
+        // If the page is not found and we are inside the editor, return an empty object
+        // The editor will get the working/unpublished page
+        if (error.status === 404 && isInsideEditor()) {
+          return of({ page: {}, error: null } as any);
+        }
 
-                return of({ page: null, error });
-            })
-        );
-    }
+        return of({ page: null, error });
+      })
+    );
+  }
 }