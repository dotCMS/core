import { Component, computed, input } from '@angular/core';
import { NgOptimizedImage } from '@angular/common';
import { RouterLink } from '@angular/router';
import { editContentlet } from '@dotcms/uve';
import { Blog } from '../../../../shared/contentlet.model';
import { UVE_MODE } from '@dotcms/types';
import { DotCMSShowWhenDirective } from '@dotcms/angular';
@Component({
<<<<<<< HEAD
    selector: 'app-blog-card',
    templateUrl: './blog-card.component.html',
    imports: [RouterLink, NgOptimizedImage, DotCMSShowWhenDirective]
=======
  selector: 'app-blog-card',
  templateUrl: './blog-card.component.html',
  imports: [RouterLink, NgOptimizedImage, DotCMSShowWhenDirective],
>>>>>>> ea92ce6e
})
export class BlogCardComponent {
  blog = input.required<Blog>();

  UVE_MODE = UVE_MODE;

  editContentlet(blog: Blog): void {
    editContentlet(blog);
  }

  formattedDate = computed(() => this.getFormattedDate(this.blog().modDate));

  getFormattedDate(dateString: string): string {
    const options: Intl.DateTimeFormatOptions = {
      year: 'numeric',
      month: 'long',
      day: 'numeric',
    };

    return new Date(dateString).toLocaleDateString('en-US', options);
  }
}<|MERGE_RESOLUTION|>--- conflicted
+++ resolved
@@ -6,15 +6,9 @@
 import { UVE_MODE } from '@dotcms/types';
 import { DotCMSShowWhenDirective } from '@dotcms/angular';
 @Component({
-<<<<<<< HEAD
-    selector: 'app-blog-card',
-    templateUrl: './blog-card.component.html',
-    imports: [RouterLink, NgOptimizedImage, DotCMSShowWhenDirective]
-=======
   selector: 'app-blog-card',
   templateUrl: './blog-card.component.html',
   imports: [RouterLink, NgOptimizedImage, DotCMSShowWhenDirective],
->>>>>>> ea92ce6e
 })
 export class BlogCardComponent {
   blog = input.required<Blog>();
