--- conflicted
+++ resolved
@@ -4,15 +4,9 @@
 import { takeUntilDestroyed } from '@angular/core/rxjs-interop';
 
 @Component({
-<<<<<<< HEAD
-    selector: 'app-search',
-    templateUrl: './search.component.html',
-    imports: [FormsModule]
-=======
   selector: 'app-search',
   templateUrl: './search.component.html',
   imports: [ReactiveFormsModule],
->>>>>>> ea92ce6e
 })
 export class SearchComponent {
   query = input<string>('');
