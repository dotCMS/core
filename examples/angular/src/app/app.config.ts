--- conflicted
+++ resolved
@@ -1,5 +1,5 @@
 // app.config.ts
-import { ApplicationConfig } from '@angular/core';
+import { ApplicationConfig, EnvironmentProviders, makeEnvironmentProviders } from '@angular/core';
 import { provideRouter } from '@angular/router';
 import {
     provideHttpClient,
@@ -22,19 +22,6 @@
 import { AngularHttpClient } from './angular-httpclient';
 import { createDotCMSClient } from '@dotcms/client';
 
-<<<<<<< HEAD
-// Simple provider for DotCMSClient
-function provideDotCMSClient(config: any) {
-    return {
-        provide: DotCMSClient,
-        useFactory: (httpClient: HttpClient) => {
-            const angularHttpClient = new AngularHttpClient(httpClient);
-            const dotCMSClient = createDotCMSClient({
-                dotcmsUrl: config.dotcmsUrl,
-                authToken: config.authToken,
-                siteId: config.siteId,
-                httpClient: angularHttpClient,
-=======
 function provideDotCMSClient(options: any): EnvironmentProviders {
 
   return makeEnvironmentProviders([
@@ -46,12 +33,11 @@
               authToken: options.authToken,
               siteId: options.siteId,
               httpClient: options.httpClient
->>>>>>> abe0613c
             });
             return new DotCMSClient(dotCMSClient);
         },
         deps: [HttpClient],
-    };
+    }]);
 }
 
 export const appConfig: ApplicationConfig = {
