--- conflicted
+++ resolved
@@ -11,74 +11,26 @@
  * @return {*}
  */
 export const DotCMSPageResolver = async (
-  route: ActivatedRouteSnapshot
+  route: ActivatedRouteSnapshot,
 ): Promise<{
   pageAsset: DotCMSPageAsset;
   nav: DotcmsNavigationItem;
-} | null> => {
+}> => {
   const client = inject(DOTCMS_CLIENT_TOKEN);
-<<<<<<< HEAD
-  const router = inject(Router);
+  const pageAsset = route.data['pageAsset'] as DotCMSPageAsset;
 
-  const url = route.url.map((segment) => segment.path).join('/');
-  const queryParams = route.queryParams;
+  const { language_id } = route.queryParams;
 
-  const pageProps = {
-    path: url || 'index',
-    language_id: queryParams['language_id'],
-    mode: queryParams['mode'],
-    variantName: queryParams['variantName'],
-    'com.dotmarketing.persona.id':
-      queryParams['com.dotmarketing.persona.id'] || '',
-  };
-
-=======
-  const pageAsset = route.data['pageAsset'] as DotCMSPageAsset;
-  
-  const { language_id } = route.queryParams;
-  
->>>>>>> 713c96aa
   const navProps = {
     path: '/',
     depth: 2,
     languageId: language_id,
   };
 
-<<<<<<< HEAD
-  const pageRequest = client.page.get(pageProps) as Promise<{
-    entity: DotCMSPageAsset;
-  }>;
-  const navRequest = client.nav.get(navProps) as Promise<{
+  const navResponse = (await client.nav.get(navProps)) as {
     entity: DotcmsNavigationItem;
-  }>;
-
-  const [pageResponse, navResponse] = await Promise.all([
-    pageRequest,
-    navRequest,
-  ]);
-
-  let pageAsset = pageResponse.entity;
-  const nav = navResponse.entity;
-=======
-  const navResponse = (await client.nav.get(navProps)) as { entity: DotcmsNavigationItem; };
+  };
   const nav = navResponse?.entity;
->>>>>>> 713c96aa
-
-  const { vanityUrl } = pageAsset;
-
-  if (vanityUrl?.permanentRedirect) {
-    router.navigate([vanityUrl.forwardTo]);
-
-    return null;
-  }
-
-  if (vanityUrl) {
-    const vanityPagePros = { ...pageProps, path: vanityUrl.forwardTo };
-    const pageResponse = await (client.page.get(vanityPagePros) as Promise<{
-      entity: DotCMSPageAsset;
-    }>);
-    pageAsset = pageResponse.entity;
-  }
 
   return { pageAsset, nav };
 };