import {
  Component,
  computed,
  input,
  OnDestroy,
  OnInit,
  signal,
} from '@angular/core';
import { BannerCarousel } from '../../shared/contentlet.model';

@Component({
<<<<<<< HEAD
    selector: 'app-banner-carousel',
    templateUrl: './banner-carousel.component.html',
    imports: []
=======
  selector: 'app-banner-carousel',
  templateUrl: './banner-carousel.component.html',
  imports: [],
>>>>>>> ea92ce6e
})
export class BannerCarouselComponent implements OnInit, OnDestroy {
  banners = computed(() => this.contentlet().widgetCodeJSON?.banners || []);

  contentlet = input.required<BannerCarousel>();
  currentIndex = signal<number>(0);
  private slideInterval: any;

  ngOnInit(): void {
    this.startSlideInterval();
  }

  ngOnDestroy(): void {
    this.clearSlideInterval();
  }

  startSlideInterval(): void {
    this.slideInterval = setInterval(() => {
      this.nextSlide();
    }, 3000);
  }

  clearSlideInterval(): void {
    if (this.slideInterval) {
      clearInterval(this.slideInterval);
    }
  }

  nextSlide(): void {
    const length = this.banners()?.length || 1;
    this.currentIndex.update((index) => (index + 1) % length);
    this.clearSlideInterval();
    this.startSlideInterval();
  }

  prevSlide(): void {
    const length = this.banners()?.length || 1;
    this.currentIndex.update((index) => (index - 1 + length) % length);
    this.clearSlideInterval();
    this.startSlideInterval();
  }
}<|MERGE_RESOLUTION|>--- conflicted
+++ resolved
@@ -9,15 +9,9 @@
 import { BannerCarousel } from '../../shared/contentlet.model';
 
 @Component({
-<<<<<<< HEAD
-    selector: 'app-banner-carousel',
-    templateUrl: './banner-carousel.component.html',
-    imports: []
-=======
   selector: 'app-banner-carousel',
   templateUrl: './banner-carousel.component.html',
   imports: [],
->>>>>>> ea92ce6e
 })
 export class BannerCarouselComponent implements OnInit, OnDestroy {
   banners = computed(() => this.contentlet().widgetCodeJSON?.banners || []);
