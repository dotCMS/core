import { Component, computed, input } from '@angular/core';
import { DotCMSShowWhenDirective } from '@dotcms/angular';
import { UVE_MODE } from '@dotcms/types';
import { SimpleWidget } from '../../shared/contentlet.model';

@Component({
<<<<<<< HEAD
    selector: 'app-simple-widget',
    imports: [DotCMSShowWhenDirective],
    template: `
        @if (isTravelBot()) {
        <div class="bg-white rounded-lg shadow-sm p-8 text-center max-w-lg mx-auto my-6">
            <h2 class="text-2xl font-bold text-gray-800 mb-4">WELCOME TO TRAVELBOT</h2>
=======
  selector: 'app-simple-widget',
  imports: [DotCMSShowWhenDirective],
  template: `
    @if (isTravelBot()) {
      <div
        class="bg-white rounded-lg shadow-sm p-8 text-center max-w-lg mx-auto my-6"
      >
        <h2 class="text-2xl font-bold text-gray-800 mb-4">
          WELCOME TO TRAVELBOT
        </h2>
>>>>>>> ea92ce6e

        <p class="text-gray-600 mb-4">
          TravelBot is built with <span class="font-medium">dotAI</span>, the
          dotCMS suite of AI features.
        </p>

        <p class="text-gray-600">
          Please configure the dotAI App to enable dotAI and TravelBot.
        </p>
      </div>
    } @else {
      <ng-container [dotCMSShowWhen]="UVE_MODE.EDIT">
        <div
          class="p-4 mb-4 text-sm text-blue-800 rounded-lg bg-blue-50 dark:bg-gray-800 dark:text-blue-400"
          role="alert"
        >
          <h4>Simple Widget: {{ contentlet().widgetTitle }}</h4>
        </div>
<<<<<<< HEAD
        } @else {
        <ng-template [dotCMSShowWhen]="UVE_MODE.EDIT">
            <div
                class="p-4 mb-4 text-sm text-blue-800 rounded-lg bg-blue-50 dark:bg-gray-800 dark:text-blue-400"
                role="alert">
                <h4>Simple Widget: {{ contentlet().widgetTitle }}</h4>
            </div>
        </ng-template>
        }
    `
=======
      </ng-container>
    }
  `,
>>>>>>> ea92ce6e
})
export class SimpleWidgetComponent {
  private readonly TRAVEL_BOT_KEY = '908b8a434ad7e539632b8db57f2967c0';

  contentlet = input.required<SimpleWidget>();
  UVE_MODE = UVE_MODE;

  isTravelBot = computed(
    () => this.contentlet().identifier === this.TRAVEL_BOT_KEY,
  );
}<|MERGE_RESOLUTION|>--- conflicted
+++ resolved
@@ -4,14 +4,6 @@
 import { SimpleWidget } from '../../shared/contentlet.model';
 
 @Component({
-<<<<<<< HEAD
-    selector: 'app-simple-widget',
-    imports: [DotCMSShowWhenDirective],
-    template: `
-        @if (isTravelBot()) {
-        <div class="bg-white rounded-lg shadow-sm p-8 text-center max-w-lg mx-auto my-6">
-            <h2 class="text-2xl font-bold text-gray-800 mb-4">WELCOME TO TRAVELBOT</h2>
-=======
   selector: 'app-simple-widget',
   imports: [DotCMSShowWhenDirective],
   template: `
@@ -22,7 +14,6 @@
         <h2 class="text-2xl font-bold text-gray-800 mb-4">
           WELCOME TO TRAVELBOT
         </h2>
->>>>>>> ea92ce6e
 
         <p class="text-gray-600 mb-4">
           TravelBot is built with <span class="font-medium">dotAI</span>, the
@@ -41,22 +32,9 @@
         >
           <h4>Simple Widget: {{ contentlet().widgetTitle }}</h4>
         </div>
-<<<<<<< HEAD
-        } @else {
-        <ng-template [dotCMSShowWhen]="UVE_MODE.EDIT">
-            <div
-                class="p-4 mb-4 text-sm text-blue-800 rounded-lg bg-blue-50 dark:bg-gray-800 dark:text-blue-400"
-                role="alert">
-                <h4>Simple Widget: {{ contentlet().widgetTitle }}</h4>
-            </div>
-        </ng-template>
-        }
-    `
-=======
       </ng-container>
     }
   `,
->>>>>>> ea92ce6e
 })
 export class SimpleWidgetComponent {
   private readonly TRAVEL_BOT_KEY = '908b8a434ad7e539632b8db57f2967c0';
