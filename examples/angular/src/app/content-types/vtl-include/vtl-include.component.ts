import { Component, input } from '@angular/core';

import { DotCMSShowWhenDirective } from '@dotcms/angular';

import { UVE_MODE } from '@dotcms/types';
import { VTLIncludeWithVariations } from '../../shared/contentlet.model';
import { DestinationListingComponent } from './components/destination-listing/destination-listing.component';

@Component({
<<<<<<< HEAD
    selector: 'app-vtl-include',
    imports: [DotCMSShowWhenDirective, DestinationListingComponent],
    template: `
        @switch (contentlet().componentType) { @case ('destinationListing') {
        <!-- There is a gap between angular templates and typescript, although the type is correct
          Angular is not able to infer the type correctly. So we use $any to tell Angular to ignore the type -->
        <app-destination-listing [widgetCodeJSON]="$any(contentlet()).widgetCodeJSON">
        </app-destination-listing>
        } @default {
        <ng-template [dotCMSShowWhen]="UVE_MODE.EDIT">
            <div class="bg-blue-100 p-4">
                <h4>
                    No Component Type: {{ contentlet().componentType || 'generic' }} Found for VTL
                    Include
                </h4>
            </div>
        </ng-template>
        } }
    `
=======
  selector: 'app-vtl-include',
  imports: [DotCMSShowWhenDirective, DestinationListingComponent],
  template: `
    @switch (contentlet().componentType) {
      @case ('destinationListing') {
        <!-- There is a gap between angular templates and typescript, although the type is correct
          Angular is not able to infer the type correctly. So we use $any to tell Angular to ignore the type -->
        <app-destination-listing
          [widgetCodeJSON]="$any(contentlet()).widgetCodeJSON"
        />
      }
      @default {
        <ng-container [dotCMSShowWhen]="UVE_MODE.EDIT">
          <div class="bg-blue-100 p-4">
            <h4>
              No Component Type:
              {{ contentlet().componentType || 'generic' }} Found for VTL
              Include
            </h4>
          </div>
        </ng-container>
      }
    }
  `,
>>>>>>> ea92ce6e
})
export class VtlIncludeComponent {
  contentlet = input.required<VTLIncludeWithVariations>();

  UVE_MODE = UVE_MODE;
}<|MERGE_RESOLUTION|>--- conflicted
+++ resolved
@@ -7,27 +7,6 @@
 import { DestinationListingComponent } from './components/destination-listing/destination-listing.component';
 
 @Component({
-<<<<<<< HEAD
-    selector: 'app-vtl-include',
-    imports: [DotCMSShowWhenDirective, DestinationListingComponent],
-    template: `
-        @switch (contentlet().componentType) { @case ('destinationListing') {
-        <!-- There is a gap between angular templates and typescript, although the type is correct
-          Angular is not able to infer the type correctly. So we use $any to tell Angular to ignore the type -->
-        <app-destination-listing [widgetCodeJSON]="$any(contentlet()).widgetCodeJSON">
-        </app-destination-listing>
-        } @default {
-        <ng-template [dotCMSShowWhen]="UVE_MODE.EDIT">
-            <div class="bg-blue-100 p-4">
-                <h4>
-                    No Component Type: {{ contentlet().componentType || 'generic' }} Found for VTL
-                    Include
-                </h4>
-            </div>
-        </ng-template>
-        } }
-    `
-=======
   selector: 'app-vtl-include',
   imports: [DotCMSShowWhenDirective, DestinationListingComponent],
   template: `
@@ -52,7 +31,6 @@
       }
     }
   `,
->>>>>>> ea92ce6e
 })
 export class VtlIncludeComponent {
   contentlet = input.required<VTLIncludeWithVariations>();
