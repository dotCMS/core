--- conflicted
+++ resolved
@@ -8,15 +8,9 @@
 };
 
 @Component({
-<<<<<<< HEAD
-    selector: 'app-store-product-list',
-    imports: [NgOptimizedImage],
-    templateUrl: './store-product-list.component.html'
-=======
   selector: 'app-store-product-list',
   imports: [NgOptimizedImage],
   templateUrl: './store-product-list.component.html',
->>>>>>> ea92ce6e
 })
 export class StoreProductListComponent {
   contentlet = input.required<StoreProductList>();
