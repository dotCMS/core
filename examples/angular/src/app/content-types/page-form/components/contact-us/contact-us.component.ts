--- conflicted
+++ resolved
@@ -16,15 +16,9 @@
 };
 
 @Component({
-<<<<<<< HEAD
-    selector: 'app-contact-us',
-    imports: [FormsModule],
-    templateUrl: './contact-us.component.html'
-=======
   selector: 'app-contact-us',
   imports: [FormsModule],
   templateUrl: './contact-us.component.html',
->>>>>>> ea92ce6e
 })
 export class ContactUsComponent {
   description = input<string>('');
