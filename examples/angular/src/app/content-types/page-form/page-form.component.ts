import { Component, computed, input } from '@angular/core';
import { DotCMSShowWhenDirective } from '@dotcms/angular';
import { UVE_MODE } from '@dotcms/types';
import { ContactUsComponent } from './components/contact-us/contact-us.component';
import { PageForm } from '../../shared/contentlet.model';
@Component({
<<<<<<< HEAD
    selector: 'app-page-form',
    imports: [DotCMSShowWhenDirective, ContactUsComponent],
    template: `
        @if (formType() === 'contact-us') {
        <app-contact-us [description]="description()"></app-contact-us>
        } @else {
        <ng-template [dotCMSShowWhen]="UVE_MODE.EDIT">
            <div>
                <h4>There is no form component for this form type: {{ formType() }}</h4>
            </div>
        </ng-template>
        }
    `
=======
  selector: 'app-page-form',
  imports: [DotCMSShowWhenDirective, ContactUsComponent],
  template: `
    @if (formType() === 'contact-us') {
      <app-contact-us [description]="description()" />
    } @else {
      <ng-container [dotCMSShowWhen]="UVE_MODE.EDIT">
        <div>
          <h4>
            There is no form component for this form type: {{ formType() }}
          </h4>
        </div>
      </ng-container>
    }
  `,
>>>>>>> ea92ce6e
})
export class PageFormComponent {
  contentlet = input.required<PageForm>();

  formType = computed(() => this.contentlet().formType);
  description = computed(() => this.contentlet().description || '');
  UVE_MODE = UVE_MODE;
}<|MERGE_RESOLUTION|>--- conflicted
+++ resolved
@@ -4,21 +4,6 @@
 import { ContactUsComponent } from './components/contact-us/contact-us.component';
 import { PageForm } from '../../shared/contentlet.model';
 @Component({
-<<<<<<< HEAD
-    selector: 'app-page-form',
-    imports: [DotCMSShowWhenDirective, ContactUsComponent],
-    template: `
-        @if (formType() === 'contact-us') {
-        <app-contact-us [description]="description()"></app-contact-us>
-        } @else {
-        <ng-template [dotCMSShowWhen]="UVE_MODE.EDIT">
-            <div>
-                <h4>There is no form component for this form type: {{ formType() }}</h4>
-            </div>
-        </ng-template>
-        }
-    `
-=======
   selector: 'app-page-form',
   imports: [DotCMSShowWhenDirective, ContactUsComponent],
   template: `
@@ -34,7 +19,6 @@
       </ng-container>
     }
   `,
->>>>>>> ea92ce6e
 })
 export class PageFormComponent {
   contentlet = input.required<PageForm>();
