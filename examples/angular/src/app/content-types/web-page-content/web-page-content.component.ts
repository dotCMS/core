import {
  ChangeDetectionStrategy,
  Component,
  computed,
  HostBinding,
  inject,
  input,
} from '@angular/core';
import { DotCMSBasicContentlet } from '@dotcms/types';
import { DomSanitizer, SafeHtml } from '@angular/platform-browser';

@Component({
<<<<<<< HEAD
    selector: 'app-web-page-content',
    imports: [],
    template: '',
    styleUrl: './web-page-content.component.css',
    changeDetection: ChangeDetectionStrategy.OnPush
=======
  selector: 'app-web-page-content',
  imports: [],
  template: '',
  styleUrl: './web-page-content.component.css',
  changeDetection: ChangeDetectionStrategy.OnPush,
>>>>>>> ea92ce6e
})
export class WebPageContentComponent {
  contentlet = input.required<DotCMSBasicContentlet>();

  sanitizer = inject(DomSanitizer);

  innerHTML = computed((): SafeHtml => {
    return this.sanitizer.bypassSecurityTrustHtml(this.contentlet().body || '');
  });

  @HostBinding('innerHTML')
  get hostInnerHTML(): SafeHtml {
    return this.innerHTML();
  }
}<|MERGE_RESOLUTION|>--- conflicted
+++ resolved
@@ -10,19 +10,11 @@
 import { DomSanitizer, SafeHtml } from '@angular/platform-browser';
 
 @Component({
-<<<<<<< HEAD
-    selector: 'app-web-page-content',
-    imports: [],
-    template: '',
-    styleUrl: './web-page-content.component.css',
-    changeDetection: ChangeDetectionStrategy.OnPush
-=======
   selector: 'app-web-page-content',
   imports: [],
   template: '',
   styleUrl: './web-page-content.component.css',
   changeDetection: ChangeDetectionStrategy.OnPush,
->>>>>>> ea92ce6e
 })
 export class WebPageContentComponent {
   contentlet = input.required<DotCMSBasicContentlet>();
