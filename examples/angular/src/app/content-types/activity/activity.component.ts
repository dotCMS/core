import { NgOptimizedImage } from '@angular/common';
import { ChangeDetectionStrategy, Component, input } from '@angular/core';
import { RouterLink } from '@angular/router';
import { Activity } from '../../shared/contentlet.model';

@Component({
<<<<<<< HEAD
    selector: 'app-activity',
    imports: [RouterLink, NgOptimizedImage],
    template: ` <article class="overflow-hidden p-4 bg-white rounded-sm shadow-lg my-2">
        @if (contentlet().inode; as inode) {
        <div class="relative w-full h-56 overflow-hidden">
            <img class="object-cover w-full h-full" [ngSrc]="inode" fill alt="Activity Image" />
        </div>
        }
        <div class="px-6 py-4">
            <p class="mb-2 text-xl font-bold">{{ contentlet().title }}</p>
            <p class="text-base line-clamp-3">{{ contentlet().description }}</p>
        </div>
        <div class="px-6 pt-4 pb-2">
            <a
                [routerLink]="'/activities/' + contentlet().urlTitle || '#'"
                class="inline-block px-4 py-2 font-bold text-white bg-red-400 rounded-full hover:bg-red-500">
                Link to detail →
            </a>
        </div>
    </article>`,
    styleUrl: './activity.component.css',
    changeDetection: ChangeDetectionStrategy.OnPush
=======
  selector: 'app-activity',
  imports: [RouterLink, NgOptimizedImage],
  template: ` <article
    class="overflow-hidden p-4 bg-white rounded-sm shadow-lg my-2"
  >
    @if (contentlet().inode; as inode) {
      <div class="relative w-full h-56 overflow-hidden">
        <img
          class="object-cover w-full h-full"
          [ngSrc]="inode"
          fill
          alt="Activity Image"
        />
      </div>
    }
    <div class="px-6 py-4">
      <p class="mb-2 text-xl font-bold">{{ contentlet().title }}</p>
      <p class="text-base line-clamp-3">{{ contentlet().description }}</p>
    </div>
    <div class="px-6 pt-4 pb-2">
      <a
        [routerLink]="'/activities/' + contentlet().urlTitle || '#'"
        class="inline-block px-4 py-2 font-bold text-white bg-red-400 rounded-full hover:bg-red-500"
      >
        Link to detail →
      </a>
    </div>
  </article>`,
  styleUrl: './activity.component.css',
  changeDetection: ChangeDetectionStrategy.OnPush,
>>>>>>> ea92ce6e
})
export class ActivityComponent {
  contentlet = input.required<Activity>();
}<|MERGE_RESOLUTION|>--- conflicted
+++ resolved
@@ -4,30 +4,6 @@
 import { Activity } from '../../shared/contentlet.model';
 
 @Component({
-<<<<<<< HEAD
-    selector: 'app-activity',
-    imports: [RouterLink, NgOptimizedImage],
-    template: ` <article class="overflow-hidden p-4 bg-white rounded-sm shadow-lg my-2">
-        @if (contentlet().inode; as inode) {
-        <div class="relative w-full h-56 overflow-hidden">
-            <img class="object-cover w-full h-full" [ngSrc]="inode" fill alt="Activity Image" />
-        </div>
-        }
-        <div class="px-6 py-4">
-            <p class="mb-2 text-xl font-bold">{{ contentlet().title }}</p>
-            <p class="text-base line-clamp-3">{{ contentlet().description }}</p>
-        </div>
-        <div class="px-6 pt-4 pb-2">
-            <a
-                [routerLink]="'/activities/' + contentlet().urlTitle || '#'"
-                class="inline-block px-4 py-2 font-bold text-white bg-red-400 rounded-full hover:bg-red-500">
-                Link to detail →
-            </a>
-        </div>
-    </article>`,
-    styleUrl: './activity.component.css',
-    changeDetection: ChangeDetectionStrategy.OnPush
-=======
   selector: 'app-activity',
   imports: [RouterLink, NgOptimizedImage],
   template: ` <article
@@ -58,7 +34,6 @@
   </article>`,
   styleUrl: './activity.component.css',
   changeDetection: ChangeDetectionStrategy.OnPush,
->>>>>>> ea92ce6e
 })
 export class ActivityComponent {
   contentlet = input.required<Activity>();
