import { ChangeDetectionStrategy, Component, input } from '@angular/core';
import { RouterLink } from '@angular/router';
import { PageError } from '../../models';
@Component({
<<<<<<< HEAD
    selector: 'app-error',
    imports: [RouterLink],
    template: `<div class="flex justify-center items-center w-full bg-slate-100 min-h-dvh">
        <section>
            <div class="px-4 py-8 mx-auto max-w-screen-xl lg:py-16 lg:px-6">
                <div class="mx-auto max-w-screen-sm text-center text-gray-500">
                    <h1
                        class="mb-4 text-7xl font-extrabold tracking-tight lg:text-9xl text-primary-600">
                        {{ $error().status }}
                    </h1>
                    <p class="mb-4 text-3xl font-bold tracking-tight text-gray-900 md:text-4xl">
                        {{ $error().message }}
                    </p>
                    @if ($error().status !== 401) {
                    <p class="mb-4 text-lg font-light text-gray-500">
                        You&apos;ll find lots to explore on the home page.
                    </p>
                    <a
                        routerLink="/"
                        class="inline-flex text-white bg-red-400 hover:bg-red-500 focus:ring-4 focus:outline-none focus:ring-red-100 font-medium rounded-lg text-sm px-5 py-2.5 text-center my-4">
                        Return Home
                    </a>
                    }
                </div>
            </div>
        </section>
    </div> `,
    styleUrl: './error.component.css',
    changeDetection: ChangeDetectionStrategy.OnPush
=======
  selector: 'app-error',
  imports: [RouterLink],
  template: `<div
    class="flex justify-center items-center w-full bg-slate-100 min-h-dvh"
  >
    <section>
      <div class="px-4 py-8 mx-auto max-w-screen-xl lg:py-16 lg:px-6">
        <div class="mx-auto max-w-screen-sm text-center text-gray-500">
          <h1
            class="mb-4 text-7xl font-extrabold tracking-tight lg:text-9xl text-primary-600"
          >
            {{ $error().status }}
          </h1>
          <p
            class="mb-4 text-3xl font-bold tracking-tight text-gray-900 md:text-4xl"
          >
            {{ $error().message }}
          </p>
          @if ($error().status !== 401) {
            <p class="mb-4 text-lg font-light text-gray-500">
              You&apos;ll find lots to explore on the home page.
            </p>
            <a
              routerLink="/"
              class="inline-flex text-white bg-red-400 hover:bg-red-500 focus:ring-4 focus:outline-none focus:ring-red-100 font-medium rounded-lg text-sm px-5 py-2.5 text-center my-4"
            >
              Return Home
            </a>
          }
        </div>
      </div>
    </section>
  </div> `,
  styleUrl: './error.component.css',
  changeDetection: ChangeDetectionStrategy.OnPush,
>>>>>>> ea92ce6e
})
export class ErrorComponent {
  $error = input.required<PageError>();
}<|MERGE_RESOLUTION|>--- conflicted
+++ resolved
@@ -2,37 +2,6 @@
 import { RouterLink } from '@angular/router';
 import { PageError } from '../../models';
 @Component({
-<<<<<<< HEAD
-    selector: 'app-error',
-    imports: [RouterLink],
-    template: `<div class="flex justify-center items-center w-full bg-slate-100 min-h-dvh">
-        <section>
-            <div class="px-4 py-8 mx-auto max-w-screen-xl lg:py-16 lg:px-6">
-                <div class="mx-auto max-w-screen-sm text-center text-gray-500">
-                    <h1
-                        class="mb-4 text-7xl font-extrabold tracking-tight lg:text-9xl text-primary-600">
-                        {{ $error().status }}
-                    </h1>
-                    <p class="mb-4 text-3xl font-bold tracking-tight text-gray-900 md:text-4xl">
-                        {{ $error().message }}
-                    </p>
-                    @if ($error().status !== 401) {
-                    <p class="mb-4 text-lg font-light text-gray-500">
-                        You&apos;ll find lots to explore on the home page.
-                    </p>
-                    <a
-                        routerLink="/"
-                        class="inline-flex text-white bg-red-400 hover:bg-red-500 focus:ring-4 focus:outline-none focus:ring-red-100 font-medium rounded-lg text-sm px-5 py-2.5 text-center my-4">
-                        Return Home
-                    </a>
-                    }
-                </div>
-            </div>
-        </section>
-    </div> `,
-    styleUrl: './error.component.css',
-    changeDetection: ChangeDetectionStrategy.OnPush
-=======
   selector: 'app-error',
   imports: [RouterLink],
   template: `<div
@@ -68,7 +37,6 @@
   </div> `,
   styleUrl: './error.component.css',
   changeDetection: ChangeDetectionStrategy.OnPush,
->>>>>>> ea92ce6e
 })
 export class ErrorComponent {
   $error = input.required<PageError>();
