import { Component, OnInit } from '@angular/core';

@Component({
<<<<<<< HEAD
    selector: 'app-loading',
    imports: [],
    template: `
        <div class="loading-container">
            <!-- Layout 1 -->
            @if (selectedLayout === 1) {
            <div class="loading-hero">
                <div class="loading-hero-headline"></div>
                <div class="loading-hero-caption"></div>
                <div class="loading-hero-cta"></div>
            </div>
            <div class="loading-articles">
                @for (i of [1, 2, 3, 4]; track i) {
                <div class="loading-article"></div>
                }
            </div>
            }
=======
  selector: 'app-loading',
  imports: [],
  template: `
    <div class="loading-container">
      <!-- Layout 1 -->
      @if (selectedLayout === 1) {
        <div class="loading-hero">
          <div class="loading-hero-headline"></div>
          <div class="loading-hero-caption"></div>
          <div class="loading-hero-cta"></div>
        </div>
        <div class="loading-articles">
          @for (i of [1, 2, 3, 4]; track i) {
            <div class="loading-article"></div>
          }
        </div>
      }
>>>>>>> ea92ce6e

      <!-- Layout 2 -->
      @if (selectedLayout === 2) {
        <div class="loading-centered-title">
          <div class="loading-title"></div>
          <div class="loading-subtitle"></div>
        </div>
        <div class="loading-image-text">
          <div class="loading-image"></div>
          <div class="loading-text"></div>
        </div>
        <div class="loading-image-text reverse">
          <div class="loading-image"></div>
          <div class="loading-text"></div>
        </div>
      }

      <!-- Layout 3 -->
      @if (selectedLayout === 3) {
        <div class="loading-card-grid">
          @for (i of [1, 2, 3, 4, 5, 6, 7, 8]; track i) {
            <div class="loading-card"></div>
          }
        </div>
      }
    </div>
  `,
  styles: [
    `
      .loading-container {
        width: 100%;
        max-width: 1200px;
        margin: 0 auto;
        padding: 1rem;
      }
      .loading-hero {
        height: 400px;
        background-color: #eee;
        display: flex;
        flex-direction: column;
        justify-content: center;
        align-items: center;
        gap: 1rem;
        margin-bottom: 2rem;
      }
      .loading-hero-headline {
        width: 60%;
        height: 40px;
        background-color: #ddd;
        border-radius: 4px;
      }
      .loading-hero-caption {
        width: 40%;
        height: 20px;
        background-color: #ddd;
        border-radius: 4px;
      }
      .loading-hero-cta {
        width: 150px;
        height: 40px;
        background-color: #ddd;
        border-radius: 20px;
      }
      .loading-articles {
        display: grid;
        grid-template-columns: repeat(4, 1fr);
        gap: 1rem;
      }
      .loading-article {
        height: 250px;
        background-color: #eee;
        border-radius: 4px;
      }
      .loading-centered-title {
        text-align: center;
        margin-bottom: 2rem;
      }
      .loading-title {
        width: 60%;
        height: 40px;
        background-color: #eee;
        border-radius: 4px;
        margin: 0 auto 1rem;
      }
      .loading-subtitle {
        width: 40%;
        height: 20px;
        background-color: #eee;
        border-radius: 4px;
        margin: 0 auto;
      }
      .loading-image-text {
        display: flex;
        gap: 2rem;
        margin-bottom: 2rem;
      }
      .loading-image-text.reverse {
        flex-direction: row-reverse;
      }
      .loading-image {
        width: 50%;
        height: 300px;
        background-color: #eee;
        border-radius: 4px;
      }
      .loading-text {
        width: 50%;
        height: 300px;
        background-color: #eee;
        border-radius: 4px;
      }
      .loading-card-grid {
        display: grid;
        grid-template-columns: repeat(4, 1fr);
        gap: 1rem;
      }
      .loading-card {
        height: 250px;
        background-color: #eee;
        border-radius: 4px;
      }
      .loading-logo,
      .loading-nav-item,
      .loading-hero,
      .loading-article,
      .loading-title,
      .loading-subtitle,
      .loading-image,
      .loading-text,
      .loading-card {
        position: relative;
        overflow: hidden;
      }
      .loading-logo::after,
      .loading-nav-item::after,
      .loading-hero::after,
      .loading-article::after,
      .loading-title::after,
      .loading-subtitle::after,
      .loading-image::after,
      .loading-text::after,
      .loading-card::after {
        content: '';
        position: absolute;
        top: 0;
        right: 0;
        bottom: 0;
        left: 0;
        background: linear-gradient(90deg, #eee, #f5f5f5, #eee);
        animation: shimmer 2s infinite;
        transform: translateX(-100%);
      }
      @keyframes shimmer {
        100% {
          transform: translateX(100%);
        }
      }
    `,
  ],
})
export class LoadingComponent implements OnInit {
  selectedLayout: number = 1;

  ngOnInit() {
    this.selectedLayout = Math.floor(Math.random() * 3) + 1;
  }
}<|MERGE_RESOLUTION|>--- conflicted
+++ resolved
@@ -1,25 +1,6 @@
 import { Component, OnInit } from '@angular/core';
 
 @Component({
-<<<<<<< HEAD
-    selector: 'app-loading',
-    imports: [],
-    template: `
-        <div class="loading-container">
-            <!-- Layout 1 -->
-            @if (selectedLayout === 1) {
-            <div class="loading-hero">
-                <div class="loading-hero-headline"></div>
-                <div class="loading-hero-caption"></div>
-                <div class="loading-hero-cta"></div>
-            </div>
-            <div class="loading-articles">
-                @for (i of [1, 2, 3, 4]; track i) {
-                <div class="loading-article"></div>
-                }
-            </div>
-            }
-=======
   selector: 'app-loading',
   imports: [],
   template: `
@@ -37,7 +18,6 @@
           }
         </div>
       }
->>>>>>> ea92ce6e
 
       <!-- Layout 2 -->
       @if (selectedLayout === 2) {
