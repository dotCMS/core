--- conflicted
+++ resolved
@@ -9,29 +9,6 @@
 import { DotCMSNavigationItem } from '@dotcms/types';
 
 @Component({
-<<<<<<< HEAD
-    selector: 'app-navigation',
-    imports: [RouterLink],
-    template: ` <nav>
-        <ul class="flex space-x-4 text-white">
-            <li>
-                <a routerLink="/" [queryParams]="queryParams">Home</a>
-            </li>
-            @for(item of items(); track $index) {
-            <li>
-                <a
-                    [routerLink]="item.href"
-                    [queryParams]="queryParams"
-                    target="{{ item.target }}"
-                    >{{ item.title }}</a
-                >
-            </li>
-            }
-        </ul>
-    </nav>`,
-    styleUrl: './navigation.component.css',
-    changeDetection: ChangeDetectionStrategy.OnPush
-=======
   selector: 'app-navigation',
   imports: [RouterLink],
   template: ` <nav>
@@ -53,7 +30,6 @@
   </nav>`,
   styleUrl: './navigation.component.css',
   changeDetection: ChangeDetectionStrategy.OnPush,
->>>>>>> ea92ce6e
 })
 export class NavigationComponent implements OnInit {
   items = input.required<DotCMSNavigationItem[]>();
