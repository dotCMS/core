--- conflicted
+++ resolved
@@ -3,23 +3,6 @@
 import { ReorderButtonComponent } from '../reorder-button/reorder-button.component';
 
 @Component({
-<<<<<<< HEAD
-    selector: 'app-header',
-    imports: [ReorderButtonComponent, RouterLink],
-    template: `
-        <header class="flex items-center justify-between p-4 bg-red-400">
-            <div class="flex items-center">
-                <h2 class="text-3xl font-bold text-white">
-                    <a routerLink="/">TravelLux with NG</a>
-                </h2>
-                <app-reorder-button />
-            </div>
-            <ng-content></ng-content>
-        </header>
-    `,
-    styleUrl: './header.component.css',
-    changeDetection: ChangeDetectionStrategy.OnPush
-=======
   selector: 'app-header',
   imports: [ReorderButtonComponent, RouterLink],
   template: `
@@ -35,6 +18,5 @@
   `,
   styleUrl: './header.component.css',
   changeDetection: ChangeDetectionStrategy.OnPush,
->>>>>>> ea92ce6e
 })
 export class HeaderComponent {}