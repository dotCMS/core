--- conflicted
+++ resolved
@@ -5,18 +5,6 @@
 import { Destination } from '../../../../contentlet.model';
 
 @Component({
-<<<<<<< HEAD
-    selector: 'app-destinations',
-    imports: [RecommendedCardComponent],
-    template: ` <div class="flex flex-col">
-        <h2 class="mb-7 text-2xl font-bold text-black">Popular Destinations</h2>
-        <div class="flex flex-col gap-5">
-            @for (destination of destinations(); track destination.identifier) {
-            <app-recommended-card [contentlet]="destination" />
-            }
-        </div>
-    </div>`
-=======
   selector: 'app-destinations',
   imports: [RecommendedCardComponent],
   template: ` <div class="flex flex-col">
@@ -27,7 +15,6 @@
       }
     </div>
   </div>`,
->>>>>>> ea92ce6e
 })
 export class DestinationsComponent {
   destinations = input<Destination[]>([]);
