--- conflicted
+++ resolved
@@ -7,33 +7,6 @@
 import { FooterContent } from '../../contentlet.model';
 
 @Component({
-<<<<<<< HEAD
-    selector: 'app-footer',
-    imports: [BlogsComponent, DestinationsComponent, NgOptimizedImage],
-    template: `<footer class="p-4 text-white bg-red-100 py-24">
-        <div class="grid md:grid-cols-3 sm:grid-cols-1 md:grid-rows-1 sm:grid-rows-3 gap-7 mx-24">
-            <div class="flex gap-7 flex-col">
-                <h2 class="text-2xl font-bold text-black">About us</h2>
-                <p class="text-sm text-zinc-800">
-                    We are TravelLux, a community of dedicated travel experts, journalists, and
-                    bloggers. Our aim is to offer you the best insight on where to go for your
-                    travel as well as to give you amazing opportunities with free benefits and
-                    bonuses for registered clients.
-                </p>
-                @if(logoImage) {
-                <img [ngSrc]="logoImage" height="53" width="221" alt="TravelLux logo" />
-                }
-            </div>
-            @if(content()?.blogs; as blogs ) {
-            <app-blogs [blogs]="blogs" />
-            } @if(content()?.destinations; as destinations) {
-            <app-destinations [destinations]="destinations" />
-            }
-        </div>
-    </footer>`,
-    styleUrl: './footer.component.css',
-    changeDetection: ChangeDetectionStrategy.OnPush
-=======
   selector: 'app-footer',
   imports: [BlogsComponent, DestinationsComponent, NgOptimizedImage],
   template: `<footer class="p-4 text-white bg-red-100 py-24">
@@ -67,7 +40,6 @@
   </footer>`,
   styleUrl: './footer.component.css',
   changeDetection: ChangeDetectionStrategy.OnPush,
->>>>>>> ea92ce6e
 })
 export class FooterComponent {
   protected readonly environment = environment;
