import { Component } from '@angular/core';

import { DotCMSShowWhenDirective } from '@dotcms/angular';
import { reorderMenu } from '@dotcms/uve';
import { UVE_MODE } from '@dotcms/types';

/**
 * Local component for rendering a list of contentlets outside the DotCmsLayout.
 *
 * @export
 * @class ContentletsComponent
 */
@Component({
<<<<<<< HEAD
    selector: 'app-reorder-button',
    imports: [DotCMSShowWhenDirective],
    template: `
        <ng-template [dotCMSShowWhen]="uveMode.EDIT">
            <button
                class="bg-[#426BF0] rounded-sm flex cursor-pointer border-none px-2 py-1 gap-2"
                (click)="reorderMenu()">
                <svg
                    id="Sort_24"
                    width="24"
                    height="24"
                    viewBox="0 0 24 24"
                    xmlns="http://www.w3.org/2000/svg">
                    <rect width="24" height="24" stroke="none" fill="#000000" opacity="0" />
                    <g transform="matrix(0.83 0 0 0.83 12 12)">
                        <path
                            [style]="{
                                stroke: 'none',
                                'stroke-width': 1,
                                'stroke-dasharray': 'none',
                                'stroke-linecap': 'butt',
                                'stroke-dashoffset': 0,
                                'stroke-linejoin': 'miter',
                                'stroke-miterlimit': 4,
                                fill: '#FFFFFF',
                                fillRule: 'nonzero',
                                opacity: 1
                            }"
                            transform="translate(-13, -13)"
                            d="M 13.003906 1 C 12.503906 1 12.253906 1.25 12.253906 1.25 C 12.253906 1.25 7.03125 5.25
=======
  selector: 'app-reorder-button',
  imports: [DotCMSShowWhenDirective],
  template: `
    <ng-template [dotCMSShowWhen]="uveMode.EDIT">
      <button
        class="bg-[#426BF0] rounded-sm flex cursor-pointer border-none px-2 py-1 gap-2"
        (click)="reorderMenu()"
      >
        <svg
          id="Sort_24"
          width="24"
          height="24"
          viewBox="0 0 24 24"
          xmlns="http://www.w3.org/2000/svg"
        >
          <rect
            width="24"
            height="24"
            stroke="none"
            fill="#000000"
            opacity="0"
          />
          <g transform="matrix(0.83 0 0 0.83 12 12)">
            <path
              [style]="{
                stroke: 'none',
                'stroke-width': 1,
                'stroke-dasharray': 'none',
                'stroke-linecap': 'butt',
                'stroke-dashoffset': 0,
                'stroke-linejoin': 'miter',
                'stroke-miterlimit': 4,
                fill: '#FFFFFF',
                fillRule: 'nonzero',
                opacity: 1,
              }"
              transform="translate(-13, -13)"
              d="M 13.003906 1 C 12.503906 1 12.253906 1.25 12.253906 1.25 C 12.253906 1.25 7.03125 5.25
>>>>>>> ea92ce6e
            4.296875 9.25 C 4.0507181 9.625 3.921875 10 4.046875 10.375 C 4.171875 10.75 4.671875 11
            5.042969 11 L 20.957031 11 C 21.328125 11 21.828125 10.75 21.953125 10.375 C 22.078125
            10 21.953125 9.625 21.703125 9.25 C 18.96875 5.25 13.746094 1.25 13.746094 1.25 C
            13.746094 1.25 13.496094 1 13.003906 1 Z M 5.042969 15 C 4.671875 15 4.171875 15.25
            4.046875 15.625 C 3.925781 16 4.046875 16.375 4.296875 16.75 C 7.03125 20.75 12.253906
            24.75 12.253906 24.75 C 12.253906 24.75 12.503906 25 12.996094 25 C 13.496094 25
            13.746094 24.75 13.746094 24.75 C 13.746094 24.75 18.96875 20.75 21.703125 16.75 C
            21.953125 16.375 22.074219 16 21.953125 15.625 C 21.828125 15.25 21.328125 15 20.957031
            15 Z"
            />
          </g>
        </svg>
      </button>
    </ng-template>
  `,
})
export class ReorderButtonComponent {
  uveMode = UVE_MODE;

  reorderMenu() {
    reorderMenu();
  }
}<|MERGE_RESOLUTION|>--- conflicted
+++ resolved
@@ -11,38 +11,6 @@
  * @class ContentletsComponent
  */
 @Component({
-<<<<<<< HEAD
-    selector: 'app-reorder-button',
-    imports: [DotCMSShowWhenDirective],
-    template: `
-        <ng-template [dotCMSShowWhen]="uveMode.EDIT">
-            <button
-                class="bg-[#426BF0] rounded-sm flex cursor-pointer border-none px-2 py-1 gap-2"
-                (click)="reorderMenu()">
-                <svg
-                    id="Sort_24"
-                    width="24"
-                    height="24"
-                    viewBox="0 0 24 24"
-                    xmlns="http://www.w3.org/2000/svg">
-                    <rect width="24" height="24" stroke="none" fill="#000000" opacity="0" />
-                    <g transform="matrix(0.83 0 0 0.83 12 12)">
-                        <path
-                            [style]="{
-                                stroke: 'none',
-                                'stroke-width': 1,
-                                'stroke-dasharray': 'none',
-                                'stroke-linecap': 'butt',
-                                'stroke-dashoffset': 0,
-                                'stroke-linejoin': 'miter',
-                                'stroke-miterlimit': 4,
-                                fill: '#FFFFFF',
-                                fillRule: 'nonzero',
-                                opacity: 1
-                            }"
-                            transform="translate(-13, -13)"
-                            d="M 13.003906 1 C 12.503906 1 12.253906 1.25 12.253906 1.25 C 12.253906 1.25 7.03125 5.25
-=======
   selector: 'app-reorder-button',
   imports: [DotCMSShowWhenDirective],
   template: `
@@ -81,7 +49,6 @@
               }"
               transform="translate(-13, -13)"
               d="M 13.003906 1 C 12.503906 1 12.253906 1.25 12.253906 1.25 C 12.253906 1.25 7.03125 5.25
->>>>>>> ea92ce6e
             4.296875 9.25 C 4.0507181 9.625 3.921875 10 4.046875 10.375 C 4.171875 10.75 4.671875 11
             5.042969 11 L 20.957031 11 C 21.328125 11 21.828125 10.75 21.953125 10.375 C 22.078125
             10 21.953125 9.625 21.703125 9.25 C 18.96875 5.25 13.746094 1.25 13.746094 1.25 C
