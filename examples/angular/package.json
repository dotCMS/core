--- conflicted
+++ resolved
@@ -18,14 +18,8 @@
     "@angular/platform-browser": "^17.1.0",
     "@angular/platform-browser-dynamic": "^17.1.0",
     "@angular/router": "^17.1.0",
-<<<<<<< HEAD
-    "@dotcms/angular": "0.0.1-alpha.34",
-    "@dotcms/client": "0.0.1-alpha.34",
-    "@tinymce/tinymce-angular": "^8.0.0",
-=======
     "@dotcms/angular": "0.0.1-alpha.33",
     "@dotcms/client": "0.0.1-alpha.33",
->>>>>>> 525d17dc
     "rxjs": "~7.8.0",
     "tslib": "^2.3.0",
     "zone.js": "~0.14.2"
