{
  "name": "angular",
  "version": "0.0.0",
  "scripts": {
    "ng": "ng",
    "start": "ng serve",
    "build": "ng build",
    "watch": "ng build --watch --configuration development",
    "test": "ng test"
  },
  "private": true,
  "dependencies": {
    "@angular/animations": "^17.1.0",
    "@angular/common": "^17.1.0",
    "@angular/compiler": "^17.1.0",
    "@angular/core": "^17.1.0",
    "@angular/forms": "^17.1.0",
    "@angular/platform-browser": "^17.1.0",
    "@angular/platform-browser-dynamic": "^17.1.0",
    "@angular/router": "^17.1.0",
    "@dotcms/angular": "0.0.1-alpha.23",
    "@dotcms/client": "0.0.1-alpha.23",
    "@tinymce/tinymce-angular": "^8.0.0",
    "rxjs": "~7.8.0",
    "tslib": "^2.3.0",
<<<<<<< HEAD
    "zone.js": "~0.14.2"
=======
    "zone.js": "~0.14.2",
    "@dotcms/client": "0.0.1-alpha.24",
    "@dotcms/angular": "0.0.1-alpha.24"
>>>>>>> c98dafc6
  },
  "devDependencies": {
    "@angular-devkit/build-angular": "^17.0.7",
    "@angular/cli": "^17.0.7",
    "@angular/compiler-cli": "^17.1.0",
    "@types/jasmine": "~5.1.0",
    "autoprefixer": "^10.4.19",
    "jasmine-core": "~5.1.0",
    "karma": "~6.4.0",
    "karma-chrome-launcher": "~3.2.0",
    "karma-coverage": "~2.2.0",
    "karma-jasmine": "~5.1.0",
    "karma-jasmine-html-reporter": "~2.1.0",
    "postcss": "^8.4.38",
    "tailwindcss": "^3.4.3",
    "typescript": "~5.2.2"
  }
}<|MERGE_RESOLUTION|>--- conflicted
+++ resolved
@@ -10,6 +10,9 @@
   },
   "private": true,
   "dependencies": {
+    "rxjs": "~7.8.0",
+    "tslib": "^2.3.0",
+    "zone.js": "~0.14.2",
     "@angular/animations": "^17.1.0",
     "@angular/common": "^17.1.0",
     "@angular/compiler": "^17.1.0",
@@ -18,18 +21,9 @@
     "@angular/platform-browser": "^17.1.0",
     "@angular/platform-browser-dynamic": "^17.1.0",
     "@angular/router": "^17.1.0",
-    "@dotcms/angular": "0.0.1-alpha.23",
-    "@dotcms/client": "0.0.1-alpha.23",
-    "@tinymce/tinymce-angular": "^8.0.0",
-    "rxjs": "~7.8.0",
-    "tslib": "^2.3.0",
-<<<<<<< HEAD
-    "zone.js": "~0.14.2"
-=======
-    "zone.js": "~0.14.2",
     "@dotcms/client": "0.0.1-alpha.24",
-    "@dotcms/angular": "0.0.1-alpha.24"
->>>>>>> c98dafc6
+    "@dotcms/angular": "0.0.1-alpha.24",
+    "@tinymce/tinymce-angular": "^8.0.0"
   },
   "devDependencies": {
     "@angular-devkit/build-angular": "^17.0.7",
