--- conflicted
+++ resolved
@@ -21,17 +21,9 @@
     "@angular/platform-browser": "^17.1.0",
     "@angular/platform-browser-dynamic": "^17.1.0",
     "@angular/router": "^17.1.0",
-<<<<<<< HEAD
-    "@dotcms/client": "0.0.1-alpha.24",
-    "@dotcms/angular": "0.0.1-alpha.24",
-    "@tinymce/tinymce-angular": "^8.0.0"
-=======
-    "rxjs": "~7.8.0",
-    "tslib": "^2.3.0",
-    "zone.js": "~0.14.2",
     "@dotcms/client": "0.0.1-alpha.25",
     "@dotcms/angular": "0.0.1-alpha.25"
->>>>>>> 4d11896e
+    "@tinymce/tinymce-angular": "^8.0.0"
   },
   "devDependencies": {
     "@angular-devkit/build-angular": "^17.0.7",
