{
  "name": "angular",
  "version": "0.0.0",
  "scripts": {
    "ng": "ng",
    "start": "ng serve",
    "build": "ng build",
    "watch": "ng build --watch --configuration development",
    "test": "ng test"
  },
  "private": true,
  "dependencies": {
    "@angular/animations": "^17.1.0",
    "@angular/common": "^17.1.0",
    "@angular/compiler": "^17.1.0",
    "@angular/core": "^17.1.0",
    "@angular/forms": "^17.1.0",
    "@angular/platform-browser": "^17.1.0",
    "@angular/platform-browser-dynamic": "^17.1.0",
    "@angular/router": "^17.1.0",
<<<<<<< HEAD
    "@dotcms/angular": "0.0.1-alpha.34",
    "@dotcms/client": "0.0.1-alpha.34",
=======
    "@dotcms/angular": "0.0.1-alpha.35",
    "@dotcms/client": "0.0.1-alpha.35",
>>>>>>> f13b1a1f
    "rxjs": "~7.8.0",
    "tslib": "^2.3.0",
    "zone.js": "~0.14.2"
  },
  "devDependencies": {
    "@angular-devkit/build-angular": "^17.0.7",
    "@angular/cli": "^17.0.7",
    "@angular/compiler-cli": "^17.1.0",
    "@types/jasmine": "~5.1.0",
    "autoprefixer": "^10.4.19",
    "jasmine-core": "~5.1.0",
    "karma": "~6.4.0",
    "karma-chrome-launcher": "~3.2.0",
    "karma-coverage": "~2.2.0",
    "karma-jasmine": "~5.1.0",
    "karma-jasmine-html-reporter": "~2.1.0",
    "postcss": "^8.4.38",
    "tailwindcss": "^3.4.3",
    "typescript": "~5.2.2"
  }
}<|MERGE_RESOLUTION|>--- conflicted
+++ resolved
@@ -18,13 +18,8 @@
     "@angular/platform-browser": "^17.1.0",
     "@angular/platform-browser-dynamic": "^17.1.0",
     "@angular/router": "^17.1.0",
-<<<<<<< HEAD
-    "@dotcms/angular": "0.0.1-alpha.34",
-    "@dotcms/client": "0.0.1-alpha.34",
-=======
-    "@dotcms/angular": "0.0.1-alpha.35",
-    "@dotcms/client": "0.0.1-alpha.35",
->>>>>>> f13b1a1f
+    "@dotcms/angular": "0.0.1-alpha.36",
+    "@dotcms/client": "0.0.1-alpha.36",
     "rxjs": "~7.8.0",
     "tslib": "^2.3.0",
     "zone.js": "~0.14.2"
